--- conflicted
+++ resolved
@@ -54,7 +54,14 @@
 	return TRUE;
 }
 
-<<<<<<< HEAD
+/* User option to use key modifiers when selecting keyboard shortcuts */
+void remmina_key_chooser_dialog_set_option_modifier(GtkWidget *widget, gboolean state, RemminaKeyChooserArguments *arguments)
+{
+	TRACE_CALL(__func__);
+	gtk_switch_set_state(GTK_SWITCH(widget), state);
+	arguments->use_modifiers = state;
+}
+
 static void remmina_key_chooser_dialog_on_response(GtkDialog* self,
   gint response_id,
   gpointer user_data)
@@ -68,15 +75,7 @@
 	}
 	gtk_window_destroy(GTK_WINDOW(self)); 
   }
-=======
-/* User option to use key modifiers when selecting keyboard shortcuts */
-void remmina_key_chooser_dialog_set_option_modifier(GtkWidget *widget, gboolean state, RemminaKeyChooserArguments *arguments)
-{
-	TRACE_CALL(__func__);
-	gtk_switch_set_state(GTK_SWITCH(widget), state);
-	arguments->use_modifiers = state;
-}
->>>>>>> cf324ffe
+
 
 /* Show a key chooser dialog and return the keyval for the selected key */
 void remmina_key_chooser_new(GtkWindow *parent_window, gboolean use_modifiers, GtkWidget *widget)
@@ -108,20 +107,10 @@
 
 	g_signal_connect(key_event_controller, "key-released",
 		G_CALLBACK(remmina_key_chooser_dialog_on_key_press), arguments);
-<<<<<<< HEAD
+			
 	g_signal_connect(dialog, "response",
 		G_CALLBACK(remmina_key_chooser_dialog_on_response), arguments);
 	gtk_widget_show(dialog);
-=======
-			
-	/* Show the dialog and destroy it after the use */
-	arguments->response = gtk_dialog_run(dialog);
-	gtk_widget_destroy(GTK_WIDGET(dialog));
-	/* The delete button set the keyval 0 */
-	if (arguments->response == GTK_RESPONSE_REJECT)
-		arguments->keyval = 0;
-	return arguments;
->>>>>>> cf324ffe
 }
 
 /* Get the uppercase character value of a keyval */
