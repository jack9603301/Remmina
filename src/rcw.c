/*
 * Remmina - The GTK+ Remote Desktop Client
 * Copyright (C) 2009-2011 Vic Lee
 * Copyright (C) 2014-2015 Antenore Gatta, Fabio Castelli, Giovanni Panozzo
 * Copyright (C) 2016-2023 Antenore Gatta, Giovanni Panozzo
 *
 * This program is free software; you can redistribute it and/or modify
 * it under the terms of the GNU General Public License as published by
 * the Free Software Foundation; either version 2 of the License, or
 * (at your option) any later version.
 *
 * This program is distributed in the hope that it will be useful,
 * but WITHOUT ANY WARRANTY; without even the implied warranty of
 * MERCHANTABILITY or FITNESS FOR A PARTICULAR PURPOSE.  See the
 * GNU General Public License for more details.
 *
 * You should have received a copy of the GNU General Public License
 * along with this program; if not, write to the Free Software
 * Foundation, Inc., 51 Franklin Street, Fifth Floor,
 * Boston, MA  02110-1301, USA.
 *
 *  In addition, as a special exception, the copyright holders give
 *  permission to link the code of portions of this program with the
 *  OpenSSL library under certain conditions as described in each
 *  individual source file, and distribute linked combinations
 *  including the two.
 *  You must obey the GNU General Public License in all respects
 *  for all of the code used other than OpenSSL. *  If you modify
 *  file(s) with this exception, you may extend this exception to your
 *  version of the file(s), but you are not obligated to do so. *  If you
 *  do not wish to do so, delete this exception statement from your
 *  version. *  If you delete this exception statement from all source
 *  files in the program, then also delete it here.
 *
 */


#include "config.h"

#ifdef GDK_WINDOWING_X11
#include <cairo/cairo-xlib.h>
#else
#include <cairo/cairo.h>
#endif
#include <gdk/gdk.h>
#include <gdk/gdkkeysyms.h>
#include <glib/gi18n.h>
#include <stdlib.h>

#include "remmina.h"
#include "remmina_main.h"
#include "rcw.h"
#include "remmina_applet_menu_item.h"
#include "remmina_applet_menu.h"
#include "remmina_file.h"
#include "remmina_file_manager.h"
#include "remmina_log.h"
#include "remmina_message_panel.h"
#include "remmina_ext_exec.h"
#include "remmina_plugin_manager.h"
#include "remmina_pref.h"
#include "remmina_protocol_widget.h"
#include "remmina_public.h"
#include "remmina_scrolled_viewport.h"
#include "remmina_unlock.h"
#include "remmina_utils.h"
#include "remmina_widget_pool.h"
#include "remmina/remmina_trace_calls.h"

#ifdef GDK_WINDOWING_WAYLAND
#include <gdk/gdkwayland.h>
#endif


#define DEBUG_KB_GRABBING 0
#include "remmina_exec.h"

gchar *remmina_pref_file;
RemminaPref remmina_pref;

G_DEFINE_TYPE(RemminaConnectionWindow, rcw, GTK_TYPE_WINDOW)

#define MOTION_TIME 100

/* default timeout used to hide the floating toolbar when switching profile */
#define TB_HIDE_TIME_TIME 1500

#define FULL_SCREEN_TARGET_MONITOR_UNDEFINED -1

struct _RemminaConnectionWindowPriv {
	GtkNotebook *					notebook;
	GtkWidget *					floating_toolbar_widget;
	GtkWidget *					overlay;
	GtkWidget *					revealer;
	GtkWidget *					overlay_ftb_overlay;

	GtkWidget *					floating_toolbar_label;
	gdouble						floating_toolbar_opacity;

	/* Various delayed and timer event source ids */
	guint						acs_eventsourceid;              // timeout
	guint						spf_eventsourceid;              // idle
	guint						grab_retry_eventsourceid;       // timeout
	guint						delayed_grab_eventsourceid;
	guint						ftb_hide_eventsource;           // timeout
	guint						tar_eventsource;                // timeout
	guint						hidetb_eventsource;             // timeout
	guint						dwp_eventsourceid;              // timeout

	GtkWidget *					toolbar;
	GtkWidget *					grid;

	/* Toolitems that need to be handled */
	GtkToolItem *					toolitem_menu;
	GtkToolItem *					toolitem_autofit;
	GtkToolItem *					toolitem_fullscreen;
	GtkToolItem *					toolitem_switch_page;
	GtkToolItem *					toolitem_dynres;
	GtkToolItem *					toolitem_scale;
	GtkToolItem *					toolitem_grab;
	GtkToolItem *					toolitem_multimon;
	GtkToolItem *					toolitem_preferences;
	GtkToolItem *					toolitem_tools;
	GtkToolItem *					toolitem_new;
	GtkToolItem *					toolitem_duplicate;
	GtkToolItem *					toolitem_screenshot;
	GtkWidget *					fullscreen_option_button;
	GtkWidget *					fullscreen_scaler_button;
	GtkWidget *					scaler_option_button;

	GtkWidget *					pin_button;
	gboolean					pin_down;

	gboolean					sticky;

	/* Flag to turn off toolbar signal handling when toolbar is
	 * reconfiguring, usually due to a tab switch */
	gboolean					toolbar_is_reconfiguring;

	/* This is the current view mode, i.e. VIEWPORT_FULLSCREEN_MODE,
	 * as saved on the "viwemode" profile preference file */
	gint						view_mode;

	/* Status variables used when in fullscreen mode. Needed
	 * to restore a fullscreen mode after coming from scrolled */
	gint						fss_view_mode;
	/* Status variables used when in scrolled window mode. Needed
	 * to restore a scrolled window mode after coming from fullscreen */
	gint						ss_width, ss_height;
	gboolean					ss_maximized;

	gboolean					kbcaptured;
	gboolean					pointer_captured;
	gboolean					hostkey_activated;
	gboolean					hostkey_used;

	gboolean					pointer_entered;

	RemminaConnectionWindowOnDeleteConfirmMode	on_delete_confirm_mode;
};

typedef struct _RemminaConnectionObject {
	RemminaConnectionWindow *	cnnwin;
	RemminaFile *			remmina_file;

	GtkWidget *			proto;
	GtkWidget *			aspectframe;
	GtkWidget *			viewport;

	GtkWidget *			scrolled_container;

	gboolean			plugin_can_scale;

	gboolean			connected;
	gboolean			dynres_unlocked;

	gulong				deferred_open_size_allocate_handler;
} RemminaConnectionObject;

enum {
	TOOLBARPLACE_SIGNAL,
	LAST_SIGNAL
};

static guint rcw_signals[LAST_SIGNAL] =
{ 0 };

static RemminaConnectionWindow *rcw_create_scrolled(gint width, gint height, gboolean maximize);
static RemminaConnectionWindow *rcw_create_fullscreen(GtkWindow *old, gint view_mode);
static gboolean rcw_hostkey_func(RemminaProtocolWidget *gp, guint keyval, gboolean release);
static GtkWidget *rco_create_tab_page(RemminaConnectionObject *cnnobj);
static GtkWidget *rco_create_tab_label(RemminaConnectionObject *cnnobj);

void rcw_grab_focus(RemminaConnectionWindow *cnnwin);
static GtkWidget *rcw_create_toolbar(RemminaConnectionWindow *cnnwin, gint mode);
static void rcw_place_toolbar(GtkToolbar *toolbar, GtkGrid *grid, GtkWidget *sibling, int toolbar_placement);
static void rcw_keyboard_grab(RemminaConnectionWindow *cnnwin);
static GtkWidget *rcw_append_new_page(RemminaConnectionWindow *cnnwin, RemminaConnectionObject *cnnobj);


static void rcw_ftb_drag_begin(GtkWidget *widget, GdkDragContext *context, gpointer user_data);

static const GtkTargetEntry dnd_targets_ftb[] =
{
	{
		(char *)"text/x-remmina-ftb",
		GTK_TARGET_SAME_APP | GTK_TARGET_OTHER_WIDGET,
		0
	},
};

static const GtkTargetEntry dnd_targets_tb[] =
{
	{
		(char *)"text/x-remmina-tb",
		GTK_TARGET_SAME_APP,
		0
	},
};

static void rcw_class_init(RemminaConnectionWindowClass *klass)
{
	TRACE_CALL(__func__);
	GtkCssProvider *provider;

	provider = gtk_css_provider_new();

	/* It’s important to remove padding, border and shadow from GtkViewport or
	 * we will never know its internal area size, because GtkViweport::viewport_get_view_allocation,
	 * which returns the internal size of the GtkViewport, is private and we cannot access it */

#if GTK_CHECK_VERSION(3, 14, 0)
	gtk_css_provider_load_from_data(provider,
					"#remmina-cw-viewport, #remmina-cw-aspectframe {\n"
					"  padding:0;\n"
					"  border:0;\n"
					"  background-color: black;\n"
					"}\n"
					"GtkDrawingArea {\n"
					"}\n"
					"GtkToolbar {\n"
					"  -GtkWidget-window-dragging: 0;\n"
					"}\n"
					"#remmina-connection-window-fullscreen {\n"
					"  border-color: black;\n"
					"}\n"
					"#remmina-small-button {\n"
					"  outline-offset: 0;\n"
					"  outline-width: 0;\n"
					"  padding: 0;\n"
					"  border: 0;\n"
					"}\n"
					"#remmina-pin-button {\n"
					"  outline-offset: 0;\n"
					"  outline-width: 0;\n"
					"  padding: 2px;\n"
					"  border: 0;\n"
					"}\n"
					"#remmina-tab-page {\n"
					"  background-color: black;\n"
					"}\n"
					"#remmina-scrolled-container {\n"
					"}\n"
					"#remmina-scrolled-container.undershoot {\n"
					"  background: none;\n"
					"}\n"
					"#remmina-tab-page {\n"
					"}\n"
					"#ftbbox-upper {\n"
					"  background-color: white;\n"
					"  color: black;\n"
					"  border-style: none solid solid solid;\n"
					"  border-width: 1px;\n"
					"  border-radius: 4px;\n"
					"  padding: 0px;\n"
					"}\n"
					"#ftbbox-lower {\n"
					"  background-color: white;\n"
					"  color: black;\n"
					"  border-style: solid solid none solid;\n"
					"  border-width: 1px;\n"
					"  border-radius: 4px;\n"
					"  padding: 0px;\n"
					"}\n"
					"#ftb-handle {\n"
					"}\n"
					".message_panel {\n"
					"  border: 0px solid;\n"
					"  padding: 20px 20px 20px 20px;\n"
					"}\n"
					".message_panel entry {\n"
					"  background-image: none;\n"
					"  border-width: 4px;\n"
					"  border-radius: 8px;\n"
					"}\n"
					".message_panel .title_label {\n"
					"  font-size: 2em; \n"
					"}\n"
					, -1, NULL);

#else
	gtk_css_provider_load_from_data(provider,
					"#remmina-cw-viewport, #remmina-cw-aspectframe {\n"
					"  padding:0;\n"
					"  border:0;\n"
					"  background-color: black;\n"
					"}\n"
					"#remmina-cw-message-panel {\n"
					"}\n"
					"GtkDrawingArea {\n"
					"}\n"
					"GtkToolbar {\n"
					"  -GtkWidget-window-dragging: 0;\n"
					"}\n"
					"#remmina-connection-window-fullscreen {\n"
					"  border-color: black;\n"
					"}\n"
					"#remmina-small-button {\n"
					"  -GtkWidget-focus-padding: 0;\n"
					"  -GtkWidget-focus-line-width: 0;\n"
					"  padding: 0;\n"
					"  border: 0;\n"
					"}\n"
					"#remmina-pin-button {\n"
					"  -GtkWidget-focus-padding: 0;\n"
					"  -GtkWidget-focus-line-width: 0;\n"
					"  padding: 2px;\n"
					"  border: 0;\n"
					"}\n"
					"#remmina-scrolled-container {\n"
					"}\n"
					"#remmina-scrolled-container.undershoot {\n"
					"  background: none\n"
					"}\n"
					"#remmina-tab-page {\n"
					"}\n"
					"#ftbbox-upper {\n"
					"  border-style: none solid solid solid;\n"
					"  border-width: 1px;\n"
					"  border-radius: 4px;\n"
					"  padding: 0px;\n"
					"}\n"
					"#ftbbox-lower {\n"
					"  border-style: solid solid none solid;\n"
					"  border-width: 1px;\n"
					"  border-radius: 4px;\n"
					"  padding: 0px;\n"
					"}\n"
					"#ftb-handle {\n"
					"}\n"

					, -1, NULL);
#endif

	gtk_style_context_add_provider_for_screen(gdk_screen_get_default(),
						  GTK_STYLE_PROVIDER(provider),
						  GTK_STYLE_PROVIDER_PRIORITY_APPLICATION);

	g_object_unref(provider);

	/* Define a signal used to notify all rcws of toolbar move */
	rcw_signals[TOOLBARPLACE_SIGNAL] = g_signal_new("toolbar-place", G_TYPE_FROM_CLASS(klass),
							G_SIGNAL_RUN_LAST | G_SIGNAL_ACTION, G_STRUCT_OFFSET(RemminaConnectionWindowClass, toolbar_place), NULL, NULL,
							g_cclosure_marshal_VOID__VOID, G_TYPE_NONE, 0);
}

static RemminaConnectionObject *rcw_get_cnnobj_at_page(RemminaConnectionWindow *cnnwin, gint npage)
{
	GtkWidget *po;

	if (!cnnwin->priv->notebook)
		return NULL;
	po = gtk_notebook_get_nth_page(GTK_NOTEBOOK(cnnwin->priv->notebook), npage);
	return g_object_get_data(G_OBJECT(po), "cnnobj");
}

static RemminaConnectionObject *rcw_get_visible_cnnobj(RemminaConnectionWindow *cnnwin)
{
	gint np;

	if (cnnwin != NULL && cnnwin->priv != NULL && cnnwin->priv->notebook != NULL) {
		np = gtk_notebook_get_current_page(GTK_NOTEBOOK(cnnwin->priv->notebook));
		if (np < 0)
			return NULL;
		return rcw_get_cnnobj_at_page(cnnwin, np);
	} else {
		return NULL;
	}
}

static RemminaScaleMode get_current_allowed_scale_mode(RemminaConnectionObject *cnnobj, gboolean *dynres_avail, gboolean *scale_avail)
{
	TRACE_CALL(__func__);
	RemminaScaleMode scalemode;
	gboolean plugin_has_dynres, plugin_can_scale;

	scalemode = remmina_protocol_widget_get_current_scale_mode(REMMINA_PROTOCOL_WIDGET(cnnobj->proto));

	plugin_has_dynres = remmina_protocol_widget_query_feature_by_type(REMMINA_PROTOCOL_WIDGET(cnnobj->proto),
									  REMMINA_PROTOCOL_FEATURE_TYPE_DYNRESUPDATE);

	plugin_can_scale = remmina_protocol_widget_query_feature_by_type(REMMINA_PROTOCOL_WIDGET(cnnobj->proto),
									 REMMINA_PROTOCOL_FEATURE_TYPE_SCALE);

	/* Forbid scalemode REMMINA_PROTOCOL_WIDGET_SCALE_MODE_DYNRES when not possible */
	if ((!plugin_has_dynres) && scalemode == REMMINA_PROTOCOL_WIDGET_SCALE_MODE_DYNRES)
		scalemode = REMMINA_PROTOCOL_WIDGET_SCALE_MODE_NONE;

	/* Forbid scalemode REMMINA_PROTOCOL_WIDGET_SCALE_MODE_SCALED when not possible */
	if (!plugin_can_scale && scalemode == REMMINA_PROTOCOL_WIDGET_SCALE_MODE_SCALED)
		scalemode = REMMINA_PROTOCOL_WIDGET_SCALE_MODE_NONE;

	if (scale_avail)
		*scale_avail = plugin_can_scale;
	if (dynres_avail)
		*dynres_avail = (plugin_has_dynres && cnnobj->dynres_unlocked);

	return scalemode;
}

static void rco_disconnect_current_page(RemminaConnectionObject *cnnobj)
{
	TRACE_CALL(__func__);

	/* Disconnects the connection which is currently in view in the notebook */
	remmina_protocol_widget_close_connection(REMMINA_PROTOCOL_WIDGET(cnnobj->proto));
}

static void rcw_kp_ungrab(RemminaConnectionWindow *cnnwin)
{
	TRACE_CALL(__func__);
	GdkDisplay *display;

#if GTK_CHECK_VERSION(3, 20, 0)
	GdkSeat *seat;
#else
	GdkDeviceManager *manager;
	GdkDevice *keyboard = NULL;
#endif

	if (cnnwin->priv->grab_retry_eventsourceid) {
		g_source_remove(cnnwin->priv->grab_retry_eventsourceid);
		cnnwin->priv->grab_retry_eventsourceid = 0;
	}
	if (cnnwin->priv->delayed_grab_eventsourceid) {
		g_source_remove(cnnwin->priv->delayed_grab_eventsourceid);
		cnnwin->priv->delayed_grab_eventsourceid = 0;
	}

	display = gtk_widget_get_display(GTK_WIDGET(cnnwin));
#if GTK_CHECK_VERSION(3, 20, 0)
	seat = gdk_display_get_default_seat(display);
	// keyboard = gdk_seat_get_pointer(seat);
#else
	manager = gdk_display_get_device_manager(display);
	keyboard = gdk_device_manager_get_client_pointer(manager);
#endif

	if (!cnnwin->priv->kbcaptured && !cnnwin->priv->pointer_captured)
		return;

#if DEBUG_KB_GRABBING
	printf("DEBUG_KB_GRABBING: --- ungrabbing\n");
#endif



#if GTK_CHECK_VERSION(3, 20, 0)
	/* We can use gtk_seat_grab()/_ungrab() only after GTK 3.24 */
	gdk_seat_ungrab(seat);
#else
	if (keyboard != NULL) {
		if (gdk_device_get_source(keyboard) != GDK_SOURCE_KEYBOARD)
			keyboard = gdk_device_get_associated_device(keyboard);
		G_GNUC_BEGIN_IGNORE_DEPRECATIONS
		gdk_device_ungrab(keyboard, GDK_CURRENT_TIME);
		G_GNUC_END_IGNORE_DEPRECATIONS
	}
#endif
	cnnwin->priv->kbcaptured = FALSE;
	cnnwin->priv->pointer_captured = FALSE;
}

static gboolean rcw_keyboard_grab_retry(gpointer user_data)
{
	TRACE_CALL(__func__);
	RemminaConnectionWindow *cnnwin = (RemminaConnectionWindow *)user_data;

#if DEBUG_KB_GRABBING
	printf("%s retry grab\n", __func__);
#endif
	rcw_keyboard_grab(cnnwin);
	cnnwin->priv->grab_retry_eventsourceid = 0;
	return G_SOURCE_REMOVE;
}

static void rcw_pointer_ungrab(RemminaConnectionWindow *cnnwin)
{
	TRACE_CALL(__func__);
#if GTK_CHECK_VERSION(3, 20, 0)
	GdkSeat *seat;
	GdkDisplay *display;
	if (!cnnwin->priv->pointer_captured)
		return;

	display = gtk_widget_get_display(GTK_WIDGET(cnnwin));
	seat = gdk_display_get_default_seat(display);
	gdk_seat_ungrab(seat);
#endif
}

static void rcw_pointer_grab(RemminaConnectionWindow *cnnwin)
{
	TRACE_CALL(__func__);
	/* This function in Wayland is useless and generates a spurious leave-notify event.
	 * Should we remove it ? https://gitlab.gnome.org/GNOME/mutter/-/issues/2450#note_1588081 */
#if GTK_CHECK_VERSION(3, 20, 0)
	GdkSeat *seat;
	GdkDisplay *display;
	GdkGrabStatus ggs;


	if (cnnwin->priv->pointer_captured) {
#if DEBUG_KB_GRABBING
		printf("DEBUG_KB_GRABBING: pointer_captured is true, it should not\n");
#endif
		return;
	}

	display = gtk_widget_get_display(GTK_WIDGET(cnnwin));
	seat = gdk_display_get_default_seat(display);
	ggs = gdk_seat_grab(seat, gtk_widget_get_window(GTK_WIDGET(cnnwin)),
			    GDK_SEAT_CAPABILITY_ALL_POINTING, TRUE, NULL, NULL, NULL, NULL);
	if (ggs != GDK_GRAB_SUCCESS) {
#if DEBUG_KB_GRABBING
		printf("DEBUG_KB_GRABBING: GRAB of POINTER failed. GdkGrabStatus: %d\n", (int)ggs);
#endif
	} else {
		cnnwin->priv->pointer_captured = TRUE;
	}

#endif
}

static void rcw_keyboard_grab(RemminaConnectionWindow *cnnwin)
{
	TRACE_CALL(__func__);
	GdkDisplay *display;

#if GTK_CHECK_VERSION(3, 20, 0)
	GdkSeat *seat;
#else
	GdkDeviceManager *manager;
#endif
	GdkGrabStatus ggs;
	GdkDevice *keyboard = NULL;

	if (cnnwin->priv->kbcaptured) {
#if DEBUG_KB_GRABBING
		printf("DEBUG_KB_GRABBING: %s not grabbing because already grabbed.\n", __func__);
#endif
		return;
	}

	display = gtk_widget_get_display(GTK_WIDGET(cnnwin));
#if GTK_CHECK_VERSION(3, 20, 0)
	seat = gdk_display_get_default_seat(display);
	keyboard = gdk_seat_get_pointer(seat);
#else
	manager = gdk_display_get_device_manager(display);
	keyboard = gdk_device_manager_get_client_pointer(manager);
#endif

	if (keyboard != NULL) {
		if (gdk_device_get_source(keyboard) != GDK_SOURCE_KEYBOARD)
			keyboard = gdk_device_get_associated_device(keyboard);


#if DEBUG_KB_GRABBING
		printf("DEBUG_KB_GRABBING: profile asks for grabbing, let’s try.\n");
#endif
		/* Up to GTK version 3.20 we can grab the keyboard with gdk_device_grab().
		 * in GTK 3.20 gdk_seat_grab() should be used instead of gdk_device_grab().
		 * There is a bug in GTK up to 3.22: When gdk_device_grab() fails
		 * the widget is hidden:
		 * https://gitlab.gnome.org/GNOME/gtk/commit/726ad5a5ae7c4f167e8dd454cd7c250821c400ab
		 * The bugfix will be released with GTK 3.24.
		 * Also please note that the newer gdk_seat_grab() is still calling gdk_device_grab().
		 *
		 * Warning: gdk_seat_grab() will call XGrabKeyboard() or XIGrabDevice()
		 * which in turn will generate a core X input event FocusOut and FocusIn
		 * but not Xinput2 events.
		 * In some cases, GTK is unable to neutralize FocusIn and FocusOut core
		 * events (ie: i3wm+Plasma with GDK_CORE_DEVICE_EVENTS=1 because detail=NotifyNonlinear
		 * instead of detail=NotifyAncestor/detail=NotifyInferior)
		 * Receiving a FocusOut event for Remmina at this time will cause an infinite loop.
		 * Therefore is important for GTK to use Xinput2 instead of core X events
		 * by unsetting GDK_CORE_DEVICE_EVENTS
		 */
#if GTK_CHECK_VERSION(3, 20, 0)
		ggs = gdk_seat_grab(seat, gtk_widget_get_window(GTK_WIDGET(cnnwin)),
				    GDK_SEAT_CAPABILITY_KEYBOARD, TRUE, NULL, NULL, NULL, NULL);
#else
		ggs = gdk_device_grab(keyboard, gtk_widget_get_window(GTK_WIDGET(cnnwin)), GDK_OWNERSHIP_WINDOW,
				      TRUE, GDK_KEY_PRESS | GDK_KEY_RELEASE, NULL, GDK_CURRENT_TIME);
#endif
		if (ggs != GDK_GRAB_SUCCESS) {
#if DEBUG_KB_GRABBING
			printf("GRAB of keyboard failed.\n");
#endif
			/* Reschedule grabbing in half a second if not already done */
			if (cnnwin->priv->grab_retry_eventsourceid == 0)
				cnnwin->priv->grab_retry_eventsourceid = g_timeout_add(500, (GSourceFunc)rcw_keyboard_grab_retry, cnnwin);
		} else {
#if DEBUG_KB_GRABBING
			printf("Keyboard grabbed\n");
#endif
			if (cnnwin->priv->grab_retry_eventsourceid != 0) {
				g_source_remove(cnnwin->priv->grab_retry_eventsourceid);
				cnnwin->priv->grab_retry_eventsourceid = 0;
			}
			cnnwin->priv->kbcaptured = TRUE;
		}
	} else {
		rcw_kp_ungrab(cnnwin);
	}
}

static void rcw_close_all_connections(RemminaConnectionWindow *cnnwin)
{
	RemminaConnectionWindowPriv *priv = cnnwin->priv;
	GtkNotebook *notebook = GTK_NOTEBOOK(priv->notebook);
	GtkWidget *w;
	RemminaConnectionObject *cnnobj;
	gint i, n;

	if (GTK_IS_WIDGET(notebook)) {
		n = gtk_notebook_get_n_pages(notebook);
		for (i = n - 1; i >= 0; i--) {
			w = gtk_notebook_get_nth_page(notebook, i);
			cnnobj = (RemminaConnectionObject *)g_object_get_data(G_OBJECT(w), "cnnobj");
			/* Do close the connection on this tab */
			remmina_protocol_widget_close_connection(REMMINA_PROTOCOL_WIDGET(cnnobj->proto));
		}
	}
}

gboolean rcw_delete(RemminaConnectionWindow *cnnwin)
{
	TRACE_CALL(__func__);
	RemminaConnectionWindowPriv *priv = cnnwin->priv;
	GtkNotebook *notebook = GTK_NOTEBOOK(priv->notebook);
	GtkWidget *dialog;
	gint i, n, nopen;

	if (!REMMINA_IS_CONNECTION_WINDOW(cnnwin))
		return TRUE;

	if (cnnwin->priv->on_delete_confirm_mode != RCW_ONDELETE_NOCONFIRM) {
		n = gtk_notebook_get_n_pages(notebook);
		nopen = 0;
		/* count all non-closed connections */
		for(i = 0; i < n; i ++) {
			RemminaConnectionObject *cnnobj = rcw_get_cnnobj_at_page(cnnwin, i);
			if (!remmina_protocol_widget_is_closed((RemminaProtocolWidget *)cnnobj->proto))
				nopen ++;
		}
		if (nopen > 1) {
			dialog = gtk_message_dialog_new(GTK_WINDOW(cnnwin), GTK_DIALOG_MODAL, GTK_MESSAGE_QUESTION,
							GTK_BUTTONS_YES_NO,
							_("Are you sure you want to close %i active connections in the current window?"), nopen);
			i = gtk_dialog_run(GTK_DIALOG(dialog));
			gtk_widget_destroy(dialog);
			if (i != GTK_RESPONSE_YES)
				return FALSE;
		}
		else if (nopen == 1) {
			if (remmina_pref.confirm_close) {
				dialog = gtk_message_dialog_new(GTK_WINDOW(cnnwin), GTK_DIALOG_MODAL, GTK_MESSAGE_QUESTION,
								GTK_BUTTONS_YES_NO,
								_("Are you sure you want to close this last active connection?"));
				i = gtk_dialog_run(GTK_DIALOG(dialog));
				gtk_widget_destroy(dialog);
				if (i != GTK_RESPONSE_YES)
					return FALSE;
			}
		}
	}
	rcw_close_all_connections(cnnwin);

	return TRUE;
}

static gboolean rcw_delete_event(GtkWidget *widget, GdkEvent *event, gpointer data)
{
	TRACE_CALL(__func__);
	rcw_delete(RCW(widget));
	return TRUE;
}

static void rcw_destroy(GtkWidget *widget, gpointer data)
{
	TRACE_CALL(__func__);
	RemminaConnectionWindowPriv *priv;
	RemminaConnectionWindow *cnnwin;

	if (!REMMINA_IS_CONNECTION_WINDOW(widget))
		return;

	cnnwin = (RemminaConnectionWindow *)widget;
	priv = cnnwin->priv;

	if (priv->kbcaptured)
		rcw_kp_ungrab(cnnwin);

	if (priv->acs_eventsourceid) {
		g_source_remove(priv->acs_eventsourceid);
		priv->acs_eventsourceid = 0;
	}
	if (priv->spf_eventsourceid) {
		g_source_remove(priv->spf_eventsourceid);
		priv->spf_eventsourceid = 0;
	}
	if (priv->grab_retry_eventsourceid) {
		g_source_remove(priv->grab_retry_eventsourceid);
		priv->grab_retry_eventsourceid = 0;
	}
	if (cnnwin->priv->delayed_grab_eventsourceid) {
		g_source_remove(cnnwin->priv->delayed_grab_eventsourceid);
		cnnwin->priv->delayed_grab_eventsourceid = 0;
	}
	if (priv->ftb_hide_eventsource) {
		g_source_remove(priv->ftb_hide_eventsource);
		priv->ftb_hide_eventsource = 0;
	}
	if (priv->tar_eventsource) {
		g_source_remove(priv->tar_eventsource);
		priv->tar_eventsource = 0;
	}
	if (priv->hidetb_eventsource) {
		g_source_remove(priv->hidetb_eventsource);
		priv->hidetb_eventsource = 0;
	}
	if (priv->dwp_eventsourceid) {
		g_source_remove(priv->dwp_eventsourceid);
		priv->dwp_eventsourceid = 0;
	}

	/* There is no need to destroy priv->floating_toolbar_widget,
	 * because it’s our child and will be destroyed automatically */

	cnnwin->priv = NULL;
	g_free(priv);
}

gboolean rcw_notify_widget_toolbar_placement(GtkWidget *widget, gpointer data)
{
	TRACE_CALL(__func__);
	GType rcwtype;

	rcwtype = rcw_get_type();
	if (G_TYPE_CHECK_INSTANCE_TYPE(widget, rcwtype)) {
		g_signal_emit_by_name(G_OBJECT(widget), "toolbar-place");
		return TRUE;
	}
	return FALSE;
}

static gboolean rcw_tb_drag_failed(GtkWidget *widget, GdkDragContext *context,
				   GtkDragResult result, gpointer user_data)
{
	TRACE_CALL(__func__);
	RemminaConnectionWindowPriv *priv;
	RemminaConnectionWindow *cnnwin;


	cnnwin = (RemminaConnectionWindow *)user_data;
	priv = cnnwin->priv;

	if (priv->toolbar)
		gtk_widget_show(GTK_WIDGET(priv->toolbar));

	return TRUE;
}

static gboolean rcw_tb_drag_drop(GtkWidget *widget, GdkDragContext *context,
				 gint x, gint y, guint time, gpointer user_data)
{
	TRACE_CALL(__func__);
	GtkAllocation wa;
	gint new_toolbar_placement;
	RemminaConnectionWindowPriv *priv;
	RemminaConnectionWindow *cnnwin;

	cnnwin = (RemminaConnectionWindow *)user_data;
	priv = cnnwin->priv;

	gtk_widget_get_allocation(widget, &wa);

	if (wa.width * y >= wa.height * x) {
		if (wa.width * y > wa.height * (wa.width - x))
			new_toolbar_placement = TOOLBAR_PLACEMENT_BOTTOM;
		else
			new_toolbar_placement = TOOLBAR_PLACEMENT_LEFT;
	} else {
		if (wa.width * y > wa.height * (wa.width - x))
			new_toolbar_placement = TOOLBAR_PLACEMENT_RIGHT;
		else
			new_toolbar_placement = TOOLBAR_PLACEMENT_TOP;
	}

	gtk_drag_finish(context, TRUE, TRUE, time);

	if (new_toolbar_placement != remmina_pref.toolbar_placement) {
		/* Save new position */
		remmina_pref.toolbar_placement = new_toolbar_placement;
		remmina_pref_save();

		/* Signal all windows that the toolbar must be moved */
		remmina_widget_pool_foreach(rcw_notify_widget_toolbar_placement, NULL);
	}
	if (priv->toolbar)
		gtk_widget_show(GTK_WIDGET(priv->toolbar));

	return TRUE;
}

static void rcw_tb_drag_begin(GtkWidget *widget, GdkDragContext *context, gpointer user_data)
{
	TRACE_CALL(__func__);

	cairo_surface_t *surface;
	cairo_t *cr;
	GtkAllocation wa;
	double dashes[] = { 10 };

	gtk_widget_get_allocation(widget, &wa);

	surface = cairo_image_surface_create(CAIRO_FORMAT_ARGB32, 16, 16);
	cr = cairo_create(surface);
	cairo_set_source_rgb(cr, 0.6, 0.6, 0.6);
	cairo_set_line_width(cr, 4);
	cairo_set_dash(cr, dashes, 1, 0);
	cairo_rectangle(cr, 0, 0, 16, 16);
	cairo_stroke(cr);
	cairo_destroy(cr);

	gtk_widget_hide(widget);

	gtk_drag_set_icon_surface(context, surface);
}

void rcw_update_toolbar_opacity(RemminaConnectionWindow *cnnwin)
{
	TRACE_CALL(__func__);
	RemminaConnectionWindowPriv *priv = cnnwin->priv;
	RemminaConnectionObject *cnnobj;

	cnnobj = rcw_get_visible_cnnobj(cnnwin);
	if (!cnnobj) return;

	priv->floating_toolbar_opacity = (1.0 - TOOLBAR_OPACITY_MIN) / ((gdouble)TOOLBAR_OPACITY_LEVEL)
					 * ((gdouble)(TOOLBAR_OPACITY_LEVEL - remmina_file_get_int(cnnobj->remmina_file, "toolbar_opacity", 0)))
					 + TOOLBAR_OPACITY_MIN;
	if (priv->floating_toolbar_widget)
		gtk_widget_set_opacity(GTK_WIDGET(priv->overlay_ftb_overlay), priv->floating_toolbar_opacity);
}

static gboolean rcw_floating_toolbar_make_invisible(gpointer data)
{
	TRACE_CALL(__func__);
	RemminaConnectionWindowPriv *priv = (RemminaConnectionWindowPriv *)data;

	gtk_widget_set_opacity(GTK_WIDGET(priv->overlay_ftb_overlay), 0.0);
	priv->ftb_hide_eventsource = 0;
	return G_SOURCE_REMOVE;
}

static void rcw_floating_toolbar_show(RemminaConnectionWindow *cnnwin, gboolean show)
{
	TRACE_CALL(__func__);
	RemminaConnectionWindowPriv *priv = cnnwin->priv;

	if (priv->floating_toolbar_widget == NULL)
		return;

	if (show || priv->pin_down) {
		/* Make the FTB no longer transparent, in case we have an hidden toolbar */
		rcw_update_toolbar_opacity(cnnwin);
		/* Remove outstanding hide events, if not yet active */
		if (priv->ftb_hide_eventsource) {
			g_source_remove(priv->ftb_hide_eventsource);
			priv->ftb_hide_eventsource = 0;
		}
	} else {
		/* If we are hiding and the toolbar must be made invisible, schedule
		 * a later toolbar hide */
		if (remmina_pref.fullscreen_toolbar_visibility == FLOATING_TOOLBAR_VISIBILITY_INVISIBLE)
			if (priv->ftb_hide_eventsource == 0)
				priv->ftb_hide_eventsource = g_timeout_add(1000, rcw_floating_toolbar_make_invisible, priv);
	}

	gtk_revealer_set_reveal_child(GTK_REVEALER(priv->revealer), show || priv->pin_down);
}

static void rco_get_desktop_size(RemminaConnectionObject *cnnobj, gint *width, gint *height)
{
	TRACE_CALL(__func__);
	RemminaProtocolWidget *gp = REMMINA_PROTOCOL_WIDGET(cnnobj->proto);


	*width = remmina_protocol_widget_get_width(gp);
	*height = remmina_protocol_widget_get_height(gp);
	if (*width == 0) {
		/* Before connecting we do not have real remote width/height,
		 * so we ask profile values */
		*width = remmina_protocol_widget_get_profile_remote_width(gp);
		*height = remmina_protocol_widget_get_profile_remote_height(gp);
	}
}

void rco_set_scrolled_policy(RemminaScaleMode scalemode, GtkScrolledWindow *scrolled_window)
{
	TRACE_CALL(__func__);

	gtk_scrolled_window_set_policy(scrolled_window,
				       scalemode == REMMINA_PROTOCOL_WIDGET_SCALE_MODE_SCALED ? GTK_POLICY_NEVER : GTK_POLICY_AUTOMATIC,
				       scalemode == REMMINA_PROTOCOL_WIDGET_SCALE_MODE_SCALED ? GTK_POLICY_NEVER : GTK_POLICY_AUTOMATIC);
}

static GtkWidget *rco_create_scrolled_container(RemminaScaleMode scalemode, int view_mode)
{
	GtkWidget *scrolled_container;

	if (view_mode == VIEWPORT_FULLSCREEN_MODE) {
		scrolled_container = remmina_scrolled_viewport_new();
	} else {
		scrolled_container = gtk_scrolled_window_new(NULL, NULL);
		rco_set_scrolled_policy(scalemode, GTK_SCROLLED_WINDOW(scrolled_container));
		gtk_container_set_border_width(GTK_CONTAINER(scrolled_container), 0);
		gtk_widget_set_can_focus(scrolled_container, FALSE);
	}

	gtk_widget_set_name(scrolled_container, "remmina-scrolled-container");
	gtk_widget_show(scrolled_container);

	return scrolled_container;
}

gboolean rcw_toolbar_autofit_restore(RemminaConnectionWindow *cnnwin)
{
	TRACE_CALL(__func__);

	RemminaConnectionWindowPriv *priv = cnnwin->priv;
	RemminaConnectionObject *cnnobj;
	gint dwidth, dheight;
	GtkAllocation nba, ca, ta;

	cnnwin->priv->tar_eventsource = 0;

	if (priv->toolbar_is_reconfiguring)
		return G_SOURCE_REMOVE;

	if (!(cnnobj = rcw_get_visible_cnnobj(cnnwin))) return FALSE;

	if (cnnobj->connected && GTK_IS_SCROLLED_WINDOW(cnnobj->scrolled_container)) {
		rco_get_desktop_size(cnnobj, &dwidth, &dheight);
		gtk_widget_get_allocation(GTK_WIDGET(priv->notebook), &nba);
		gtk_widget_get_allocation(cnnobj->scrolled_container, &ca);
		gtk_widget_get_allocation(priv->toolbar, &ta);
		if (remmina_pref.toolbar_placement == TOOLBAR_PLACEMENT_LEFT ||
		    remmina_pref.toolbar_placement == TOOLBAR_PLACEMENT_RIGHT)
			gtk_window_resize(GTK_WINDOW(cnnobj->cnnwin), MAX(1, dwidth + ta.width + nba.width - ca.width),
					  MAX(1, dheight + nba.height - ca.height));
		else
			gtk_window_resize(GTK_WINDOW(cnnobj->cnnwin), MAX(1, dwidth + nba.width - ca.width),
					  MAX(1, dheight + ta.height + nba.height - ca.height));
		gtk_container_check_resize(GTK_CONTAINER(cnnobj->cnnwin));
	}
	if (GTK_IS_SCROLLED_WINDOW(cnnobj->scrolled_container)) {
		RemminaScaleMode scalemode = get_current_allowed_scale_mode(cnnobj, NULL, NULL);
		rco_set_scrolled_policy(scalemode, GTK_SCROLLED_WINDOW(cnnobj->scrolled_container));
	}

	return G_SOURCE_REMOVE;
}

static void rcw_toolbar_autofit(GtkToolItem *toggle, RemminaConnectionWindow *cnnwin)
{
	TRACE_CALL(__func__);
	RemminaConnectionObject *cnnobj;

	if (cnnwin->priv->toolbar_is_reconfiguring)
		return;
	if (!(cnnobj = rcw_get_visible_cnnobj(cnnwin))) return;

	if (GTK_IS_SCROLLED_WINDOW(cnnobj->scrolled_container)) {
		if ((gdk_window_get_state(gtk_widget_get_window(GTK_WIDGET(cnnwin))) & GDK_WINDOW_STATE_MAXIMIZED) != 0)
			gtk_window_unmaximize(GTK_WINDOW(cnnwin));

		/* It’s tricky to make the toolbars disappear automatically, while keeping scrollable.
		 * Please tell me if you know a better way to do this */
		gtk_scrolled_window_set_policy(GTK_SCROLLED_WINDOW(cnnobj->scrolled_container), GTK_POLICY_NEVER, GTK_POLICY_NEVER);

		cnnwin->priv->tar_eventsource = g_timeout_add(200, (GSourceFunc)rcw_toolbar_autofit_restore, cnnwin);
	}
}

void rco_get_monitor_geometry(RemminaConnectionObject *cnnobj, GdkRectangle *sz)
{
	TRACE_CALL(__func__);

	/* Fill sz with the monitor (or workarea) size and position
	 * of the monitor (or workarea) where cnnobj->cnnwin is located */

	GdkRectangle monitor_geometry;

	sz->x = sz->y = sz->width = sz->height = 0;

	if (!cnnobj)
		return;
	if (!cnnobj->cnnwin)
		return;
	if (!gtk_widget_is_visible(GTK_WIDGET(cnnobj->cnnwin)))
		return;

#if GTK_CHECK_VERSION(3, 22, 0)
	GdkDisplay *display;
	GdkMonitor *monitor;
	display = gtk_widget_get_display(GTK_WIDGET(cnnobj->cnnwin));
	monitor = gdk_display_get_monitor_at_window(display, gtk_widget_get_window(GTK_WIDGET(cnnobj->cnnwin)));
#else
	GdkScreen *screen;
	gint monitor;
	screen = gtk_window_get_screen(GTK_WINDOW(cnnobj->cnnwin));
	monitor = gdk_screen_get_monitor_at_window(screen, gtk_widget_get_window(GTK_WIDGET(cnnobj->cnnwin)));
#endif

#if GTK_CHECK_VERSION(3, 22, 0)
	gdk_monitor_get_workarea(monitor, &monitor_geometry);
	/* Under Wayland, GTK 3.22, all values returned by gdk_monitor_get_geometry()
	 * and gdk_monitor_get_workarea() seem to have been divided by the
	 * gdk scale factor, so we need to adjust the returned rect
	 * undoing the division */
#ifdef GDK_WINDOWING_WAYLAND
	if (GDK_IS_WAYLAND_DISPLAY(display)) {
		int monitor_scale_factor = gdk_monitor_get_scale_factor(monitor);
		monitor_geometry.width *= monitor_scale_factor;
		monitor_geometry.height *= monitor_scale_factor;
	}
#endif
#elif gdk_screen_get_monitor_workarea
	gdk_screen_get_monitor_workarea(screen, monitor, &monitor_geometry);
#else
	gdk_screen_get_monitor_geometry(screen, monitor, &monitor_geometry);
#endif
	*sz = monitor_geometry;
}

static void rco_check_resize(RemminaConnectionObject *cnnobj)
{
	TRACE_CALL(__func__);
	gboolean scroll_required = FALSE;

	GdkRectangle monitor_geometry;
	gint rd_width, rd_height;
	gint bordersz;
	gint scalemode;

	scalemode = remmina_protocol_widget_get_current_scale_mode(REMMINA_PROTOCOL_WIDGET(cnnobj->proto));

	/* Get remote destkop size */
	rco_get_desktop_size(cnnobj, &rd_width, &rd_height);

	/* Get our monitor size */
	rco_get_monitor_geometry(cnnobj, &monitor_geometry);

	if (!remmina_protocol_widget_get_expand(REMMINA_PROTOCOL_WIDGET(cnnobj->proto)) &&
	    (monitor_geometry.width < rd_width || monitor_geometry.height < rd_height) &&
	    scalemode == REMMINA_PROTOCOL_WIDGET_SCALE_MODE_NONE)
		scroll_required = TRUE;

	switch (cnnobj->cnnwin->priv->view_mode) {
	case SCROLLED_FULLSCREEN_MODE:
		gtk_window_resize(GTK_WINDOW(cnnobj->cnnwin), monitor_geometry.width, monitor_geometry.height);
		gtk_scrolled_window_set_policy(GTK_SCROLLED_WINDOW(cnnobj->scrolled_container),
					       (scroll_required ? GTK_POLICY_AUTOMATIC : GTK_POLICY_NEVER),
					       (scroll_required ? GTK_POLICY_AUTOMATIC : GTK_POLICY_NEVER));
		break;

	case VIEWPORT_FULLSCREEN_MODE:
		bordersz = scroll_required ? SCROLL_BORDER_SIZE : 0;
		gtk_window_resize(GTK_WINDOW(cnnobj->cnnwin), monitor_geometry.width, monitor_geometry.height);
		if (REMMINA_IS_SCROLLED_VIEWPORT(cnnobj->scrolled_container))
			/* Put a border around Notebook content (RemminaScrolledViewpord), so we can
			 * move the mouse over the border to scroll */
			gtk_container_set_border_width(GTK_CONTAINER(cnnobj->scrolled_container), bordersz);

		break;

	case SCROLLED_WINDOW_MODE:
		if (remmina_file_get_int(cnnobj->remmina_file, "viewmode", UNDEFINED_MODE) == UNDEFINED_MODE) {
			/* ToDo: is this really needed ? When ? */
			gtk_window_set_default_size(GTK_WINDOW(cnnobj->cnnwin),
						    MIN(rd_width, monitor_geometry.width), MIN(rd_height, monitor_geometry.height));
			if (rd_width >= monitor_geometry.width || rd_height >= monitor_geometry.height) {
				gtk_window_maximize(GTK_WINDOW(cnnobj->cnnwin));
				remmina_file_set_int(cnnobj->remmina_file, "window_maximize", TRUE);
			} else {
				rcw_toolbar_autofit(NULL, cnnobj->cnnwin);
				remmina_file_set_int(cnnobj->remmina_file, "window_maximize", FALSE);
			}
		} else {
			if (remmina_file_get_int(cnnobj->remmina_file, "window_maximize", FALSE))
				gtk_window_maximize(GTK_WINDOW(cnnobj->cnnwin));
		}
		break;

	default:
		break;
	}
}

static void rcw_set_tooltip(GtkWidget *item, const gchar *tip, guint key1, guint key2)
{
	TRACE_CALL(__func__);
	gchar *s1;
	gchar *s2;

	if (remmina_pref.hostkey && key1) {
		if (key2)
			s1 = g_strdup_printf(" (%s + %s,%s)", gdk_keyval_name(remmina_pref.hostkey),
					     gdk_keyval_name(gdk_keyval_to_upper(key1)), gdk_keyval_name(gdk_keyval_to_upper(key2)));
		else if (key1 == remmina_pref.hostkey)
			s1 = g_strdup_printf(" (%s)", gdk_keyval_name(remmina_pref.hostkey));
		else
			s1 = g_strdup_printf(" (%s + %s)", gdk_keyval_name(remmina_pref.hostkey),
					     gdk_keyval_name(gdk_keyval_to_upper(key1)));
	} else {
		s1 = NULL;
	}
	s2 = g_strdup_printf("%s%s", tip, s1 ? s1 : "");
	gtk_widget_set_tooltip_text(item, s2);
	g_free(s2);
	g_free(s1);
}

static void remmina_protocol_widget_update_alignment(RemminaConnectionObject *cnnobj)
{
	TRACE_CALL(__func__);
	RemminaScaleMode scalemode;
	gboolean scaledexpandedmode;
	int rdwidth, rdheight;
	gfloat aratio;

	if (!cnnobj->plugin_can_scale) {
		/* If we have a plugin that cannot scale,
		 * (i.e. SFTP plugin), then we expand proto */
		gtk_widget_set_halign(GTK_WIDGET(cnnobj->proto), GTK_ALIGN_FILL);
		gtk_widget_set_valign(GTK_WIDGET(cnnobj->proto), GTK_ALIGN_FILL);
	} else {
		/* Plugin can scale */

		scalemode = get_current_allowed_scale_mode(cnnobj, NULL, NULL);
		scaledexpandedmode = remmina_protocol_widget_get_expand(REMMINA_PROTOCOL_WIDGET(cnnobj->proto));

		/* Check if we need aspectframe and create/destroy it accordingly */
		if (scalemode == REMMINA_PROTOCOL_WIDGET_SCALE_MODE_SCALED && !scaledexpandedmode) {
			/* We need an aspectframe as a parent of proto */
			rdwidth = remmina_protocol_widget_get_width(REMMINA_PROTOCOL_WIDGET(cnnobj->proto));
			rdheight = remmina_protocol_widget_get_height(REMMINA_PROTOCOL_WIDGET(cnnobj->proto));
			aratio = (gfloat)rdwidth / (gfloat)rdheight;
			if (!cnnobj->aspectframe) {
				/* We need a new aspectframe */
				cnnobj->aspectframe = gtk_aspect_frame_new(NULL, 0.5, 0.5, aratio, FALSE);
				gtk_widget_set_name(cnnobj->aspectframe, "remmina-cw-aspectframe");
				gtk_frame_set_shadow_type(GTK_FRAME(cnnobj->aspectframe), GTK_SHADOW_NONE);
				g_object_ref(cnnobj->proto);
				gtk_container_remove(GTK_CONTAINER(cnnobj->viewport), cnnobj->proto);
				gtk_container_add(GTK_CONTAINER(cnnobj->viewport), cnnobj->aspectframe);
				gtk_container_add(GTK_CONTAINER(cnnobj->aspectframe), cnnobj->proto);
				g_object_unref(cnnobj->proto);
				gtk_widget_show(cnnobj->aspectframe);
				if (cnnobj != NULL && cnnobj->cnnwin != NULL && cnnobj->cnnwin->priv->notebook != NULL)
					rcw_grab_focus(cnnobj->cnnwin);
			} else {
				gtk_aspect_frame_set(GTK_ASPECT_FRAME(cnnobj->aspectframe), 0.5, 0.5, aratio, FALSE);
			}
		} else {
			/* We do not need an aspectframe as a parent of proto */
			if (cnnobj->aspectframe) {
				/* We must remove the old aspectframe reparenting proto to viewport */
				g_object_ref(cnnobj->aspectframe);
				g_object_ref(cnnobj->proto);
				gtk_container_remove(GTK_CONTAINER(cnnobj->aspectframe), cnnobj->proto);
				gtk_container_remove(GTK_CONTAINER(cnnobj->viewport), cnnobj->aspectframe);
				g_object_unref(cnnobj->aspectframe);
				cnnobj->aspectframe = NULL;
				gtk_container_add(GTK_CONTAINER(cnnobj->viewport), cnnobj->proto);
				g_object_unref(cnnobj->proto);
				if (cnnobj != NULL && cnnobj->cnnwin != NULL && cnnobj->cnnwin->priv->notebook != NULL)
					rcw_grab_focus(cnnobj->cnnwin);
			}
		}

		if (scalemode == REMMINA_PROTOCOL_WIDGET_SCALE_MODE_SCALED || scalemode == REMMINA_PROTOCOL_WIDGET_SCALE_MODE_DYNRES) {
			/* We have a plugin that can be scaled, and the scale button
			 * has been pressed. Give it the correct WxH maintaining aspect
			 * ratio of remote destkop size */
			gtk_widget_set_halign(GTK_WIDGET(cnnobj->proto), GTK_ALIGN_FILL);
			gtk_widget_set_valign(GTK_WIDGET(cnnobj->proto), GTK_ALIGN_FILL);
		} else {
			/* Plugin can scale, but no scaling is active. Ensure that we have
			 * aspectframe with a ratio of 1 */
			gtk_widget_set_halign(GTK_WIDGET(cnnobj->proto), GTK_ALIGN_CENTER);
			gtk_widget_set_valign(GTK_WIDGET(cnnobj->proto), GTK_ALIGN_CENTER);
		}
	}
}

static void nb_set_current_page(GtkNotebook *notebook, GtkWidget *page)
{
	gint np, i;

	np = gtk_notebook_get_n_pages(notebook);
	for (i = 0; i < np; i++) {
		if (gtk_notebook_get_nth_page(notebook, i) == page) {
			gtk_notebook_set_current_page(notebook, i);
			break;
		}
	}
}

static void nb_migrate_message_panels(GtkWidget *frompage, GtkWidget *topage)
{
	/* Migrate a single connection tab from a notebook to another one */
	GList *lst, *l;

	/* Reparent message panels */
	lst = gtk_container_get_children(GTK_CONTAINER(frompage));
	for (l = lst; l != NULL; l = l->next) {
		if (REMMINA_IS_MESSAGE_PANEL(l->data)) {
			g_object_ref(l->data);
			gtk_container_remove(GTK_CONTAINER(frompage), GTK_WIDGET(l->data));
			gtk_container_add(GTK_CONTAINER(topage), GTK_WIDGET(l->data));
			g_object_unref(l->data);
			gtk_box_reorder_child(GTK_BOX(topage), GTK_WIDGET(l->data), 0);
		}
	}
	g_list_free(lst);

}

static void rcw_migrate(RemminaConnectionWindow *from, RemminaConnectionWindow *to)
{
	/* Migrate a complete notebook from a window to another */

	gchar *tag;
	gint cp, np, i;
	GtkNotebook *from_notebook;
	GtkWidget *frompage, *newpage, *old_scrolled_container;
	RemminaConnectionObject *cnnobj;
	RemminaScaleMode scalemode;

	/* Migrate TAG */
	tag = g_strdup((gchar *)g_object_get_data(G_OBJECT(from), "tag"));
	g_object_set_data_full(G_OBJECT(to), "tag", tag, (GDestroyNotify)g_free);

	/* Migrate notebook content */
	from_notebook = from->priv->notebook;
	if (from_notebook && GTK_IS_NOTEBOOK(from_notebook)) {

		cp = gtk_notebook_get_current_page(from_notebook);
		np = gtk_notebook_get_n_pages(from_notebook);
		/* Create pages on dest notebook and migrate
		 * page content */
		for (i = 0; i < np; i++) {
			frompage = gtk_notebook_get_nth_page(from_notebook, i);
			cnnobj = g_object_get_data(G_OBJECT(frompage), "cnnobj");

			/* A scrolled container must be recreated, because it can be different on the new window/page
			  depending on view_mode */
			scalemode = get_current_allowed_scale_mode(cnnobj, NULL, NULL);
			old_scrolled_container = cnnobj->scrolled_container;
			cnnobj->scrolled_container = rco_create_scrolled_container(scalemode, to->priv->view_mode);

			newpage = rcw_append_new_page(to, cnnobj);

			nb_migrate_message_panels(frompage, newpage);

			/* Reparent the viewport (which is inside scrolled_container) to the new page */
			g_object_ref(cnnobj->viewport);
			gtk_container_remove(GTK_CONTAINER(old_scrolled_container), cnnobj->viewport);
			gtk_container_add(GTK_CONTAINER(cnnobj->scrolled_container), cnnobj->viewport);
			g_object_unref(cnnobj->viewport);

			/* Destroy old scrolled_container. Not really needed, it will be destroyed
			 * when removing the page from the notepad */
			gtk_widget_destroy(old_scrolled_container);

		}

		/* Remove all the pages from source notebook */
		for (i = np - 1; i >= 0; i--)
			gtk_notebook_remove_page(from_notebook, i);
		gtk_notebook_set_current_page(to->priv->notebook, cp);

	}
}

static void rcw_switch_viewmode(RemminaConnectionWindow *cnnwin, int newmode)
{
	GdkWindowState s;
	RemminaConnectionWindow *newwin;
	gint old_width, old_height;
	int old_mode;

	old_mode = cnnwin->priv->view_mode;
	if (old_mode == newmode)
		return;

	if (newmode == VIEWPORT_FULLSCREEN_MODE || newmode == SCROLLED_FULLSCREEN_MODE) {
		if (old_mode == SCROLLED_WINDOW_MODE) {
			/* We are leaving SCROLLED_WINDOW_MODE, save W,H, and maximized
			 * status before self destruction of cnnwin */
			gtk_window_get_size(GTK_WINDOW(cnnwin), &old_width, &old_height);
			s = gdk_window_get_state(gtk_widget_get_window(GTK_WIDGET(cnnwin)));
		}
		newwin = rcw_create_fullscreen(GTK_WINDOW(cnnwin), cnnwin->priv->fss_view_mode);
		rcw_migrate(cnnwin, newwin);
		if (old_mode == SCROLLED_WINDOW_MODE) {
			newwin->priv->ss_maximized = (s & GDK_WINDOW_STATE_MAXIMIZED) ? TRUE : FALSE;
			newwin->priv->ss_width = old_width;
			newwin->priv->ss_height = old_height;
		}
	} else {
		newwin = rcw_create_scrolled(cnnwin->priv->ss_width, cnnwin->priv->ss_height,
					     cnnwin->priv->ss_maximized);
		rcw_migrate(cnnwin, newwin);
		if (old_mode == VIEWPORT_FULLSCREEN_MODE || old_mode == SCROLLED_FULLSCREEN_MODE)
			/* We are leaving a FULLSCREEN mode, save some parameters
			 * status before self destruction of cnnwin */
			newwin->priv->fss_view_mode = old_mode;
	}

	/* Prevent unreleased hostkey from old window to be released here */
	newwin->priv->hostkey_used = TRUE;
}


static void rcw_toolbar_fullscreen(GtkToolItem *toggle, RemminaConnectionWindow *cnnwin)
{
	TRACE_CALL(__func__);

	RemminaConnectionObject *cnnobj;

	if (cnnwin->priv->toolbar_is_reconfiguring)
		return;

	if (!(cnnobj = rcw_get_visible_cnnobj(cnnwin))) return;

	RemminaProtocolWidget *gp = REMMINA_PROTOCOL_WIDGET(cnnobj->proto);

	if (remmina_protocol_widget_get_multimon(gp) >= 1) {
		REMMINA_DEBUG("Fullscreen on all monitor");
		gdk_window_set_fullscreen_mode(gtk_widget_get_window(GTK_WIDGET(toggle)), GDK_FULLSCREEN_ON_ALL_MONITORS);
	} else {
		REMMINA_DEBUG("Fullscreen on one monitor");
	}

	if ((toggle != NULL && toggle == cnnwin->priv->toolitem_fullscreen)) {
		if (gtk_toggle_tool_button_get_active(GTK_TOGGLE_TOOL_BUTTON(toggle))) {
			if (remmina_protocol_widget_get_multimon(gp) >= 1)
				gtk_toggle_tool_button_set_active(GTK_TOGGLE_TOOL_BUTTON(cnnwin->priv->toolitem_multimon), TRUE);
			rcw_switch_viewmode(cnnwin, cnnwin->priv->fss_view_mode);
		} else {
			rcw_switch_viewmode(cnnwin, SCROLLED_WINDOW_MODE);
		}
	} else
	if (gtk_toggle_tool_button_get_active(GTK_TOGGLE_TOOL_BUTTON(cnnwin->priv->toolitem_multimon))) {
		rcw_switch_viewmode(cnnwin, cnnwin->priv->fss_view_mode);
	} else {
		rcw_switch_viewmode(cnnwin, SCROLLED_WINDOW_MODE);
	}
}

static void rco_viewport_fullscreen_mode(GtkWidget *widget, RemminaConnectionObject *cnnobj)
{
	TRACE_CALL(__func__);
	RemminaConnectionWindow *newwin;

	if (!gtk_check_menu_item_get_active(GTK_CHECK_MENU_ITEM(widget)))
		return;
	cnnobj->cnnwin->priv->fss_view_mode = VIEWPORT_FULLSCREEN_MODE;
	newwin = rcw_create_fullscreen(GTK_WINDOW(cnnobj->cnnwin), VIEWPORT_FULLSCREEN_MODE);
	rcw_migrate(cnnobj->cnnwin, newwin);
}

static void rco_scrolled_fullscreen_mode(GtkWidget *widget, RemminaConnectionObject *cnnobj)
{
	TRACE_CALL(__func__);
	RemminaConnectionWindow *newwin;

	if (!gtk_check_menu_item_get_active(GTK_CHECK_MENU_ITEM(widget)))
		return;
	cnnobj->cnnwin->priv->fss_view_mode = SCROLLED_FULLSCREEN_MODE;
	newwin = rcw_create_fullscreen(GTK_WINDOW(cnnobj->cnnwin), SCROLLED_FULLSCREEN_MODE);
	rcw_migrate(cnnobj->cnnwin, newwin);
}

static void rcw_fullscreen_option_popdown(GtkWidget *widget, RemminaConnectionWindow *cnnwin)
{
	TRACE_CALL(__func__);
	RemminaConnectionWindowPriv *priv = cnnwin->priv;

	priv->sticky = FALSE;
	gtk_toggle_button_set_active(GTK_TOGGLE_BUTTON(priv->fullscreen_option_button), FALSE);
	rcw_floating_toolbar_show(cnnwin, FALSE);
}

void rcw_toolbar_fullscreen_option(GtkToolItem *toggle, RemminaConnectionWindow *cnnwin)
{
	TRACE_CALL(__func__);
	RemminaConnectionObject *cnnobj;
	GtkWidget *menu;
	GtkWidget *menuitem;
	GSList *group;

	if (cnnwin->priv->toolbar_is_reconfiguring)
		return;

	if (!(cnnobj = rcw_get_visible_cnnobj(cnnwin))) return;

	if (!gtk_toggle_button_get_active(GTK_TOGGLE_BUTTON(toggle)))
		return;

	cnnwin->priv->sticky = TRUE;

	menu = gtk_menu_new();

	menuitem = gtk_radio_menu_item_new_with_label(NULL, _("Viewport fullscreen mode"));
	gtk_widget_show(menuitem);
	gtk_menu_shell_append(GTK_MENU_SHELL(menu), menuitem);
	group = gtk_radio_menu_item_get_group(GTK_RADIO_MENU_ITEM(menuitem));
	if (cnnwin->priv->view_mode == VIEWPORT_FULLSCREEN_MODE)
		gtk_check_menu_item_set_active(GTK_CHECK_MENU_ITEM(menuitem), TRUE);
	g_signal_connect(G_OBJECT(menuitem), "toggled", G_CALLBACK(rco_viewport_fullscreen_mode), cnnobj);

	menuitem = gtk_radio_menu_item_new_with_label(group, _("Scrolled fullscreen"));
	gtk_widget_show(menuitem);
	gtk_menu_shell_append(GTK_MENU_SHELL(menu), menuitem);
	if (cnnwin->priv->view_mode == SCROLLED_FULLSCREEN_MODE)
		gtk_check_menu_item_set_active(GTK_CHECK_MENU_ITEM(menuitem), TRUE);
	g_signal_connect(G_OBJECT(menuitem), "toggled", G_CALLBACK(rco_scrolled_fullscreen_mode), cnnobj);

	g_signal_connect(G_OBJECT(menu), "deactivate", G_CALLBACK(rcw_fullscreen_option_popdown), cnnwin);

#if GTK_CHECK_VERSION(3, 22, 0)
	gtk_menu_popup_at_widget(GTK_MENU(menu), GTK_WIDGET(toggle),
				 GDK_GRAVITY_SOUTH_WEST, GDK_GRAVITY_NORTH_WEST, NULL);
#else
	gtk_menu_popup(GTK_MENU(menu), NULL, NULL, remmina_public_popup_position, cnnwin->priv->toolitem_fullscreen, 0,
		       gtk_get_current_event_time());
#endif
}


static void rcw_scaler_option_popdown(GtkWidget *widget, RemminaConnectionWindow *cnnwin)
{
	TRACE_CALL(__func__);
	RemminaConnectionWindowPriv *priv = cnnwin->priv;

	if (priv->toolbar_is_reconfiguring)
		return;
	priv->sticky = FALSE;
	gtk_toggle_button_set_active(GTK_TOGGLE_BUTTON(priv->scaler_option_button), FALSE);
	rcw_floating_toolbar_show(cnnwin, FALSE);
}

static void rcw_scaler_expand(GtkWidget *widget, RemminaConnectionWindow *cnnwin)
{
	TRACE_CALL(__func__);
	RemminaConnectionObject *cnnobj;

	if (!gtk_check_menu_item_get_active(GTK_CHECK_MENU_ITEM(widget)))
		return;
	cnnobj = rcw_get_visible_cnnobj(cnnwin);
	if (!cnnobj)
		return;
	remmina_protocol_widget_set_expand(REMMINA_PROTOCOL_WIDGET(cnnobj->proto), TRUE);
	remmina_file_set_int(cnnobj->remmina_file, "scaler_expand", TRUE);
	remmina_protocol_widget_update_alignment(cnnobj);
}
static void rcw_scaler_keep_aspect(GtkWidget *widget, RemminaConnectionWindow *cnnwin)
{
	TRACE_CALL(__func__);
	RemminaConnectionObject *cnnobj;

	if (!gtk_check_menu_item_get_active(GTK_CHECK_MENU_ITEM(widget)))
		return;
	cnnobj = rcw_get_visible_cnnobj(cnnwin);
	if (!cnnobj)
		return;

	remmina_protocol_widget_set_expand(REMMINA_PROTOCOL_WIDGET(cnnobj->proto), FALSE);
	remmina_file_set_int(cnnobj->remmina_file, "scaler_expand", FALSE);
	remmina_protocol_widget_update_alignment(cnnobj);
}

static void rcw_toolbar_scaler_option(GtkToolItem *toggle, RemminaConnectionWindow *cnnwin)
{
	TRACE_CALL(__func__);
	RemminaConnectionWindowPriv *priv;
	RemminaConnectionObject *cnnobj;
	GtkWidget *menu;
	GtkWidget *menuitem;
	GSList *group;
	gboolean scaler_expand;

	if (cnnwin->priv->toolbar_is_reconfiguring)
		return;

	if (!(cnnobj = rcw_get_visible_cnnobj(cnnwin))) return;
	priv = cnnwin->priv;

	if (!gtk_toggle_button_get_active(GTK_TOGGLE_BUTTON(toggle)))
		return;

	scaler_expand = remmina_protocol_widget_get_expand(REMMINA_PROTOCOL_WIDGET(cnnobj->proto));

	priv->sticky = TRUE;

	menu = gtk_menu_new();

	menuitem = gtk_radio_menu_item_new_with_label(NULL, _("Keep aspect ratio when scaled"));
	gtk_widget_show(menuitem);
	gtk_menu_shell_append(GTK_MENU_SHELL(menu), menuitem);
	group = gtk_radio_menu_item_get_group(GTK_RADIO_MENU_ITEM(menuitem));
	if (!scaler_expand)
		gtk_check_menu_item_set_active(GTK_CHECK_MENU_ITEM(menuitem), TRUE);
	g_signal_connect(G_OBJECT(menuitem), "toggled", G_CALLBACK(rcw_scaler_keep_aspect), cnnwin);

	menuitem = gtk_radio_menu_item_new_with_label(group, _("Fill client window when scaled"));
	gtk_widget_show(menuitem);
	gtk_menu_shell_append(GTK_MENU_SHELL(menu), menuitem);
	if (scaler_expand)
		gtk_check_menu_item_set_active(GTK_CHECK_MENU_ITEM(menuitem), TRUE);
	g_signal_connect(G_OBJECT(menuitem), "toggled", G_CALLBACK(rcw_scaler_expand), cnnwin);

	g_signal_connect(G_OBJECT(menu), "deactivate", G_CALLBACK(rcw_scaler_option_popdown), cnnwin);

#if GTK_CHECK_VERSION(3, 22, 0)
	gtk_menu_popup_at_widget(GTK_MENU(menu), GTK_WIDGET(toggle),
				 GDK_GRAVITY_SOUTH_WEST, GDK_GRAVITY_NORTH_WEST, NULL);
#else
	gtk_menu_popup(GTK_MENU(menu), NULL, NULL, remmina_public_popup_position, priv->toolitem_scale, 0,
		       gtk_get_current_event_time());
#endif
}

void rco_switch_page_activate(GtkMenuItem *menuitem, RemminaConnectionObject *cnnobj)
{
	TRACE_CALL(__func__);
	RemminaConnectionWindowPriv *priv = cnnobj->cnnwin->priv;
	gint page_num;

	page_num = GPOINTER_TO_INT(g_object_get_data(G_OBJECT(menuitem), "new-page-num"));
	gtk_notebook_set_current_page(GTK_NOTEBOOK(priv->notebook), page_num);
}

void rcw_toolbar_switch_page_popdown(GtkWidget *widget, RemminaConnectionWindow *cnnwin)
{
	TRACE_CALL(__func__);
	RemminaConnectionWindowPriv *priv = cnnwin->priv;

	priv->sticky = FALSE;

	gtk_toggle_tool_button_set_active(GTK_TOGGLE_TOOL_BUTTON(priv->toolitem_switch_page), FALSE);
	rcw_floating_toolbar_show(cnnwin, FALSE);
}

static void rcw_toolbar_switch_page(GtkToolItem *toggle, RemminaConnectionWindow *cnnwin)
{
	TRACE_CALL(__func__);

	RemminaConnectionWindowPriv *priv = cnnwin->priv;
	RemminaConnectionObject *cnnobj;

	GtkWidget *menu;
	GtkWidget *menuitem;
	GtkWidget *image;
	gint i, n;

	if (priv->toolbar_is_reconfiguring)
		return;
	if (!(cnnobj = rcw_get_visible_cnnobj(cnnwin))) return;

	if (!gtk_toggle_tool_button_get_active(GTK_TOGGLE_TOOL_BUTTON(toggle)))
		return;

	priv->sticky = TRUE;

	menu = gtk_menu_new();

	n = gtk_notebook_get_n_pages(GTK_NOTEBOOK(priv->notebook));
	for (i = 0; i < n; i++) {
		cnnobj = rcw_get_cnnobj_at_page(cnnobj->cnnwin, i);

		menuitem = gtk_menu_item_new_with_label(remmina_file_get_string(cnnobj->remmina_file, "name"));
		gtk_widget_show(menuitem);
		gtk_menu_shell_append(GTK_MENU_SHELL(menu), menuitem);

		image = gtk_image_new_from_icon_name(remmina_file_get_icon_name(cnnobj->remmina_file), GTK_ICON_SIZE_MENU);
		gtk_widget_show(image);

		g_object_set_data(G_OBJECT(menuitem), "new-page-num", GINT_TO_POINTER(i));
		g_signal_connect(G_OBJECT(menuitem), "activate", G_CALLBACK(rco_switch_page_activate), cnnobj);
		if (i == gtk_notebook_get_current_page(GTK_NOTEBOOK(priv->notebook)))
			gtk_widget_set_sensitive(menuitem, FALSE);
	}

	g_signal_connect(G_OBJECT(menu), "deactivate", G_CALLBACK(rcw_toolbar_switch_page_popdown),
			 cnnwin);

#if GTK_CHECK_VERSION(3, 22, 0)
	gtk_menu_popup_at_widget(GTK_MENU(menu), GTK_WIDGET(toggle),
				 GDK_GRAVITY_SOUTH_WEST, GDK_GRAVITY_NORTH_WEST, NULL);
#else
	gtk_menu_popup(GTK_MENU(menu), NULL, NULL, remmina_public_popup_position, widget, 0, gtk_get_current_event_time());
#endif
}

void rco_update_toolbar_autofit_button(RemminaConnectionObject *cnnobj)
{
	TRACE_CALL(__func__);
	RemminaConnectionWindowPriv *priv = cnnobj->cnnwin->priv;
	GtkToolItem *toolitem;
	RemminaScaleMode sc;

	toolitem = priv->toolitem_autofit;
	if (toolitem) {
		if (priv->view_mode != SCROLLED_WINDOW_MODE) {
			gtk_widget_set_sensitive(GTK_WIDGET(toolitem), FALSE);
		} else {
			sc = get_current_allowed_scale_mode(cnnobj, NULL, NULL);
			gtk_widget_set_sensitive(GTK_WIDGET(toolitem), sc == REMMINA_PROTOCOL_WIDGET_SCALE_MODE_NONE);
		}
	}
}

static void rco_change_scalemode(RemminaConnectionObject *cnnobj, gboolean bdyn, gboolean bscale)
{
	RemminaScaleMode scalemode;
	RemminaConnectionWindowPriv *priv = cnnobj->cnnwin->priv;

	if (bdyn)
		scalemode = REMMINA_PROTOCOL_WIDGET_SCALE_MODE_DYNRES;
	else if (bscale)
		scalemode = REMMINA_PROTOCOL_WIDGET_SCALE_MODE_SCALED;
	else
		scalemode = REMMINA_PROTOCOL_WIDGET_SCALE_MODE_NONE;

	remmina_protocol_widget_set_current_scale_mode(REMMINA_PROTOCOL_WIDGET(cnnobj->proto), scalemode);
	remmina_file_set_int(cnnobj->remmina_file, "scale", scalemode);
	gtk_widget_set_sensitive(GTK_WIDGET(priv->scaler_option_button), scalemode == REMMINA_PROTOCOL_WIDGET_SCALE_MODE_SCALED);
	rco_update_toolbar_autofit_button(cnnobj);

	remmina_protocol_widget_call_feature_by_type(REMMINA_PROTOCOL_WIDGET(cnnobj->proto),
						     REMMINA_PROTOCOL_FEATURE_TYPE_SCALE, 0);

	if (cnnobj->cnnwin->priv->view_mode != SCROLLED_WINDOW_MODE)
		rco_check_resize(cnnobj);
	if (GTK_IS_SCROLLED_WINDOW(cnnobj->scrolled_container)) {
		rco_set_scrolled_policy(scalemode, GTK_SCROLLED_WINDOW(cnnobj->scrolled_container));
	}
}

static void rcw_toolbar_dynres(GtkToolItem *toggle, RemminaConnectionWindow *cnnwin)
{
	TRACE_CALL(__func__);
	gboolean bdyn, bscale;
	RemminaConnectionObject *cnnobj;

	if (cnnwin->priv->toolbar_is_reconfiguring)
		return;
	if (!(cnnobj = rcw_get_visible_cnnobj(cnnwin))) return;

	if (cnnobj->connected) {
		bdyn = gtk_toggle_tool_button_get_active(GTK_TOGGLE_TOOL_BUTTON(toggle));
		bscale = gtk_toggle_tool_button_get_active(GTK_TOGGLE_TOOL_BUTTON(cnnobj->cnnwin->priv->toolitem_scale));

		if (bdyn && bscale) {
			gtk_toggle_tool_button_set_active(GTK_TOGGLE_TOOL_BUTTON(cnnobj->cnnwin->priv->toolitem_scale), FALSE);
			bscale = FALSE;
		}

		rco_change_scalemode(cnnobj, bdyn, bscale);
	}
}

static void rcw_toolbar_scaled_mode(GtkToolItem *toggle, RemminaConnectionWindow *cnnwin)
{
	TRACE_CALL(__func__);
	gboolean bdyn, bscale;
	RemminaConnectionObject *cnnobj;

	if (cnnwin->priv->toolbar_is_reconfiguring)
		return;
	if (!(cnnobj = rcw_get_visible_cnnobj(cnnwin))) return;

	bdyn = gtk_toggle_tool_button_get_active(GTK_TOGGLE_TOOL_BUTTON(cnnobj->cnnwin->priv->toolitem_dynres));
	bscale = gtk_toggle_tool_button_get_active(GTK_TOGGLE_TOOL_BUTTON(toggle));

	if (bdyn && bscale) {
		gtk_toggle_tool_button_set_active(GTK_TOGGLE_TOOL_BUTTON(cnnobj->cnnwin->priv->toolitem_dynres), FALSE);
		bdyn = FALSE;
	}

	rco_change_scalemode(cnnobj, bdyn, bscale);
}

static void rcw_toolbar_multi_monitor_mode(GtkToolItem *toggle, RemminaConnectionWindow *cnnwin)
{
	TRACE_CALL(__func__);
	RemminaConnectionObject *cnnobj;

	if (cnnwin->priv->toolbar_is_reconfiguring)
		return;

	if (!(cnnobj = rcw_get_visible_cnnobj(cnnwin))) return;

	if (gtk_toggle_tool_button_get_active(GTK_TOGGLE_TOOL_BUTTON(toggle))) {
		REMMINA_DEBUG("Saving multimon as 1");
		remmina_file_set_int(cnnobj->remmina_file, "multimon", 1);
		remmina_file_save(cnnobj->remmina_file);
		remmina_protocol_widget_call_feature_by_type(REMMINA_PROTOCOL_WIDGET(cnnobj->proto),
							     REMMINA_PROTOCOL_FEATURE_TYPE_MULTIMON, 0);
		if (!gtk_toggle_tool_button_get_active(GTK_TOGGLE_TOOL_BUTTON(cnnwin->priv->toolitem_fullscreen)))
			gtk_toggle_tool_button_set_active(GTK_TOGGLE_TOOL_BUTTON(cnnwin->priv->toolitem_fullscreen), TRUE);
	} else {
		REMMINA_DEBUG("Saving multimon as 0");
		remmina_file_set_int(cnnobj->remmina_file, "multimon", 0);
		remmina_file_save(cnnobj->remmina_file);
		rcw_toolbar_fullscreen(NULL, cnnwin);
	}
}

static void rcw_toolbar_open_main(GtkToolItem *toggle, RemminaConnectionWindow *cnnwin)
{
	TRACE_CALL(__func__);

	if (cnnwin->priv->toolbar_is_reconfiguring)
		return;

	remmina_exec_command(REMMINA_COMMAND_MAIN, NULL);
}

static void rcw_toolbar_preferences_popdown(GtkToolItem *toggle, RemminaConnectionWindow *cnnwin)
{
	TRACE_CALL(__func__);
	RemminaConnectionObject *cnnobj;

	if (cnnwin->priv->toolbar_is_reconfiguring)
		return;
	if (!(cnnobj = rcw_get_visible_cnnobj(cnnwin))) return;

	cnnobj->cnnwin->priv->sticky = FALSE;

	gtk_toggle_tool_button_set_active(GTK_TOGGLE_TOOL_BUTTON(cnnobj->cnnwin->priv->toolitem_preferences), FALSE);
	rcw_floating_toolbar_show(cnnwin, FALSE);
}

void rcw_toolbar_menu_popdown(GtkToolItem *toggle, RemminaConnectionWindow *cnnwin)
{
	TRACE_CALL(__func__);
	RemminaConnectionWindowPriv *priv = cnnwin->priv;

	if (priv->toolbar_is_reconfiguring)
		return;

	priv->sticky = FALSE;

	gtk_toggle_tool_button_set_active(GTK_TOGGLE_TOOL_BUTTON(priv->toolitem_menu), FALSE);
	rcw_floating_toolbar_show(cnnwin, FALSE);
}

void rcw_toolbar_tools_popdown(GtkToolItem *toggle, RemminaConnectionWindow *cnnwin)
{
	TRACE_CALL(__func__);
	RemminaConnectionWindowPriv *priv = cnnwin->priv;

	if (priv->toolbar_is_reconfiguring)
		return;

	priv->sticky = FALSE;

	gtk_toggle_tool_button_set_active(GTK_TOGGLE_TOOL_BUTTON(priv->toolitem_tools), FALSE);
	rcw_floating_toolbar_show(cnnwin, FALSE);
}

static void rco_call_protocol_feature_radio(GtkMenuItem *menuitem, RemminaConnectionObject *cnnobj)
{
	TRACE_CALL(__func__);
	RemminaProtocolFeature *feature;
	gpointer value;

	if (gtk_check_menu_item_get_active(GTK_CHECK_MENU_ITEM(menuitem))) {
		feature = (RemminaProtocolFeature *)g_object_get_data(G_OBJECT(menuitem), "feature-type");
		value = g_object_get_data(G_OBJECT(menuitem), "feature-value");

		remmina_file_set_string(cnnobj->remmina_file, (const gchar *)feature->opt2, (const gchar *)value);
		remmina_protocol_widget_call_feature_by_ref(REMMINA_PROTOCOL_WIDGET(cnnobj->proto), feature);
	}
}

static void rco_call_protocol_feature_check(GtkMenuItem *menuitem, RemminaConnectionObject *cnnobj)
{
	TRACE_CALL(__func__);
	RemminaProtocolFeature *feature;
	gboolean value;

	feature = (RemminaProtocolFeature *)g_object_get_data(G_OBJECT(menuitem), "feature-type");
	value = gtk_check_menu_item_get_active(GTK_CHECK_MENU_ITEM(menuitem));
	remmina_file_set_int(cnnobj->remmina_file, (const gchar *)feature->opt2, value);
	remmina_protocol_widget_call_feature_by_ref(REMMINA_PROTOCOL_WIDGET(cnnobj->proto), feature);
}

static void rco_call_protocol_feature_activate(GtkMenuItem *menuitem, RemminaConnectionObject *cnnobj)
{
	TRACE_CALL(__func__);
	RemminaProtocolFeature *feature;

	feature = (RemminaProtocolFeature *)g_object_get_data(G_OBJECT(menuitem), "feature-type");
	remmina_protocol_widget_call_feature_by_ref(REMMINA_PROTOCOL_WIDGET(cnnobj->proto), feature);
}

void rcw_toolbar_preferences_radio(RemminaConnectionObject *cnnobj, RemminaFile *remminafile,
				   GtkWidget *menu, const RemminaProtocolFeature *feature, const gchar *domain, gboolean enabled)
{
	TRACE_CALL(__func__);
	GtkWidget *menuitem;
	GSList *group;
	gint i;
	const gchar **list;
	const gchar *value;

	group = NULL;
	value = remmina_file_get_string(remminafile, (const gchar *)feature->opt2);
	list = (const gchar **)feature->opt3;
	for (i = 0; list[i]; i += 2) {
		menuitem = gtk_radio_menu_item_new_with_label(group, g_dgettext(domain, list[i + 1]));
		group = gtk_radio_menu_item_get_group(GTK_RADIO_MENU_ITEM(menuitem));
		gtk_widget_show(menuitem);
		gtk_menu_shell_append(GTK_MENU_SHELL(menu), menuitem);

		if (enabled) {
			g_object_set_data(G_OBJECT(menuitem), "feature-type", (gpointer)feature);
			g_object_set_data(G_OBJECT(menuitem), "feature-value", (gpointer)list[i]);

			if (value && g_strcmp0(list[i], value) == 0)
				gtk_check_menu_item_set_active(GTK_CHECK_MENU_ITEM(menuitem), TRUE);

			g_signal_connect(G_OBJECT(menuitem), "toggled",
					 G_CALLBACK(rco_call_protocol_feature_radio), cnnobj);
		} else {
			gtk_widget_set_sensitive(menuitem, FALSE);
		}
	}
}

void rcw_toolbar_preferences_check(RemminaConnectionObject *cnnobj,
				   GtkWidget *menu, const RemminaProtocolFeature *feature,
				   const gchar *domain, gboolean enabled)
{
	TRACE_CALL(__func__);
	GtkWidget *menuitem;

	menuitem = gtk_check_menu_item_new_with_label(g_dgettext(domain, (const gchar *)feature->opt3));
	gtk_widget_show(menuitem);
	gtk_menu_shell_append(GTK_MENU_SHELL(menu), menuitem);

	if (enabled) {
		g_object_set_data(G_OBJECT(menuitem), "feature-type", (gpointer)feature);

		gtk_check_menu_item_set_active(GTK_CHECK_MENU_ITEM(menuitem),
					       remmina_file_get_int(cnnobj->remmina_file, (const gchar *)feature->opt2, FALSE));

		g_signal_connect(G_OBJECT(menuitem), "toggled",
				 G_CALLBACK(rco_call_protocol_feature_check), cnnobj);
	} else {
		gtk_widget_set_sensitive(menuitem, FALSE);
	}
}

static void rcw_toolbar_preferences(GtkToolItem *toggle, RemminaConnectionWindow *cnnwin)
{
	TRACE_CALL(__func__);
	RemminaConnectionWindowPriv *priv;
	RemminaConnectionObject *cnnobj;
	const RemminaProtocolFeature *feature;
	GtkWidget *menu;
	GtkWidget *menuitem;
	gboolean separator;
	gchar *domain;
	gboolean enabled;

	if (cnnwin->priv->toolbar_is_reconfiguring)
		return;
	if (!(cnnobj = rcw_get_visible_cnnobj(cnnwin))) return;
	priv = cnnobj->cnnwin->priv;

	if (!gtk_toggle_tool_button_get_active(GTK_TOGGLE_TOOL_BUTTON(toggle)))
		return;

	priv->sticky = TRUE;

	separator = FALSE;

	domain = remmina_protocol_widget_get_domain(REMMINA_PROTOCOL_WIDGET(cnnobj->proto));
	menu = gtk_menu_new();
	for (feature = remmina_protocol_widget_get_features(REMMINA_PROTOCOL_WIDGET(cnnobj->proto)); feature && feature->type;
	     feature++) {
		if (feature->type != REMMINA_PROTOCOL_FEATURE_TYPE_PREF)
			continue;

		if (separator) {
			menuitem = gtk_separator_menu_item_new();
			gtk_widget_show(menuitem);
			gtk_menu_shell_append(GTK_MENU_SHELL(menu), menuitem);
			separator = FALSE;
		}
		enabled = remmina_protocol_widget_query_feature_by_ref(REMMINA_PROTOCOL_WIDGET(cnnobj->proto), feature);
		switch (GPOINTER_TO_INT(feature->opt1)) {
		case REMMINA_PROTOCOL_FEATURE_PREF_RADIO:
			rcw_toolbar_preferences_radio(cnnobj, cnnobj->remmina_file, menu, feature,
						      domain, enabled);
			separator = TRUE;
			break;
		case REMMINA_PROTOCOL_FEATURE_PREF_CHECK:
			rcw_toolbar_preferences_check(cnnobj, menu, feature,
						      domain, enabled);
			break;
		}
	}

	g_free(domain);

	g_signal_connect(G_OBJECT(menu), "deactivate", G_CALLBACK(rcw_toolbar_preferences_popdown), cnnwin);

#if GTK_CHECK_VERSION(3, 22, 0)
	gtk_menu_popup_at_widget(GTK_MENU(menu), GTK_WIDGET(toggle),
				 GDK_GRAVITY_SOUTH_WEST, GDK_GRAVITY_NORTH_WEST, NULL);
#else
	gtk_menu_popup(GTK_MENU(menu), NULL, NULL, remmina_public_popup_position, widget, 0, gtk_get_current_event_time());
#endif
}

static void rcw_toolbar_menu_on_launch_item(RemminaAppletMenu *menu, RemminaAppletMenuItem *menuitem, gpointer data)
{
	TRACE_CALL(__func__);
	gchar *s;

	switch (menuitem->item_type) {
	case REMMINA_APPLET_MENU_ITEM_NEW:
		remmina_exec_command(REMMINA_COMMAND_NEW, NULL);
		break;
	case REMMINA_APPLET_MENU_ITEM_FILE:
		remmina_exec_command(REMMINA_COMMAND_CONNECT, menuitem->filename);
		break;
	case REMMINA_APPLET_MENU_ITEM_DISCOVERED:
		s = g_strdup_printf("%s,%s", menuitem->protocol, menuitem->name);
		remmina_exec_command(REMMINA_COMMAND_NEW, s);
		g_free(s);
		break;
	}
}

static void rcw_toolbar_menu(GtkToolItem *toggle, RemminaConnectionWindow *cnnwin)
{
	TRACE_CALL(__func__);
	RemminaConnectionWindowPriv *priv;
	RemminaConnectionObject *cnnobj;
	GtkWidget *menu;
	GtkWidget *menuitem = NULL;

	if (cnnwin->priv->toolbar_is_reconfiguring)
		return;

	if (!(cnnobj = rcw_get_visible_cnnobj(cnnwin))) return;
	priv = cnnobj->cnnwin->priv;

	if (!gtk_toggle_tool_button_get_active(GTK_TOGGLE_TOOL_BUTTON(toggle)))
		return;

	priv->sticky = TRUE;

	menu = remmina_applet_menu_new();
	remmina_applet_menu_set_hide_count(REMMINA_APPLET_MENU(menu), remmina_pref.applet_hide_count);
	remmina_applet_menu_populate(REMMINA_APPLET_MENU(menu));

	g_signal_connect(G_OBJECT(menu), "launch-item", G_CALLBACK(rcw_toolbar_menu_on_launch_item), NULL);
	//g_signal_connect(G_OBJECT(menu), "edit-item", G_CALLBACK(rcw_toolbar_menu_on_edit_item), NULL);
	menuitem = gtk_separator_menu_item_new();
	gtk_widget_show(menuitem);
	gtk_menu_shell_append(GTK_MENU_SHELL(menu), menuitem);
#if GTK_CHECK_VERSION(3, 22, 0)
	gtk_menu_popup_at_widget(GTK_MENU(menu), GTK_WIDGET(toggle),
				 GDK_GRAVITY_SOUTH_WEST, GDK_GRAVITY_NORTH_WEST, NULL);
#else
	gtk_menu_popup(GTK_MENU(menu), NULL, NULL, remmina_public_popup_position, widget, 0, gtk_get_current_event_time());
#endif
	g_signal_connect(G_OBJECT(menu), "deactivate", G_CALLBACK(rcw_toolbar_menu_popdown), cnnwin);
}

static void rcw_toolbar_tools(GtkToolItem *toggle, RemminaConnectionWindow *cnnwin)
{
	TRACE_CALL(__func__);
	RemminaConnectionWindowPriv *priv;
	RemminaConnectionObject *cnnobj;
	const RemminaProtocolFeature *feature;
	GtkWidget *menu;
	GtkWidget *menuitem = NULL;
	GtkMenu *submenu_keystrokes;
	const gchar *domain;
	gboolean enabled;
	gchar **keystrokes;
	gchar **keystroke_values;
	gint i;

	if (cnnwin->priv->toolbar_is_reconfiguring)
		return;
	if (!(cnnobj = rcw_get_visible_cnnobj(cnnwin))) return;
	priv = cnnobj->cnnwin->priv;

	if (!gtk_toggle_tool_button_get_active(GTK_TOGGLE_TOOL_BUTTON(toggle)))
		return;

	priv->sticky = TRUE;

	domain = remmina_protocol_widget_get_domain(REMMINA_PROTOCOL_WIDGET(cnnobj->proto));
	menu = gtk_menu_new();
	for (feature = remmina_protocol_widget_get_features(REMMINA_PROTOCOL_WIDGET(cnnobj->proto)); feature && feature->type;
	     feature++) {
		if (feature->type != REMMINA_PROTOCOL_FEATURE_TYPE_TOOL)
			continue;

		if (feature->opt1)
			menuitem = gtk_menu_item_new_with_label(g_dgettext(domain, (const gchar *)feature->opt1));
		if (feature->opt3)
			rcw_set_tooltip(menuitem, "", GPOINTER_TO_UINT(feature->opt3), 0);
		gtk_widget_show(menuitem);
		gtk_menu_shell_append(GTK_MENU_SHELL(menu), menuitem);

		enabled = remmina_protocol_widget_query_feature_by_ref(REMMINA_PROTOCOL_WIDGET(cnnobj->proto), feature);
		if (enabled) {
			g_object_set_data(G_OBJECT(menuitem), "feature-type", (gpointer)feature);

			g_signal_connect(G_OBJECT(menuitem), "activate",
					 G_CALLBACK(rco_call_protocol_feature_activate), cnnobj);
		} else {
			gtk_widget_set_sensitive(menuitem, FALSE);
		}
	}

	/* If the plugin accepts keystrokes include the keystrokes menu */
	if (remmina_protocol_widget_plugin_receives_keystrokes(REMMINA_PROTOCOL_WIDGET(cnnobj->proto))) {
		/* Get the registered keystrokes list */
		keystrokes = g_strsplit(remmina_pref.keystrokes, STRING_DELIMITOR, -1);
		if (g_strv_length(keystrokes)) {
			/* Add a keystrokes submenu */
			menuitem = gtk_menu_item_new_with_label(_("Keystrokes"));
			submenu_keystrokes = GTK_MENU(gtk_menu_new());
			gtk_menu_item_set_submenu(GTK_MENU_ITEM(menuitem), GTK_WIDGET(submenu_keystrokes));
			gtk_widget_show(menuitem);
			gtk_menu_shell_append(GTK_MENU_SHELL(menu), menuitem);
			/* Add each registered keystroke */
			for (i = 0; i < g_strv_length(keystrokes); i++) {
				keystroke_values = g_strsplit(keystrokes[i], STRING_DELIMITOR2, -1);
				if (g_strv_length(keystroke_values) > 1) {
					/* Add the keystroke if no description was available */
					menuitem = gtk_menu_item_new_with_label(
						g_strdup(keystroke_values[strlen(keystroke_values[0]) ? 0 : 1]));
					g_object_set_data(G_OBJECT(menuitem), "keystrokes", g_strdup(keystroke_values[1]));
					g_signal_connect_swapped(G_OBJECT(menuitem), "activate",
								 G_CALLBACK(remmina_protocol_widget_send_keystrokes),
								 REMMINA_PROTOCOL_WIDGET(cnnobj->proto));
					gtk_widget_show(menuitem);
					gtk_menu_shell_append(GTK_MENU_SHELL(submenu_keystrokes), menuitem);
				}
				g_strfreev(keystroke_values);
			}
			menuitem = gtk_menu_item_new_with_label(_("Send clipboard content as keystrokes"));
			static gchar k_tooltip[] =
				N_("CAUTION: Pasted text will be sent as a sequence of key-codes as if typed on your local keyboard.\n"
				"\n"
				"  • For best results use same keyboard settings for both, client and server.\n"
				"\n"
				"  • If client-keyboard is different from server-keyboard the received text can contain wrong or erroneous characters.\n"
				"\n"
				"  • Unicode characters and other special characters that can't be translated to local key-codes won’t be sent to the server.\n"
				"\n");
			gtk_widget_set_tooltip_text(menuitem, k_tooltip);
			gtk_menu_shell_append(GTK_MENU_SHELL(submenu_keystrokes), menuitem);
			g_signal_connect_swapped(G_OBJECT(menuitem), "activate",
						 G_CALLBACK(remmina_protocol_widget_send_clipboard),
						 REMMINA_PROTOCOL_WIDGET(cnnobj->proto));
			gtk_widget_show(menuitem);
		}
		g_strfreev(keystrokes);
	}

	g_signal_connect(G_OBJECT(menu), "deactivate", G_CALLBACK(rcw_toolbar_tools_popdown), cnnwin);

#if GTK_CHECK_VERSION(3, 22, 0)
	gtk_menu_popup_at_widget(GTK_MENU(menu), GTK_WIDGET(toggle),
				 GDK_GRAVITY_SOUTH_WEST, GDK_GRAVITY_NORTH_WEST, NULL);
#else
	gtk_menu_popup(GTK_MENU(menu), NULL, NULL, remmina_public_popup_position, widget, 0, gtk_get_current_event_time());
#endif
}

static void rcw_toolbar_duplicate(GtkToolItem *toggle, RemminaConnectionWindow *cnnwin)
{
	TRACE_CALL(__func__);

	RemminaConnectionObject *cnnobj;

	if (cnnwin->priv->toolbar_is_reconfiguring)
		return;
	if (!(cnnobj = rcw_get_visible_cnnobj(cnnwin))) return;

	remmina_exec_command(REMMINA_COMMAND_CONNECT, cnnobj->remmina_file->filename);
}

static void rcw_toolbar_screenshot(GtkToolItem *toggle, RemminaConnectionWindow *cnnwin)
{
	TRACE_CALL(__func__);

	GdkPixbuf *screenshot;
	GdkWindow *active_window;
	cairo_t *cr;
	gint width, height;
	GString *pngstr;
	gchar *pngname;
	GtkWidget *dialog;
	RemminaProtocolWidget *gp;
	RemminaPluginScreenshotData rpsd;
	RemminaConnectionObject *cnnobj;
	cairo_surface_t *srcsurface;
	cairo_format_t cairo_format;
	cairo_surface_t *surface;
	int stride;

	if (cnnwin->priv->toolbar_is_reconfiguring)
		return;
	if (!(cnnobj = rcw_get_visible_cnnobj(cnnwin))) return;

	GDateTime *date = g_date_time_new_now_utc();

	// We will take a screenshot of the currently displayed RemminaProtocolWidget.
	gp = REMMINA_PROTOCOL_WIDGET(cnnobj->proto);

	gchar *denyclip = remmina_pref_get_value("deny_screenshot_clipboard");

	REMMINA_DEBUG("deny_screenshot_clipboard is set to %s", denyclip);

	GtkClipboard *c = gtk_clipboard_get(GDK_SELECTION_CLIPBOARD);

	// Ask the plugin if it can give us a screenshot
	if (remmina_protocol_widget_plugin_screenshot(gp, &rpsd)) {
		// Good, we have a screenshot from the plugin !

		REMMINA_DEBUG("Screenshot from plugin: w=%d h=%d bpp=%d bytespp=%d\n",
			      rpsd.width, rpsd.height, rpsd.bitsPerPixel, rpsd.bytesPerPixel);

		width = rpsd.width;
		height = rpsd.height;

		if (rpsd.bitsPerPixel == 32)
			cairo_format = CAIRO_FORMAT_ARGB32;
		else if (rpsd.bitsPerPixel == 24)
			cairo_format = CAIRO_FORMAT_RGB24;
		else
			cairo_format = CAIRO_FORMAT_RGB16_565;

		stride = cairo_format_stride_for_width(cairo_format, width);

		srcsurface = cairo_image_surface_create_for_data(rpsd.buffer, cairo_format, width, height, stride);
		// Transfer the PixBuf in the main clipboard selection
		if (denyclip && (g_strcmp0(denyclip, "true")))
			gtk_clipboard_set_image(c, gdk_pixbuf_get_from_surface(
							srcsurface, 0, 0, width, height));
		surface = cairo_image_surface_create(CAIRO_FORMAT_RGB24, width, height);
		cr = cairo_create(surface);
		cairo_set_source_surface(cr, srcsurface, 0, 0);
		cairo_set_operator(cr, CAIRO_OPERATOR_SOURCE);
		cairo_paint(cr);
		cairo_surface_destroy(srcsurface);

		free(rpsd.buffer);
	} else {
		// The plugin is not releasing us a screenshot, just try to catch one via GTK

		/* Warn the user if image is distorted */
		if (cnnobj->plugin_can_scale &&
		    get_current_allowed_scale_mode(cnnobj, NULL, NULL) == REMMINA_PROTOCOL_WIDGET_SCALE_MODE_SCALED) {
			dialog = gtk_message_dialog_new(NULL, GTK_DIALOG_MODAL, GTK_MESSAGE_WARNING, GTK_BUTTONS_OK,
							_("Turn off scaling to avoid screenshot distortion."));
			g_signal_connect(G_OBJECT(dialog), "response", G_CALLBACK(gtk_widget_destroy), NULL);
			gtk_widget_show(dialog);
		}

		// Get the screenshot.
		active_window = gtk_widget_get_window(GTK_WIDGET(gp));
		// width = gdk_window_get_width(gtk_widget_get_window(GTK_WIDGET(cnnobj->cnnwin)));
		width = gdk_window_get_width(active_window);
		// height = gdk_window_get_height(gtk_widget_get_window(GTK_WIDGET(cnnobj->cnnwin)));
		height = gdk_window_get_height(active_window);

		screenshot = gdk_pixbuf_get_from_window(active_window, 0, 0, width, height);
		if (screenshot == NULL)
			g_print("gdk_pixbuf_get_from_window failed\n");

		// Transfer the PixBuf in the main clipboard selection
		if (denyclip && (g_strcmp0(denyclip, "true")))
			gtk_clipboard_set_image(c, screenshot);
		// Prepare the destination Cairo surface.
		surface = cairo_image_surface_create(CAIRO_FORMAT_RGB24, width, height);
		cr = cairo_create(surface);

		// Copy the source pixbuf to the surface and paint it.
		gdk_cairo_set_source_pixbuf(cr, screenshot, 0, 0);
		cairo_paint(cr);

		// Deallocate screenshot pixbuf
		g_object_unref(screenshot);
	}

	//home/antenore/Pictures/remmina_%p_%h_%Y  %m %d-%H%M%S.png pngname
	//home/antenore/Pictures/remmina_st_  _2018 9 24-151958.240374.png

	pngstr = g_string_new(g_strdup_printf("%s/%s.png",
					      remmina_pref.screenshot_path,
					      remmina_pref.screenshot_name));
	remmina_utils_string_replace_all(pngstr, "%p",
					 remmina_file_get_string(cnnobj->remmina_file, "name"));
	remmina_utils_string_replace_all(pngstr, "%h",
					 remmina_file_get_string(cnnobj->remmina_file, "server"));
	remmina_utils_string_replace_all(pngstr, "%Y",
					 g_strdup_printf("%d", g_date_time_get_year(date)));
	remmina_utils_string_replace_all(pngstr, "%m", g_strdup_printf("%02d",
								       g_date_time_get_month(date)));
	remmina_utils_string_replace_all(pngstr, "%d",
					 g_strdup_printf("%02d", g_date_time_get_day_of_month(date)));
	remmina_utils_string_replace_all(pngstr, "%H",
					 g_strdup_printf("%02d", g_date_time_get_hour(date)));
	remmina_utils_string_replace_all(pngstr, "%M",
					 g_strdup_printf("%02d", g_date_time_get_minute(date)));
	remmina_utils_string_replace_all(pngstr, "%S",
					 g_strdup_printf("%02d", g_date_time_get_second(date)));
	g_date_time_unref(date);
	pngname = g_string_free(pngstr, FALSE);

	cairo_surface_write_to_png(surface, pngname);

	/* send a desktop notification */
	if (g_file_test(pngname, G_FILE_TEST_EXISTS))
		remmina_public_send_notification("remmina-screenshot-is-ready-id", _("Screenshot taken"), pngname);

	//Clean up and return.
	cairo_destroy(cr);
	cairo_surface_destroy(surface);
}

static void rcw_toolbar_minimize(GtkToolItem *toggle, RemminaConnectionWindow *cnnwin)
{
	TRACE_CALL(__func__);

	if (cnnwin->priv->toolbar_is_reconfiguring)
		return;

	rcw_floating_toolbar_show(cnnwin, FALSE);
	gtk_window_iconify(GTK_WINDOW(cnnwin));
}

static void rcw_toolbar_disconnect(GtkToolItem *toggle, RemminaConnectionWindow *cnnwin)
{
	TRACE_CALL(__func__);
	RemminaConnectionObject *cnnobj;

	if (cnnwin->priv->toolbar_is_reconfiguring)
		return;
	if (!(cnnobj = rcw_get_visible_cnnobj(cnnwin))) return;
	rco_disconnect_current_page(cnnobj);
}

static void rcw_toolbar_grab(GtkToolItem *toggle, RemminaConnectionWindow *cnnwin)
{
	TRACE_CALL(__func__);
	gboolean capture;
	RemminaConnectionObject *cnnobj;

	if (cnnwin->priv->toolbar_is_reconfiguring)
		return;
	if (!(cnnobj = rcw_get_visible_cnnobj(cnnwin))) return;

	capture = gtk_toggle_tool_button_get_active(GTK_TOGGLE_TOOL_BUTTON(toggle));
<<<<<<< HEAD
	
	if (cnnobj->connected){
		remmina_file_set_int(cnnobj->remmina_file, "keyboard_grab", capture);
	}

	if (capture && cnnobj->connected) {
		
=======
	remmina_file_set_int(cnnobj->remmina_file, "keyboard_grab", capture);
	if (capture && cnnobj->connected) {
>>>>>>> f29b10e1
#if DEBUG_KB_GRABBING
		printf("DEBUG_KB_GRABBING: Grabbing for button\n");
#endif
		rcw_keyboard_grab(cnnobj->cnnwin);
		if (cnnobj->cnnwin->priv->pointer_entered)
			rcw_pointer_grab(cnnobj->cnnwin);
	} else {
		rcw_kp_ungrab(cnnobj->cnnwin);
	}
}

static GtkWidget *
rcw_create_toolbar(RemminaConnectionWindow *cnnwin, gint mode)
{
	TRACE_CALL(__func__);
	RemminaConnectionWindowPriv *priv = cnnwin->priv;
	RemminaConnectionObject *cnnobj;
	GtkWidget *toolbar;
	GtkToolItem *toolitem;
	GtkWidget *widget;
	GtkWidget *arrow;

	GdkDisplay *display;
	gint n_monitors;

	display = gdk_display_get_default();
	n_monitors = gdk_display_get_n_monitors(display);

	cnnobj = rcw_get_visible_cnnobj(cnnwin);

	priv->toolbar_is_reconfiguring = TRUE;

	toolbar = gtk_toolbar_new();
	gtk_widget_show(toolbar);
	gtk_toolbar_set_style(GTK_TOOLBAR(toolbar), GTK_TOOLBAR_ICONS);

	/* Main actions */

	/* Menu */
	toolitem = gtk_toggle_tool_button_new();
	gtk_tool_button_set_icon_name(GTK_TOOL_BUTTON(toolitem), "view-more-symbolic");
	gtk_tool_button_set_label(GTK_TOOL_BUTTON(toolitem), _("_Menu"));
	gtk_tool_item_set_tooltip_text(toolitem, _("Menu"));
	gtk_toolbar_insert(GTK_TOOLBAR(toolbar), toolitem, -1);
	gtk_widget_show(GTK_WIDGET(toolitem));
	g_signal_connect(G_OBJECT(toolitem), "toggled", G_CALLBACK(rcw_toolbar_menu), cnnwin);
	priv->toolitem_menu = toolitem;

	/* Open Main window */
	toolitem = gtk_tool_button_new(NULL, "Open Remmina Main window");
	gtk_tool_button_set_icon_name(GTK_TOOL_BUTTON(toolitem), "go-home-symbolic");
	gtk_tool_item_set_tooltip_text(toolitem, _("Open the Remmina main window"));
	gtk_toolbar_insert(GTK_TOOLBAR(toolbar), toolitem, -1);
	gtk_widget_show(GTK_WIDGET(toolitem));
	g_signal_connect(G_OBJECT(toolitem), "clicked", G_CALLBACK(rcw_toolbar_open_main), cnnwin);

	priv->toolitem_new = toolitem;

	/* Duplicate session */
	toolitem = gtk_tool_button_new(NULL, "Duplicate connection");
	gtk_tool_button_set_icon_name(GTK_TOOL_BUTTON(toolitem), "org.remmina.Remmina-duplicate-symbolic");
	gtk_tool_item_set_tooltip_text(toolitem, _("Duplicate current connection"));
	gtk_toolbar_insert(GTK_TOOLBAR(toolbar), toolitem, -1);
	gtk_widget_show(GTK_WIDGET(toolitem));
	g_signal_connect(G_OBJECT(toolitem), "clicked", G_CALLBACK(rcw_toolbar_duplicate), cnnwin);
	if (!cnnobj)
		gtk_widget_set_sensitive(GTK_WIDGET(toolitem), FALSE);

	priv->toolitem_duplicate = toolitem;

	/* Separator */
	toolitem = gtk_separator_tool_item_new();
	gtk_toolbar_insert(GTK_TOOLBAR(toolbar), toolitem, -1);
	gtk_widget_show(GTK_WIDGET(toolitem));

	/* Auto-Fit */
	toolitem = gtk_tool_button_new(NULL, NULL);
	gtk_tool_button_set_icon_name(GTK_TOOL_BUTTON(toolitem), "org.remmina.Remmina-fit-window-symbolic");
	rcw_set_tooltip(GTK_WIDGET(toolitem), _("Resize the window to fit in remote resolution"),
			remmina_pref.shortcutkey_autofit, 0);
	g_signal_connect(G_OBJECT(toolitem), "clicked", G_CALLBACK(rcw_toolbar_autofit), cnnwin);
	priv->toolitem_autofit = toolitem;
	gtk_toolbar_insert(GTK_TOOLBAR(toolbar), toolitem, -1);
	gtk_widget_show(GTK_WIDGET(toolitem));


	/* Fullscreen toggle */
	toolitem = gtk_toggle_tool_button_new();
	gtk_tool_button_set_icon_name(GTK_TOOL_BUTTON(toolitem), "org.remmina.Remmina-fullscreen-symbolic");
	rcw_set_tooltip(GTK_WIDGET(toolitem), _("Toggle fullscreen mode"),
			remmina_pref.shortcutkey_fullscreen, 0);
	gtk_toolbar_insert(GTK_TOOLBAR(toolbar), toolitem, -1);
	gtk_widget_show(GTK_WIDGET(toolitem));
	priv->toolitem_fullscreen = toolitem;
	if (kioskmode) {
		gtk_toggle_tool_button_set_active(GTK_TOGGLE_TOOL_BUTTON(toolitem), FALSE);
	} else {
		gtk_toggle_tool_button_set_active(GTK_TOGGLE_TOOL_BUTTON(toolitem), mode != SCROLLED_WINDOW_MODE);
		g_signal_connect(G_OBJECT(toolitem), "clicked", G_CALLBACK(rcw_toolbar_fullscreen), cnnwin);
	}

	/* Fullscreen drop-down options */
	toolitem = gtk_tool_item_new();
	gtk_widget_show(GTK_WIDGET(toolitem));
	gtk_toolbar_insert(GTK_TOOLBAR(toolbar), toolitem, -1);
	widget = gtk_toggle_button_new();
	gtk_widget_show(widget);
	gtk_container_set_border_width(GTK_CONTAINER(widget), 0);
	gtk_button_set_relief(GTK_BUTTON(widget), GTK_RELIEF_NONE);
#if GTK_CHECK_VERSION(3, 20, 0)
	gtk_widget_set_focus_on_click(GTK_WIDGET(widget), FALSE);
	if (remmina_pref.small_toolbutton)
		gtk_widget_set_name(widget, "remmina-small-button");

#else
	gtk_button_set_focus_on_click(GTK_BUTTON(widget), FALSE);
#endif
	gtk_container_add(GTK_CONTAINER(toolitem), widget);

#if GTK_CHECK_VERSION(3, 14, 0)
	arrow = gtk_image_new_from_icon_name("org.remmina.Remmina-pan-down-symbolic", GTK_ICON_SIZE_SMALL_TOOLBAR);
#else
	arrow = gtk_arrow_new(GTK_ARROW_DOWN, GTK_SHADOW_NONE);
#endif
	gtk_widget_show(arrow);
	gtk_container_add(GTK_CONTAINER(widget), arrow);
	g_signal_connect(G_OBJECT(widget), "toggled", G_CALLBACK(rcw_toolbar_fullscreen_option), cnnwin);
	priv->fullscreen_option_button = widget;
	if (mode == SCROLLED_WINDOW_MODE)
		gtk_widget_set_sensitive(GTK_WIDGET(widget), FALSE);

	/* Multi monitor */
	if (n_monitors > 1) {
		toolitem = gtk_toggle_tool_button_new();
		gtk_tool_button_set_icon_name(GTK_TOOL_BUTTON(toolitem), "org.remmina.Remmina-multi-monitor-symbolic");
		rcw_set_tooltip(GTK_WIDGET(toolitem), _("Multi monitor"),
				remmina_pref.shortcutkey_multimon, 0);
		gtk_toolbar_insert(GTK_TOOLBAR(toolbar), toolitem, -1);
		gtk_widget_show(GTK_WIDGET(toolitem));
		g_signal_connect(G_OBJECT(toolitem), "toggled", G_CALLBACK(rcw_toolbar_multi_monitor_mode), cnnwin);
		priv->toolitem_multimon = toolitem;
		if (!cnnobj)
			gtk_widget_set_sensitive(GTK_WIDGET(toolitem), FALSE);
		else
			gtk_toggle_tool_button_set_active(GTK_TOGGLE_TOOL_BUTTON(toolitem),
							  remmina_file_get_int(cnnobj->remmina_file, "multimon", FALSE));
	}

	/* Dynamic Resolution Update */
	toolitem = gtk_toggle_tool_button_new();
	gtk_tool_button_set_icon_name(GTK_TOOL_BUTTON(toolitem), "org.remmina.Remmina-dynres-symbolic");
	rcw_set_tooltip(GTK_WIDGET(toolitem), _("Toggle dynamic resolution update"),
			remmina_pref.shortcutkey_dynres, 0);
	gtk_toolbar_insert(GTK_TOOLBAR(toolbar), toolitem, -1);
	gtk_widget_show(GTK_WIDGET(toolitem));
	g_signal_connect(G_OBJECT(toolitem), "toggled", G_CALLBACK(rcw_toolbar_dynres), cnnwin);
	priv->toolitem_dynres = toolitem;

	/* Scaler button */
	toolitem = gtk_toggle_tool_button_new();
	gtk_tool_button_set_icon_name(GTK_TOOL_BUTTON(toolitem), "org.remmina.Remmina-scale-symbolic");
	rcw_set_tooltip(GTK_WIDGET(toolitem), _("Toggle scaled mode"), remmina_pref.shortcutkey_scale, 0);
	gtk_toolbar_insert(GTK_TOOLBAR(toolbar), toolitem, -1);
	gtk_widget_show(GTK_WIDGET(toolitem));
	g_signal_connect(G_OBJECT(toolitem), "toggled", G_CALLBACK(rcw_toolbar_scaled_mode), cnnwin);
	priv->toolitem_scale = toolitem;

	/* Scaler aspect ratio dropdown menu */
	toolitem = gtk_tool_item_new();
	gtk_widget_show(GTK_WIDGET(toolitem));
	gtk_toolbar_insert(GTK_TOOLBAR(toolbar), toolitem, -1);
	widget = gtk_toggle_button_new();
	gtk_widget_show(widget);
	gtk_container_set_border_width(GTK_CONTAINER(widget), 0);
	gtk_button_set_relief(GTK_BUTTON(widget), GTK_RELIEF_NONE);
#if GTK_CHECK_VERSION(3, 20, 0)
	gtk_widget_set_focus_on_click(GTK_WIDGET(widget), FALSE);
#else
	gtk_button_set_focus_on_click(GTK_BUTTON(widget), FALSE);
#endif
	if (remmina_pref.small_toolbutton)
		gtk_widget_set_name(widget, "remmina-small-button");
	gtk_container_add(GTK_CONTAINER(toolitem), widget);
#if GTK_CHECK_VERSION(3, 14, 0)
	arrow = gtk_image_new_from_icon_name("org.remmina.Remmina-pan-down-symbolic", GTK_ICON_SIZE_SMALL_TOOLBAR);
#else
	arrow = gtk_arrow_new(GTK_ARROW_DOWN, GTK_SHADOW_NONE);
#endif
	gtk_widget_show(arrow);
	gtk_container_add(GTK_CONTAINER(widget), arrow);
	g_signal_connect(G_OBJECT(widget), "toggled", G_CALLBACK(rcw_toolbar_scaler_option), cnnwin);
	priv->scaler_option_button = widget;

	/* Separator */
	toolitem = gtk_separator_tool_item_new();
	gtk_toolbar_insert(GTK_TOOLBAR(toolbar), toolitem, -1);
	gtk_widget_show(GTK_WIDGET(toolitem));

	/* Switch tabs */
	toolitem = gtk_toggle_tool_button_new();
	gtk_tool_button_set_icon_name(GTK_TOOL_BUTTON(toolitem), "org.remmina.Remmina-switch-page-symbolic");
	rcw_set_tooltip(GTK_WIDGET(toolitem), _("Switch tab pages"), remmina_pref.shortcutkey_prevtab,
			remmina_pref.shortcutkey_nexttab);
	gtk_toolbar_insert(GTK_TOOLBAR(toolbar), toolitem, -1);
	gtk_widget_show(GTK_WIDGET(toolitem));
	g_signal_connect(G_OBJECT(toolitem), "toggled", G_CALLBACK(rcw_toolbar_switch_page), cnnwin);
	priv->toolitem_switch_page = toolitem;

	/* Grab keyboard button */
	toolitem = gtk_toggle_tool_button_new();
	gtk_tool_button_set_icon_name(GTK_TOOL_BUTTON(toolitem), "org.remmina.Remmina-keyboard-symbolic");
	rcw_set_tooltip(GTK_WIDGET(toolitem), _("Grab all keyboard events"),
			remmina_pref.shortcutkey_grab, 0);
	gtk_toolbar_insert(GTK_TOOLBAR(toolbar), toolitem, -1);
	gtk_widget_show(GTK_WIDGET(toolitem));
	g_signal_connect(G_OBJECT(toolitem), "toggled", G_CALLBACK(rcw_toolbar_grab), cnnwin);
	priv->toolitem_grab = toolitem;
	if (!cnnobj)
		gtk_widget_set_sensitive(GTK_WIDGET(toolitem), FALSE);
	else {
		const gchar *protocol = remmina_file_get_string(cnnobj->remmina_file, "protocol");
		if (g_strcmp0(protocol, "SFTP") == 0 || g_strcmp0(protocol, "SSH") == 0)
			gtk_widget_set_sensitive(GTK_WIDGET(toolitem), FALSE);
	}

	/* Preferences */
	toolitem = gtk_toggle_tool_button_new();
	gtk_tool_button_set_icon_name(GTK_TOOL_BUTTON(toolitem), "org.remmina.Remmina-preferences-system-symbolic");
	gtk_tool_item_set_tooltip_text(toolitem, _("Preferences"));
	gtk_toolbar_insert(GTK_TOOLBAR(toolbar), toolitem, -1);
	gtk_widget_show(GTK_WIDGET(toolitem));
	g_signal_connect(G_OBJECT(toolitem), "toggled", G_CALLBACK(rcw_toolbar_preferences), cnnwin);
	priv->toolitem_preferences = toolitem;

	/* Tools */
	toolitem = gtk_toggle_tool_button_new();
	gtk_tool_button_set_icon_name(GTK_TOOL_BUTTON(toolitem), "org.remmina.Remmina-system-run-symbolic");
	gtk_tool_button_set_label(GTK_TOOL_BUTTON(toolitem), _("_Tools"));
	gtk_tool_item_set_tooltip_text(toolitem, _("Tools"));
	gtk_toolbar_insert(GTK_TOOLBAR(toolbar), toolitem, -1);
	gtk_widget_show(GTK_WIDGET(toolitem));
	g_signal_connect(G_OBJECT(toolitem), "toggled", G_CALLBACK(rcw_toolbar_tools), cnnwin);
	priv->toolitem_tools = toolitem;

	/* Separator */
	toolitem = gtk_separator_tool_item_new();
	gtk_toolbar_insert(GTK_TOOLBAR(toolbar), toolitem, -1);
	gtk_widget_show(GTK_WIDGET(toolitem));

	toolitem = gtk_tool_button_new(NULL, "_Screenshot");
	gtk_tool_button_set_icon_name(GTK_TOOL_BUTTON(toolitem), "org.remmina.Remmina-camera-photo-symbolic");
	rcw_set_tooltip(GTK_WIDGET(toolitem), _("Screenshot"), remmina_pref.shortcutkey_screenshot, 0);
	gtk_toolbar_insert(GTK_TOOLBAR(toolbar), toolitem, -1);
	gtk_widget_show(GTK_WIDGET(toolitem));
	g_signal_connect(G_OBJECT(toolitem), "clicked", G_CALLBACK(rcw_toolbar_screenshot), cnnwin);
	priv->toolitem_screenshot = toolitem;

	/* Separator */
	toolitem = gtk_separator_tool_item_new();
	gtk_toolbar_insert(GTK_TOOLBAR(toolbar), toolitem, -1);
	gtk_widget_show(GTK_WIDGET(toolitem));

	/* Minimize */
	toolitem = gtk_tool_button_new(NULL, "_Bottom");
	gtk_tool_button_set_icon_name(GTK_TOOL_BUTTON(toolitem), "org.remmina.Remmina-go-bottom-symbolic");
	rcw_set_tooltip(GTK_WIDGET(toolitem), _("Minimize window"), remmina_pref.shortcutkey_minimize, 0);
	gtk_toolbar_insert(GTK_TOOLBAR(toolbar), toolitem, -1);
	gtk_widget_show(GTK_WIDGET(toolitem));
	g_signal_connect(G_OBJECT(toolitem), "clicked", G_CALLBACK(rcw_toolbar_minimize), cnnwin);
	if (kioskmode)
		gtk_widget_set_sensitive(GTK_WIDGET(toolitem), FALSE);

	/* Disconnect */
	toolitem = gtk_tool_button_new(NULL, "_Disconnect");
	gtk_tool_button_set_icon_name(GTK_TOOL_BUTTON(toolitem), "org.remmina.Remmina-disconnect-symbolic");
	rcw_set_tooltip(GTK_WIDGET(toolitem), _("Disconnect"), remmina_pref.shortcutkey_disconnect, 0);
	gtk_toolbar_insert(GTK_TOOLBAR(toolbar), toolitem, -1);
	gtk_widget_show(GTK_WIDGET(toolitem));
	g_signal_connect(G_OBJECT(toolitem), "clicked", G_CALLBACK(rcw_toolbar_disconnect), cnnwin);

	priv->toolbar_is_reconfiguring = FALSE;
	return toolbar;
}

static void rcw_place_toolbar(GtkToolbar *toolbar, GtkGrid *grid, GtkWidget *sibling, int toolbar_placement)
{
	/* Place the toolbar inside the grid and set its orientation */

	if (toolbar_placement == TOOLBAR_PLACEMENT_LEFT || toolbar_placement == TOOLBAR_PLACEMENT_RIGHT)
		gtk_orientable_set_orientation(GTK_ORIENTABLE(toolbar), GTK_ORIENTATION_VERTICAL);
	else
		gtk_orientable_set_orientation(GTK_ORIENTABLE(toolbar), GTK_ORIENTATION_HORIZONTAL);


	switch (toolbar_placement) {
	case TOOLBAR_PLACEMENT_TOP:
		gtk_widget_set_hexpand(GTK_WIDGET(toolbar), TRUE);
		gtk_widget_set_vexpand(GTK_WIDGET(toolbar), FALSE);
		gtk_grid_attach_next_to(GTK_GRID(grid), GTK_WIDGET(toolbar), sibling, GTK_POS_TOP, 1, 1);
		break;
	case TOOLBAR_PLACEMENT_RIGHT:
		gtk_widget_set_vexpand(GTK_WIDGET(toolbar), TRUE);
		gtk_widget_set_hexpand(GTK_WIDGET(toolbar), FALSE);
		gtk_grid_attach_next_to(GTK_GRID(grid), GTK_WIDGET(toolbar), sibling, GTK_POS_RIGHT, 1, 1);
		break;
	case TOOLBAR_PLACEMENT_BOTTOM:
		gtk_widget_set_hexpand(GTK_WIDGET(toolbar), TRUE);
		gtk_widget_set_vexpand(GTK_WIDGET(toolbar), FALSE);
		gtk_grid_attach_next_to(GTK_GRID(grid), GTK_WIDGET(toolbar), sibling, GTK_POS_BOTTOM, 1, 1);
		break;
	case TOOLBAR_PLACEMENT_LEFT:
		gtk_widget_set_vexpand(GTK_WIDGET(toolbar), TRUE);
		gtk_widget_set_hexpand(GTK_WIDGET(toolbar), FALSE);
		gtk_grid_attach_next_to(GTK_GRID(grid), GTK_WIDGET(toolbar), sibling, GTK_POS_LEFT, 1, 1);
		break;
	}
}

static void rco_update_toolbar(RemminaConnectionObject *cnnobj)
{
	TRACE_CALL(__func__);
	RemminaConnectionWindowPriv *priv = cnnobj->cnnwin->priv;
	GtkToolItem *toolitem;
	gboolean bval, dynres_avail, scale_avail;
	gboolean test_floating_toolbar;
	RemminaScaleMode scalemode;

	priv->toolbar_is_reconfiguring = TRUE;

	rco_update_toolbar_autofit_button(cnnobj);

	toolitem = priv->toolitem_switch_page;
	if (kioskmode)
		bval = FALSE;
	else
		bval = (gtk_notebook_get_n_pages(GTK_NOTEBOOK(priv->notebook)) > 1);
	gtk_widget_set_sensitive(GTK_WIDGET(toolitem), bval);

	if (cnnobj->remmina_file->filename)
		gtk_widget_set_sensitive(GTK_WIDGET(priv->toolitem_duplicate), TRUE);
	else
		gtk_widget_set_sensitive(GTK_WIDGET(priv->toolitem_duplicate), FALSE);

	scalemode = get_current_allowed_scale_mode(cnnobj, &dynres_avail, &scale_avail);
	gtk_widget_set_sensitive(GTK_WIDGET(priv->toolitem_dynres), dynres_avail && cnnobj->connected);
	gtk_widget_set_sensitive(GTK_WIDGET(priv->toolitem_scale), scale_avail && cnnobj->connected);

	switch (scalemode) {
	case REMMINA_PROTOCOL_WIDGET_SCALE_MODE_NONE:
		gtk_toggle_tool_button_set_active(GTK_TOGGLE_TOOL_BUTTON(priv->toolitem_dynres), FALSE);
		gtk_toggle_tool_button_set_active(GTK_TOGGLE_TOOL_BUTTON(priv->toolitem_scale), FALSE);
		gtk_widget_set_sensitive(GTK_WIDGET(priv->scaler_option_button), FALSE);
		break;
	case REMMINA_PROTOCOL_WIDGET_SCALE_MODE_SCALED:
		gtk_toggle_tool_button_set_active(GTK_TOGGLE_TOOL_BUTTON(priv->toolitem_dynres), FALSE);
		gtk_toggle_tool_button_set_active(GTK_TOGGLE_TOOL_BUTTON(priv->toolitem_scale), TRUE);
		gtk_widget_set_sensitive(GTK_WIDGET(priv->scaler_option_button), TRUE && cnnobj->connected);
		break;
	case REMMINA_PROTOCOL_WIDGET_SCALE_MODE_DYNRES:
		gtk_toggle_tool_button_set_active(GTK_TOGGLE_TOOL_BUTTON(priv->toolitem_dynres), TRUE);
		gtk_toggle_tool_button_set_active(GTK_TOGGLE_TOOL_BUTTON(priv->toolitem_scale), FALSE);
		gtk_widget_set_sensitive(GTK_WIDGET(priv->scaler_option_button), FALSE);
		break;
	}

	/* REMMINA_PROTOCOL_FEATURE_TYPE_MULTIMON */
	toolitem = priv->toolitem_multimon;
	if (toolitem) {
		gint hasmultimon = remmina_protocol_widget_query_feature_by_type(REMMINA_PROTOCOL_WIDGET(cnnobj->proto),
										 REMMINA_PROTOCOL_FEATURE_TYPE_MULTIMON);

		gtk_widget_set_sensitive(GTK_WIDGET(toolitem), cnnobj->connected);
		gtk_toggle_tool_button_set_active(GTK_TOGGLE_TOOL_BUTTON(toolitem),
						  remmina_file_get_int(cnnobj->remmina_file, "multimon", FALSE));
		gtk_widget_set_sensitive(GTK_WIDGET(toolitem), hasmultimon);
	}

	toolitem = priv->toolitem_grab;
	gtk_widget_set_sensitive(GTK_WIDGET(toolitem), cnnobj->connected);
	gtk_toggle_tool_button_set_active(GTK_TOGGLE_TOOL_BUTTON(toolitem),
					  remmina_file_get_int(cnnobj->remmina_file, "keyboard_grab", FALSE));
	const gchar *protocol = remmina_file_get_string(cnnobj->remmina_file, "protocol");
	if (g_strcmp0(protocol, "SFTP") == 0 || g_strcmp0(protocol, "SSH") == 0) {
		gtk_widget_set_sensitive(GTK_WIDGET(toolitem), FALSE);
		gtk_toggle_tool_button_set_active(GTK_TOGGLE_TOOL_BUTTON(toolitem), FALSE);
		remmina_file_set_int(cnnobj->remmina_file, "keyboard_grab", FALSE);
	}

	toolitem = priv->toolitem_preferences;
	gtk_widget_set_sensitive(GTK_WIDGET(toolitem), cnnobj->connected);
	bval = remmina_protocol_widget_query_feature_by_type(REMMINA_PROTOCOL_WIDGET(cnnobj->proto),
							     REMMINA_PROTOCOL_FEATURE_TYPE_PREF);
	gtk_widget_set_sensitive(GTK_WIDGET(toolitem), bval && cnnobj->connected);

	toolitem = priv->toolitem_tools;
	bval = remmina_protocol_widget_query_feature_by_type(REMMINA_PROTOCOL_WIDGET(cnnobj->proto),
							     REMMINA_PROTOCOL_FEATURE_TYPE_TOOL);
	gtk_widget_set_sensitive(GTK_WIDGET(toolitem), bval && cnnobj->connected);

	gtk_widget_set_sensitive(GTK_WIDGET(priv->toolitem_screenshot), cnnobj->connected);

	gtk_window_set_title(GTK_WINDOW(cnnobj->cnnwin), remmina_file_get_string(cnnobj->remmina_file, "name"));

	test_floating_toolbar = (priv->floating_toolbar_widget != NULL);

	if (test_floating_toolbar) {
		const gchar *str = remmina_file_get_string(cnnobj->remmina_file, "name");
		const gchar *format;
		GdkRGBA rgba;
		gchar *bg;

		bg = g_strdup(remmina_pref.grab_color);
		if (!gdk_rgba_parse(&rgba, bg)) {
			REMMINA_DEBUG("%s cannot be parsed as a color", bg);
			bg = g_strdup("#00FF00");
		} else {
			REMMINA_DEBUG("Using %s as background color", bg);
		}

		if (remmina_file_get_int(cnnobj->remmina_file, "keyboard_grab", FALSE)) {
			if (remmina_pref_get_boolean("grab_color_switch"))
				format = g_strconcat("<span bgcolor=\"", bg, "\" size=\"large\"><b>(G:ON) - \%s</b></span>", NULL);
			else
				format = "<big><b>(G:ON) - \%s</b></big>";
		} else {
			format = "<big><b>(G:OFF) - \%s</b></big>";
		}
		gchar *markup;

		markup = g_markup_printf_escaped(format, str);
		gtk_label_set_markup(GTK_LABEL(priv->floating_toolbar_label), markup);
		g_free(markup);
		g_free(bg);
	}

	priv->toolbar_is_reconfiguring = FALSE;
}

static void rcw_set_toolbar_visibility(RemminaConnectionWindow *cnnwin)
{
	TRACE_CALL(__func__);
	RemminaConnectionWindowPriv *priv = cnnwin->priv;

	if (priv->view_mode == SCROLLED_WINDOW_MODE) {
		if (remmina_pref.hide_connection_toolbar)
			gtk_widget_hide(priv->toolbar);
		else
			gtk_widget_show(priv->toolbar);
	}
}

#if DEBUG_KB_GRABBING
static void print_crossing_event(GdkEventCrossing *event) {
	printf("DEBUG_KB_GRABBING: --- Crossing event detail: ");
	switch (event->detail) {
	case GDK_NOTIFY_ANCESTOR: printf("GDK_NOTIFY_ANCESTOR"); break;
	case GDK_NOTIFY_VIRTUAL: printf("GDK_NOTIFY_VIRTUAL"); break;
	case GDK_NOTIFY_NONLINEAR: printf("GDK_NOTIFY_NONLINEAR"); break;
	case GDK_NOTIFY_NONLINEAR_VIRTUAL: printf("GDK_NOTIFY_NONLINEAR_VIRTUAL"); break;
	case GDK_NOTIFY_UNKNOWN: printf("GDK_NOTIFY_UNKNOWN"); break;
	case GDK_NOTIFY_INFERIOR: printf("GDK_NOTIFY_INFERIOR"); break;
	default: printf("unknown");
	}
	printf("\n");
	printf("DEBUG_KB_GRABBING: --- Crossing event mode=");
	switch (event->mode) {
	case GDK_CROSSING_NORMAL: printf("GDK_CROSSING_NORMAL"); break;
	case GDK_CROSSING_GRAB: printf("GDK_CROSSING_GRAB"); break;
	case GDK_CROSSING_UNGRAB: printf("GDK_CROSSING_UNGRAB"); break;
	case GDK_CROSSING_GTK_GRAB: printf("GDK_CROSSING_GTK_GRAB"); break;
	case GDK_CROSSING_GTK_UNGRAB: printf("GDK_CROSSING_GTK_UNGRAB"); break;
	case GDK_CROSSING_STATE_CHANGED: printf("GDK_CROSSING_STATE_CHANGED"); break;
	case GDK_CROSSING_TOUCH_BEGIN: printf("GDK_CROSSING_TOUCH_BEGIN"); break;
	case GDK_CROSSING_TOUCH_END: printf("GDK_CROSSING_TOUCH_END"); break;
	case GDK_CROSSING_DEVICE_SWITCH: printf("GDK_CROSSING_DEVICE_SWITCH"); break;
	default: printf("unknown");
	}
	printf("\n");
}
#endif

static gboolean rcw_floating_toolbar_on_enter(GtkWidget *widget, GdkEventCrossing *event,
					      RemminaConnectionWindow *cnnwin)
{
	TRACE_CALL(__func__);
	rcw_floating_toolbar_show(cnnwin, TRUE);
	return TRUE;
}

static gboolean rcw_floating_toolbar_on_leave(GtkWidget *widget, GdkEventCrossing *event,
					      RemminaConnectionWindow *cnnwin)
{
	TRACE_CALL(__func__);
	if (event->detail != GDK_NOTIFY_INFERIOR)
		rcw_floating_toolbar_show(cnnwin, FALSE);
	return TRUE;
}


static gboolean rcw_on_enter_notify_event(GtkWidget *widget, GdkEventCrossing *event,
					  gpointer user_data)
{
	TRACE_CALL(__func__);
#if DEBUG_KB_GRABBING
	printf("DEBUG_KB_GRABBING: enter-notify-event on rcw received\n");
	print_crossing_event(event);
#endif
	return FALSE;
}



static gboolean rcw_on_leave_notify_event(GtkWidget *widget, GdkEventCrossing *event,
					  gpointer user_data)
{
	TRACE_CALL(__func__);
	RemminaConnectionWindow *cnnwin = (RemminaConnectionWindow *)widget;

#if DEBUG_KB_GRABBING
	printf("DEBUG_KB_GRABBING: leave-notify-event on rcw received\n");
	print_crossing_event(event);
#endif

	if (event->mode != GDK_CROSSING_NORMAL && event->mode != GDK_CROSSING_UNGRAB) {
#if DEBUG_KB_GRABBING
	printf("DEBUG_KB_GRABBING:   ignored because mode is not GDK_CROSSING_NORMAL GDK_CROSSING_UNGRAB\n");
#endif
		return FALSE;
	}

	if (cnnwin->priv->delayed_grab_eventsourceid) {
		g_source_remove(cnnwin->priv->delayed_grab_eventsourceid);
		cnnwin->priv->delayed_grab_eventsourceid = 0;
	}

	/* Workaround for https://gitlab.gnome.org/GNOME/mutter/-/issues/2450#note_1586570 */
	if (event->mode != GDK_CROSSING_UNGRAB) {
		rcw_kp_ungrab(cnnwin);
		rcw_pointer_ungrab(cnnwin);
	} else {
#if DEBUG_KB_GRABBING
		printf("DEBUG_KB_GRABBING:   not ungrabbing, this event seems to be an unwanted event from GTK\n");
#endif
	}

	return FALSE;
}


static gboolean rco_leave_protocol_widget(GtkWidget *widget, GdkEventCrossing *event,
					  RemminaConnectionObject *cnnobj)
{
	TRACE_CALL(__func__);

#if DEBUG_KB_GRABBING
	printf("DEBUG_KB_GRABBING: received leave event on RCO.\n");
	print_crossing_event(event);
#endif

	if (cnnobj->cnnwin->priv->delayed_grab_eventsourceid) {
		g_source_remove(cnnobj->cnnwin->priv->delayed_grab_eventsourceid);
		cnnobj->cnnwin->priv->delayed_grab_eventsourceid = 0;
	}

	cnnobj->cnnwin->priv->pointer_entered = FALSE;

	/* Ungrab only if the leave is due to normal mouse motion and not to an inferior */
	if (event->mode == GDK_CROSSING_NORMAL && event->detail != GDK_NOTIFY_INFERIOR)
		rcw_kp_ungrab(cnnobj->cnnwin);

	return FALSE;
}


gboolean rco_enter_protocol_widget(GtkWidget *widget, GdkEventCrossing *event,
				   RemminaConnectionObject *cnnobj)
{
	TRACE_CALL(__func__);
	gboolean active;

#if DEBUG_KB_GRABBING
	printf("DEBUG_KB_GRABBING: %s: enter on protocol widget event received\n", __func__);
	print_crossing_event(event);
#endif

	RemminaConnectionWindowPriv *priv = cnnobj->cnnwin->priv;
	if (!priv->sticky && event->mode == GDK_CROSSING_NORMAL)
		rcw_floating_toolbar_show(cnnobj->cnnwin, FALSE);

	priv->pointer_entered = TRUE;

	if (event->mode == GDK_CROSSING_UNGRAB) {
		// Someone steal our grab, take note and do not attempt to regrab
		cnnobj->cnnwin->priv->kbcaptured = FALSE;
		cnnobj->cnnwin->priv->pointer_captured = FALSE;
		return FALSE;
	}

	/* Check if we need grabbing */
	active = gtk_window_is_active(GTK_WINDOW(cnnobj->cnnwin));
	if (remmina_file_get_int(cnnobj->remmina_file, "keyboard_grab", FALSE) && active) {
		rcw_keyboard_grab(cnnobj->cnnwin);
		rcw_pointer_grab(cnnobj->cnnwin);
	}

	return FALSE;
}

static gboolean focus_in_delayed_grab(RemminaConnectionWindow *cnnwin)
{
	TRACE_CALL(__func__);

#if DEBUG_KB_GRABBING
	printf("DEBUG_KB_GRABBING:   %s\n", __func__);
#endif
	if (cnnwin->priv->pointer_entered) {
#if DEBUG_KB_GRABBING
		printf("DEBUG_KB_GRABBING:   delayed requesting kb and pointer grab, because of pointer inside\n");
#endif
		rcw_keyboard_grab(cnnwin);
		rcw_pointer_grab(cnnwin);
	}
#if DEBUG_KB_GRABBING
	else {
		printf("DEBUG_KB_GRABBING:   %s not grabbing because pointer_entered is false\n", __func__);
	}
#endif
	cnnwin->priv->delayed_grab_eventsourceid = 0;
	return G_SOURCE_REMOVE;
}

static void rcw_focus_in(RemminaConnectionWindow *cnnwin)
{
	/* This function is the default signal handler for focus-in-event,
	 * but can also be called after a window focus state change event
	 * from rcw_state_event(). So expect to be called twice
	 * when cnnwin gains the focus */

	TRACE_CALL(__func__);
	RemminaConnectionObject *cnnobj;

	if (!(cnnobj = rcw_get_visible_cnnobj(cnnwin))) return;

	if (cnnobj && cnnobj->connected && remmina_file_get_int(cnnobj->remmina_file, "keyboard_grab", FALSE)) {
#if DEBUG_KB_GRABBING
		printf("DEBUG_KB_GRABBING: Received focus in on rcw, grabbing enabled: requesting kb grab, delayed\n");
#endif
		if (cnnwin->priv->delayed_grab_eventsourceid == 0)
			cnnwin->priv->delayed_grab_eventsourceid = g_timeout_add(300, (GSourceFunc)focus_in_delayed_grab, cnnwin);
	}
#if DEBUG_KB_GRABBING
	else {
		printf("DEBUG_KB_GRABBING: Received focus in on rcw, but a condition will prevent to grab\n");
	}
#endif
}

static void rcw_focus_out(RemminaConnectionWindow *cnnwin)
{
	/* This function is the default signal handler for focus-out-event,
	 * but can also be called after a window focus state change event
	 * from rcw_state_event(). So expect to be called twice
	 * when cnnwin loses the focus */

	TRACE_CALL(__func__);
	RemminaConnectionObject *cnnobj;

	rcw_kp_ungrab(cnnwin);

	cnnwin->priv->hostkey_activated = FALSE;
	if (!(cnnobj = rcw_get_visible_cnnobj(cnnwin))) return;

	if (REMMINA_IS_SCROLLED_VIEWPORT(cnnobj->scrolled_container))
		remmina_scrolled_viewport_remove_motion(REMMINA_SCROLLED_VIEWPORT(cnnobj->scrolled_container));

	if (cnnobj->proto && cnnobj->scrolled_container)
		remmina_protocol_widget_call_feature_by_type(REMMINA_PROTOCOL_WIDGET(cnnobj->proto),
							     REMMINA_PROTOCOL_FEATURE_TYPE_UNFOCUS, 0);
}

static gboolean
rcw_floating_toolbar_hide(RemminaConnectionWindow *cnnwin)
{
	TRACE_CALL(__func__);
	RemminaConnectionWindowPriv *priv = cnnwin->priv;

	priv->hidetb_eventsource = 0;
	rcw_floating_toolbar_show(cnnwin, FALSE);
	return G_SOURCE_REMOVE;
}

static gboolean rcw_floating_toolbar_on_scroll(GtkWidget *widget, GdkEventScroll *event,
					       RemminaConnectionWindow *cnnwin)
{
	TRACE_CALL(__func__);
	RemminaConnectionObject *cnnobj;

	int opacity;

	cnnobj = rcw_get_visible_cnnobj(cnnwin);
	if (!cnnobj)
		return TRUE;

	opacity = remmina_file_get_int(cnnobj->remmina_file, "toolbar_opacity", 0);
	switch (event->direction) {
	case GDK_SCROLL_UP:
		if (opacity > 0) {
			remmina_file_set_int(cnnobj->remmina_file, "toolbar_opacity", opacity - 1);
			rcw_update_toolbar_opacity(cnnwin);
			return TRUE;
		}
		break;
	case GDK_SCROLL_DOWN:
		if (opacity < TOOLBAR_OPACITY_LEVEL) {
			remmina_file_set_int(cnnobj->remmina_file, "toolbar_opacity", opacity + 1);
			rcw_update_toolbar_opacity(cnnwin);
			return TRUE;
		}
		break;
#if GTK_CHECK_VERSION(3, 4, 0)
	case GDK_SCROLL_SMOOTH:
		if (event->delta_y < 0 && opacity > 0) {
			remmina_file_set_int(cnnobj->remmina_file, "toolbar_opacity", opacity - 1);
			rcw_update_toolbar_opacity(cnnwin);
			return TRUE;
		}
		if (event->delta_y > 0 && opacity < TOOLBAR_OPACITY_LEVEL) {
			remmina_file_set_int(cnnobj->remmina_file, "toolbar_opacity", opacity + 1);
			rcw_update_toolbar_opacity(cnnwin);
			return TRUE;
		}
		break;
#endif
	default:
		break;
	}
	return TRUE;
}

static gboolean rcw_after_configure_scrolled(gpointer user_data)
{
	TRACE_CALL(__func__);
	gint width, height;
	GdkWindowState s;
	gint ipg, npages;
	RemminaConnectionWindow *cnnwin;

	cnnwin = (RemminaConnectionWindow *)user_data;

	if (!cnnwin || !cnnwin->priv)
		return FALSE;

	s = gdk_window_get_state(gtk_widget_get_window(GTK_WIDGET(cnnwin)));


	/* Changed window_maximize, window_width and window_height for all
	 * connections inside the notebook */
	npages = gtk_notebook_get_n_pages(GTK_NOTEBOOK(cnnwin->priv->notebook));
	for (ipg = 0; ipg < npages; ipg++) {
		RemminaConnectionObject *cnnobj;
		cnnobj = g_object_get_data(
			G_OBJECT(gtk_notebook_get_nth_page(GTK_NOTEBOOK(cnnwin->priv->notebook), ipg)),
			"cnnobj");
		if (s & GDK_WINDOW_STATE_MAXIMIZED) {
			remmina_file_set_int(cnnobj->remmina_file, "window_maximize", TRUE);
		} else {
			gtk_window_get_size(GTK_WINDOW(cnnobj->cnnwin), &width, &height);
			remmina_file_set_int(cnnobj->remmina_file, "window_width", width);
			remmina_file_set_int(cnnobj->remmina_file, "window_height", height);
			remmina_file_set_int(cnnobj->remmina_file, "window_maximize", FALSE);
		}
	}
	cnnwin->priv->acs_eventsourceid = 0;
	return FALSE;
}

static gboolean rcw_on_configure(GtkWidget *widget, GdkEventConfigure *event,
				 gpointer data)
{
	TRACE_CALL(__func__);
	RemminaConnectionWindow *cnnwin;
	RemminaConnectionObject *cnnobj;

	if (!REMMINA_IS_CONNECTION_WINDOW(widget))
		return FALSE;

	cnnwin = (RemminaConnectionWindow *)widget;

	if (!(cnnobj = rcw_get_visible_cnnobj(cnnwin))) return FALSE;

	if (cnnwin->priv->acs_eventsourceid) {
		g_source_remove(cnnwin->priv->acs_eventsourceid);
		cnnwin->priv->acs_eventsourceid = 0;
	}

	if (gtk_widget_get_window(GTK_WIDGET(cnnwin))
	    && cnnwin->priv->view_mode == SCROLLED_WINDOW_MODE)
		/* Under GNOME Shell we receive this configure_event BEFORE a window
		 * is really unmaximized, so we must read its new state and dimensions
		 * later, not now */
		cnnwin->priv->acs_eventsourceid = g_timeout_add(500, rcw_after_configure_scrolled, cnnwin);

	if (cnnwin->priv->view_mode != SCROLLED_WINDOW_MODE)
		/* Notify window of change so that scroll border can be hidden or shown if needed */
		rco_check_resize(cnnobj);
	return FALSE;
}

static void rcw_update_pin(RemminaConnectionWindow *cnnwin)
{
	TRACE_CALL(__func__);
	if (cnnwin->priv->pin_down)
		gtk_button_set_image(GTK_BUTTON(cnnwin->priv->pin_button),
				     gtk_image_new_from_icon_name("org.remmina.Remmina-pin-down-symbolic", GTK_ICON_SIZE_MENU));
	else
		gtk_button_set_image(GTK_BUTTON(cnnwin->priv->pin_button),
				     gtk_image_new_from_icon_name("org.remmina.Remmina-pin-up-symbolic", GTK_ICON_SIZE_MENU));
}

static void rcw_toolbar_pin(GtkWidget *widget, RemminaConnectionWindow *cnnwin)
{
	TRACE_CALL(__func__);
	remmina_pref.toolbar_pin_down = cnnwin->priv->pin_down = !cnnwin->priv->pin_down;
	remmina_pref_save();
	rcw_update_pin(cnnwin);
}

static void rcw_create_floating_toolbar(RemminaConnectionWindow *cnnwin, gint mode)
{
	TRACE_CALL(__func__);

	RemminaConnectionWindowPriv *priv = cnnwin->priv;
	GtkWidget *ftb_widget;
	GtkWidget *vbox;
	GtkWidget *hbox;
	GtkWidget *label;
	GtkWidget *pinbutton;
	GtkWidget *tb;


	/* A widget to be used for GtkOverlay for GTK >= 3.10 */
	ftb_widget = gtk_event_box_new();

	vbox = gtk_box_new(GTK_ORIENTATION_VERTICAL, 0);
	gtk_widget_show(vbox);

	gtk_container_add(GTK_CONTAINER(ftb_widget), vbox);

	tb = rcw_create_toolbar(cnnwin, mode);
	hbox = gtk_box_new(GTK_ORIENTATION_HORIZONTAL, 0);
	gtk_widget_show(hbox);


	/* The pin button */
	pinbutton = gtk_button_new();
	gtk_widget_show(pinbutton);
	gtk_box_pack_start(GTK_BOX(hbox), pinbutton, FALSE, FALSE, 0);
	gtk_button_set_relief(GTK_BUTTON(pinbutton), GTK_RELIEF_NONE);
#if GTK_CHECK_VERSION(3, 20, 0)
	gtk_widget_set_focus_on_click(GTK_WIDGET(pinbutton), FALSE);
#else
	gtk_button_set_focus_on_click(GTK_BUTTON(pinbutton), FALSE);
#endif
	gtk_widget_set_name(pinbutton, "remmina-pin-button");
	g_signal_connect(G_OBJECT(pinbutton), "clicked", G_CALLBACK(rcw_toolbar_pin), cnnwin);
	priv->pin_button = pinbutton;
	priv->pin_down = remmina_pref.toolbar_pin_down;
	rcw_update_pin(cnnwin);


	label = gtk_label_new("");
	gtk_label_set_max_width_chars(GTK_LABEL(label), 50);
	gtk_widget_show(label);

	gtk_box_pack_start(GTK_BOX(hbox), label, TRUE, TRUE, 0);

	priv->floating_toolbar_label = label;

	if (remmina_pref.floating_toolbar_placement == FLOATING_TOOLBAR_PLACEMENT_BOTTOM) {
		gtk_box_pack_start(GTK_BOX(vbox), hbox, FALSE, FALSE, 0);
		gtk_box_pack_start(GTK_BOX(vbox), tb, FALSE, FALSE, 0);
	} else {
		gtk_box_pack_start(GTK_BOX(vbox), tb, FALSE, FALSE, 0);
		gtk_box_pack_start(GTK_BOX(vbox), hbox, FALSE, FALSE, 0);
	}

	priv->floating_toolbar_widget = ftb_widget;
	gtk_widget_show(ftb_widget);
}

static void rcw_toolbar_place_signal(RemminaConnectionWindow *cnnwin, gpointer data)
{
	TRACE_CALL(__func__);
	RemminaConnectionWindowPriv *priv;

	priv = cnnwin->priv;
	/* Detach old toolbar widget and reattach in new position in the grid */
	if (priv->toolbar && priv->grid) {
		g_object_ref(priv->toolbar);
		gtk_container_remove(GTK_CONTAINER(priv->grid), priv->toolbar);
		rcw_place_toolbar(GTK_TOOLBAR(priv->toolbar), GTK_GRID(priv->grid), GTK_WIDGET(priv->notebook), remmina_pref.toolbar_placement);
		g_object_unref(priv->toolbar);
	}
}


static void rcw_init(RemminaConnectionWindow *cnnwin)
{
	TRACE_CALL(__func__);
	RemminaConnectionWindowPriv *priv;

	priv = g_new0(RemminaConnectionWindowPriv, 1);
	cnnwin->priv = priv;

	priv->view_mode = SCROLLED_WINDOW_MODE;
	if (kioskmode && kioskmode == TRUE)
		priv->view_mode = VIEWPORT_FULLSCREEN_MODE;

	priv->floating_toolbar_opacity = 1.0;
	priv->kbcaptured = FALSE;
	priv->pointer_captured = FALSE;
	priv->pointer_entered = FALSE;
	priv->fss_view_mode = VIEWPORT_FULLSCREEN_MODE;
	priv->ss_width = 640;
	priv->ss_height = 480;
	priv->ss_maximized = FALSE;

	remmina_widget_pool_register(GTK_WIDGET(cnnwin));
}

static gboolean rcw_focus_in_event(GtkWidget *widget, GdkEventWindowState *event, gpointer user_data)
{
	TRACE_CALL(__func__);
#if DEBUG_KB_GRABBING
	printf("DEBUG_KB_GRABBING: RCW focus-in-event received\n");
#endif
	rcw_focus_in((RemminaConnectionWindow *)widget);
	return FALSE;
}

static gboolean rcw_focus_out_event(GtkWidget *widget, GdkEventWindowState *event, gpointer user_data)
{
	TRACE_CALL(__func__);
#if DEBUG_KB_GRABBING
	printf("DEBUG_KB_GRABBING: RCW focus-out-event received\n");
#endif
	rcw_focus_out((RemminaConnectionWindow *)widget);
	return FALSE;
}


static gboolean rcw_state_event(GtkWidget *widget, GdkEventWindowState *event, gpointer user_data)
{
	TRACE_CALL(__func__);

	if (!REMMINA_IS_CONNECTION_WINDOW(widget))
		return FALSE;

#if DEBUG_KB_GRABBING
	printf("DEBUG_KB_GRABBING: window-state-event received\n");
#endif

	if (event->changed_mask & GDK_WINDOW_STATE_FOCUSED) {
		if (event->new_window_state & GDK_WINDOW_STATE_FOCUSED)
			rcw_focus_in((RemminaConnectionWindow *)widget);
		else
			rcw_focus_out((RemminaConnectionWindow *)widget);
	}

	return FALSE;
}

static gboolean rcw_map_event(GtkWidget *widget, GdkEvent *event, gpointer data)
{
	TRACE_CALL(__func__);



	RemminaConnectionWindow *cnnwin = (RemminaConnectionWindow *)widget;
	RemminaConnectionObject *cnnobj;
	RemminaProtocolWidget *gp;

	if (cnnwin->priv->toolbar_is_reconfiguring) return FALSE;
	if (!(cnnobj = rcw_get_visible_cnnobj(cnnwin))) return FALSE;

	gp = REMMINA_PROTOCOL_WIDGET(cnnobj->proto);
	REMMINA_DEBUG("Mapping: %s", gtk_widget_get_name(widget));
	if (remmina_protocol_widget_map_event(gp))
		REMMINA_DEBUG("Called plugin mapping function");
	return FALSE;
}

static gboolean rcw_unmap_event(GtkWidget *widget, GdkEvent *event, gpointer data)
{
	TRACE_CALL(__func__);

	RemminaConnectionWindow *cnnwin = (RemminaConnectionWindow *)widget;
	RemminaConnectionObject *cnnobj;
	RemminaProtocolWidget *gp;

	if (cnnwin->priv->toolbar_is_reconfiguring) return FALSE;
	if (!(cnnobj = rcw_get_visible_cnnobj(cnnwin))) return FALSE;

	gp = REMMINA_PROTOCOL_WIDGET(cnnobj->proto);
	REMMINA_DEBUG("Unmapping: %s", gtk_widget_get_name(widget));
	if (remmina_protocol_widget_unmap_event(gp))
		REMMINA_DEBUG("Called plugin mapping function");
	return FALSE;
}

static gboolean rcw_map_event_fullscreen(GtkWidget *widget, GdkEvent *event, gpointer data)
{
	TRACE_CALL(__func__);
	RemminaConnectionObject *cnnobj;
	gint target_monitor;

	REMMINA_DEBUG("Mapping: %s", gtk_widget_get_name(widget));

	if (!REMMINA_IS_CONNECTION_WINDOW(widget)) {
		REMMINA_DEBUG("Remmina Connection Window undefined, cannot go fullscreen");
		return FALSE;
	}

	//RemminaConnectionWindow *cnnwin = (RemminaConnectionWindow *)data;
	cnnobj = rcw_get_visible_cnnobj((RemminaConnectionWindow *)widget);
	//cnnobj = g_object_get_data(G_OBJECT(widget), "cnnobj");
	if (!cnnobj) {
		REMMINA_DEBUG("Remmina Connection Object undefined, cannot go fullscreen");
		return FALSE;
	}

	RemminaProtocolWidget *gp = REMMINA_PROTOCOL_WIDGET(cnnobj->proto);

	if (!gp)
		REMMINA_DEBUG("Remmina Protocol Widget undefined, cannot go fullscreen");

	if (remmina_protocol_widget_get_multimon(gp) >= 1) {
		REMMINA_DEBUG("Fullscreen on all monitor");
		gdk_window_set_fullscreen_mode(gtk_widget_get_window(widget), GDK_FULLSCREEN_ON_ALL_MONITORS);
		gdk_window_fullscreen(gtk_widget_get_window(widget));
		return TRUE;
	} else {
		REMMINA_DEBUG("Fullscreen on one monitor");
	}

	target_monitor = GPOINTER_TO_INT(data);

#if GTK_CHECK_VERSION(3, 18, 0)
	if (remmina_pref.fullscreen_on_auto) {
		if (target_monitor == FULL_SCREEN_TARGET_MONITOR_UNDEFINED)
			gtk_window_fullscreen(GTK_WINDOW(widget));
		else
			gtk_window_fullscreen_on_monitor(GTK_WINDOW(widget), gtk_window_get_screen(GTK_WINDOW(widget)),
							 target_monitor);
	} else {
		REMMINA_DEBUG("Fullscreen managed by WM or by the user, as per settings");
		gtk_window_fullscreen(GTK_WINDOW(widget));
	}
#else
	REMMINA_DEBUG("Cannot fullscreen on a specific monitor, feature available from GTK 3.18");
	gtk_window_fullscreen(GTK_WINDOW(widget));
#endif

	if (remmina_protocol_widget_map_event(gp))
		REMMINA_DEBUG("Called plugin mapping function");

	return FALSE;
}

static RemminaConnectionWindow *
rcw_new(gboolean fullscreen, int full_screen_target_monitor)
{
	TRACE_CALL(__func__);
	RemminaConnectionWindow *cnnwin;

	cnnwin = RCW(g_object_new(REMMINA_TYPE_CONNECTION_WINDOW, NULL));
	cnnwin->priv->on_delete_confirm_mode = RCW_ONDELETE_CONFIRM_IF_2_OR_MORE;

	if (fullscreen)
		/* Put the window in fullscreen after it is mapped to have it appear on the same monitor */
		g_signal_connect(G_OBJECT(cnnwin), "map-event", G_CALLBACK(rcw_map_event_fullscreen), GINT_TO_POINTER(full_screen_target_monitor));
	else
		g_signal_connect(G_OBJECT(cnnwin), "map-event", G_CALLBACK(rcw_map_event), NULL);
	g_signal_connect(G_OBJECT(cnnwin), "unmap-event", G_CALLBACK(rcw_unmap_event), NULL);

	gtk_container_set_border_width(GTK_CONTAINER(cnnwin), 0);
	g_signal_connect(G_OBJECT(cnnwin), "toolbar-place", G_CALLBACK(rcw_toolbar_place_signal), NULL);

	g_signal_connect(G_OBJECT(cnnwin), "delete-event", G_CALLBACK(rcw_delete_event), NULL);
	g_signal_connect(G_OBJECT(cnnwin), "destroy", G_CALLBACK(rcw_destroy), NULL);

	/* Under Xorg focus-in-event and focus-out-event don’t work when keyboard is grabbed
	 * via gdk_device_grab. So we listen for window-state-event to detect focus in and focus out.
	 * But we must also listen focus-in-event and focus-out-event because some
	 * window managers missing _NET_WM_STATE_FOCUSED hint, does not update the window state
	 * in case of focus change */
	g_signal_connect(G_OBJECT(cnnwin), "window-state-event", G_CALLBACK(rcw_state_event), NULL);
	g_signal_connect(G_OBJECT(cnnwin), "focus-in-event", G_CALLBACK(rcw_focus_in_event), NULL);
	g_signal_connect(G_OBJECT(cnnwin), "focus-out-event", G_CALLBACK(rcw_focus_out_event), NULL);

	g_signal_connect(G_OBJECT(cnnwin), "enter-notify-event", G_CALLBACK(rcw_on_enter_notify_event), NULL);
	g_signal_connect(G_OBJECT(cnnwin), "leave-notify-event", G_CALLBACK(rcw_on_leave_notify_event), NULL);


	g_signal_connect(G_OBJECT(cnnwin), "configure_event", G_CALLBACK(rcw_on_configure), NULL);

	return cnnwin;
}

/* This function will be called for the first connection. A tag is set to the window so that
 * other connections can determine if whether a new tab should be append to the same window
 */
static void rcw_update_tag(RemminaConnectionWindow *cnnwin, RemminaConnectionObject *cnnobj)
{
	TRACE_CALL(__func__);
	gchar *tag;

	switch (remmina_pref.tab_mode) {
	case REMMINA_TAB_BY_GROUP:
		tag = g_strdup(remmina_file_get_string(cnnobj->remmina_file, "group"));
		break;
	case REMMINA_TAB_BY_PROTOCOL:
		tag = g_strdup(remmina_file_get_string(cnnobj->remmina_file, "protocol"));
		break;
	default:
		tag = NULL;
		break;
	}
	g_object_set_data_full(G_OBJECT(cnnwin), "tag", tag, (GDestroyNotify)g_free);
}

void rcw_grab_focus(RemminaConnectionWindow *cnnwin)
{
	TRACE_CALL(__func__);
	RemminaConnectionObject *cnnobj;

	if (!(cnnobj = rcw_get_visible_cnnobj(cnnwin))) return;

	if (GTK_IS_WIDGET(cnnobj->proto))
		remmina_protocol_widget_grab_focus(REMMINA_PROTOCOL_WIDGET(cnnobj->proto));
}

static GtkWidget *nb_find_page_by_cnnobj(GtkNotebook *notebook, RemminaConnectionObject *cnnobj)
{
	gint i, np;
	GtkWidget *found_page, *pg;

	if (cnnobj == NULL || cnnobj->cnnwin == NULL || cnnobj->cnnwin->priv == NULL)
		return NULL;
	found_page = NULL;
	np = gtk_notebook_get_n_pages(cnnobj->cnnwin->priv->notebook);
	for (i = 0; i < np; i++) {
		pg = gtk_notebook_get_nth_page(cnnobj->cnnwin->priv->notebook, i);
		if (g_object_get_data(G_OBJECT(pg), "cnnobj") == cnnobj) {
			found_page = pg;
			break;
		}
	}

	return found_page;
}


void rco_closewin(RemminaProtocolWidget *gp)
{
	TRACE_CALL(__func__);
	RemminaConnectionObject *cnnobj = gp->cnnobj;
	GtkWidget *page_to_remove;


	if (cnnobj && cnnobj->scrolled_container && REMMINA_IS_SCROLLED_VIEWPORT(cnnobj->scrolled_container)) {
		REMMINA_DEBUG("deleting motion");
		remmina_scrolled_viewport_remove_motion(REMMINA_SCROLLED_VIEWPORT(cnnobj->scrolled_container));
	}

	if (cnnobj && cnnobj->cnnwin) {
		page_to_remove = nb_find_page_by_cnnobj(cnnobj->cnnwin->priv->notebook, cnnobj);
		if (page_to_remove) {
			gtk_notebook_remove_page(
				cnnobj->cnnwin->priv->notebook,
				gtk_notebook_page_num(cnnobj->cnnwin->priv->notebook, page_to_remove));
			/* Invalidate pointers to objects destroyed by page removal */
			cnnobj->aspectframe = NULL;
			cnnobj->viewport = NULL;
			cnnobj->scrolled_container = NULL;
			/* we cannot invalidate cnnobj->proto, because it can be already been
			 * detached from the widget hierarchy in rco_on_disconnect() */
		}
	}
	if (cnnobj) {
		cnnobj->remmina_file = NULL;
		g_free(cnnobj);
		gp->cnnobj = NULL;
	}

	remmina_application_condexit(REMMINA_CONDEXIT_ONDISCONNECT);
}

void rco_on_close_button_clicked(GtkButton *button, RemminaConnectionObject *cnnobj)
{
	TRACE_CALL(__func__);
	if (REMMINA_IS_PROTOCOL_WIDGET(cnnobj->proto)) {
		if (!remmina_protocol_widget_is_closed((RemminaProtocolWidget *)cnnobj->proto))
			remmina_protocol_widget_close_connection(REMMINA_PROTOCOL_WIDGET(cnnobj->proto));
		else
			rco_closewin((RemminaProtocolWidget *)cnnobj->proto);
	}
}

static GtkWidget *rco_create_tab_label(RemminaConnectionObject *cnnobj)
{
	TRACE_CALL(__func__);
	GtkWidget *hbox;
	GtkWidget *widget;
	GtkWidget *button;

	hbox = gtk_box_new(GTK_ORIENTATION_HORIZONTAL, 4);
	gtk_widget_show(hbox);

	widget = gtk_image_new_from_icon_name(remmina_file_get_icon_name(cnnobj->remmina_file), GTK_ICON_SIZE_MENU);
	gtk_widget_show(widget);
	gtk_box_pack_start(GTK_BOX(hbox), widget, FALSE, FALSE, 0);

	widget = gtk_label_new(remmina_file_get_string(cnnobj->remmina_file, "name"));
	gtk_widget_set_valign(widget, GTK_ALIGN_CENTER);
	gtk_widget_set_halign(widget, GTK_ALIGN_CENTER);

	gtk_widget_show(widget);
	gtk_box_pack_start(GTK_BOX(hbox), widget, TRUE, TRUE, 0);

	button = gtk_button_new();      // The "x" to close the tab
	gtk_button_set_relief(GTK_BUTTON(button), GTK_RELIEF_NONE);
#if GTK_CHECK_VERSION(3, 20, 0)
	gtk_widget_set_focus_on_click(GTK_WIDGET(widget), FALSE);
#else
	gtk_button_set_focus_on_click(GTK_BUTTON(button), FALSE);
#endif
	gtk_widget_set_name(button, "remmina-small-button");
	gtk_widget_show(button);

	widget = gtk_image_new_from_icon_name("window-close", GTK_ICON_SIZE_MENU);
	gtk_widget_show(widget);
	gtk_container_add(GTK_CONTAINER(button), widget);

	gtk_box_pack_start(GTK_BOX(hbox), button, FALSE, FALSE, 0);

	g_signal_connect(G_OBJECT(button), "clicked", G_CALLBACK(rco_on_close_button_clicked), cnnobj);


	return hbox;
}

static GtkWidget *rco_create_tab_page(RemminaConnectionObject *cnnobj)
{
	GtkWidget *page;

	page = gtk_box_new(GTK_ORIENTATION_VERTICAL, 0);
	gtk_widget_set_name(page, "remmina-tab-page");


	return page;
}

static GtkWidget *rcw_append_new_page(RemminaConnectionWindow *cnnwin, RemminaConnectionObject *cnnobj)
{
	TRACE_CALL(__func__);
	GtkWidget *page, *label;
	GtkNotebook *notebook;

	notebook = cnnwin->priv->notebook;

	page = rco_create_tab_page(cnnobj);
	g_object_set_data(G_OBJECT(page), "cnnobj", cnnobj);
	label = rco_create_tab_label(cnnobj);

	cnnobj->cnnwin = cnnwin;

	gtk_notebook_append_page(notebook, page, label);
	gtk_notebook_set_tab_reorderable(notebook, page, TRUE);
	gtk_notebook_set_tab_detachable(notebook, page, TRUE);
	/* This trick prevents the tab label from being focused */
	gtk_widget_set_can_focus(gtk_widget_get_parent(label), FALSE);

	if (gtk_widget_get_parent(cnnobj->scrolled_container) != NULL)
		printf("REMMINA WARNING in %s: scrolled_container already has a parent\n", __func__);
	gtk_box_pack_start(GTK_BOX(page), cnnobj->scrolled_container, TRUE, TRUE, 0);

	gtk_widget_show(page);

	return page;
}


static void rcw_update_notebook(RemminaConnectionWindow *cnnwin)
{
	TRACE_CALL(__func__);
	GtkNotebook *notebook;
	gint n;

	notebook = GTK_NOTEBOOK(cnnwin->priv->notebook);

	switch (cnnwin->priv->view_mode) {
	case SCROLLED_WINDOW_MODE:
		n = gtk_notebook_get_n_pages(notebook);
		gtk_notebook_set_show_tabs(notebook, remmina_pref.always_show_tab ? TRUE : n > 1);
		gtk_notebook_set_show_border(notebook, remmina_pref.always_show_tab ? TRUE : n > 1);
		break;
	default:
		gtk_notebook_set_show_tabs(notebook, FALSE);
		gtk_notebook_set_show_border(notebook, FALSE);
		break;
	}
}

static gboolean rcw_on_switch_page_finalsel(gpointer user_data)
{
	TRACE_CALL(__func__);
	RemminaConnectionWindowPriv *priv;
	RemminaConnectionObject *cnnobj;

	if (!user_data)
		return FALSE;

	cnnobj = (RemminaConnectionObject *)user_data;
	if (!cnnobj->cnnwin)
		return FALSE;

	priv = cnnobj->cnnwin->priv;

	if (GTK_IS_WIDGET(cnnobj->cnnwin)) {
		rcw_floating_toolbar_show(cnnobj->cnnwin, TRUE);
		if (!priv->hidetb_eventsource)
			priv->hidetb_eventsource = g_timeout_add(TB_HIDE_TIME_TIME, (GSourceFunc)
								 rcw_floating_toolbar_hide, cnnobj->cnnwin);
		rco_update_toolbar(cnnobj);
		rcw_grab_focus(cnnobj->cnnwin);
		if (priv->view_mode != SCROLLED_WINDOW_MODE)
			rco_check_resize(cnnobj);
	}
	priv->spf_eventsourceid = 0;
	return FALSE;
}

static void rcw_on_switch_page(GtkNotebook *notebook, GtkWidget *newpage, guint page_num,
			       RemminaConnectionWindow *cnnwin)
{
	TRACE_CALL(__func__);
	RemminaConnectionWindowPriv *priv = cnnwin->priv;
	RemminaConnectionObject *cnnobj_newpage;

	cnnobj_newpage = g_object_get_data(G_OBJECT(newpage), "cnnobj");
	if (priv->spf_eventsourceid)
		g_source_remove(priv->spf_eventsourceid);
	priv->spf_eventsourceid = g_idle_add(rcw_on_switch_page_finalsel, cnnobj_newpage);
}

static void rcw_on_page_added(GtkNotebook *notebook, GtkWidget *child, guint page_num,
			      RemminaConnectionWindow *cnnwin)
{
	if (gtk_notebook_get_n_pages(GTK_NOTEBOOK(cnnwin->priv->notebook)) > 0)
		rcw_update_notebook(cnnwin);
}

static void rcw_on_page_removed(GtkNotebook *notebook, GtkWidget *child, guint page_num,
				RemminaConnectionWindow *cnnwin)
{
	TRACE_CALL(__func__);

	if (gtk_notebook_get_n_pages(GTK_NOTEBOOK(cnnwin->priv->notebook)) <= 0)
		gtk_widget_destroy(GTK_WIDGET(cnnwin));

}

static GtkNotebook *
rcw_on_notebook_create_window(GtkNotebook *notebook, GtkWidget *page, gint x, gint y, gpointer data)
{
	/* This signal callback is called by GTK when a detachable tab is dropped on the root window
	 * or in an existing window */

	TRACE_CALL(__func__);
	RemminaConnectionWindow *srccnnwin;
	RemminaConnectionWindow *dstcnnwin;
	RemminaConnectionObject *cnnobj;
	GdkWindow *window;
	gchar *srctag;
	gint width, height;

#if GTK_CHECK_VERSION(3, 20, 0)
	GdkSeat *seat;
#else
	GdkDeviceManager *manager;
#endif
	GdkDevice *device = NULL;

#if GTK_CHECK_VERSION(3, 20, 0)
	seat = gdk_display_get_default_seat(gdk_display_get_default());
	device = gdk_seat_get_pointer(seat);
#else
	manager = gdk_display_get_device_manager(gdk_display_get_default());
	device = gdk_device_manager_get_client_pointer(manager);
#endif

	window = gdk_device_get_window_at_position(device, &x, &y);
	srccnnwin = RCW(gtk_widget_get_toplevel(GTK_WIDGET(notebook)));
	dstcnnwin = RCW(remmina_widget_pool_find_by_window(REMMINA_TYPE_CONNECTION_WINDOW, window));

	if (srccnnwin == dstcnnwin)
		return NULL;

	if (gtk_notebook_get_n_pages(GTK_NOTEBOOK(srccnnwin->priv->notebook)) == 1 && !dstcnnwin)
		return NULL;

	cnnobj = (RemminaConnectionObject *)g_object_get_data(G_OBJECT(page), "cnnobj");

	if (!dstcnnwin) {
		/* Drop is directed to a new rcw: create a new scrolled window to accommodate
		 * the dropped connectionand move our cnnobj there. Width and
		 * height of the new window are cloned from the current window */
		srctag = (gchar *)g_object_get_data(G_OBJECT(srccnnwin), "tag");
		gtk_window_get_size(GTK_WINDOW(srccnnwin), &width, &height);
		dstcnnwin = rcw_create_scrolled(width, height, FALSE);  // New dropped window is never maximized
		g_object_set_data_full(G_OBJECT(dstcnnwin), "tag", g_strdup(srctag), (GDestroyNotify)g_free);
		/* when returning, GTK will move the whole tab to the new notebook.
		 * Prepare cnnobj to be hosted in the new cnnwin */
		cnnobj->cnnwin = dstcnnwin;
	} else {
		cnnobj->cnnwin = dstcnnwin;
	}

	remmina_protocol_widget_set_hostkey_func(REMMINA_PROTOCOL_WIDGET(cnnobj->proto),
						 (RemminaHostkeyFunc)rcw_hostkey_func);

	return GTK_NOTEBOOK(cnnobj->cnnwin->priv->notebook);
}

static GtkNotebook *
rcw_create_notebook(RemminaConnectionWindow *cnnwin)
{
	TRACE_CALL(__func__);
	GtkNotebook *notebook;

	notebook = GTK_NOTEBOOK(gtk_notebook_new());

	gtk_notebook_set_scrollable(GTK_NOTEBOOK(notebook), TRUE);
	gtk_widget_show(GTK_WIDGET(notebook));

	g_signal_connect(G_OBJECT(notebook), "create-window", G_CALLBACK(rcw_on_notebook_create_window), NULL);
	g_signal_connect(G_OBJECT(notebook), "switch-page", G_CALLBACK(rcw_on_switch_page), cnnwin);
	g_signal_connect(G_OBJECT(notebook), "page-added", G_CALLBACK(rcw_on_page_added), cnnwin);
	g_signal_connect(G_OBJECT(notebook), "page-removed", G_CALLBACK(rcw_on_page_removed), cnnwin);
	gtk_widget_set_can_focus(GTK_WIDGET(notebook), FALSE);

	return notebook;
}

/* Create a scrolled toplevel window */
static RemminaConnectionWindow *rcw_create_scrolled(gint width, gint height, gboolean maximize)
{
	TRACE_CALL(__func__);
	RemminaConnectionWindow *cnnwin;
	GtkWidget *grid;
	GtkWidget *toolbar;
	GtkNotebook *notebook;
	GtkSettings *settings = gtk_settings_get_default();

	cnnwin = rcw_new(FALSE, 0);
	gtk_widget_realize(GTK_WIDGET(cnnwin));

	gtk_window_set_default_size(GTK_WINDOW(cnnwin), width, height);
	g_object_set(settings, "gtk-application-prefer-dark-theme", remmina_pref.dark_theme, NULL);

	/* Create the toolbar */
	toolbar = rcw_create_toolbar(cnnwin, SCROLLED_WINDOW_MODE);

	/* Create the notebook */
	notebook = rcw_create_notebook(cnnwin);

	/* Create the grid container for toolbars+notebook and populate it */
	grid = gtk_grid_new();


	gtk_grid_attach(GTK_GRID(grid), GTK_WIDGET(notebook), 0, 0, 1, 1);

	gtk_widget_set_hexpand(GTK_WIDGET(notebook), TRUE);
	gtk_widget_set_vexpand(GTK_WIDGET(notebook), TRUE);

	rcw_place_toolbar(GTK_TOOLBAR(toolbar), GTK_GRID(grid), GTK_WIDGET(notebook), remmina_pref.toolbar_placement);

	gtk_container_add(GTK_CONTAINER(cnnwin), grid);

	/* Add drag capabilities to the toolbar */
	gtk_drag_source_set(GTK_WIDGET(toolbar), GDK_BUTTON1_MASK,
			    dnd_targets_tb, sizeof dnd_targets_tb / sizeof *dnd_targets_tb, GDK_ACTION_MOVE);
	g_signal_connect_after(GTK_WIDGET(toolbar), "drag-begin", G_CALLBACK(rcw_tb_drag_begin), NULL);
	g_signal_connect(GTK_WIDGET(toolbar), "drag-failed", G_CALLBACK(rcw_tb_drag_failed), cnnwin);

	/* Add drop capabilities to the drop/dest target for the toolbar (the notebook) */
	gtk_drag_dest_set(GTK_WIDGET(notebook), GTK_DEST_DEFAULT_MOTION | GTK_DEST_DEFAULT_HIGHLIGHT,
			  dnd_targets_tb, sizeof dnd_targets_tb / sizeof *dnd_targets_tb, GDK_ACTION_MOVE);
	gtk_drag_dest_set_track_motion(GTK_WIDGET(notebook), TRUE);
	g_signal_connect(GTK_WIDGET(notebook), "drag-drop", G_CALLBACK(rcw_tb_drag_drop), cnnwin);

	cnnwin->priv->view_mode = SCROLLED_WINDOW_MODE;
	cnnwin->priv->toolbar = toolbar;
	cnnwin->priv->grid = grid;
	cnnwin->priv->notebook = notebook;
	cnnwin->priv->ss_width = width;
	cnnwin->priv->ss_height = height;
	cnnwin->priv->ss_maximized = maximize;

	/* The notebook and all its child must be realized now, or a reparent will
	 * call unrealize() and will destroy a GtkSocket */
	gtk_widget_show(grid);
	gtk_widget_show(GTK_WIDGET(cnnwin));
	GtkWindowGroup *wingrp = gtk_window_group_new();

	gtk_window_group_add_window(wingrp, GTK_WINDOW(cnnwin));
	gtk_window_set_transient_for(GTK_WINDOW(cnnwin), NULL);

	if (maximize)
		gtk_window_maximize(GTK_WINDOW(cnnwin));


	rcw_set_toolbar_visibility(cnnwin);

	return cnnwin;
}

static void rcw_create_overlay_ftb_overlay(RemminaConnectionWindow *cnnwin)
{
	TRACE_CALL(__func__);

	GtkWidget *revealer;
	RemminaConnectionWindowPriv *priv;

	priv = cnnwin->priv;

	if (priv->overlay_ftb_overlay != NULL) {
		gtk_widget_destroy(priv->overlay_ftb_overlay);
		priv->overlay_ftb_overlay = NULL;
		priv->revealer = NULL;
	}

	rcw_create_floating_toolbar(cnnwin, priv->fss_view_mode);

	priv->overlay_ftb_overlay = gtk_event_box_new();

	GtkWidget *vbox = gtk_box_new(GTK_ORIENTATION_VERTICAL, 0);

	gtk_container_set_border_width(GTK_CONTAINER(vbox), 0);

	GtkWidget *handle = gtk_drawing_area_new();

	gtk_widget_set_size_request(handle, 4, 4);
	gtk_widget_set_name(handle, "ftb-handle");

	revealer = gtk_revealer_new();

	gtk_widget_set_halign(GTK_WIDGET(priv->overlay_ftb_overlay), GTK_ALIGN_CENTER);

	if (remmina_pref.floating_toolbar_placement == FLOATING_TOOLBAR_PLACEMENT_BOTTOM) {
		gtk_box_pack_start(GTK_BOX(vbox), handle, FALSE, FALSE, 0);
		gtk_box_pack_start(GTK_BOX(vbox), revealer, FALSE, FALSE, 0);
		gtk_revealer_set_transition_type(GTK_REVEALER(revealer), GTK_REVEALER_TRANSITION_TYPE_SLIDE_UP);
		gtk_widget_set_valign(GTK_WIDGET(priv->overlay_ftb_overlay), GTK_ALIGN_END);
	} else {
		gtk_box_pack_start(GTK_BOX(vbox), revealer, FALSE, FALSE, 0);
		gtk_box_pack_start(GTK_BOX(vbox), handle, FALSE, FALSE, 0);
		gtk_revealer_set_transition_type(GTK_REVEALER(revealer), GTK_REVEALER_TRANSITION_TYPE_SLIDE_DOWN);
		gtk_widget_set_valign(GTK_WIDGET(priv->overlay_ftb_overlay), GTK_ALIGN_START);
	}


	gtk_container_add(GTK_CONTAINER(revealer), priv->floating_toolbar_widget);
	gtk_widget_set_halign(GTK_WIDGET(revealer), GTK_ALIGN_CENTER);
	gtk_widget_set_valign(GTK_WIDGET(revealer), GTK_ALIGN_START);

	priv->revealer = revealer;

	GtkWidget *fr;

	fr = gtk_frame_new(NULL);
	gtk_container_add(GTK_CONTAINER(priv->overlay_ftb_overlay), fr);
	gtk_container_add(GTK_CONTAINER(fr), vbox);

	gtk_widget_show(vbox);
	gtk_widget_show(revealer);
	gtk_widget_show(handle);
	gtk_widget_show(priv->overlay_ftb_overlay);
	gtk_widget_show(fr);

	if (remmina_pref.floating_toolbar_placement == FLOATING_TOOLBAR_PLACEMENT_BOTTOM)
		gtk_widget_set_name(fr, "ftbbox-lower");
	else
		gtk_widget_set_name(fr, "ftbbox-upper");

	gtk_overlay_add_overlay(GTK_OVERLAY(priv->overlay), priv->overlay_ftb_overlay);

	rcw_floating_toolbar_show(cnnwin, TRUE);

	g_signal_connect(G_OBJECT(priv->overlay_ftb_overlay), "enter-notify-event", G_CALLBACK(rcw_floating_toolbar_on_enter), cnnwin);
	g_signal_connect(G_OBJECT(priv->overlay_ftb_overlay), "leave-notify-event", G_CALLBACK(rcw_floating_toolbar_on_leave), cnnwin);
	g_signal_connect(G_OBJECT(priv->overlay_ftb_overlay), "scroll-event", G_CALLBACK(rcw_floating_toolbar_on_scroll), cnnwin);
	gtk_widget_add_events(
		GTK_WIDGET(priv->overlay_ftb_overlay),
		GDK_SCROLL_MASK
#if GTK_CHECK_VERSION(3, 4, 0)
		| GDK_SMOOTH_SCROLL_MASK
#endif
		);

	/* Add drag and drop capabilities to the source */
	gtk_drag_source_set(GTK_WIDGET(priv->overlay_ftb_overlay), GDK_BUTTON1_MASK,
			    dnd_targets_ftb, sizeof dnd_targets_ftb / sizeof *dnd_targets_ftb, GDK_ACTION_MOVE);
	g_signal_connect_after(GTK_WIDGET(priv->overlay_ftb_overlay), "drag-begin", G_CALLBACK(rcw_ftb_drag_begin), cnnwin);

	if (remmina_pref.fullscreen_toolbar_visibility == FLOATING_TOOLBAR_VISIBILITY_DISABLE)
		/* toolbar in fullscreenmode disabled, hide everything */
		gtk_widget_hide(fr);
}


static gboolean rcw_ftb_drag_drop(GtkWidget *widget, GdkDragContext *context,
				  gint x, gint y, guint time, RemminaConnectionWindow *cnnwin)
{
	TRACE_CALL(__func__);
	GtkAllocation wa;
	gint new_floating_toolbar_placement;
	RemminaConnectionObject *cnnobj;

	gtk_widget_get_allocation(widget, &wa);

	if (y >= wa.height / 2)
		new_floating_toolbar_placement = FLOATING_TOOLBAR_PLACEMENT_BOTTOM;
	else
		new_floating_toolbar_placement = FLOATING_TOOLBAR_PLACEMENT_TOP;

	gtk_drag_finish(context, TRUE, TRUE, time);

	if (new_floating_toolbar_placement != remmina_pref.floating_toolbar_placement) {
		/* Destroy and recreate the FTB */
		remmina_pref.floating_toolbar_placement = new_floating_toolbar_placement;
		remmina_pref_save();
		rcw_create_overlay_ftb_overlay(cnnwin);
		cnnobj = rcw_get_visible_cnnobj(cnnwin);
		if (cnnobj) rco_update_toolbar(cnnobj);
	}

	return TRUE;
}

static void rcw_ftb_drag_begin(GtkWidget *widget, GdkDragContext *context, gpointer user_data)
{
	TRACE_CALL(__func__);

	cairo_surface_t *surface;
	cairo_t *cr;
	GtkAllocation wa;
	double dashes[] = { 10 };

	gtk_widget_get_allocation(widget, &wa);

	surface = cairo_image_surface_create(CAIRO_FORMAT_ARGB32, wa.width, wa.height);
	cr = cairo_create(surface);
	cairo_set_source_rgb(cr, 0.6, 0.6, 0.6);
	cairo_set_line_width(cr, 2);
	cairo_set_dash(cr, dashes, 1, 0);
	cairo_rectangle(cr, 0, 0, wa.width, wa.height);
	cairo_stroke(cr);
	cairo_destroy(cr);

	gtk_drag_set_icon_surface(context, surface);
}

RemminaConnectionWindow *rcw_create_fullscreen(GtkWindow *old, gint view_mode)
{
	TRACE_CALL(__func__);
	RemminaConnectionWindow *cnnwin;
	GtkNotebook *notebook;

#if GTK_CHECK_VERSION(3, 22, 0)
	gint n_monitors;
	gint i;
	GdkMonitor *old_monitor;
	GdkDisplay *old_display;
	GdkWindow *old_window;
#endif
	gint full_screen_target_monitor;

	full_screen_target_monitor = FULL_SCREEN_TARGET_MONITOR_UNDEFINED;
	if (old) {
#if GTK_CHECK_VERSION(3, 22, 0)
		old_window = gtk_widget_get_window(GTK_WIDGET(old));
		old_display = gdk_window_get_display(old_window);
		old_monitor = gdk_display_get_monitor_at_window(old_display, old_window);
		n_monitors = gdk_display_get_n_monitors(old_display);
		for (i = 0; i < n_monitors; ++i) {
			if (gdk_display_get_monitor(old_display, i) == old_monitor) {
				full_screen_target_monitor = i;
				break;
			}
		}
#else
		full_screen_target_monitor = gdk_screen_get_monitor_at_window(
			gdk_screen_get_default(),
			gtk_widget_get_window(GTK_WIDGET(old)));
#endif
	}

	cnnwin = rcw_new(TRUE, full_screen_target_monitor);
	gtk_widget_set_name(GTK_WIDGET(cnnwin), "remmina-connection-window-fullscreen");
	gtk_widget_realize(GTK_WIDGET(cnnwin));

	if (!view_mode)
		view_mode = VIEWPORT_FULLSCREEN_MODE;

	notebook = rcw_create_notebook(cnnwin);

	cnnwin->priv->overlay = gtk_overlay_new();
	gtk_container_add(GTK_CONTAINER(cnnwin), cnnwin->priv->overlay);
	gtk_container_add(GTK_CONTAINER(cnnwin->priv->overlay), GTK_WIDGET(notebook));
	gtk_widget_show(GTK_WIDGET(cnnwin->priv->overlay));

	cnnwin->priv->notebook = notebook;
	cnnwin->priv->view_mode = view_mode;
	cnnwin->priv->fss_view_mode = view_mode;

	/* Create the floating toolbar */
	rcw_create_overlay_ftb_overlay(cnnwin);
	/* Add drag and drop capabilities to the drop/dest target for floating toolbar */
	gtk_drag_dest_set(GTK_WIDGET(cnnwin->priv->overlay), GTK_DEST_DEFAULT_MOTION | GTK_DEST_DEFAULT_HIGHLIGHT,
			  dnd_targets_ftb, sizeof dnd_targets_ftb / sizeof *dnd_targets_ftb, GDK_ACTION_MOVE);
	gtk_drag_dest_set_track_motion(GTK_WIDGET(cnnwin->priv->notebook), TRUE);
	g_signal_connect(GTK_WIDGET(cnnwin->priv->overlay), "drag-drop", G_CALLBACK(rcw_ftb_drag_drop), cnnwin);

	gtk_widget_show(GTK_WIDGET(cnnwin));
	GtkWindowGroup *wingrp = gtk_window_group_new();
	gtk_window_group_add_window(wingrp, GTK_WINDOW(cnnwin));
	gtk_window_set_transient_for(GTK_WINDOW(cnnwin), NULL);

	return cnnwin;
}

static gboolean rcw_hostkey_func(RemminaProtocolWidget *gp, guint keyval, gboolean release)
{
	TRACE_CALL(__func__);
	RemminaConnectionObject *cnnobj = gp->cnnobj;
	RemminaConnectionWindowPriv *priv = cnnobj->cnnwin->priv;
	const RemminaProtocolFeature *feature;
	gint i;

	if (release) {
		if (remmina_pref.hostkey && keyval == remmina_pref.hostkey) {
			priv->hostkey_activated = FALSE;
			if (priv->hostkey_used)
				/* hostkey pressed + something else */
				return TRUE;
		}
		/* If hostkey is released without pressing other keys, we should execute the
		 * shortcut key which is the same as hostkey. Be default, this is grab/ungrab
		 * keyboard */
		else if (priv->hostkey_activated) {
			/* Trap all key releases when hostkey is pressed */
			/* hostkey pressed + something else */
			return TRUE;
		} else {
			/* Any key pressed, no hostkey */
			return FALSE;
		}
	} else if (remmina_pref.hostkey && keyval == remmina_pref.hostkey) {
		/** @todo Add callback for hostname transparent overlay #832 */
		priv->hostkey_activated = TRUE;
		priv->hostkey_used = FALSE;
		return TRUE;
	} else if (!priv->hostkey_activated) {
		/* Any key pressed, no hostkey */
		return FALSE;
	}

	priv->hostkey_used = TRUE;
	keyval = gdk_keyval_to_lower(keyval);
	if (keyval == GDK_KEY_Up || keyval == GDK_KEY_Down
	    || keyval == GDK_KEY_Left || keyval == GDK_KEY_Right) {
		GtkAdjustment *adjust;
		int pos;

		if (cnnobj->connected && GTK_IS_SCROLLED_WINDOW(cnnobj->scrolled_container)) {
			if (keyval == GDK_KEY_Up || keyval == GDK_KEY_Down)
				adjust = gtk_scrolled_window_get_vadjustment(GTK_SCROLLED_WINDOW(cnnobj->scrolled_container));
			else
				adjust = gtk_scrolled_window_get_hadjustment(GTK_SCROLLED_WINDOW(cnnobj->scrolled_container));

			if (keyval == GDK_KEY_Up || keyval == GDK_KEY_Left)
				pos = 0;
			else
				pos = gtk_adjustment_get_upper(adjust);

			gtk_adjustment_set_value(adjust, pos);
			if (keyval == GDK_KEY_Up || keyval == GDK_KEY_Down)
				gtk_scrolled_window_set_vadjustment(GTK_SCROLLED_WINDOW(cnnobj->scrolled_container), adjust);
			else
				gtk_scrolled_window_set_hadjustment(GTK_SCROLLED_WINDOW(cnnobj->scrolled_container), adjust);
		} else if (REMMINA_IS_SCROLLED_VIEWPORT(cnnobj->scrolled_container)) {
			RemminaScrolledViewport *gsv;
			GtkWidget *child;
			GdkWindow *gsvwin;
			gint sz;
			GtkAdjustment *adj;
			gdouble value;

			if (!GTK_IS_BIN(cnnobj->scrolled_container))
				return FALSE;

			gsv = REMMINA_SCROLLED_VIEWPORT(cnnobj->scrolled_container);
			child = gtk_bin_get_child(GTK_BIN(gsv));
			if (!GTK_IS_VIEWPORT(child))
				return FALSE;

			gsvwin = gtk_widget_get_window(GTK_WIDGET(gsv));
			if (!gsv)
				return FALSE;

			if (keyval == GDK_KEY_Up || keyval == GDK_KEY_Down) {
				sz = gdk_window_get_height(gsvwin) + 2; // Add 2px of black scroll border
				adj = gtk_scrollable_get_vadjustment(GTK_SCROLLABLE(child));
			} else {
				sz = gdk_window_get_width(gsvwin) + 2; // Add 2px of black scroll border
				adj = gtk_scrollable_get_hadjustment(GTK_SCROLLABLE(child));
			}

			if (keyval == GDK_KEY_Up || keyval == GDK_KEY_Left)
				value = 0;
			else
				value = gtk_adjustment_get_upper(GTK_ADJUSTMENT(adj)) - (gdouble)sz + 2.0;

			gtk_adjustment_set_value(GTK_ADJUSTMENT(adj), value);
		}
	}

	if (keyval == remmina_pref.shortcutkey_fullscreen && !extrahardening) {
		switch (priv->view_mode) {
		case SCROLLED_WINDOW_MODE:
			rcw_switch_viewmode(cnnobj->cnnwin, priv->fss_view_mode);
			break;
		case SCROLLED_FULLSCREEN_MODE:
		case VIEWPORT_FULLSCREEN_MODE:
			rcw_switch_viewmode(cnnobj->cnnwin, SCROLLED_WINDOW_MODE);
			break;
		default:
			break;
		}
	} else if (keyval == remmina_pref.shortcutkey_autofit && !extrahardening) {
		if (priv->toolitem_autofit && gtk_widget_is_sensitive(GTK_WIDGET(priv->toolitem_autofit)))
			rcw_toolbar_autofit(GTK_TOOL_ITEM(gp), cnnobj->cnnwin);
	} else if (keyval == remmina_pref.shortcutkey_nexttab && !extrahardening) {
		i = gtk_notebook_get_current_page(GTK_NOTEBOOK(priv->notebook)) + 1;
		if (i >= gtk_notebook_get_n_pages(GTK_NOTEBOOK(priv->notebook)))
			i = 0;
		gtk_notebook_set_current_page(GTK_NOTEBOOK(priv->notebook), i);
	} else if (keyval == remmina_pref.shortcutkey_prevtab && !extrahardening) {
		i = gtk_notebook_get_current_page(GTK_NOTEBOOK(priv->notebook)) - 1;
		if (i < 0)
			i = gtk_notebook_get_n_pages(GTK_NOTEBOOK(priv->notebook)) - 1;
		gtk_notebook_set_current_page(GTK_NOTEBOOK(priv->notebook), i);
	} else if (keyval == remmina_pref.shortcutkey_scale && !extrahardening) {
		if (gtk_widget_is_sensitive(GTK_WIDGET(priv->toolitem_scale))) {
			gtk_toggle_tool_button_set_active(
				GTK_TOGGLE_TOOL_BUTTON(priv->toolitem_scale),
				!gtk_toggle_tool_button_get_active(
					GTK_TOGGLE_TOOL_BUTTON(
						priv->toolitem_scale)));
		}
	} else if (keyval == remmina_pref.shortcutkey_grab && !extrahardening) {
		gtk_toggle_tool_button_set_active(
			GTK_TOGGLE_TOOL_BUTTON(priv->toolitem_grab),
			!gtk_toggle_tool_button_get_active(
				GTK_TOGGLE_TOOL_BUTTON(
					priv->toolitem_grab)));
	} else if (keyval == remmina_pref.shortcutkey_minimize && !extrahardening) {
		rcw_toolbar_minimize(GTK_TOOL_ITEM(gp),
				     cnnobj->cnnwin);
	} else if (keyval == remmina_pref.shortcutkey_viewonly && !extrahardening) {
		remmina_file_set_int(cnnobj->remmina_file, "viewonly",
				     (remmina_file_get_int(cnnobj->remmina_file, "viewonly", 0)
				      == 0) ? 1 : 0);
	} else if (keyval == remmina_pref.shortcutkey_screenshot && !extrahardening) {
		rcw_toolbar_screenshot(GTK_TOOL_ITEM(gp),
				       cnnobj->cnnwin);
	} else if (keyval == remmina_pref.shortcutkey_disconnect && !extrahardening) {
		rco_disconnect_current_page(cnnobj);
	} else if (keyval == remmina_pref.shortcutkey_toolbar && !extrahardening) {
		if (priv->view_mode == SCROLLED_WINDOW_MODE) {
			remmina_pref.hide_connection_toolbar =
				!remmina_pref.hide_connection_toolbar;
			rcw_set_toolbar_visibility(cnnobj->cnnwin);
		}
	} else {
		for (feature =
			     remmina_protocol_widget_get_features(
				     REMMINA_PROTOCOL_WIDGET(
					     cnnobj->proto));
		     feature && feature->type;
		     feature++) {
			if (feature->type
			    == REMMINA_PROTOCOL_FEATURE_TYPE_TOOL
			    && GPOINTER_TO_UINT(
				    feature->opt3)
			    == keyval) {
				remmina_protocol_widget_call_feature_by_ref(
					REMMINA_PROTOCOL_WIDGET(
						cnnobj->proto),
					feature);
				break;
			}
		}
	}
	/* If a keypress makes the current cnnobj to move to another window,
	 * priv is now invalid. So we can no longer use priv here */
	cnnobj->cnnwin->priv->hostkey_activated = FALSE;

	/* Trap all keypresses when hostkey is pressed */
	return TRUE;
}

static RemminaConnectionWindow *rcw_find(RemminaFile *remminafile)
{
	TRACE_CALL(__func__);
	const gchar *tag;

	switch (remmina_pref.tab_mode) {
	case REMMINA_TAB_BY_GROUP:
		tag = remmina_file_get_string(remminafile, "group");
		break;
	case REMMINA_TAB_BY_PROTOCOL:
		tag = remmina_file_get_string(remminafile, "protocol");
		break;
	case REMMINA_TAB_ALL:
		tag = NULL;
		break;
	case REMMINA_TAB_NONE:
	default:
		return NULL;
	}
	return RCW(remmina_widget_pool_find(REMMINA_TYPE_CONNECTION_WINDOW, tag));
}

gboolean rcw_delayed_window_present(gpointer user_data)
{
	RemminaConnectionWindow *cnnwin = (RemminaConnectionWindow *)user_data;

	if (cnnwin) {
		gtk_window_present_with_time(GTK_WINDOW(cnnwin), (guint32)(g_get_monotonic_time() / 1000));
		rcw_grab_focus(cnnwin);
	}
	cnnwin->priv->dwp_eventsourceid = 0;
	return G_SOURCE_REMOVE;
}

void rco_on_connect(RemminaProtocolWidget *gp, RemminaConnectionObject *cnnobj)
{
	TRACE_CALL(__func__);

	REMMINA_DEBUG("Connect signal emitted");

	/* This signal handler is called by a plugin when it’s correctly connected
	 * (and authenticated) */

	cnnobj->connected = TRUE;

	remmina_protocol_widget_set_hostkey_func(REMMINA_PROTOCOL_WIDGET(cnnobj->proto),
						 (RemminaHostkeyFunc)rcw_hostkey_func);

	/** Remember recent list for quick connect, and save the current date
	 * in the last_used field.
	 */
	if (remmina_file_get_filename(cnnobj->remmina_file) == NULL)
		remmina_pref_add_recent(remmina_file_get_string(cnnobj->remmina_file, "protocol"),
					remmina_file_get_string(cnnobj->remmina_file, "server"));
	REMMINA_DEBUG("We save the last successful connection date");
	//remmina_file_set_string(cnnobj->remmina_file, "last_success", last_success);
	remmina_file_state_last_success(cnnobj->remmina_file);
	//REMMINA_DEBUG("Last connection made on %s.", last_success);

	REMMINA_DEBUG("Saving credentials");
	/* Save credentials */
	remmina_file_save(cnnobj->remmina_file);

	if (cnnobj->cnnwin->priv->floating_toolbar_widget)
		gtk_widget_show(cnnobj->cnnwin->priv->floating_toolbar_widget);

	rco_update_toolbar(cnnobj);

	REMMINA_DEBUG("Trying to present the window");
	/* Try to present window */
	cnnobj->cnnwin->priv->dwp_eventsourceid = g_timeout_add(200, rcw_delayed_window_present, (gpointer)cnnobj->cnnwin);
}

static void cb_lasterror_confirmed(void *cbdata, int btn)
{
	TRACE_CALL(__func__);
	rco_closewin((RemminaProtocolWidget *)cbdata);
}

void rco_on_disconnect(RemminaProtocolWidget *gp, gpointer data)
{
	TRACE_CALL(__func__);
	RemminaConnectionObject *cnnobj = gp->cnnobj;
	RemminaConnectionWindowPriv *priv = cnnobj->cnnwin->priv;
	GtkWidget *pparent;

	REMMINA_DEBUG("Disconnect signal received on RemminaProtocolWidget");
	/* Detach the protocol widget from the notebook now, or we risk that a
	 * window delete will destroy cnnobj->proto before we complete disconnection.
	 */
	pparent = gtk_widget_get_parent(cnnobj->proto);
	if (pparent != NULL) {
		g_object_ref(cnnobj->proto);
		gtk_container_remove(GTK_CONTAINER(pparent), cnnobj->proto);
	}

	cnnobj->connected = FALSE;

	if (remmina_pref.save_view_mode) {
		if (cnnobj->cnnwin)
			remmina_file_set_int(cnnobj->remmina_file, "viewmode", cnnobj->cnnwin->priv->view_mode);
		remmina_file_save(cnnobj->remmina_file);
	}

	rcw_kp_ungrab(cnnobj->cnnwin);
	gtk_toggle_tool_button_set_active(
		GTK_TOGGLE_TOOL_BUTTON(priv->toolitem_grab),
		FALSE);

	if (remmina_protocol_widget_has_error(gp)) {
		/* We cannot close window immediately, but we must show a message panel */
		RemminaMessagePanel *mp;
		/* Destroy scrolled_container (and viewport) and all its children the plugin created
		 * on it, so they will not receive GUI signals */
		if (cnnobj->scrolled_container) {
			gtk_widget_destroy(cnnobj->scrolled_container);
			cnnobj->scrolled_container = NULL;
		}
		cnnobj->viewport = NULL;
		mp = remmina_message_panel_new();
		remmina_message_panel_setup_message(mp, remmina_protocol_widget_get_error_message(gp), cb_lasterror_confirmed, gp);
		rco_show_message_panel(gp->cnnobj, mp);
		REMMINA_DEBUG("Could not disconnect");
	} else {
		rco_closewin(gp);
		REMMINA_DEBUG("Disconnected");
	}
}

void rco_on_desktop_resize(RemminaProtocolWidget *gp, gpointer data)
{
	TRACE_CALL(__func__);
	RemminaConnectionObject *cnnobj = gp->cnnobj;

	if (cnnobj && cnnobj->cnnwin && cnnobj->cnnwin->priv->view_mode != SCROLLED_WINDOW_MODE)
		rco_check_resize(cnnobj);
}

void rco_on_update_align(RemminaProtocolWidget *gp, gpointer data)
{
	TRACE_CALL(__func__);
	RemminaConnectionObject *cnnobj = gp->cnnobj;

	remmina_protocol_widget_update_alignment(cnnobj);
}

void rco_on_lock_dynres(RemminaProtocolWidget *gp, gpointer data)
{
	TRACE_CALL(__func__);
	RemminaConnectionObject *cnnobj = gp->cnnobj;

	cnnobj->dynres_unlocked = FALSE;
	rco_update_toolbar(cnnobj);
}

void rco_on_unlock_dynres(RemminaProtocolWidget *gp, gpointer data)
{
	TRACE_CALL(__func__);
	RemminaConnectionObject *cnnobj = gp->cnnobj;

	cnnobj->dynres_unlocked = TRUE;
	rco_update_toolbar(cnnobj);
}

gboolean rcw_open_from_filename(const gchar *filename)
{
	TRACE_CALL(__func__);
	RemminaFile *remminafile;
	GtkWidget *dialog;

	remminafile = remmina_file_manager_load_file(filename);
	if (remminafile) {
		if (remmina_file_get_int (remminafile, "profile-lock", FALSE)
				&& remmina_unlock_new(remmina_main_get_window()) == 0)
			return FALSE;
		rcw_open_from_file(remminafile);
		return TRUE;
	} else {
		dialog = gtk_message_dialog_new(NULL, GTK_DIALOG_MODAL, GTK_MESSAGE_ERROR, GTK_BUTTONS_CLOSE,
						_("The file “%s” is corrupted, unreadable, or could not be found."), filename);
		g_signal_connect(G_OBJECT(dialog), "response", G_CALLBACK(gtk_widget_destroy), NULL);
		gtk_widget_show(dialog);
		remmina_widget_pool_register(dialog);
		return FALSE;
	}
}

static gboolean open_connection_last_stage(gpointer user_data)
{
	RemminaProtocolWidget *gp = (RemminaProtocolWidget *)user_data;

	/* Now we have an allocated size for our RemminaProtocolWidget. We can proceed with the connection */
	remmina_protocol_widget_update_remote_resolution(gp);
	remmina_protocol_widget_open_connection(gp);
	rco_check_resize(gp->cnnobj);

	return FALSE;
}

static void rpw_size_allocated_on_connection(GtkWidget *w, GdkRectangle *allocation, gpointer user_data)
{
	RemminaProtocolWidget *gp = (RemminaProtocolWidget *)w;

	/* Disconnect signal handler to avoid to be called again after a normal resize */
	g_signal_handler_disconnect(w, gp->cnnobj->deferred_open_size_allocate_handler);

	/* Allow extra 100 ms for size allocation (do we really need it?) */
	g_timeout_add(100, open_connection_last_stage, gp);

	return;
}

void rcw_open_from_file(RemminaFile *remminafile)
{
	TRACE_CALL(__func__);
	rcw_open_from_file_full(remminafile, NULL, NULL, NULL);
}

static void set_label_selectable(gpointer data, gpointer user_data)
{
	TRACE_CALL(__func__);
	GtkWidget *widget = GTK_WIDGET(data);

	if (GTK_IS_LABEL(widget))
		gtk_label_set_selectable(GTK_LABEL(widget), TRUE);
}

/**
 * @brief These define the response id's of the
 *	  gtksocket-is-not-available-warning-dialog buttons.
 */
enum GTKSOCKET_NOT_AVAIL_RESPONSE_TYPE {
	GTKSOCKET_NOT_AVAIL_RESPONSE_OPEN_BROWSER = 0,
	GTKSOCKET_NOT_AVAIL_RESPONSE_NUM
};

/**
 * @brief Gets called if the user interacts with the
 *	  gtksocket-is-not-available-warning-dialog
 */
static void rcw_gtksocket_not_available_dialog_response(GtkDialog *			self,
							gint				response_id,
							RemminaConnectionObject *	cnnobj)
{
	TRACE_CALL(__func__);

	GError *error = NULL;

	if (response_id == GTKSOCKET_NOT_AVAIL_RESPONSE_OPEN_BROWSER) {
		gtk_show_uri_on_window(
			NULL,
			// TRANSLATORS: This should be a link to the Remmina wiki page:
			// TRANSLATORS: 'GtkSocket feature is not available'.
			_("https://gitlab.com/Remmina/Remmina/-/wikis/GtkSocket-feature-is-not-available-in-a-Wayland-session"),
			GDK_CURRENT_TIME, &error
			);
	}

	// Close the current page since it's useless without GtkSocket.
	// The user would need to manually click the close button.
	if (cnnobj) rco_disconnect_current_page(cnnobj);

	gtk_widget_destroy(GTK_WIDGET(self));
}

GtkWidget *rcw_open_from_file_full(RemminaFile *remminafile, GCallback disconnect_cb, gpointer data, guint *handler)
{
	TRACE_CALL(__func__);
	RemminaConnectionObject *cnnobj;

	gint ret;
	GtkWidget *dialog;
	GtkWidget *newpage;
	gint width, height;
	gboolean maximize;
	gint view_mode;
	const gchar *msg;
	RemminaScaleMode scalemode;

	if (disconnect_cb) {
		g_print("disconnect_cb is deprecated inside rcw_open_from_file_full() and should be null\n");
		return NULL;
	}


	/* Create the RemminaConnectionObject */
	cnnobj = g_new0(RemminaConnectionObject, 1);
	cnnobj->remmina_file = remminafile;

	/* Create the RemminaProtocolWidget */
	cnnobj->proto = remmina_protocol_widget_new();
	remmina_protocol_widget_setup((RemminaProtocolWidget *)cnnobj->proto, remminafile, cnnobj);
	if (remmina_protocol_widget_has_error((RemminaProtocolWidget *)cnnobj->proto)) {
		GtkWindow *wparent;
		wparent = remmina_main_get_window();
		msg = remmina_protocol_widget_get_error_message((RemminaProtocolWidget *)cnnobj->proto);
		dialog = gtk_message_dialog_new(wparent, GTK_DIALOG_DESTROY_WITH_PARENT,
						GTK_MESSAGE_ERROR, GTK_BUTTONS_CLOSE, "%s", msg);
		gtk_dialog_run(GTK_DIALOG(dialog));
		gtk_widget_destroy(dialog);
		/* We should destroy cnnobj->proto and cnnobj now… TODO: Fix this leak */
		return NULL;
	}



	/* Set a name for the widget, for CSS selector */
	gtk_widget_set_name(GTK_WIDGET(cnnobj->proto), "remmina-protocol-widget");

	gtk_widget_set_halign(GTK_WIDGET(cnnobj->proto), GTK_ALIGN_FILL);
	gtk_widget_set_valign(GTK_WIDGET(cnnobj->proto), GTK_ALIGN_FILL);

	if (data)
		g_object_set_data(G_OBJECT(cnnobj->proto), "user-data", data);

	view_mode = remmina_file_get_int(cnnobj->remmina_file, "viewmode", 0);
	if (kioskmode)
		view_mode = VIEWPORT_FULLSCREEN_MODE;
	gint ismultimon = remmina_file_get_int(cnnobj->remmina_file, "multimon", 0);

	if (ismultimon)
		view_mode = VIEWPORT_FULLSCREEN_MODE;

	if (fullscreen)
		view_mode = VIEWPORT_FULLSCREEN_MODE;

	/* Create the viewport to make the RemminaProtocolWidget scrollable */
	cnnobj->viewport = gtk_viewport_new(NULL, NULL);
	gtk_widget_set_name(cnnobj->viewport, "remmina-cw-viewport");
	gtk_widget_show(cnnobj->viewport);
	gtk_container_set_border_width(GTK_CONTAINER(cnnobj->viewport), 0);
	gtk_viewport_set_shadow_type(GTK_VIEWPORT(cnnobj->viewport), GTK_SHADOW_NONE);

	/* Create the scrolled container */
	scalemode = get_current_allowed_scale_mode(cnnobj, NULL, NULL);
	cnnobj->scrolled_container = rco_create_scrolled_container(scalemode, view_mode);

	gtk_container_add(GTK_CONTAINER(cnnobj->scrolled_container), cnnobj->viewport);

	/* Determine whether the plugin can scale or not. If the plugin can scale and we do
	 * not want to expand, then we add a GtkAspectFrame to maintain aspect ratio during scaling */
	cnnobj->plugin_can_scale = remmina_plugin_manager_query_feature_by_type(REMMINA_PLUGIN_TYPE_PROTOCOL,
										remmina_file_get_string(remminafile, "protocol"),
										REMMINA_PROTOCOL_FEATURE_TYPE_SCALE);

	cnnobj->aspectframe = NULL;
	gtk_container_add(GTK_CONTAINER(cnnobj->viewport), cnnobj->proto);

	/* Determine whether this connection will be put on a new window
	 * or in an existing one */
	cnnobj->cnnwin = rcw_find(remminafile);
	if (!cnnobj->cnnwin) {
		/* Connection goes on a new toplevel window */
		switch (view_mode) {
		case SCROLLED_FULLSCREEN_MODE:
		case VIEWPORT_FULLSCREEN_MODE:
			cnnobj->cnnwin = rcw_create_fullscreen(NULL, view_mode);
			break;
		case SCROLLED_WINDOW_MODE:
		default:
			width = remmina_file_get_int(cnnobj->remmina_file, "window_width", 640);
			height = remmina_file_get_int(cnnobj->remmina_file, "window_height", 480);
			maximize = remmina_file_get_int(cnnobj->remmina_file, "window_maximize", FALSE) ? TRUE : FALSE;
			cnnobj->cnnwin = rcw_create_scrolled(width, height, maximize);
			break;
		}
		rcw_update_tag(cnnobj->cnnwin, cnnobj);
		rcw_append_new_page(cnnobj->cnnwin, cnnobj);
	} else {
		newpage = rcw_append_new_page(cnnobj->cnnwin, cnnobj);
		gtk_window_present(GTK_WINDOW(cnnobj->cnnwin));
		nb_set_current_page(cnnobj->cnnwin->priv->notebook, newpage);
	}

	// Do not call remmina_protocol_widget_update_alignment(cnnobj); here or cnnobj->proto will not fill its parent size
	// and remmina_protocol_widget_update_remote_resolution() cannot autodetect available space

	gtk_widget_show(cnnobj->proto);
	g_signal_connect(G_OBJECT(cnnobj->proto), "connect", G_CALLBACK(rco_on_connect), cnnobj);
	g_signal_connect(G_OBJECT(cnnobj->proto), "disconnect", G_CALLBACK(rco_on_disconnect), NULL);
	g_signal_connect(G_OBJECT(cnnobj->proto), "desktop-resize", G_CALLBACK(rco_on_desktop_resize), NULL);
	g_signal_connect(G_OBJECT(cnnobj->proto), "update-align", G_CALLBACK(rco_on_update_align), NULL);
	g_signal_connect(G_OBJECT(cnnobj->proto), "lock-dynres", G_CALLBACK(rco_on_lock_dynres), NULL);
	g_signal_connect(G_OBJECT(cnnobj->proto), "unlock-dynres", G_CALLBACK(rco_on_unlock_dynres), NULL);
	g_signal_connect(G_OBJECT(cnnobj->proto), "enter-notify-event", G_CALLBACK(rco_enter_protocol_widget), cnnobj);
	g_signal_connect(G_OBJECT(cnnobj->proto), "leave-notify-event", G_CALLBACK(rco_leave_protocol_widget), cnnobj);

	if (!remmina_pref.save_view_mode)
		remmina_file_set_int(cnnobj->remmina_file, "viewmode", remmina_pref.default_mode);


	/* If it is a GtkSocket plugin and X11 is not available, we inform the
	 * user and close the connection */
	ret = remmina_plugin_manager_query_feature_by_type(REMMINA_PLUGIN_TYPE_PROTOCOL,
							   remmina_file_get_string(remminafile, "protocol"),
							   REMMINA_PROTOCOL_FEATURE_TYPE_GTKSOCKET);
	if (ret && !remmina_gtksocket_available()) {
		gchar *title = _("Warning: This plugin requires GtkSocket, but this "
				 "feature is unavailable in a Wayland session.");

		gchar *err_msg =
			// TRANSLATORS: This should be a link to the Remmina wiki page:
			// 'GtkSocket feature is not available'.
			_("Plugins relying on GtkSocket can't run in a "
			  "Wayland session.\nFor more info and a possible "
			  "workaround, please visit the Remmina wiki at:\n\n"
			  "https://gitlab.com/Remmina/Remmina/-/wikis/GtkSocket-feature-is-not-available-in-a-Wayland-session");

		dialog = gtk_message_dialog_new(
			GTK_WINDOW(cnnobj->cnnwin),
			GTK_DIALOG_MODAL,
			GTK_MESSAGE_WARNING,
			GTK_BUTTONS_OK,
			"%s", title);

		gtk_message_dialog_format_secondary_text(GTK_MESSAGE_DIALOG(dialog), "%s",
							 err_msg);
		gtk_dialog_add_button(GTK_DIALOG(dialog), _("Open in web browser"),
				      GTKSOCKET_NOT_AVAIL_RESPONSE_OPEN_BROWSER);

		REMMINA_CRITICAL(g_strdup_printf("%s\n%s", title, err_msg));

		g_signal_connect(G_OBJECT(dialog),
				 "response",
				 G_CALLBACK(rcw_gtksocket_not_available_dialog_response),
				 cnnobj);

		// Make Text selectable. Usefull because of the link in the text.
		GtkWidget *area = gtk_message_dialog_get_message_area(
			GTK_MESSAGE_DIALOG(dialog));
		GtkContainer *box = (GtkContainer *)area;

		GList *children = gtk_container_get_children(box);
		g_list_foreach(children, set_label_selectable, NULL);
		g_list_free(children);

		gtk_widget_show(dialog);

		return NULL;    /* Should we destroy something before returning? */
	}

	if (cnnobj->cnnwin->priv->floating_toolbar_widget)
		gtk_widget_show(cnnobj->cnnwin->priv->floating_toolbar_widget);

	if (remmina_protocol_widget_has_error((RemminaProtocolWidget *)cnnobj->proto)) {
		printf("OK, an error occurred in initializing the protocol plugin before connecting. The error is %s.\n"
		       "TODO: Put this string as an error to show", remmina_protocol_widget_get_error_message((RemminaProtocolWidget *)cnnobj->proto));
		return cnnobj->proto;
	}


	/* GTK window setup is done here, and we are almost ready to call remmina_protocol_widget_open_connection().
	 * But size has not yet been allocated by GTK
	 * to the widgets. If we are in RES_USE_INITIAL_WINDOW_SIZE resolution mode or scale is REMMINA_PROTOCOL_WIDGET_SCALE_MODE_DYNRES,
	 * we should wait for a size allocation from GTK for cnnobj->proto
	 * before connecting */

	cnnobj->deferred_open_size_allocate_handler = g_signal_connect(G_OBJECT(cnnobj->proto), "size-allocate", G_CALLBACK(rpw_size_allocated_on_connection), NULL);

	return cnnobj->proto;
}

GtkWindow *rcw_get_gtkwindow(RemminaConnectionObject *cnnobj)
{
	return &cnnobj->cnnwin->window;
}
GtkWidget *rcw_get_gtkviewport(RemminaConnectionObject *cnnobj)
{
	return cnnobj->viewport;
}

void rcw_set_delete_confirm_mode(RemminaConnectionWindow *cnnwin, RemminaConnectionWindowOnDeleteConfirmMode mode)
{
	TRACE_CALL(__func__);
	cnnwin->priv->on_delete_confirm_mode = mode;
}

/**
 * Deletes a RemminaMessagePanel from the current cnnobj
 * and if it was visible, make visible the last remaining one.
 */
void rco_destroy_message_panel(RemminaConnectionObject *cnnobj, RemminaMessagePanel *mp)
{
	TRACE_CALL(__func__);
	GList *childs, *cc;
	RemminaMessagePanel *lastPanel;
	gboolean was_visible;
	GtkWidget *page;

	page = nb_find_page_by_cnnobj(cnnobj->cnnwin->priv->notebook, cnnobj);
	childs = gtk_container_get_children(GTK_CONTAINER(page));
	cc = g_list_first(childs);
	while (cc != NULL) {
		if ((RemminaMessagePanel *)cc->data == mp)
			break;
		cc = g_list_next(cc);
	}
	g_list_free(childs);

	if (cc == NULL) {
		printf("Remmina: Warning. There was a request to destroy a RemminaMessagePanel that is not on the page\n");
		return;
	}
	was_visible = gtk_widget_is_visible(GTK_WIDGET(mp));
	gtk_widget_destroy(GTK_WIDGET(mp));

	/* And now, show the last remaining message panel, if needed */
	if (was_visible) {
		childs = gtk_container_get_children(GTK_CONTAINER(page));
		cc = g_list_first(childs);
		lastPanel = NULL;
		while (cc != NULL) {
			if (G_TYPE_CHECK_INSTANCE_TYPE(cc->data, REMMINA_TYPE_MESSAGE_PANEL))
				lastPanel = (RemminaMessagePanel *)cc->data;
			cc = g_list_next(cc);
		}
		g_list_free(childs);
		if (lastPanel)
			gtk_widget_show(GTK_WIDGET(lastPanel));
	}
}

/**
 * Each cnnobj->page can have more than one RemminaMessagePanel, but 0 or 1 are visible.
 *
 * This function adds a RemminaMessagePanel to cnnobj->page, move it to top,
 * and makes it the only visible one.
 */
void rco_show_message_panel(RemminaConnectionObject *cnnobj, RemminaMessagePanel *mp)
{
	TRACE_CALL(__func__);
	GList *childs, *cc;
	GtkWidget *page;

	/* Hides all RemminaMessagePanels childs of cnnobj->page */
	page = nb_find_page_by_cnnobj(cnnobj->cnnwin->priv->notebook, cnnobj);
	childs = gtk_container_get_children(GTK_CONTAINER(page));
	cc = g_list_first(childs);
	while (cc != NULL) {
		if (G_TYPE_CHECK_INSTANCE_TYPE(cc->data, REMMINA_TYPE_MESSAGE_PANEL))
			gtk_widget_hide(GTK_WIDGET(cc->data));
		cc = g_list_next(cc);
	}
	g_list_free(childs);

	/* Add the new message panel at the top of cnnobj->page */
	gtk_box_pack_start(GTK_BOX(page), GTK_WIDGET(mp), FALSE, FALSE, 0);
	gtk_box_reorder_child(GTK_BOX(page), GTK_WIDGET(mp), 0);

	/* Show the message panel */
	gtk_widget_show_all(GTK_WIDGET(mp));

	/* Focus the correct field of the RemminaMessagePanel */
	remmina_message_panel_focus_auth_entry(mp);
}<|MERGE_RESOLUTION|>--- conflicted
+++ resolved
@@ -2305,7 +2305,6 @@
 	if (!(cnnobj = rcw_get_visible_cnnobj(cnnwin))) return;
 
 	capture = gtk_toggle_tool_button_get_active(GTK_TOGGLE_TOOL_BUTTON(toggle));
-<<<<<<< HEAD
 	
 	if (cnnobj->connected){
 		remmina_file_set_int(cnnobj->remmina_file, "keyboard_grab", capture);
@@ -2313,10 +2312,6 @@
 
 	if (capture && cnnobj->connected) {
 		
-=======
-	remmina_file_set_int(cnnobj->remmina_file, "keyboard_grab", capture);
-	if (capture && cnnobj->connected) {
->>>>>>> f29b10e1
 #if DEBUG_KB_GRABBING
 		printf("DEBUG_KB_GRABBING: Grabbing for button\n");
 #endif
