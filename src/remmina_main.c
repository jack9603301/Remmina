--- conflicted
+++ resolved
@@ -552,7 +552,6 @@
 			s = g_ascii_strdown(date ? date : "", -1);
 			g_free(date);
 			date = s;
-<<<<<<< HEAD
 			result = (strstr(name, text) || strstr(group, text) || strstr(server, text) || strstr(plugin, text) || strstr(date, text));
 
 			// Filter by labels
@@ -589,9 +588,6 @@
 				g_strfreev(labels_array);
 				g_strfreev(text_array);
 			}
-=======
-			result = ( strstr(name, text) || strstr(group, text) || strstr(server, text) || strstr(plugin, text) || strstr(date, text));
->>>>>>> 1283ff2a
 		}
 		g_free(protocol);
 		g_free(name);
@@ -665,18 +661,7 @@
 	switch (view_file_mode) {
 	case REMMINA_VIEW_FILE_TREE:
 		/* Create new GtkTreeStore model */
-<<<<<<< HEAD
 		newmodel = GTK_TREE_MODEL(gtk_tree_store_new(8, G_TYPE_STRING, G_TYPE_STRING, G_TYPE_STRING, G_TYPE_STRING, G_TYPE_STRING, G_TYPE_STRING, G_TYPE_STRING, G_TYPE_STRING));
-=======
-		newmodel = GTK_TREE_MODEL(gtk_tree_store_new(7,
-					G_TYPE_STRING,
-					G_TYPE_STRING,
-					G_TYPE_STRING,
-					G_TYPE_STRING,
-					G_TYPE_STRING,
-					G_TYPE_STRING,
-					G_TYPE_STRING));
->>>>>>> 1283ff2a
 		/* Hide the Group column in the tree view mode */
 		gtk_tree_view_column_set_visible(remminamain->column_files_list_group, FALSE);
 		/* Load groups first */
@@ -688,18 +673,7 @@
 	case REMMINA_VIEW_FILE_LIST:
 	default:
 		/* Create new GtkListStore model */
-<<<<<<< HEAD
 		newmodel = GTK_TREE_MODEL(gtk_list_store_new(8, G_TYPE_STRING, G_TYPE_STRING, G_TYPE_STRING, G_TYPE_STRING, G_TYPE_STRING, G_TYPE_STRING, G_TYPE_STRING, G_TYPE_STRING));
-=======
-		newmodel = GTK_TREE_MODEL(gtk_list_store_new(7,
-					G_TYPE_STRING,
-					G_TYPE_STRING,
-					G_TYPE_STRING,
-					G_TYPE_STRING,
-					G_TYPE_STRING,
-					G_TYPE_STRING,
-					G_TYPE_STRING));
->>>>>>> 1283ff2a
 		/* Show the Group column in the list view mode */
 		gtk_tree_view_column_set_visible(remminamain->column_files_list_group, TRUE);
 		/* Load files list */
