/*
 * Remmina - The GTK+ Remote Desktop Client
 * Copyright (C) 2009-2011 Vic Lee
 * Copyright (C) 2014-2015 Antenore Gatta, Fabio Castelli, Giovanni Panozzo
 * Copyright (C) 2016-2022 Antenore Gatta, Giovanni Panozzo
 * Copyright (C) 2022-2023 Antenore Gatta, Giovanni Panozzo, Hiroyuki Tanaka
 * Copyright (C) 2023-2024 Hiroyuki Tanaka, Sunil Bhat
 *
 * This program is free software; you can redistribute it and/or modify
 * it under the terms of the GNU General Public License as published by
 * the Free Software Foundation; either version 2 of the License, or
 * (at your option) any later version.
 *
 * This program is distributed in the hope that it will be useful,
 * but WITHOUT ANY WARRANTY; without even the implied warranty of
 * MERCHANTABILITY or FITNESS FOR A PARTICULAR PURPOSE.  See the
 * GNU General Public License for more details.
 *
 * You should have received a copy of the GNU General Public License
 * along with this program; if not, write to the Free Software
 * Foundation, Inc., 51 Franklin Street, Fifth Floor,
 * Boston, MA  02110-1301, USA.
 *
 *  In addition, as a special exception, the copyright holders give
 *  permission to link the code of portions of this program with the
 *  OpenSSL library under certain conditions as described in each
 *  individual source file, and distribute linked combinations
 *  including the two.
 *  You must obey the GNU General Public License in all respects
 *  for all of the code used other than OpenSSL. *  If you modify
 *  file(s) with this exception, you may extend this exception to your
 *  version of the file(s), but you are not obligated to do so. *  If you
 *  do not wish to do so, delete this exception statement from your
 *  version. *  If you delete this exception statement from all source
 *  files in the program, then also delete it here.
 *
 */

#include "config.h"
#include <ctype.h>
#include <gio/gio.h>
#ifndef __APPLE__
#include <gio/gdesktopappinfo.h>
#endif
#include <gdk/gdkkeysyms.h>
#include <glib/gi18n.h>
#include <gtk/gtk.h>

#include "remmina.h"
#include "remmina_string_array.h"
#include "remmina_public.h"
#include "remmina_file.h"
#include "remmina_file_manager.h"
#include "remmina_file_editor.h"
#include "rcw.h"
#include "remmina_about.h"
#include "remmina_pref.h"
#include "remmina_pref_dialog.h"
#include "remmina_widget_pool.h"
#include "remmina_plugin_manager.h"
#include "remmina_bug_report.h"
#include "remmina_log.h"
#include "remmina_icon.h"
#include "remmina_main.h"
#include "remmina_exec.h"
#include "remmina_mpchange.h"
#include "remmina_external_tools.h"
#include "remmina_unlock.h"
#include "remmina/remmina_trace_calls.h"

static RemminaMain *remminamain;

#define RM_GET_OBJECT(object_name) gtk_builder_get_object(remminamain->builder, object_name)

enum {
	PROTOCOL_COLUMN,
	NAME_COLUMN,
	GROUP_COLUMN,
	SERVER_COLUMN,
	PLUGIN_COLUMN,
	DATE_COLUMN,
	FILENAME_COLUMN,
	LABELS_COLUMN,
	NOTES_COLUMN,
	N_COLUMNS
};

static
const gchar *supported_mime_types[] = {
	"x-scheme-handler/rdp",
	"x-scheme-handler/spice",
	"x-scheme-handler/vnc",
	"x-scheme-handler/remmina",
	"application/x-remmina",
	NULL
};

static GActionEntry app_actions[] = {
	{ "about",	 remmina_main_on_action_application_about,	 NULL, NULL, NULL },
	{ "default",	 remmina_main_on_action_application_default,	 NULL, NULL, NULL },
	{ "mpchange",	 remmina_main_on_action_application_mpchange,	 NULL, NULL, NULL },
	{ "plugins",	 remmina_main_on_action_application_plugins,	 NULL, NULL, NULL },
<<<<<<< HEAD
	{ "preferences", remmina_main_on_action_application_preferences, NULL,  NULL, NULL },
=======
	{ "preferences", remmina_main_on_action_application_preferences, "i",  NULL, NULL },
	{ "bug_report",  remmina_main_on_action_application_bug_report, NULL, NULL, NULL},
>>>>>>> cf324ffe
	{ "dark",	 remmina_main_on_action_application_dark_theme,	 NULL, NULL, NULL },
	{ "debug",	 remmina_main_on_action_help_debug,		 NULL, NULL, NULL },
	{ "community",	 remmina_main_on_action_help_community,		 NULL, NULL, NULL },
	{ "donations",	 remmina_main_on_action_help_donations,		 NULL, NULL, NULL },
	{ "homepage",	 remmina_main_on_action_help_homepage,		 NULL, NULL, NULL },
	{ "wiki",	 remmina_main_on_action_help_wiki,		 NULL, NULL, NULL },
	{ "quit",	 remmina_main_on_action_application_quit,	 NULL, NULL, NULL },
};

static GActionEntry main_actions[] = {
	{ "connect",  remmina_main_on_action_connection_connect,	NULL, NULL, NULL },
	{ "copy",     remmina_main_on_action_connection_copy,		NULL, NULL, NULL },
	{ "delete",   remmina_main_on_action_connection_delete,		NULL, NULL, NULL },
	{ "delete_multiple", remmina_main_on_action_connection_delete_multiple, NULL, NULL, NULL },
	{ "edit",     remmina_main_on_action_connection_edit,		NULL, NULL, NULL },
	{ "exttools", remmina_main_on_action_connection_external_tools, NULL, NULL, NULL },
	{ "new",      remmina_main_on_action_connection_new,		NULL, NULL, NULL },
	{ "export",   remmina_main_on_action_tools_export,		NULL, NULL, NULL },
	{ "import",   remmina_main_on_action_tools_import,		NULL, NULL, NULL },
	{ "expand",   remmina_main_on_action_expand,			NULL, NULL, NULL },
	{ "collapse", remmina_main_on_action_collapse,			NULL, NULL, NULL },
	{ "search",   remmina_main_on_action_search_toggle,		NULL, NULL, NULL },
};

// static GtkTargetEntry remmina_drop_types[] =
// {
// 	{ "text/uri-list", 0, 1 }
// };

static char *quick_connect_plugin_list[] =
{
	"RDP", "VNC", "SSH", "NX", "SPICE", "X2GO"
};

/**
 * Save the Remmina Main Window size to assure the main geometry at each restart
 */
static void remmina_main_save_size(void)
{
	TRACE_CALL(__func__);
	
	if (gtk_window_is_maximized(remminamain->window) == FALSE) {
	 	remmina_pref.main_width = gtk_widget_get_width(GTK_WIDGET(remminamain->window));
	 	remmina_pref.main_height = gtk_widget_get_height(GTK_WIDGET(remminamain->window));
	 	remmina_pref.main_maximize = FALSE;
	} else {
	 	remmina_pref.main_maximize = TRUE;
	}
}

static void remmina_main_save_expanded_group_func(GtkTreeView *tree_view, GtkTreePath *path, gpointer user_data)
{
	TRACE_CALL(__func__);
	GtkTreeIter iter;
	gchar *group;

	gtk_tree_model_get_iter(remminamain->priv->file_model_sort, &iter, path);
	gtk_tree_model_get(remminamain->priv->file_model_sort, &iter, GROUP_COLUMN, &group, -1);
	if (group) {
		remmina_string_array_add(remminamain->priv->expanded_group, group);
		g_free(group);
	}
}

static void remmina_main_save_expanded_group(void)
{
	TRACE_CALL(__func__);
	if (GTK_IS_TREE_STORE(remminamain->priv->file_model)) {
		if (remminamain->priv->expanded_group)
			remmina_string_array_free(remminamain->priv->expanded_group);
		remminamain->priv->expanded_group = remmina_string_array_new();
		gtk_tree_view_map_expanded_rows(remminamain->tree_files_list,
						(GtkTreeViewMappingFunc)remmina_main_save_expanded_group_func, NULL);
	}
}

/**
 * Save the Remmina Main Window size and the expanded group before to close Remmina.
 * This function uses remmina_main_save_size and remmina_main_save_expanded_group.
 */
void remmina_main_save_before_destroy()
{
	TRACE_CALL(__func__);
	if (!remminamain || !remminamain->window)
		return;

	remmina_main_save_size();
	remmina_main_save_expanded_group();
	g_free(remmina_pref.expanded_group);
	remmina_pref.expanded_group = remmina_string_array_to_string(remminamain->priv->expanded_group);
	remmina_pref_save();
}

void remmina_main_destroy()
{
	TRACE_CALL(__func__);

	if (remminamain) {
		if (remminamain->window)
			gtk_window_destroy(GTK_WINDOW(remminamain->window));

		g_object_unref(remminamain->builder);
		remmina_string_array_free(remminamain->priv->expanded_group);
		remminamain->priv->expanded_group = NULL;
		if (remminamain->priv->file_model)
			g_object_unref(G_OBJECT(remminamain->priv->file_model));
		g_object_unref(G_OBJECT(remminamain->priv->file_model_filter));
		g_free(remminamain->priv->selected_filename);
		g_free(remminamain->priv->selected_name);
		g_free(remminamain->priv);
		g_free(remminamain);
		remminamain = NULL;
	}
}

/**
 * Try to exit remmina after a delete window event
 */
static gboolean remmina_main_dexit(gpointer data)
{
	TRACE_CALL(__func__);
	remmina_application_condexit(REMMINA_CONDEXIT_ONMAINWINDELETE);
	return FALSE;
}

gboolean remmina_main_on_delete_event(GtkWidget *widget, GdkEvent *event, gpointer user_data)
{
	TRACE_CALL(__func__);
	remmina_main_save_before_destroy();

	g_idle_add(remmina_main_dexit, NULL);

	return FALSE;
}

gboolean remmina_main_idle_destroy(gpointer data)
{
	TRACE_CALL(__func__);

	if (remminamain)
		remmina_main_destroy();

	return G_SOURCE_REMOVE;
}

/**
 * Called when the remminamain->window widget is destroyed (glade event handler)
 */
void remmina_main_on_destroy_event()
{
	TRACE_CALL(__func__);

	if (remminamain) {
		/* Invalidate remminamain->window to avoid multiple destructions */
		remminamain->window = NULL;
		/* Destroy remminamain struct, later. We can't destroy
		 *      important objects like the builder now */
		g_idle_add(remmina_main_idle_destroy, NULL);
	}
}

static void remmina_main_clear_selection_data(void)
{
	TRACE_CALL(__func__);
	g_free(remminamain->priv->selected_filename);
	g_free(remminamain->priv->selected_name);
	remminamain->priv->selected_filename = NULL;
	remminamain->priv->selected_name = NULL;
}

#ifdef SNAP_BUILD

static void remmina_main_show_snap_welcome()
{
	GtkBuilder *dlgbuilder = NULL;
	GtkWidget *dlg;
	GtkWindow *parent;
	int result;
	static gboolean shown_once = FALSE;
	gboolean need_snap_interface_connections = FALSE;
	GtkWidget *dsa;
	RemminaSecretPlugin *remmina_secret_plugin;

	if (shown_once)
		return;
	else
		shown_once = TRUE;

	g_print("Remmina is compiled as a SNAP package.\n");
	remmina_secret_plugin = remmina_plugin_manager_get_secret_plugin();
	if (remmina_secret_plugin == NULL) {
		g_print("  but we can’t find the secret plugin inside the SNAP.\n");
		need_snap_interface_connections = TRUE;
	} else {
		if (!remmina_secret_plugin->is_service_available(remmina_secret_plugin)) {
			g_print("  but we can’t access a secret service. Secret service or SNAP interface connection is missing.\n");
			need_snap_interface_connections = TRUE;
		}
	}

	if (need_snap_interface_connections && !remmina_pref.prevent_snap_welcome_message) {
		dlgbuilder = remmina_public_gtk_builder_new_from_resource("/org/remmina/Remmina/src/../data/ui/remmina_snap_info_dialog.glade");
		dsa = GTK_WIDGET(gtk_builder_get_object(dlgbuilder, "dontshowagain"));
		if (dlgbuilder) {
			parent = remmina_main_get_window();
			dlg = GTK_WIDGET(gtk_builder_get_object(dlgbuilder, "SnapInfoDlg"));
			if (parent)
				gtk_window_set_transient_for(GTK_WINDOW(dlg), parent);
			//gtk_builder_connect_signals(dlgbuilder, NULL); TODO GTK4
			//result = gtk_dialog_run(GTK_DIALOG(dlg));
			if (result == 1) {
				remmina_pref.prevent_snap_welcome_message = gtk_toggle_button_get_active(GTK_TOGGLE_BUTTON(dsa));
				remmina_pref_save();
			}
			gtk_window_destroy(GTK_WINDOW(dlg));
			g_object_unref(dlgbuilder);
		}
	}
}
#endif


static gboolean remmina_main_selection_func(GtkTreeSelection *selection, GtkTreeModel *model, GtkTreePath *path,
					    gboolean path_currently_selected, gpointer user_data)
{
	TRACE_CALL(__func__);
	guint context_id;
	GtkTreeIter iter;
	gchar buf[1000];

	if (path_currently_selected)
		return TRUE;

	if (!gtk_tree_model_get_iter(model, &iter, path))
		return TRUE;

	remmina_main_clear_selection_data();

	gtk_tree_model_get(model, &iter,
			   NAME_COLUMN, &remminamain->priv->selected_name,
			   FILENAME_COLUMN, &remminamain->priv->selected_filename,
			   -1);

	context_id = gtk_statusbar_get_context_id(remminamain->statusbar_main, "status");
	gtk_statusbar_pop(remminamain->statusbar_main, context_id);
	if (remminamain->priv->selected_filename) {
		g_snprintf(buf, sizeof(buf), "%s (%s)", remminamain->priv->selected_name, remminamain->priv->selected_filename);
		gtk_statusbar_push(remminamain->statusbar_main, context_id, buf);
	} else {
		gtk_statusbar_push(remminamain->statusbar_main, context_id, remminamain->priv->selected_name);
	}

	return TRUE;
}

static void remmina_main_load_file_list_callback(RemminaFile *remminafile, gpointer user_data)
{
	TRACE_CALL(__func__);
	GtkTreeIter iter;
	GtkListStore *store;

	store = GTK_LIST_STORE(user_data);
	gchar *datetime;

	datetime = remmina_file_get_datetime(remminafile);
	gtk_list_store_append(store, &iter);
	gtk_list_store_set(store, &iter,
			   PROTOCOL_COLUMN, remmina_file_get_icon_name(remminafile),
			   NAME_COLUMN, remmina_file_get_string(remminafile, "name"),
			   NOTES_COLUMN, g_uri_unescape_string(remmina_file_get_string(remminafile, "notes_text"), NULL),
			   GROUP_COLUMN, remmina_file_get_string(remminafile, "group"),
			   SERVER_COLUMN, remmina_file_get_string(remminafile, "server"),
			   PLUGIN_COLUMN, remmina_file_get_string(remminafile, "protocol"),
			   DATE_COLUMN, datetime,
			   FILENAME_COLUMN, remmina_file_get_filename(remminafile),
			   LABELS_COLUMN, remmina_file_get_string(remminafile, "labels"),
			   -1);
	g_free(datetime);
}

static gboolean remmina_main_load_file_tree_traverse(GNode *node, GtkTreeStore *store, GtkTreeIter *parent)
{
	TRACE_CALL(__func__);
	GtkTreeIter *iter;
	RemminaGroupData *data;
	GNode *child;

	iter = NULL;
	if (node->data) {
		data = (RemminaGroupData *)node->data;
		iter = g_new0(GtkTreeIter, 1);
		gtk_tree_store_append(store, iter, parent);
		gtk_tree_store_set(store, iter,
				   PROTOCOL_COLUMN, "folder-symbolic",
				   NAME_COLUMN, data->name,
				   GROUP_COLUMN, data->group,
				   DATE_COLUMN, data->datetime,
				   FILENAME_COLUMN, NULL,
				   LABELS_COLUMN, data->labels,
				   -1);
	}
	for (child = g_node_first_child(node); child; child = g_node_next_sibling(child))
		remmina_main_load_file_tree_traverse(child, store, iter);
	g_free(iter);
	return FALSE;
}

static void remmina_main_load_file_tree_group(GtkTreeStore *store)
{
	TRACE_CALL(__func__);
	GNode *root;

	root = remmina_file_manager_get_group_tree();
	remmina_main_load_file_tree_traverse(root, store, NULL);
	remmina_file_manager_free_group_tree(root);
}

static void remmina_main_expand_group_traverse(GtkTreeIter *iter)
{
	TRACE_CALL(__func__);
	GtkTreeModel *tree;
	gboolean ret;
	gchar *group, *filename;
	GtkTreeIter child;
	GtkTreePath *path;

	tree = remminamain->priv->file_model_sort;
	ret = TRUE;
	while (ret) {
		gtk_tree_model_get(tree, iter, GROUP_COLUMN, &group, FILENAME_COLUMN, &filename, -1);
		if (filename == NULL) {
			if (remmina_string_array_find(remminamain->priv->expanded_group, group) >= 0) {
				path = gtk_tree_model_get_path(tree, iter);
				gtk_tree_view_expand_row(remminamain->tree_files_list, path, FALSE);
				gtk_tree_path_free(path);
			}
			if (gtk_tree_model_iter_children(tree, &child, iter))
				remmina_main_expand_group_traverse(&child);
		}
		g_free(group);
		g_free(filename);

		ret = gtk_tree_model_iter_next(tree, iter);
	}
}

static void remmina_main_expand_group(void)
{
	TRACE_CALL(__func__);
	GtkTreeIter iter;

	if (gtk_tree_model_get_iter_first(remminamain->priv->file_model_sort, &iter))
		remmina_main_expand_group_traverse(&iter);
}

static gboolean remmina_main_load_file_tree_find(GtkTreeModel *tree, GtkTreeIter *iter, const gchar *match_group)
{
	TRACE_CALL(__func__);
	gboolean ret, match;
	gchar *group, *filename;
	GtkTreeIter child;

	match = FALSE;
	ret = TRUE;
	while (ret) {
		gtk_tree_model_get(tree, iter, GROUP_COLUMN, &group, FILENAME_COLUMN, &filename, -1);
		match = (filename == NULL && g_strcmp0(group, match_group) == 0);
		g_free(group);
		g_free(filename);
		if (match)
			break;
		if (gtk_tree_model_iter_children(tree, &child, iter)) {
			match = remmina_main_load_file_tree_find(tree, &child, match_group);
			if (match) {
				memcpy(iter, &child, sizeof(GtkTreeIter));
				break;
			}
		}
		ret = gtk_tree_model_iter_next(tree, iter);
	}
	return match;
}

static void remmina_main_load_file_tree_callback(RemminaFile *remminafile, gpointer user_data)
{
	TRACE_CALL(__func__);
	GtkTreeIter iter, child;
	GtkTreeStore *store;
	gboolean found;
	gchar *datetime = NULL;

	store = GTK_TREE_STORE(user_data);

	found = FALSE;
	if (gtk_tree_model_get_iter_first(GTK_TREE_MODEL(store), &iter))
		found = remmina_main_load_file_tree_find(GTK_TREE_MODEL(store), &iter,
							 remmina_file_get_string(remminafile, "group"));

	datetime = remmina_file_get_datetime(remminafile);
	//REMMINA_DEBUG("The date is %s", datetime);
	gtk_tree_store_append(store, &child, (found ? &iter : NULL));
	gtk_tree_store_set(store, &child,
			   PROTOCOL_COLUMN, remmina_file_get_icon_name(remminafile),
			   NAME_COLUMN, remmina_file_get_string(remminafile, "name"),
			   NOTES_COLUMN, g_uri_unescape_string(remmina_file_get_string(remminafile, "notes_text"), NULL),
			   GROUP_COLUMN, remmina_file_get_string(remminafile, "group"),
			   SERVER_COLUMN, remmina_file_get_string(remminafile, "server"),
			   PLUGIN_COLUMN, remmina_file_get_string(remminafile, "protocol"),
			   DATE_COLUMN, datetime,
			   FILENAME_COLUMN, remmina_file_get_filename(remminafile),
			   LABELS_COLUMN, remmina_file_get_string(remminafile, "labels"),
			   -1);
	g_free(datetime);
}

static void remmina_main_file_model_on_sort(GtkTreeSortable *sortable, gpointer user_data)
{
	TRACE_CALL(__func__);
	gint columnid;
	GtkSortType order;

	gtk_tree_sortable_get_sort_column_id(sortable, &columnid, &order);
	remmina_pref.main_sort_column_id = columnid;
	remmina_pref.main_sort_order = order;
	remmina_pref_save();
}

static gboolean remmina_main_filter_visible_func(GtkTreeModel *model, GtkTreeIter *iter, gpointer user_data)
{
	TRACE_CALL(__func__);
	gchar *text;
	gchar *protocol, *name, *labels, *group, *server, *plugin, *date, *s;
	gboolean result = TRUE;

	text = g_ascii_strdown(gtk_editable_get_text(GTK_EDITABLE(remminamain->entry_quick_connect_server)), -1);
	if (text && text[0]) {
		gtk_tree_model_get(model, iter,
				   PROTOCOL_COLUMN, &protocol,
				   NAME_COLUMN, &name,
				   GROUP_COLUMN, &group,
				   SERVER_COLUMN, &server,
				   PLUGIN_COLUMN, &plugin,
				   DATE_COLUMN, &date,
				   LABELS_COLUMN, &labels,
				   -1);
		if (g_strcmp0(protocol, "folder-symbolic") != 0) {
			s = g_ascii_strdown(name ? name : "", -1);
			g_free(name);
			name = s;
			s = g_ascii_strdown(group ? group : "", -1);
			g_free(group);
			group = s;
			s = g_ascii_strdown(server ? server : "", -1);
			g_free(server);
			server = s;
			s = g_ascii_strdown(plugin ? plugin : "", -1);
			g_free(plugin);
			plugin = s;
			s = g_ascii_strdown(date ? date : "", -1);
			g_free(date);
			date = s;
			result = (strstr(name, text) || strstr(group, text) || strstr(server, text) || strstr(plugin, text) || strstr(date, text));

			// Filter by labels

			s = g_ascii_strdown(labels ? labels : "", -1);
			g_free(labels);
			labels = s;

			if (strlen(labels) > 0) {
				gboolean labels_result  = TRUE;
				gchar    **labels_array = g_strsplit(labels, ",", -1);
				gchar    **text_array   = g_strsplit(text, ",", -1);

				for (int t = 0; (NULL != text_array[t]); t++) {
					if (0 == strlen(text_array[t])) {
						continue;
					}

					gboolean text_result = FALSE;

					for (int l = 0; (NULL != labels_array[l]); l++) {
						if (0 == strlen(labels_array[l])) {
							continue;
						}

						text_result = (text_result || strstr(labels_array[l], text_array[t]));

						if (text_result) {
							break;
						}
					}

					labels_result = (labels_result && text_result);

					if (!labels_result) {
						break;
					}
				}

				result = (result || labels_result);

				g_strfreev(labels_array);
				g_strfreev(text_array);
			}
		}
		g_free(protocol);
		g_free(name);
		g_free(labels);
		g_free(group);
		g_free(server);
		g_free(plugin);
		g_free(date);
	}
	g_free(text);
	return result;
}

static void remmina_main_select_file(const gchar *filename)
{
	TRACE_CALL(__func__);
	GtkTreeIter iter;
	GtkTreePath *path;
	gchar *item_filename;
	gboolean cmp;

	if (!gtk_tree_model_get_iter_first(remminamain->priv->file_model_sort, &iter))
		return;

	while (TRUE) {
		gtk_tree_model_get(remminamain->priv->file_model_sort, &iter, FILENAME_COLUMN, &item_filename, -1);
		cmp = g_strcmp0(item_filename, filename);
		g_free(item_filename);
		if (cmp == 0) {
			gtk_tree_selection_select_iter(gtk_tree_view_get_selection(remminamain->tree_files_list),
						       &iter);
			path = gtk_tree_model_get_path(remminamain->priv->file_model_sort, &iter);
			gtk_tree_view_scroll_to_cell(remminamain->tree_files_list, path, NULL, TRUE, 0.5, 0.0);
			gtk_tree_path_free(path);
			return;
		}
		if (!gtk_tree_model_iter_next(remminamain->priv->file_model_sort, &iter))
			return;
	}
}

static void remmina_main_load_files()
{
	TRACE_CALL(__func__);
	gint items_count;
	gchar buf[200];
	guint context_id;
	gint view_file_mode;
	gboolean always_show_notes;
	char *save_selected_filename;
	GtkTreeModel *newmodel;
	const gchar *neticon;
	const gchar *connection_tooltip;

	save_selected_filename = g_strdup(remminamain->priv->selected_filename);
	remmina_main_save_expanded_group();

	view_file_mode = remmina_pref.view_file_mode;
	if (remminamain->priv->override_view_file_mode_to_list)
		view_file_mode = REMMINA_VIEW_FILE_LIST;

	switch (remmina_pref.view_file_mode) {
	case REMMINA_VIEW_FILE_TREE:
		gtk_toggle_button_set_active(remminamain->view_toggle_button, FALSE);
		break;
	case REMMINA_VIEW_FILE_LIST:
	default:
		gtk_toggle_button_set_active(remminamain->view_toggle_button, TRUE);
		break;
	}

	switch (view_file_mode) {
	case REMMINA_VIEW_FILE_TREE:
		/* Create new GtkTreeStore model */
		newmodel = GTK_TREE_MODEL(gtk_tree_store_new(9, G_TYPE_STRING, G_TYPE_STRING, G_TYPE_STRING, G_TYPE_STRING, G_TYPE_STRING, G_TYPE_STRING, G_TYPE_STRING, G_TYPE_STRING, G_TYPE_STRING));
		/* Hide the Group column in the tree view mode */
		gtk_tree_view_column_set_visible(remminamain->column_files_list_group, FALSE);
		/* Load groups first */
		remmina_main_load_file_tree_group(GTK_TREE_STORE(newmodel));
		/* Load files list */
		items_count = remmina_file_manager_iterate((GFunc)remmina_main_load_file_tree_callback, (gpointer)newmodel);
		break;

	case REMMINA_VIEW_FILE_LIST:
	default:
		/* Create new GtkListStore model */
		newmodel = GTK_TREE_MODEL(gtk_list_store_new(9, G_TYPE_STRING, G_TYPE_STRING, G_TYPE_STRING, G_TYPE_STRING, G_TYPE_STRING, G_TYPE_STRING, G_TYPE_STRING, G_TYPE_STRING, G_TYPE_STRING));
		/* Show the Group column in the list view mode */
		gtk_tree_view_column_set_visible(remminamain->column_files_list_group, TRUE);
		/* Load files list */
		items_count = remmina_file_manager_iterate((GFunc)remmina_main_load_file_list_callback, (gpointer)newmodel);
		break;
	}

	/* Set note column visibility*/
	always_show_notes = remmina_pref.always_show_notes;
	if (!always_show_notes){
		gtk_tree_view_column_set_visible(remminamain->column_files_list_notes, FALSE);
	}

	/* Unset old model */
	gtk_tree_view_set_model(remminamain->tree_files_list, NULL);

	/* Destroy the old model and save the new one */
	remminamain->priv->file_model = newmodel;

	/* Create a sorted filtered model based on newmodel and apply it to the TreeView */
	remminamain->priv->file_model_filter = gtk_tree_model_filter_new(remminamain->priv->file_model, NULL);
	gtk_tree_model_filter_set_visible_func(GTK_TREE_MODEL_FILTER(remminamain->priv->file_model_filter),
					       (GtkTreeModelFilterVisibleFunc)remmina_main_filter_visible_func, NULL, NULL);
	remminamain->priv->file_model_sort = gtk_tree_model_sort_new_with_model(remminamain->priv->file_model_filter);
	gtk_tree_sortable_set_sort_column_id(GTK_TREE_SORTABLE(remminamain->priv->file_model_sort),
					     remmina_pref.main_sort_column_id,
					     remmina_pref.main_sort_order);
	gtk_tree_view_set_model(remminamain->tree_files_list, remminamain->priv->file_model_sort);
	g_signal_connect(G_OBJECT(remminamain->priv->file_model_sort), "sort-column-changed",
			 G_CALLBACK(remmina_main_file_model_on_sort), NULL);
	remmina_main_expand_group();
	/* Select the file previously selected */
	if (save_selected_filename) {
		remmina_main_select_file(save_selected_filename);
		g_free(save_selected_filename);
	}
	gtk_tree_view_column_set_widget(remminamain->column_files_list_date, NULL);

	GtkWidget *label = gtk_tree_view_column_get_button(remminamain->column_files_list_date);

	gtk_widget_set_tooltip_text(GTK_WIDGET(label),
				    _("The latest successful connection attempt, or a pre-computed date"));
	/* Show in the status bar the total number of connections found */
	g_snprintf(buf, sizeof(buf), ngettext("Total %i item.", "Total %i items.", items_count), items_count);
	context_id = gtk_statusbar_get_context_id(remminamain->statusbar_main, "status");
	gtk_statusbar_pop(remminamain->statusbar_main, context_id);
	gtk_statusbar_push(remminamain->statusbar_main, context_id, buf);

	remmina_network_monitor_status (remminamain->monitor);
	if (remminamain->monitor->connected){
		neticon = g_strdup("network-transmit-receive-symbolic");
		connection_tooltip = g_strdup(_("Network status: fully online"));
	} else {
		neticon = g_strdup("network-offline-symbolic");
		connection_tooltip = g_strdup(_("Network status: offline"));
	}

	if (GTK_IS_WIDGET(remminamain->network_icon)){
		if (g_object_is_floating(remminamain->network_icon)){
			g_object_ref_sink(remminamain->network_icon);
		}
		g_object_unref(remminamain->network_icon);
	}
		
	GIcon *icon = g_themed_icon_new (neticon);
	remminamain->network_icon = gtk_image_new_from_gicon (icon);
	gtk_widget_set_tooltip_text (remminamain->network_icon, connection_tooltip);

	g_object_unref (icon);

	// gtk_box_pack_start (GTK_BOX(remminamain->statusbar_main), remminamain->network_icon, FALSE, FALSE, 0);
	// gtk_box_append(GTK_BOX(remminamain->statusbar_main), remminamain->network_icon);
	gtk_widget_show (remminamain->network_icon);

}

void remmina_main_load_files_cb(GtkEntry *entry, char *string, gpointer user_data)
{
	TRACE_CALL(__func__);
	remmina_main_load_files();
}

void remmina_main_on_action_connection_connect(GSimpleAction *action, GVariant *param, gpointer data)
{
	TRACE_CALL(__func__);

	RemminaFile *remminafile;

	if (!remminamain->priv->selected_filename)
		return;

	remminafile = remmina_file_load(remminamain->priv->selected_filename);

	if (remminafile == NULL)
		return;

	if (remmina_pref_get_boolean("use_primary_password")
			&& remmina_pref_get_boolean("lock_connect")
			&& remmina_unlock_new(remminamain->window) == 0)
		return;
	if (remmina_file_get_int (remminafile, "profile-lock", FALSE) == 1
			&& remmina_unlock_new(remminamain->window) == 0)
		return;

	remmina_file_touch(remminafile);
	rcw_open_from_filename(remminamain->priv->selected_filename);

	remmina_file_free(remminafile);
}

void remmina_main_on_action_connection_external_tools(GSimpleAction *action, GVariant *param, gpointer data)
{
	TRACE_CALL(__func__);
	if (!remminamain->priv->selected_filename)
		return;

	remmina_external_tools_from_filename(remminamain, remminamain->priv->selected_filename);
}

static void remmina_main_file_editor_destroy(GtkWidget *widget, gpointer user_data)
{
	TRACE_CALL(__func__);

	if (!remminamain)
		return;
	remmina_main_load_files();
}

void remmina_main_on_action_application_mpchange(GSimpleAction *action, GVariant *param, gpointer data)
{
	TRACE_CALL(__func__);
	RemminaFile *remminafile;

	const gchar *username;
	const gchar *domain;
	const gchar *group;
	const gchar *gatewayusername;
	const gchar *gatewaydomain;

	username = domain = group = gatewayusername = gatewaydomain = "";

	remminafile = NULL;

	if (remmina_pref_get_boolean("use_primary_password")
			&& remmina_pref_get_boolean("lock_edit")
			&& remmina_unlock_new(remminamain->window) == 0)
		return;

	if (remminamain->priv->selected_filename) {
		remminafile = remmina_file_load(remminamain->priv->selected_filename);
		if (remminafile != NULL) {
			username = remmina_file_get_string(remminafile, "username");
			domain = remmina_file_get_string(remminafile, "domain");
			group = remmina_file_get_string(remminafile, "group");
			gatewayusername = remmina_file_get_string(remminafile, "gateway_username");
			gatewaydomain = remmina_file_get_string(remminafile, "gateway_domain");
		}
	}

	remmina_mpchange_schedule(TRUE, group, domain, username, "", gatewayusername, gatewaydomain, "");

	if (remminafile != NULL)
		remmina_file_free(remminafile);
}

void remmina_main_on_action_connection_new(GSimpleAction *action, GVariant *param, gpointer data)
{
	TRACE_CALL(__func__);
	if (kioskmode && kioskmode == TRUE)
		return;
	GtkWidget *widget;

	remmina_plugin_manager_get_available_plugins();
	if (remmina_pref_get_boolean("use_primary_password")
			&& remmina_pref_get_boolean("lock_edit")
			&& remmina_unlock_new(remminamain->window) == 0)
		return;

	widget = remmina_file_editor_new();
	g_signal_connect(G_OBJECT(widget), "destroy", G_CALLBACK(remmina_main_file_editor_destroy), remminamain);
	gtk_window_set_transient_for(GTK_WINDOW(widget), remminamain->window);
	gtk_widget_show(widget);
	remmina_main_load_files();
}

static gboolean remmina_main_search_key_event(GtkEventControllerKey* self,
												guint keyval,
												guint keycode,
												GdkModifierType state,
												RemminaProtocolWidget *gp)
{
	TRACE_CALL(__func__);
	if (keyval == GDK_KEY_Escape) {
		gtk_editable_set_text(GTK_EDITABLE(remminamain->entry_quick_connect_server), "");
		gtk_toggle_button_set_active(GTK_TOGGLE_BUTTON(RM_GET_OBJECT("search_toggle")), FALSE);
		return TRUE;
	}
	return FALSE;
}

static gboolean remmina_main_tree_row_activated(GtkTreeView *tree, GtkTreePath *path, GtkTreeViewColumn *column, gpointer user_data)
{
	TRACE_CALL(__func__);
	if (gtk_tree_view_row_expanded(tree, path))
		gtk_tree_view_collapse_row(tree, path);
	else
		gtk_tree_view_expand_row(tree, path, FALSE);
	return TRUE;
}

void remmina_main_on_view_toggle()
{
	if (gtk_toggle_button_get_active(remminamain->view_toggle_button)) {
		if (remmina_pref.view_file_mode != REMMINA_VIEW_FILE_LIST) {
			remmina_pref.view_file_mode = REMMINA_VIEW_FILE_LIST;
			gtk_editable_set_text(GTK_EDITABLE(remminamain->entry_quick_connect_server), "");
			remmina_pref_save();
			remmina_main_load_files();
		}
	} else {
		if (remmina_pref.view_file_mode != REMMINA_VIEW_FILE_TREE) {
			remmina_pref.view_file_mode = REMMINA_VIEW_FILE_TREE;
			gtk_editable_set_text(GTK_EDITABLE(remminamain->entry_quick_connect_server), "");
			remmina_pref_save();
			remmina_main_load_files();
		}
	}
}

void remmina_main_on_action_connection_copy(GSimpleAction *action, GVariant *param, gpointer data)
{
	TRACE_CALL(__func__);
	GtkWidget *widget;

	if (remmina_pref_get_boolean("use_primary_password")
			&& remmina_unlock_new(remminamain->window) == 0)
		return;

	if (!remminamain->priv->selected_filename)
		return;

	RemminaFile *remminafile = remmina_file_load(remminamain->priv->selected_filename);

	if (((remmina_pref_get_boolean("lock_edit")
				&& remmina_pref_get_boolean("use_primary_password"))
				|| remmina_file_get_int (remminafile, "profile-lock", FALSE))
			&& remmina_unlock_new(remminamain->window) == 0)
		return;

	if (remminafile) {
		remmina_file_free(remminafile);
		remminafile = NULL;
	}

	widget = remmina_file_editor_new_copy(remminamain->priv->selected_filename);
	if (widget) {
		g_signal_connect(G_OBJECT(widget), "destroy", G_CALLBACK(remmina_main_file_editor_destroy), remminamain);
		gtk_window_set_transient_for(GTK_WINDOW(widget), remminamain->window);
		gtk_widget_show(widget);
	}
	/* Select the file previously selected */
	if (remminamain->priv->selected_filename)
		remmina_main_select_file(remminamain->priv->selected_filename);
}

void remmina_main_on_action_connection_edit(GSimpleAction *action, GVariant *param, gpointer data)
{
	TRACE_CALL(__func__);
	GtkWidget *widget;

	if (!remminamain->priv->selected_filename)
		return;

	RemminaFile *remminafile = remmina_file_load(remminamain->priv->selected_filename);

	if (remmina_pref_get_boolean("use_primary_password")
			&& (remmina_pref_get_boolean("lock_edit")
				|| remmina_file_get_int (remminafile, "profile-lock", FALSE))
			&& remmina_unlock_new(remminamain->window) == 0)
		return;

	if (remminafile) {
		remmina_file_free(remminafile);
		remminafile = NULL;
	}

	widget = remmina_file_editor_new_from_filename(remminamain->priv->selected_filename);
	if (widget) {
		gtk_window_set_transient_for(GTK_WINDOW(widget), remminamain->window);
		gtk_widget_show(widget);
	}
/* Select the file previously selected */
	if (remminamain->priv->selected_filename)
		remmina_main_select_file(remminamain->priv->selected_filename);
}

void remmina_main_handle_delete_single(GtkDialog *self, gint response_id, gpointer user_data)
{
	if (response_id == GTK_RESPONSE_YES) {
		gchar *delfilename = g_strdup(remminamain->priv->selected_filename);
		remmina_file_delete(delfilename);
		g_free(delfilename), delfilename = NULL;
		remmina_icon_populate_menu();
		remmina_main_load_files();
		
	}
	gtk_window_destroy(GTK_WINDOW(self));
	remmina_main_clear_selection_data();
}

void remmina_main_on_action_connection_delete(GSimpleAction *action, GVariant *param, gpointer data)
{
	TRACE_CALL(__func__);
	GtkWidget *dialog;

	if (!remminamain->priv->selected_filename)
		return;

	RemminaFile *remminafile = remmina_file_load(remminamain->priv->selected_filename);

	if (((remmina_pref_get_boolean("lock_edit")
				&& remmina_pref_get_boolean("use_primary_password"))
				|| remmina_file_get_int (remminafile, "profile-lock", FALSE))
			&& remmina_unlock_new(remminamain->window) == 0)
		return;

	if (remminafile) {
		remmina_file_free(remminafile);
		remminafile = NULL;
	}

	dialog = gtk_message_dialog_new(remminamain->window, GTK_DIALOG_MODAL, GTK_MESSAGE_QUESTION, GTK_BUTTONS_YES_NO,
					_("Are you sure you want to delete “%s”?"), remminamain->priv->selected_name);
	g_signal_connect(dialog, "response", G_CALLBACK(remmina_main_handle_delete_single), NULL);

	gtk_widget_show(GTK_WINDOW(dialog));
}

void remmina_main_handle_message_close(GtkDialog *self, gint response_id, gpointer user_data)
{
	gtk_window_destroy(GTK_WINDOW(self));
}

void remmina_main_handle_delete_multiple(GtkDialog *self, gint response_id, gpointer user_data)
{
	GtkTreeSelection *sel = gtk_tree_view_get_selection(remminamain->tree_files_list);
	GtkTreeModel *model = gtk_tree_view_get_model(remminamain->tree_files_list);
	GList *list = gtk_tree_selection_get_selected_rows(sel, &model);
	gchar *file_to_delete;

	// Delete files if Yes is clicked
	if (response_id == GTK_RESPONSE_YES) {
		while (list) {
			GtkTreePath *path = list->data;
			GtkTreeIter iter;
			
			if (!gtk_tree_model_get_iter(model, &iter, path)) {
				GtkWidget *dialog_warning;
				dialog_warning = gtk_message_dialog_new(remminamain->window, GTK_DIALOG_MODAL, GTK_MESSAGE_WARNING, GTK_BUTTONS_OK, 
					_("Failed to delete files!"));
				gtk_window_set_modal(GTK_WINDOW(dialog_warning), true);
				g_signal_connect(dialog_warning, "response", G_CALLBACK(remmina_main_handle_message_close), NULL);
				gtk_widget_show(dialog_warning);
				gtk_window_destroy(GTK_WINDOW(self));
				remmina_main_clear_selection_data();
				return;
			}

			gtk_tree_model_get(model, &iter, 
					FILENAME_COLUMN, &file_to_delete, -1);

			RemminaFile *remminafile = remmina_file_load(file_to_delete);

			if (((remmina_pref_get_boolean("lock_edit")
					&& remmina_pref_get_boolean("use_primary_password"))
					|| remmina_file_get_int (remminafile, "profile-lock", FALSE))
				&& remmina_unlock_new(remminamain->window) == 0)
				return;

			if (remminafile) {
				remmina_file_free(remminafile);
				remminafile = NULL;
			}

			gchar *delfilename = g_strdup(file_to_delete);
			remmina_file_delete(delfilename);
			g_free(delfilename), delfilename = NULL;
			remmina_icon_populate_menu();
			remmina_main_load_files();
			list = g_list_next(list);
		}
	}
	
	gtk_window_destroy(GTK_WINDOW(self));
	remmina_main_clear_selection_data();

}

void remmina_main_on_action_connection_delete_multiple(GSimpleAction *action, GVariant *param, gpointer data)
{
	TRACE_CALL(__func__);
	GtkWidget *dialog;
<<<<<<< HEAD
	
=======
	GtkTreeSelection *sel = gtk_tree_view_get_selection(remminamain->tree_files_list);
	GtkTreeModel *model = gtk_tree_view_get_model(remminamain->tree_files_list);
	GList *list = gtk_tree_selection_get_selected_rows(sel, &model);
	gchar *file_to_delete;
>>>>>>> cf324ffe

	dialog = gtk_message_dialog_new(remminamain->window, GTK_DIALOG_MODAL, GTK_MESSAGE_QUESTION, GTK_BUTTONS_YES_NO,
				_("Are you sure you want to delete the selected files?"));

<<<<<<< HEAD
	gtk_window_set_modal(GTK_WINDOW(dialog), true);
	g_signal_connect(dialog, "response", G_CALLBACK(remmina_main_handle_delete_multiple), NULL);
	gtk_widget_show(dialog);

	
}


=======
	// Delete files if Yes is clicked
	if (gtk_dialog_run(GTK_DIALOG(dialog)) == GTK_RESPONSE_YES) {
		while (list) {
			GtkTreePath *path = list->data;
			GtkTreeIter iter;
			
			if (!gtk_tree_model_get_iter(model, &iter, path)) {
				GtkWidget *dialog_warning;
				dialog_warning = gtk_message_dialog_new(remminamain->window, GTK_DIALOG_MODAL, GTK_MESSAGE_WARNING, GTK_BUTTONS_OK, 
					_("Failed to delete files!"));
				gtk_dialog_run(GTK_DIALOG(dialog_warning));
				gtk_widget_destroy(dialog_warning);
				gtk_widget_destroy(dialog);
				remmina_main_clear_selection_data();
				return;
			}

			gtk_tree_model_get(model, &iter, 
					FILENAME_COLUMN, &file_to_delete, -1);

			RemminaFile *remminafile = remmina_file_load(file_to_delete);

			if (((remmina_pref_get_boolean("lock_edit")
					&& remmina_pref_get_boolean("use_primary_password"))
					|| remmina_file_get_int (remminafile, "profile-lock", FALSE))
				&& remmina_unlock_new(remminamain->window) == 0)
				return;

			if (remminafile) {
				remmina_file_free(remminafile);
				remminafile = NULL;
			}

			gchar *delfilename = g_strdup(file_to_delete);
			remmina_file_delete(delfilename);
			g_free(delfilename), delfilename = NULL;
			remmina_icon_populate_menu();
			remmina_main_load_files();
			list = g_list_next(list);
		}
	}
	
	gtk_widget_destroy(dialog);
	remmina_main_clear_selection_data();
}

>>>>>>> cf324ffe
void remmina_main_on_accel_application_preferences(GSimpleAction *action, GVariant *param, gpointer data)
{
	TRACE_CALL(__func__);
	GVariant *v = g_variant_new("i", 0);

	remmina_main_on_action_application_preferences(NULL, v, NULL);
}

void remmina_main_reload_preferences()
{
	GtkSettings *settings;
	settings = gtk_settings_get_default();
	g_object_set(settings, "gtk-application-prefer-dark-theme", remmina_pref.dark_theme, NULL);
	if (remminamain) {
		if(remmina_pref.hide_searchbar){
			gtk_toggle_button_set_active(remminamain->search_toggle, FALSE);
		}
		else{
			gtk_toggle_button_set_active(remminamain->search_toggle, TRUE);
		}
		gtk_tree_view_column_set_visible(remminamain->column_files_list_notes, remmina_pref.always_show_notes);
	}
}

void remmina_main_on_action_application_preferences(GSimpleAction *action, GVariant *param, gpointer data)
{
	TRACE_CALL(__func__);

	REMMINA_DEBUG("Opening the preferences");
	gint32 tab_num;

	if (param) {
		REMMINA_DEBUG("Parameter passed to preferences of type %s", g_variant_get_type_string(param));
		tab_num = g_variant_get_int32(param);
		REMMINA_DEBUG("We got a parameter for the preferences: %d", tab_num);
	} else {
		tab_num = 0;
	}

	if (remmina_pref_get_boolean("use_primary_password")
			&& remmina_unlock_new(remminamain->window) == 0)
		return;

	GtkWidget *widget = remmina_pref_dialog_new(tab_num, remminamain->window);

<<<<<<< HEAD
	//gtk_widget_show_all(widget);
	gtk_widget_show(widget);
	/* Reload to use new preferences */
	remmina_main_reload_preferences();
=======
	gtk_widget_show(widget);	
>>>>>>> cf324ffe
}

void remmina_main_on_action_application_default(GSimpleAction *action, GVariant *param, gpointer data)
{
	TRACE_CALL(__func__);
#ifndef __APPLE__
	g_autoptr(GError) error = NULL;
	GDesktopAppInfo *desktop_info;
	GAppInfo *info = NULL;
	g_autofree gchar *id = g_strconcat(REMMINA_APP_ID, ".desktop", NULL);
	int i;

	desktop_info = g_desktop_app_info_new(id);
	if (!desktop_info)
		return;

	info = G_APP_INFO(desktop_info);

	for (i = 0; supported_mime_types[i]; i++) {
		if (!g_app_info_set_as_default_for_type(info, supported_mime_types[i], &error))
			g_warning("Failed to set '%s' as the default application for secondary content type '%s': %s",
				  g_app_info_get_name(info), supported_mime_types[i], error->message);
		else
			g_debug("Set '%s' as the default application for '%s'",
				g_app_info_get_name(info),
				supported_mime_types[i]);
	}
#endif
}

void remmina_main_on_action_application_quit(GSimpleAction *action, GVariant *param, gpointer data)
{
	// Called by quit signal in remmina_main.glade
	TRACE_CALL(__func__);
	g_debug("Quit intercept");
	remmina_application_condexit(REMMINA_CONDEXIT_ONQUIT);
}

void remmina_main_on_date_column_sort_clicked()
{
	if (remmina_pref.view_file_mode != REMMINA_VIEW_FILE_LIST) {
		remmina_pref.view_file_mode = REMMINA_VIEW_FILE_LIST;
		gtk_editable_set_text(GTK_EDITABLE(remminamain->entry_quick_connect_server), "");
		remmina_pref_save();
		remmina_main_load_files();
	}
}

void remmina_main_toggle_password_view(GtkWidget *widget, gpointer data)
{
	GtkWindow *mainwindow;
	gboolean visible = gtk_entry_get_visibility(GTK_ENTRY(widget));

	mainwindow = remmina_main_get_window();
	if (remmina_pref_get_boolean("use_primary_password") && remmina_pref_get_boolean("lock_view_passwords") && remmina_unlock_new(mainwindow) == 0)
		return;

	if (visible) {
		gtk_entry_set_visibility(GTK_ENTRY(widget), FALSE);
		gtk_entry_set_icon_from_icon_name(GTK_ENTRY(widget), GTK_ENTRY_ICON_SECONDARY, "org.remmina.Remmina-password-reveal-symbolic");
	} else {
		gtk_entry_set_visibility(GTK_ENTRY(widget), TRUE);
		gtk_entry_set_icon_from_icon_name(GTK_ENTRY(widget), GTK_ENTRY_ICON_SECONDARY, "org.remmina.Remmina-password-conceal-symbolic");
	}
}

static void remmina_main_import_file_list(GSList *files)
{
	TRACE_CALL(__func__);
	GtkWidget *dlg;
	GSList *element;
	gchar *path;
	RemminaFilePlugin *plugin;
	GString *err;
	RemminaFile *remminafile = NULL;
	gboolean imported;

	err = g_string_new(NULL);
	imported = FALSE;
	for (element = files; element; element = element->next) {
		path = (gchar *)element->data;
		plugin = remmina_plugin_manager_get_import_file_handler(path);
		if (plugin && (remminafile = plugin->import_func(plugin, path)) != NULL && remmina_file_get_string(remminafile, "name")) {
			remmina_file_generate_filename(remminafile);
			remmina_file_save(remminafile);
			imported = TRUE;
		} else {
			g_string_append(err, path);
			g_string_append_c(err, '\n');
		}
		if (remminafile) {
			remmina_file_free(remminafile);
			remminafile = NULL;
		}
		g_free(path);
	}
	g_slist_free(files);
	if (err->len > 0) {
		// TRANSLATORS: The placeholder %s is an error message
		dlg = gtk_message_dialog_new(remminamain->window, GTK_DIALOG_MODAL, GTK_MESSAGE_ERROR, GTK_BUTTONS_OK,
					     _("Unable to import:\n%s"), err->str);
		g_signal_connect(G_OBJECT(dlg), "response", G_CALLBACK(gtk_window_destroy), NULL);
		gtk_widget_show(dlg);
	}
	g_string_free(err, TRUE);
	if (imported)
		remmina_main_load_files();
}

static void remmina_main_action_tools_import_on_response(GtkNativeDialog *dialog, gint response_id, gpointer user_data)
{
	TRACE_CALL(__func__);
	GSList *files = NULL;

	if (response_id == GTK_RESPONSE_ACCEPT) {
		gchar* path = g_file_get_path(gtk_file_chooser_get_file(GTK_FILE_CHOOSER(dialog)));
		files = g_slist_append(files, path);
		remmina_main_import_file_list(files);
	}
<<<<<<< HEAD
	gtk_window_destroy(GTK_WINDOW(dialog));
=======
	gtk_native_dialog_destroy(dialog);
}

static void remmina_set_file_chooser_filters(GtkFileChooser *chooser)
{
	GtkFileFilter *filter;

	g_return_if_fail(GTK_IS_FILE_CHOOSER(chooser));

	filter = gtk_file_filter_new();
	gtk_file_filter_set_name(filter, _("RDP Files"));
	gtk_file_filter_add_pattern(filter, "*.rdp");
	gtk_file_filter_add_pattern(filter, "*.rdpx");
	gtk_file_filter_add_pattern(filter, "*.RDP");
	gtk_file_filter_add_pattern(filter, "*.RDPX");
	gtk_file_chooser_add_filter(GTK_FILE_CHOOSER(chooser), filter);
	gtk_file_chooser_set_filter(GTK_FILE_CHOOSER(chooser), filter);

	filter = gtk_file_filter_new();
	gtk_file_filter_set_name(filter, _("All Files"));
	gtk_file_filter_add_pattern(filter, "*");
	gtk_file_chooser_add_filter(chooser, filter);
>>>>>>> cf324ffe
}

void remmina_main_on_action_tools_import(GSimpleAction *action, GVariant *param, gpointer data)
{
	TRACE_CALL(__func__);
	GtkFileChooserNative *chooser;

	chooser = gtk_file_chooser_native_new(_("Import"), remminamain->window,
					      GTK_FILE_CHOOSER_ACTION_OPEN, _("Import"), _("_Cancel"));
	gtk_native_dialog_set_modal(GTK_NATIVE_DIALOG(chooser), TRUE);
	remmina_set_file_chooser_filters(GTK_FILE_CHOOSER(chooser));
	gtk_file_chooser_set_select_multiple(GTK_FILE_CHOOSER(chooser), TRUE);
	g_signal_connect(chooser, "response", G_CALLBACK(remmina_main_action_tools_import_on_response), NULL);
	gtk_native_dialog_show(GTK_NATIVE_DIALOG(chooser));
}

static void on_export_save_response (GtkFileChooserNative *dialog, int response, RemminaFile *remminafile)
{
	if (response == GTK_RESPONSE_ACCEPT) {
		RemminaFilePlugin *plugin = remmina_plugin_manager_get_export_file_handler(remminafile);
		if (plugin){
			gchar *path = gtk_file_chooser_get_filename(GTK_FILE_CHOOSER(dialog));
			plugin->export_func(plugin, remminafile, path);
			g_free(path);
		}
	}
	remmina_file_free(remminafile);
	gtk_native_dialog_destroy(GTK_NATIVE_DIALOG(dialog));
}

static void on_export_save_response (GtkDialog *dialog, int response, RemminaFile *remminafile)
{
  	if (response == GTK_RESPONSE_ACCEPT){
		RemminaFilePlugin *plugin = remmina_plugin_manager_get_export_file_handler(remminafile);
		if (plugin){
    		plugin->export_func(plugin, remminafile, g_file_get_path(gtk_file_chooser_get_file(GTK_FILE_CHOOSER(dialog))));
		}
    }
	remmina_file_free(remminafile);
  	gtk_window_destroy (GTK_WINDOW (dialog));
}


void remmina_main_on_action_tools_export(GSimpleAction *action, GVariant *param, gpointer data)
{
	TRACE_CALL(__func__);
	RemminaFilePlugin *plugin;
	RemminaFile *remminafile;
	GtkWidget *dialog;
	GtkFileChooserNative *chooser;
	gchar *export_name;

<<<<<<< HEAD
	if (!remminamain->priv->selected_filename){
		dialog = gtk_message_dialog_new(remminamain->window, GTK_DIALOG_MODAL, GTK_MESSAGE_ERROR, GTK_BUTTONS_OK,
						_("Select the connection profile."));
		g_signal_connect(G_OBJECT(dialog), "response", G_CALLBACK(gtk_window_destroy), NULL);
		gtk_widget_show(dialog);
		return;
	}
	
	remminafile = remmina_file_load(remminamain->priv->selected_filename);
	if (remminafile == NULL){
		dialog = gtk_message_dialog_new(remminamain->window, GTK_DIALOG_MODAL, GTK_MESSAGE_ERROR, GTK_BUTTONS_OK,
						_("Remmina couldn't export."));
		g_signal_connect(G_OBJECT(dialog), "response", G_CALLBACK(gtk_window_destroy), NULL);
		gtk_widget_show(dialog);
		return;
	}
	
	plugin = remmina_plugin_manager_get_export_file_handler(remminafile);
	if (plugin) {
		dialog = gtk_file_chooser_dialog_new(plugin->export_hints, remminamain->window,
						     GTK_FILE_CHOOSER_ACTION_SAVE, _("_Save"), GTK_RESPONSE_ACCEPT, NULL);
		g_signal_connect(dialog, "response", G_CALLBACK (on_export_save_response), remminafile);
		gtk_window_present (GTK_WINDOW (dialog));
	} else 
=======
	if (!remminamain->priv->selected_filename) {
		dialog = gtk_message_dialog_new(remminamain->window, GTK_DIALOG_MODAL, GTK_MESSAGE_ERROR, GTK_BUTTONS_OK,
						_("Select the connection profile."));
		g_signal_connect(G_OBJECT(dialog), "response", G_CALLBACK(gtk_widget_destroy), NULL);
		gtk_widget_show(dialog);
		return;
	}

	remminafile = remmina_file_load(remminamain->priv->selected_filename);
	if (remminafile == NULL) {
		dialog = gtk_message_dialog_new(remminamain->window, GTK_DIALOG_MODAL, GTK_MESSAGE_ERROR, GTK_BUTTONS_OK,
						_("Remmina couldn't export."));
		g_signal_connect(G_OBJECT(dialog), "response", G_CALLBACK(gtk_widget_destroy), NULL);
		gtk_widget_show(dialog);
		return;
	}

	plugin = remmina_plugin_manager_get_export_file_handler(remminafile);
	if (plugin) {
		chooser = gtk_file_chooser_native_new(plugin->export_hints, remminamain->window,
						      GTK_FILE_CHOOSER_ACTION_SAVE, _("_Save"), _("_Cancel"));
		gtk_native_dialog_set_modal(GTK_NATIVE_DIALOG(chooser), TRUE);
		remmina_set_file_chooser_filters(GTK_FILE_CHOOSER(chooser));
		gtk_file_chooser_set_do_overwrite_confirmation(GTK_FILE_CHOOSER(chooser), TRUE);
		export_name = g_strdup_printf("%s.rdp", remminamain->priv->selected_name);
		gtk_file_chooser_set_current_name(GTK_FILE_CHOOSER(chooser), export_name);
		g_free(export_name);
		g_signal_connect(chooser, "response", G_CALLBACK(on_export_save_response), remminafile);
		gtk_native_dialog_show(GTK_NATIVE_DIALOG(chooser));
	} else
>>>>>>> cf324ffe
	{
		remmina_file_free(remminafile);
		dialog = gtk_message_dialog_new(remminamain->window, GTK_DIALOG_MODAL, GTK_MESSAGE_ERROR, GTK_BUTTONS_OK,
						_("This protocol does not support exporting."));
		g_signal_connect(G_OBJECT(dialog), "response", G_CALLBACK(gtk_window_destroy), NULL);
		gtk_widget_show(dialog);
		return;
	}
}

void remmina_main_on_action_application_plugins(GSimpleAction *action, GVariant *param, gpointer data)
{
	TRACE_CALL(__func__);
	remmina_plugin_manager_get_available_plugins();
	remmina_plugin_manager_show(remminamain->window);
}

void remmina_main_on_action_application_dark_theme(GSimpleAction *action, GVariant *param, gpointer data)
{
	TRACE_CALL(__func__);
	GtkSettings *settings;

	settings = gtk_settings_get_default();

	if (gtk_switch_get_active(remminamain->switch_dark_mode))
		remmina_pref.dark_theme = 1;
	else
		remmina_pref.dark_theme = 0;
	remmina_pref_save();

	g_object_set(settings, "gtk-application-prefer-dark-theme", remmina_pref.dark_theme, NULL);
}

void remmina_main_on_action_help_homepage(GSimpleAction *action, GVariant *param, gpointer data)
{
	TRACE_CALL(__func__);
	g_app_info_launch_default_for_uri("https://www.remmina.org", NULL, NULL);
}

void remmina_main_on_action_help_wiki(GSimpleAction *action, GVariant *param, gpointer data)
{
	TRACE_CALL(__func__);
	g_app_info_launch_default_for_uri("https://gitlab.com/Remmina/Remmina/wikis/home", NULL, NULL);
}

void remmina_main_on_action_help_community(GSimpleAction *action, GVariant *param, gpointer data)
{
	TRACE_CALL(__func__);
	g_app_info_launch_default_for_uri("https://remmina.org/community", NULL, NULL);
}

void remmina_main_on_action_help_donations(GSimpleAction *action, GVariant *param, gpointer data)
{
	TRACE_CALL(__func__);
	g_app_info_launch_default_for_uri("https://www.remmina.org/donations", NULL, NULL);
}

void remmina_main_on_action_help_debug(GSimpleAction *action, GVariant *param, gpointer data)
{
	TRACE_CALL(__func__);
	remmina_log_start();
}

void remmina_main_on_action_application_about(GSimpleAction *action, GVariant *param, gpointer data)
{
	TRACE_CALL(__func__);
	remmina_about_open(remminamain->window);
};

void remmina_main_on_action_application_bug_report(GSimpleAction *action, GVariant *param, gpointer data)
{
	TRACE_CALL(__func__);
	remmina_bug_report_open(remminamain->window);
};

static gboolean is_empty(const gchar *s)
{
	if (s == NULL)
		return TRUE;
	while (*s != 0) {
		if (!isspace((unsigned char)*s))
			return FALSE;
		s++;
	}
	return TRUE;
}

static gboolean remmina_main_quickconnect(void)
{
	TRACE_CALL(__func__);
	RemminaFile *remminafile;
	gchar *server;
	gchar *server_trimmed;
	gchar *qcp;


	/* Save quick connect protocol if different from the previous one */
	qcp = gtk_combo_box_text_get_active_text(remminamain->combo_quick_connect_protocol);
	if (qcp && strcmp(qcp, remmina_pref.last_quickconnect_protocol) != 0) {
		g_free(remmina_pref.last_quickconnect_protocol);
		remmina_pref.last_quickconnect_protocol = g_strdup(qcp);
		remmina_pref_save();
	}

	remminafile = remmina_file_new();
	server = g_strdup(gtk_editable_get_text(GTK_EDITABLE(remminamain->entry_quick_connect_server)));
	if (g_hostname_to_ascii(server) == NULL)
		return FALSE;
	/* If server contain /, e.g. vnc://, it won't connect
	 * We could search for an array of invalid characters, but
	 * it's better to find a way to correctly parse and validate addresses
	 */
	if (g_strrstr(server, "/") != NULL)
		return FALSE;
	//if (g_str_has_suffix (server, "/"))
	//return FALSE;
	if (is_empty(server))
		return FALSE;

	/* check if server is an IP address and trim whitespace if so */
	server_trimmed = g_strdup(server);
	g_strstrip(server_trimmed);
	gchar **strings = g_strsplit(server_trimmed, ":", 2);

	if (strings[0] != NULL)
		if (g_hostname_is_ip_address(strings[0]))
			g_stpcpy(server, server_trimmed);

	remmina_file_set_string(remminafile, "sound", "off");
	remmina_file_set_string(remminafile, "server", server);
	remmina_file_set_string(remminafile, "name", server);
	remmina_file_set_string(remminafile, "protocol", qcp);
	g_free(server);
	g_free(server_trimmed);
	g_free(qcp);

	rcw_open_from_file(remminafile);

	return FALSE;
}

gboolean remmina_main_quickconnect_on_click(GtkWidget *widget, gpointer user_data)
{
	TRACE_CALL(__func__);
	if (!kioskmode && kioskmode == FALSE)
		return remmina_main_quickconnect();
	return FALSE;
}

/* Select all the text inside the quick search box if there is anything */
void remmina_main_quick_search_enter(GtkWidget *widget, gpointer user_data)
{
	if (gtk_editable_get_text(GTK_EDITABLE(remminamain->entry_quick_connect_server)))
		gtk_editable_select_region(GTK_EDITABLE(remminamain->entry_quick_connect_server), 0, -1);
}

void remmina_main_on_action_collapse(GSimpleAction *action, GVariant *param, gpointer data)
{
	TRACE_CALL(__func__);
	gtk_tree_view_collapse_all(remminamain->tree_files_list);
}

void remmina_main_on_action_search_toggle(GSimpleAction *action, GVariant *param, gpointer data)
{
	TRACE_CALL(__func__);
	REMMINA_DEBUG("Search toggle triggered");
<<<<<<< HEAD
	gtk_toggle_button_set_active(GTK_TOGGLE_BUTTON(remminamain->search_toggle), remmina_pref.hide_searchbar);
	
=======

>>>>>>> cf324ffe
	gboolean toggle_status = gtk_toggle_button_get_active(remminamain->search_toggle);
	remmina_pref.hide_searchbar = !toggle_status;
	
	gtk_search_bar_set_search_mode(remminamain->search_bar, toggle_status);
	if (toggle_status) {
		REMMINA_DEBUG("Search toggle is active");
		gtk_widget_grab_focus(GTK_WIDGET(remminamain->entry_quick_connect_server));
	} else {
		REMMINA_DEBUG("Search toggle is not active, focus is tree_files_list");
		gtk_widget_grab_focus(GTK_WIDGET(remminamain->tree_files_list));
	}
}

void remmina_main_on_accel_search_toggle(RemminaMain *remminamain)
{
	TRACE_CALL(__func__);
	gtk_toggle_button_set_active(GTK_TOGGLE_BUTTON(remminamain->search_toggle), TRUE);
}

void remmina_main_on_action_expand(GSimpleAction *action, GVariant *param, gpointer data)
{
	TRACE_CALL(__func__);
	gtk_tree_view_expand_all(remminamain->tree_files_list);
}

/* Handle double click on a row in the connections list */
void remmina_main_file_list_on_row_activated(GtkTreeView *tree, GtkTreePath *path, GtkTreeViewColumn *column, gpointer user_data)
{
	TRACE_CALL(__func__);
/* If a connection was selected then execute the default action */
	if (remminamain->priv->selected_filename) {
		switch (remmina_pref.default_action) {
		case REMMINA_ACTION_EDIT:
			remmina_main_on_action_connection_edit(NULL, NULL, NULL);
			break;
		case REMMINA_ACTION_CONNECT:
		default:
			remmina_main_on_action_connection_connect(NULL, NULL, NULL);
			break;
		}
	}
}

/* Show the popup menu by the right button mouse click */
void remmina_main_file_list_on_button_press(GtkGestureClick* self, gint n_press, gdouble x, gdouble y, gpointer user_data)
{
	TRACE_CALL(__func__);
<<<<<<< HEAD
	if (gtk_gesture_single_get_current_button(GTK_GESTURE_SINGLE(self)) == MOUSE_BUTTON_RIGHT) {
		if (!kioskmode && kioskmode == FALSE) {
			//get coordinates of click
			GdkRectangle coords = {.x = x, .y = y, .width = 0, .height = 0};		
			// For now, if more than one selected row, display only a delete menu option
			if (gtk_tree_selection_count_selected_rows(gtk_tree_view_get_selection(remminamain->tree_files_list)) > 1) {
				gtk_popover_set_pointing_to(remminamain->menu_popup_delete_rc, &coords);
				gtk_popover_popup(remminamain->menu_popup_delete_rc);

			}
			else {
				gtk_popover_set_pointing_to(remminamain->menu_popup, &coords);
				gtk_popover_popup(remminamain->menu_popup);
			}
=======
	if (event->button == MOUSE_BUTTON_RIGHT) {
		if (!kioskmode && kioskmode == FALSE) {
#if GTK_CHECK_VERSION(3, 22, 0)
			// For now, if more than one selected row, display only a delete menu option
			if (gtk_tree_selection_count_selected_rows(gtk_tree_view_get_selection(remminamain->tree_files_list)) > 1) {
				gtk_menu_popup_at_pointer(GTK_MENU(remminamain->menu_popup_delete_rc), (GdkEvent *)event);
				return GDK_EVENT_STOP;
			}
			else {
				gtk_menu_popup_at_pointer(GTK_MENU(remminamain->menu_popup), (GdkEvent *)event);
			}
#else
			gtk_menu_popup(remminamain->menu_popup, NULL, NULL, NULL, NULL, event->button, event->time);
#endif
>>>>>>> cf324ffe
		}
	}
}

/* Show the popup menu by the menu key */
gboolean remmina_main_file_list_on_key_press(GtkWidget *widget, GdkKeyEvent *event, gpointer user_data)
{
	TRACE_CALL(__func__);
	if (gdk_key_event_get_keyval(GDK_EVENT(event)) == GDK_KEY_Menu) {
// #if GTK_CHECK_VERSION(3, 22, 0)
// 		gtk_menu_popup_at_widget(GTK_MENU(remminamain->menu_popup), widget,
// 					 GDK_GRAVITY_CENTER, GDK_GRAVITY_CENTER,
// 					 (GdkEvent *)event);
// #else
// 		gtk_menu_popup(remminamain->menu_popup, NULL, NULL, NULL, NULL, 0, event->time);
// #endif
	}
	return FALSE;
}

void remmina_main_quick_search_on_icon_press(GtkEntry *entry, GtkEntryIconPosition icon_pos, GdkEvent *event, gpointer user_data)
{
	TRACE_CALL(__func__);
	if (icon_pos == GTK_ENTRY_ICON_SECONDARY)
		gtk_editable_set_text(GTK_EDITABLE(entry), "");
}

void remmina_main_quick_search_on_changed(GtkEditable *editable, gpointer user_data)
{
	TRACE_CALL(__func__);
	/* If a search text was input then temporary set the file mode to list */
	if (gtk_editable_get_text(GTK_EDITABLE(remminamain->entry_quick_connect_server))) {
		if (GTK_IS_TREE_STORE(remminamain->priv->file_model)) {
			/* File view mode changed, put it to override and reload list */
			remminamain->priv->override_view_file_mode_to_list = TRUE;
			remmina_main_load_files();
		}
	} else {
		if (remminamain->priv->override_view_file_mode_to_list) {
			/* File view mode changed, put it to default (disable override) and reload list */
			remminamain->priv->override_view_file_mode_to_list = FALSE;
			remmina_main_load_files();
		}
	}
	gtk_tree_model_filter_refilter(GTK_TREE_MODEL_FILTER(remminamain->priv->file_model_filter));
}

void remmina_main_on_drag_data_received(GtkWidget *widget, gint x, gint y,
					GtkSelectionModel *data, guint info, guint time, gpointer user_data)
{
	TRACE_CALL(__func__);
	// gchar **uris;
	// GSList *files = NULL;
	// gint i;

	// uris = "";//g_uri_list_extract_uris((const gchar *)gtk_selection_data_get_data(data)); //TODO GTK4 figure out selection
	// for (i = 0; uris[i]; i++) {
	// 	if (strncmp(uris[i], "file://", 7) != 0)
	// 		continue;
	// 	files = g_slist_append(files, g_strdup(uris[i] + 7));
	// }
	// g_strfreev(uris);
	// remmina_main_import_file_list(files);
}

/* Add a new menuitem to the Tools menu */
static gboolean remmina_main_add_tool_plugin(gchar *name, RemminaPlugin *plugin, gpointer user_data)
{
	TRACE_CALL(__func__);
	RemminaToolPlugin *tool_plugin = (RemminaToolPlugin *)plugin;
	GtkWidget *menuitem = gtk_button_new_with_label(plugin->description);

	gtk_widget_show(menuitem);
	//gtk_menu_shell_append(GTK_MENU_SHELL(remminamain->menu_popup_full), menuitem);
	g_signal_connect(G_OBJECT(menuitem), "activate", G_CALLBACK(tool_plugin->exec_func), tool_plugin);
	return FALSE;
}

gboolean remmina_main_on_window_state_event(GtkWidget *widget, gpointer user_data) //TODO GTK4 what is happening here
{
	TRACE_CALL(__func__);
	return FALSE;
}

/* Remmina main window initialization */
static void remmina_main_init(void)
{
	TRACE_CALL(__func__);
	int i, qcp_idx, qcp_actidx;
	char *name;
	GtkSettings *settings;

	REMMINA_DEBUG("Initializing the Remmina main window");
	/* Switch to a dark theme if the user enabled it */
	settings = gtk_settings_get_default();
	g_object_set(settings, "gtk-application-prefer-dark-theme", remmina_pref.dark_theme, NULL);

	REMMINA_DEBUG ("Initializing monitor");
	remminamain->monitor = remmina_network_monitor_new();

	remminamain->priv->expanded_group = remmina_string_array_new_from_string(remmina_pref.expanded_group);
	if (!kioskmode && kioskmode == FALSE)
		gtk_window_set_title(remminamain->window, _("Remmina Remote Desktop Client"));
	else
		gtk_window_set_title(remminamain->window, _("Remmina Kiosk"));
	if (!kioskmode && kioskmode == FALSE) {
		gtk_window_set_default_size(remminamain->window, remmina_pref.main_width, remmina_pref.main_height);
		if (remmina_pref.main_maximize)
			gtk_window_maximize(remminamain->window);
	}
	/* Honor global preferences Search Bar visibility */
	if (remmina_pref.hide_searchbar)
		gtk_toggle_button_set_active(GTK_TOGGLE_BUTTON(RM_GET_OBJECT("search_toggle")), FALSE);

	/* Add a GtkMenuItem to the Tools menu for each plugin of type REMMINA_PLUGIN_TYPE_TOOL */
	remmina_plugin_manager_for_each_plugin(REMMINA_PLUGIN_TYPE_TOOL, remmina_main_add_tool_plugin, remminamain);

	/* Add available quick connect protocols to remminamain->combo_quick_connect_protocol */
	qcp_idx = qcp_actidx = 0;
	for (i = 0; i < sizeof(quick_connect_plugin_list) / sizeof(quick_connect_plugin_list[0]); i++) {
		name = quick_connect_plugin_list[i];
		if (remmina_plugin_manager_get_plugin(REMMINA_PLUGIN_TYPE_PROTOCOL, name)) {
			gtk_combo_box_text_append(remminamain->combo_quick_connect_protocol, name, name);
			if (remmina_pref.last_quickconnect_protocol != NULL && strcmp(name, remmina_pref.last_quickconnect_protocol) == 0)
				qcp_actidx = qcp_idx;
			qcp_idx++;
		}
	}
	gtk_combo_box_set_active(GTK_COMBO_BOX(remminamain->combo_quick_connect_protocol), qcp_actidx);

	/* Connect the group accelerators to the GtkWindow */
	//gtk_window_add_accel_group(remminamain->window, remminamain->accelgroup_shortcuts);
	/* Set the Quick Connection */
	gtk_entry_set_activates_default(remminamain->entry_quick_connect_server, TRUE);
	/* Set the TreeView for the files list */
	gtk_tree_selection_set_select_function(
		gtk_tree_view_get_selection(remminamain->tree_files_list),
		remmina_main_selection_func, NULL, NULL);
	/** @todo Set entry_quick_connect_server as default search entry. Weirdly. This does not work yet. */
	gtk_tree_view_set_search_entry(remminamain->tree_files_list, GTK_EDITABLE(remminamain->entry_quick_connect_server));
	if (remmina_pref.hide_searchbar)
		gtk_widget_grab_focus(GTK_WIDGET(remminamain->tree_files_list));
	/* Load the files list */
	remmina_main_load_files();

	/* Drag-n-drop support */
	GtkDragSource* drag_source = gtk_drag_source_new();
	gtk_widget_add_controller(GTK_WIDGET(remminamain->window), GTK_EVENT_CONTROLLER(drag_source));
	//gtk_drag_dest_set(GTK_WIDGET(remminamain->window), GTK_DEST_DEFAULT_ALL, remmina_drop_types, 1, GDK_ACTION_COPY); TODO GTK4

	/* Finish initialization */
	remminamain->priv->initialized = TRUE;

	/* Register the window in remmina_widget_pool with GType=GTK_WINDOW and TAG=remmina-main-window */
	g_object_set_data(G_OBJECT(remminamain->window), "tag", "remmina-main-window");
	remmina_widget_pool_register(GTK_WIDGET(remminamain->window));
}

/* Signal handler for "show" on remminamain->window */
void remmina_main_on_show(GtkWidget *w, gpointer user_data)
{
	TRACE_CALL(__func__);
#ifdef SNAP_BUILD
	remmina_main_show_snap_welcome();
#endif
}

/* RemminaMain instance */
GtkWidget *remmina_main_new(void)
{
	TRACE_CALL(__func__);
	GSimpleActionGroup *actions;
	// GtkShortcutController *accel_group = NULL;
	
	remminamain = g_new0(RemminaMain, 1);
	remminamain->priv = g_new0(RemminaMainPriv, 1);
	/* Assign UI widgets to the private members */
	remminamain->builder = remmina_public_gtk_builder_new_from_resource("/org/remmina/Remmina/src/../data/ui/remmina_main.glade");
	remminamain->window = GTK_WINDOW(RM_GET_OBJECT("RemminaMain"));
	if (kioskmode && kioskmode == TRUE) {
		//gtk_window_set_position(remminamain->window, GTK_WIN_POS_CENTER_ALWAYS); //TODO GTK4 figure out window -> surface changes 
		gtk_window_set_default_size(remminamain->window, 800, 400);
		gtk_window_set_resizable(remminamain->window, FALSE);
	}
	/* Header */
    remminamain->header = GTK_HEADER_BAR(RM_GET_OBJECT("main_headerbar"));

	/* New Button */
	remminamain->button_new = GTK_BUTTON(RM_GET_OBJECT("button_new"));
	if (kioskmode && kioskmode == TRUE)
		gtk_widget_set_sensitive(GTK_WIDGET(remminamain->button_new), FALSE);
	/* Search bar */
	remminamain->search_toggle = GTK_TOGGLE_BUTTON(RM_GET_OBJECT("search_toggle"));
	remminamain->search_bar = GTK_SEARCH_BAR(RM_GET_OBJECT("search_bar"));
	/* view mode list/tree */
	remminamain->view_toggle_button = GTK_TOGGLE_BUTTON(RM_GET_OBJECT("view_toggle_button"));
	if (kioskmode && kioskmode == TRUE)
		gtk_widget_set_sensitive(GTK_WIDGET(remminamain->view_toggle_button), FALSE);

	/* Menu widgets */
	remminamain->menu_header_button = GTK_MENU_BUTTON(RM_GET_OBJECT("menu_header_button"));
<<<<<<< HEAD
	GMenu* menu = G_MENU(RM_GET_OBJECT("menu_bar_options"));
	remminamain->menu_popup_full = (GtkPopover*)gtk_popover_menu_new_from_model(G_MENU_MODEL(menu));
	gtk_menu_button_set_popover(remminamain->menu_header_button, GTK_WIDGET(remminamain->menu_popup_full));
	
	menu = G_MENU(RM_GET_OBJECT("menu_bar_connection_click"));
	remminamain->menu_popup = (GtkPopover*)gtk_popover_menu_new_from_model(G_MENU_MODEL(menu));
	menu = G_MENU(RM_GET_OBJECT("menu_bar_rc"));
	remminamain->menu_popup_delete_rc = (GtkPopover*)gtk_popover_menu_new_from_model(G_MENU_MODEL(menu));

=======
	remminamain->menu_popup_full = GTK_MENU(RM_GET_OBJECT("menu_popup_full"));
	remminamain->menu_popup_delete_rc = GTK_MENU(RM_GET_OBJECT("menu_popup_delete_rc"));
>>>>>>> cf324ffe
	if (kioskmode && kioskmode == TRUE) {
		gtk_widget_set_sensitive(GTK_WIDGET(remminamain->menu_popup_full), FALSE);
		gtk_widget_set_sensitive(GTK_WIDGET(remminamain->menu_header_button), FALSE);
	}
	/* View mode radios */
	remminamain->menuitem_view_mode_list = GTK_CHECK_BUTTON(RM_GET_OBJECT("menuitem_view_mode_list"));
	remminamain->menuitem_view_mode_tree = GTK_CHECK_BUTTON(RM_GET_OBJECT("menuitem_view_mode_tree"));
	/* Quick connect objects */
	remminamain->box_quick_connect = GTK_BOX(RM_GET_OBJECT("box_quick_connect"));
	remminamain->combo_quick_connect_protocol = GTK_COMBO_BOX_TEXT(RM_GET_OBJECT("combo_quick_connect_protocol"));
	if (kioskmode && kioskmode == TRUE)
		gtk_widget_set_sensitive(GTK_WIDGET(remminamain->combo_quick_connect_protocol), FALSE);
	remminamain->entry_quick_connect_server = GTK_ENTRY(RM_GET_OBJECT("entry_quick_connect_server"));
	/* Other widgets */
	remminamain->tree_files_list = GTK_TREE_VIEW(RM_GET_OBJECT("tree_files_list"));
	gtk_widget_set_parent(GTK_WIDGET(remminamain->menu_popup), GTK_WIDGET(remminamain->tree_files_list));
	gtk_widget_set_parent(GTK_WIDGET(remminamain->menu_popup_delete_rc), GTK_WIDGET(remminamain->tree_files_list));
	//listen for right click
	GtkGesture *gesture = gtk_gesture_click_new();
  	gtk_gesture_single_set_button(GTK_GESTURE_SINGLE(gesture), MOUSE_BUTTON_RIGHT);
	g_signal_connect (gesture, "pressed", G_CALLBACK (remmina_main_file_list_on_button_press), NULL);
	gtk_widget_add_controller(GTK_WIDGET(remminamain->tree_files_list), GTK_EVENT_CONTROLLER (gesture));

	remminamain->column_files_list_name = GTK_TREE_VIEW_COLUMN(RM_GET_OBJECT("column_files_list_name"));
	remminamain->column_files_list_group = GTK_TREE_VIEW_COLUMN(RM_GET_OBJECT("column_files_list_group"));
	remminamain->column_files_list_server = GTK_TREE_VIEW_COLUMN(RM_GET_OBJECT("column_files_list_server"));
	remminamain->column_files_list_plugin = GTK_TREE_VIEW_COLUMN(RM_GET_OBJECT("column_files_list_plugin"));
	remminamain->column_files_list_date = GTK_TREE_VIEW_COLUMN(RM_GET_OBJECT("column_files_list_date"));
	remminamain->column_files_list_notes = GTK_TREE_VIEW_COLUMN(RM_GET_OBJECT("column_files_list_notes"));
	// gtk_tree_view_column_set_fixed_width(remminamain->column_files_list_notes, 100);
	remminamain->statusbar_main = GTK_STATUSBAR(RM_GET_OBJECT("statusbar_main"));
	/* signals */
	GtkEventControllerKey* key_event_controller = (GtkEventControllerKey*)gtk_event_controller_key_new();
	gtk_widget_add_controller(GTK_WIDGET(remminamain->entry_quick_connect_server), GTK_EVENT_CONTROLLER(key_event_controller));
	g_signal_connect(key_event_controller, "key-released", G_CALLBACK(remmina_main_search_key_event), NULL);
	g_signal_connect(remminamain->tree_files_list, "row-activated", G_CALLBACK(remmina_main_tree_row_activated), NULL);
	/* Non widget objects */
	actions = g_simple_action_group_new();
	g_action_map_add_action_entries(G_ACTION_MAP(actions), app_actions, G_N_ELEMENTS(app_actions), remminamain->window);
	gtk_widget_insert_action_group(GTK_WIDGET(remminamain->window), "app", G_ACTION_GROUP(actions));
	g_action_map_add_action_entries(G_ACTION_MAP(actions), main_actions, G_N_ELEMENTS(main_actions), remminamain->window);
	gtk_widget_insert_action_group(GTK_WIDGET(remminamain->window), "main", G_ACTION_GROUP(actions));
	g_object_unref(actions);
	/* Accelerators */
	// accel_group = gtk_shortcut_controller_new();
	//gtk_window_add_accel_group(remminamain->window, accel_group);
	// gtk_accel_group_connect(accel_group, GDK_KEY_Q, GDK_CONTROL_MASK, 0,
	// 			g_cclosure_new_swap(G_CALLBACK(remmina_main_on_action_application_quit), NULL, NULL));
	// // TODO: This crash remmina because the function doesn't receive the parameter we expect
	// gtk_accel_group_connect(accel_group, GDK_KEY_P, GDK_CONTROL_MASK, 0,
	// 			g_cclosure_new_swap(G_CALLBACK(remmina_main_on_accel_application_preferences), NULL, NULL));
	// gtk_accel_group_connect(accel_group, GDK_KEY_F, GDK_CONTROL_MASK, 0,
	// 			g_cclosure_new_swap(G_CALLBACK(remmina_main_on_accel_search_toggle), remminamain, NULL)); TODO GTK4

	/* Connect signals */
	//gtk_builder_connect_signals(remminamain->builder, NULL); TODO GTK4
	/* Initialize the window and load the preferences */
	remmina_main_init();
	return GTK_WIDGET(remminamain->window);
}

GtkWindow *remmina_main_get_window()
{
	if (!remminamain)
		return NULL;
	if (!remminamain->priv)
		return NULL;
	if (!remminamain->priv->initialized)
		return NULL;
	remminamain->window = GTK_WINDOW(RM_GET_OBJECT("RemminaMain"));
	return remminamain->window;
}

void remmina_main_update_file_datetime(RemminaFile *file)
{
	if (!remminamain)
		return;
	remmina_main_load_files();
}

void remmina_main_show_dialog(GtkMessageType msg, GtkButtonsType buttons, const gchar* message) {
	GtkWidget *dialog;

	if (remminamain->window) {
		dialog = gtk_message_dialog_new(remminamain->window, GTK_DIALOG_MODAL, msg, buttons, "%s", message);
		//gtk_dialog_run(GTK_DIALOG(dialog));
		gtk_window_destroy(GTK_WINDOW(dialog));
	}
}

void remmina_main_show_warning_dialog(const gchar *message) {
    GtkWidget *dialog;

    if (remminamain->window) {
        dialog = gtk_message_dialog_new(remminamain->window, GTK_DIALOG_MODAL, GTK_MESSAGE_WARNING, GTK_BUTTONS_CLOSE,
                                        message, g_get_application_name());
        //gtk_dialog_run(GTK_DIALOG(dialog));
        gtk_window_destroy(GTK_WINDOW(dialog));
    }
}<|MERGE_RESOLUTION|>--- conflicted
+++ resolved
@@ -100,12 +100,8 @@
 	{ "default",	 remmina_main_on_action_application_default,	 NULL, NULL, NULL },
 	{ "mpchange",	 remmina_main_on_action_application_mpchange,	 NULL, NULL, NULL },
 	{ "plugins",	 remmina_main_on_action_application_plugins,	 NULL, NULL, NULL },
-<<<<<<< HEAD
 	{ "preferences", remmina_main_on_action_application_preferences, NULL,  NULL, NULL },
-=======
-	{ "preferences", remmina_main_on_action_application_preferences, "i",  NULL, NULL },
 	{ "bug_report",  remmina_main_on_action_application_bug_report, NULL, NULL, NULL},
->>>>>>> cf324ffe
 	{ "dark",	 remmina_main_on_action_application_dark_theme,	 NULL, NULL, NULL },
 	{ "debug",	 remmina_main_on_action_help_debug,		 NULL, NULL, NULL },
 	{ "community",	 remmina_main_on_action_help_community,		 NULL, NULL, NULL },
@@ -1100,19 +1096,11 @@
 {
 	TRACE_CALL(__func__);
 	GtkWidget *dialog;
-<<<<<<< HEAD
 	
-=======
-	GtkTreeSelection *sel = gtk_tree_view_get_selection(remminamain->tree_files_list);
-	GtkTreeModel *model = gtk_tree_view_get_model(remminamain->tree_files_list);
-	GList *list = gtk_tree_selection_get_selected_rows(sel, &model);
-	gchar *file_to_delete;
->>>>>>> cf324ffe
 
 	dialog = gtk_message_dialog_new(remminamain->window, GTK_DIALOG_MODAL, GTK_MESSAGE_QUESTION, GTK_BUTTONS_YES_NO,
 				_("Are you sure you want to delete the selected files?"));
 
-<<<<<<< HEAD
 	gtk_window_set_modal(GTK_WINDOW(dialog), true);
 	g_signal_connect(dialog, "response", G_CALLBACK(remmina_main_handle_delete_multiple), NULL);
 	gtk_widget_show(dialog);
@@ -1121,54 +1109,64 @@
 }
 
 
-=======
-	// Delete files if Yes is clicked
-	if (gtk_dialog_run(GTK_DIALOG(dialog)) == GTK_RESPONSE_YES) {
-		while (list) {
-			GtkTreePath *path = list->data;
-			GtkTreeIter iter;
+// void remmina_main_on_action_connection_delete_multiple(GSimpleAction *action, GVariant *param, gpointer data)
+// {
+// 	TRACE_CALL(__func__);
+// 	GtkWidget *dialog;
+// 	GtkTreeSelection *sel = gtk_tree_view_get_selection(remminamain->tree_files_list);
+// 	GtkTreeModel *model = gtk_tree_view_get_model(remminamain->tree_files_list);
+// 	GList *list = gtk_tree_selection_get_selected_rows(sel, &model);
+// 	gchar *file_to_delete;
+
+// 	dialog = gtk_message_dialog_new(remminamain->window, GTK_DIALOG_MODAL, GTK_MESSAGE_QUESTION, GTK_BUTTONS_YES_NO,
+// 				_("Are you sure you want to delete the selected files?"));
+
+// 	// Delete files if Yes is clicked
+// 	if (gtk_dialog_run(GTK_DIALOG(dialog)) == GTK_RESPONSE_YES) {
+// 		while (list) {
+// 			GtkTreePath *path = list->data;
+// 			GtkTreeIter iter;
 			
-			if (!gtk_tree_model_get_iter(model, &iter, path)) {
-				GtkWidget *dialog_warning;
-				dialog_warning = gtk_message_dialog_new(remminamain->window, GTK_DIALOG_MODAL, GTK_MESSAGE_WARNING, GTK_BUTTONS_OK, 
-					_("Failed to delete files!"));
-				gtk_dialog_run(GTK_DIALOG(dialog_warning));
-				gtk_widget_destroy(dialog_warning);
-				gtk_widget_destroy(dialog);
-				remmina_main_clear_selection_data();
-				return;
-			}
-
-			gtk_tree_model_get(model, &iter, 
-					FILENAME_COLUMN, &file_to_delete, -1);
-
-			RemminaFile *remminafile = remmina_file_load(file_to_delete);
-
-			if (((remmina_pref_get_boolean("lock_edit")
-					&& remmina_pref_get_boolean("use_primary_password"))
-					|| remmina_file_get_int (remminafile, "profile-lock", FALSE))
-				&& remmina_unlock_new(remminamain->window) == 0)
-				return;
-
-			if (remminafile) {
-				remmina_file_free(remminafile);
-				remminafile = NULL;
-			}
-
-			gchar *delfilename = g_strdup(file_to_delete);
-			remmina_file_delete(delfilename);
-			g_free(delfilename), delfilename = NULL;
-			remmina_icon_populate_menu();
-			remmina_main_load_files();
-			list = g_list_next(list);
-		}
-	}
+// 			if (!gtk_tree_model_get_iter(model, &iter, path)) {
+// 				GtkWidget *dialog_warning;
+// 				dialog_warning = gtk_message_dialog_new(remminamain->window, GTK_DIALOG_MODAL, GTK_MESSAGE_WARNING, GTK_BUTTONS_OK, 
+// 					_("Failed to delete files!"));
+// 				gtk_dialog_run(GTK_DIALOG(dialog_warning));
+// 				gtk_widget_destroy(dialog_warning);
+// 				gtk_widget_destroy(dialog);
+// 				remmina_main_clear_selection_data();
+// 				return;
+// 			}
+
+// 			gtk_tree_model_get(model, &iter, 
+// 					FILENAME_COLUMN, &file_to_delete, -1);
+
+// 			RemminaFile *remminafile = remmina_file_load(file_to_delete);
+
+// 			if (((remmina_pref_get_boolean("lock_edit")
+// 					&& remmina_pref_get_boolean("use_primary_password"))
+// 					|| remmina_file_get_int (remminafile, "profile-lock", FALSE))
+// 				&& remmina_unlock_new(remminamain->window) == 0)
+// 				return;
+
+// 			if (remminafile) {
+// 				remmina_file_free(remminafile);
+// 				remminafile = NULL;
+// 			}
+
+// 			gchar *delfilename = g_strdup(file_to_delete);
+// 			remmina_file_delete(delfilename);
+// 			g_free(delfilename), delfilename = NULL;
+// 			remmina_icon_populate_menu();
+// 			remmina_main_load_files();
+// 			list = g_list_next(list);
+// 		}
+// 	}
 	
-	gtk_widget_destroy(dialog);
-	remmina_main_clear_selection_data();
-}
-
->>>>>>> cf324ffe
+// 	gtk_widget_destroy(dialog);
+// 	remmina_main_clear_selection_data();
+// } TODO GTK4
+
 void remmina_main_on_accel_application_preferences(GSimpleAction *action, GVariant *param, gpointer data)
 {
 	TRACE_CALL(__func__);
@@ -1214,14 +1212,10 @@
 
 	GtkWidget *widget = remmina_pref_dialog_new(tab_num, remminamain->window);
 
-<<<<<<< HEAD
 	//gtk_widget_show_all(widget);
 	gtk_widget_show(widget);
 	/* Reload to use new preferences */
 	remmina_main_reload_preferences();
-=======
-	gtk_widget_show(widget);	
->>>>>>> cf324ffe
 }
 
 void remmina_main_on_action_application_default(GSimpleAction *action, GVariant *param, gpointer data)
@@ -1341,10 +1335,7 @@
 		files = g_slist_append(files, path);
 		remmina_main_import_file_list(files);
 	}
-<<<<<<< HEAD
 	gtk_window_destroy(GTK_WINDOW(dialog));
-=======
-	gtk_native_dialog_destroy(dialog);
 }
 
 static void remmina_set_file_chooser_filters(GtkFileChooser *chooser)
@@ -1366,35 +1357,19 @@
 	gtk_file_filter_set_name(filter, _("All Files"));
 	gtk_file_filter_add_pattern(filter, "*");
 	gtk_file_chooser_add_filter(chooser, filter);
->>>>>>> cf324ffe
+	
 }
 
 void remmina_main_on_action_tools_import(GSimpleAction *action, GVariant *param, gpointer data)
 {
 	TRACE_CALL(__func__);
-	GtkFileChooserNative *chooser;
-
-	chooser = gtk_file_chooser_native_new(_("Import"), remminamain->window,
-					      GTK_FILE_CHOOSER_ACTION_OPEN, _("Import"), _("_Cancel"));
-	gtk_native_dialog_set_modal(GTK_NATIVE_DIALOG(chooser), TRUE);
-	remmina_set_file_chooser_filters(GTK_FILE_CHOOSER(chooser));
-	gtk_file_chooser_set_select_multiple(GTK_FILE_CHOOSER(chooser), TRUE);
-	g_signal_connect(chooser, "response", G_CALLBACK(remmina_main_action_tools_import_on_response), NULL);
-	gtk_native_dialog_show(GTK_NATIVE_DIALOG(chooser));
-}
-
-static void on_export_save_response (GtkFileChooserNative *dialog, int response, RemminaFile *remminafile)
-{
-	if (response == GTK_RESPONSE_ACCEPT) {
-		RemminaFilePlugin *plugin = remmina_plugin_manager_get_export_file_handler(remminafile);
-		if (plugin){
-			gchar *path = gtk_file_chooser_get_filename(GTK_FILE_CHOOSER(dialog));
-			plugin->export_func(plugin, remminafile, path);
-			g_free(path);
-		}
-	}
-	remmina_file_free(remminafile);
-	gtk_native_dialog_destroy(GTK_NATIVE_DIALOG(dialog));
+	GtkWidget *dialog;
+
+	dialog = gtk_file_chooser_dialog_new(_("Import"), remminamain->window, GTK_FILE_CHOOSER_ACTION_OPEN, "Import",
+					     GTK_RESPONSE_ACCEPT, NULL);
+	gtk_file_chooser_set_select_multiple(GTK_FILE_CHOOSER(dialog), TRUE);
+	g_signal_connect(G_OBJECT(dialog), "response", G_CALLBACK(remmina_main_action_tools_import_on_response), NULL);
+	gtk_widget_show(dialog);
 }
 
 static void on_export_save_response (GtkDialog *dialog, int response, RemminaFile *remminafile)
@@ -1419,7 +1394,6 @@
 	GtkFileChooserNative *chooser;
 	gchar *export_name;
 
-<<<<<<< HEAD
 	if (!remminamain->priv->selected_filename){
 		dialog = gtk_message_dialog_new(remminamain->window, GTK_DIALOG_MODAL, GTK_MESSAGE_ERROR, GTK_BUTTONS_OK,
 						_("Select the connection profile."));
@@ -1444,38 +1418,6 @@
 		g_signal_connect(dialog, "response", G_CALLBACK (on_export_save_response), remminafile);
 		gtk_window_present (GTK_WINDOW (dialog));
 	} else 
-=======
-	if (!remminamain->priv->selected_filename) {
-		dialog = gtk_message_dialog_new(remminamain->window, GTK_DIALOG_MODAL, GTK_MESSAGE_ERROR, GTK_BUTTONS_OK,
-						_("Select the connection profile."));
-		g_signal_connect(G_OBJECT(dialog), "response", G_CALLBACK(gtk_widget_destroy), NULL);
-		gtk_widget_show(dialog);
-		return;
-	}
-
-	remminafile = remmina_file_load(remminamain->priv->selected_filename);
-	if (remminafile == NULL) {
-		dialog = gtk_message_dialog_new(remminamain->window, GTK_DIALOG_MODAL, GTK_MESSAGE_ERROR, GTK_BUTTONS_OK,
-						_("Remmina couldn't export."));
-		g_signal_connect(G_OBJECT(dialog), "response", G_CALLBACK(gtk_widget_destroy), NULL);
-		gtk_widget_show(dialog);
-		return;
-	}
-
-	plugin = remmina_plugin_manager_get_export_file_handler(remminafile);
-	if (plugin) {
-		chooser = gtk_file_chooser_native_new(plugin->export_hints, remminamain->window,
-						      GTK_FILE_CHOOSER_ACTION_SAVE, _("_Save"), _("_Cancel"));
-		gtk_native_dialog_set_modal(GTK_NATIVE_DIALOG(chooser), TRUE);
-		remmina_set_file_chooser_filters(GTK_FILE_CHOOSER(chooser));
-		gtk_file_chooser_set_do_overwrite_confirmation(GTK_FILE_CHOOSER(chooser), TRUE);
-		export_name = g_strdup_printf("%s.rdp", remminamain->priv->selected_name);
-		gtk_file_chooser_set_current_name(GTK_FILE_CHOOSER(chooser), export_name);
-		g_free(export_name);
-		g_signal_connect(chooser, "response", G_CALLBACK(on_export_save_response), remminafile);
-		gtk_native_dialog_show(GTK_NATIVE_DIALOG(chooser));
-	} else
->>>>>>> cf324ffe
 	{
 		remmina_file_free(remminafile);
 		dialog = gtk_message_dialog_new(remminamain->window, GTK_DIALOG_MODAL, GTK_MESSAGE_ERROR, GTK_BUTTONS_OK,
@@ -1642,12 +1584,8 @@
 {
 	TRACE_CALL(__func__);
 	REMMINA_DEBUG("Search toggle triggered");
-<<<<<<< HEAD
 	gtk_toggle_button_set_active(GTK_TOGGLE_BUTTON(remminamain->search_toggle), remmina_pref.hide_searchbar);
 	
-=======
-
->>>>>>> cf324ffe
 	gboolean toggle_status = gtk_toggle_button_get_active(remminamain->search_toggle);
 	remmina_pref.hide_searchbar = !toggle_status;
 	
@@ -1695,9 +1633,8 @@
 void remmina_main_file_list_on_button_press(GtkGestureClick* self, gint n_press, gdouble x, gdouble y, gpointer user_data)
 {
 	TRACE_CALL(__func__);
-<<<<<<< HEAD
 	if (gtk_gesture_single_get_current_button(GTK_GESTURE_SINGLE(self)) == MOUSE_BUTTON_RIGHT) {
-		if (!kioskmode && kioskmode == FALSE) {
+		if (!kioskmode && kioskmode == FALSE) { 
 			//get coordinates of click
 			GdkRectangle coords = {.x = x, .y = y, .width = 0, .height = 0};		
 			// For now, if more than one selected row, display only a delete menu option
@@ -1710,22 +1647,6 @@
 				gtk_popover_set_pointing_to(remminamain->menu_popup, &coords);
 				gtk_popover_popup(remminamain->menu_popup);
 			}
-=======
-	if (event->button == MOUSE_BUTTON_RIGHT) {
-		if (!kioskmode && kioskmode == FALSE) {
-#if GTK_CHECK_VERSION(3, 22, 0)
-			// For now, if more than one selected row, display only a delete menu option
-			if (gtk_tree_selection_count_selected_rows(gtk_tree_view_get_selection(remminamain->tree_files_list)) > 1) {
-				gtk_menu_popup_at_pointer(GTK_MENU(remminamain->menu_popup_delete_rc), (GdkEvent *)event);
-				return GDK_EVENT_STOP;
-			}
-			else {
-				gtk_menu_popup_at_pointer(GTK_MENU(remminamain->menu_popup), (GdkEvent *)event);
-			}
-#else
-			gtk_menu_popup(remminamain->menu_popup, NULL, NULL, NULL, NULL, event->button, event->time);
-#endif
->>>>>>> cf324ffe
 		}
 	}
 }
@@ -1927,7 +1848,6 @@
 
 	/* Menu widgets */
 	remminamain->menu_header_button = GTK_MENU_BUTTON(RM_GET_OBJECT("menu_header_button"));
-<<<<<<< HEAD
 	GMenu* menu = G_MENU(RM_GET_OBJECT("menu_bar_options"));
 	remminamain->menu_popup_full = (GtkPopover*)gtk_popover_menu_new_from_model(G_MENU_MODEL(menu));
 	gtk_menu_button_set_popover(remminamain->menu_header_button, GTK_WIDGET(remminamain->menu_popup_full));
@@ -1937,10 +1857,6 @@
 	menu = G_MENU(RM_GET_OBJECT("menu_bar_rc"));
 	remminamain->menu_popup_delete_rc = (GtkPopover*)gtk_popover_menu_new_from_model(G_MENU_MODEL(menu));
 
-=======
-	remminamain->menu_popup_full = GTK_MENU(RM_GET_OBJECT("menu_popup_full"));
-	remminamain->menu_popup_delete_rc = GTK_MENU(RM_GET_OBJECT("menu_popup_delete_rc"));
->>>>>>> cf324ffe
 	if (kioskmode && kioskmode == TRUE) {
 		gtk_widget_set_sensitive(GTK_WIDGET(remminamain->menu_popup_full), FALSE);
 		gtk_widget_set_sensitive(GTK_WIDGET(remminamain->menu_header_button), FALSE);
