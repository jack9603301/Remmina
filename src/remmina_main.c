--- conflicted
+++ resolved
@@ -1052,17 +1052,10 @@
 
 	GtkWidget *widget = remmina_pref_dialog_new(tab_num, remminamain->window);
 
-<<<<<<< HEAD
 	//gtk_widget_show_all(widget);
 	gtk_widget_show(widget);
-	/* Switch to a dark theme if the user enabled it */
-	settings = gtk_settings_get_default();
-	g_object_set(settings, "gtk-application-prefer-dark-theme", remmina_pref.dark_theme, NULL);
-=======
-	gtk_widget_show_all(widget);	
 	/* Reload to use new preferences */
 	remmina_main_reload_preferences();
->>>>>>> f4f4db2d
 }
 
 void remmina_main_on_action_application_default(GSimpleAction *action, GVariant *param, gpointer data)
