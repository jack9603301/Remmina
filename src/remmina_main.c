/*
 * Remmina - The GTK+ Remote Desktop Client
 * Copyright (C) 2009-2011 Vic Lee
 * Copyright (C) 2014-2015 Antenore Gatta, Fabio Castelli, Giovanni Panozzo
 * Copyright (C) 2016-2019 Antenore Gatta, Giovanni Panozzo
 *
 * This program is free software; you can redistribute it and/or modify
 * it under the terms of the GNU General Public License as published by
 * the Free Software Foundation; either version 2 of the License, or
 * (at your option) any later version.
 *
 * This program is distributed in the hope that it will be useful,
 * but WITHOUT ANY WARRANTY; without even the implied warranty of
 * MERCHANTABILITY or FITNESS FOR A PARTICULAR PURPOSE.  See the
 * GNU General Public License for more details.
 *
 * You should have received a copy of the GNU General Public License
 * along with this program; if not, write to the Free Software
 * Foundation, Inc., 51 Franklin Street, Fifth Floor,
 * Boston, MA  02110-1301, USA.
 *
 *  In addition, as a special exception, the copyright holders give
 *  permission to link the code of portions of this program with the
 *  OpenSSL library under certain conditions as described in each
 *  individual source file, and distribute linked combinations
 *  including the two.
 *  You must obey the GNU General Public License in all respects
 *  for all of the code used other than OpenSSL. *  If you modify
 *  file(s) with this exception, you may extend this exception to your
 *  version of the file(s), but you are not obligated to do so. *  If you
 *  do not wish to do so, delete this exception statement from your
 *  version. *  If you delete this exception statement from all source
 *  files in the program, then also delete it here.
 *
 */

#include "config.h"
#include <gio/gio.h>
#include <gio/gdesktopappinfo.h>
#include <gdk/gdkkeysyms.h>
#include <glib/gi18n.h>
#include <gtk/gtk.h>

#include "remmina.h"
#include "remmina_string_array.h"
#include "remmina_public.h"
#include "remmina_file.h"
#include "remmina_file_manager.h"
#include "remmina_file_editor.h"
#include "rcw.h"
#include "remmina_about.h"
#include "remmina_pref.h"
#include "remmina_pref_dialog.h"
#include "remmina_widget_pool.h"
#include "remmina_plugin_manager.h"
#include "remmina_log.h"
#include "remmina_icon.h"
#include "remmina_main.h"
#include "remmina_exec.h"
#include "remmina_mpchange.h"
#include "remmina_external_tools.h"
#include "remmina_unlock.h"
#include "remmina/remmina_trace_calls.h"

static RemminaMain *remminamain;

#define GET_OBJECT(object_name) gtk_builder_get_object(remminamain->builder, object_name)

enum {
	PROTOCOL_COLUMN,
	NAME_COLUMN,
	GROUP_COLUMN,
	SERVER_COLUMN,
	PLUGIN_COLUMN,
	DATE_COLUMN,
	FILENAME_COLUMN,
	N_COLUMNS
};

static
const gchar *supported_mime_types[] = {
  "x-scheme-handler/rdp",
  "x-scheme-handler/spice",
  "x-scheme-handler/vnc",
  "x-scheme-handler/remmina",
  "application/x-remmina",
  NULL
};

static GActionEntry main_actions[] = {
	{   "about",       remmina_main_on_action_application_about,         NULL, NULL, NULL },
	{   "default",     remmina_main_on_action_application_default,       NULL, NULL, NULL },
	{   "mpchange",    remmina_main_on_action_application_mpchange,      NULL, NULL, NULL },
	{   "plugins",     remmina_main_on_action_application_plugins,       NULL, NULL, NULL },
	{   "preferences", remmina_main_on_action_application_preferences,   NULL, NULL, NULL },
	{   "quit",        remmina_main_on_action_application_quit,          NULL, NULL, NULL },
	{   "connect",     remmina_main_on_action_connection_connect,        NULL, NULL, NULL },
	{   "copy",        remmina_main_on_action_connection_copy,           NULL, NULL, NULL },
	{   "delete",      remmina_main_on_action_connection_delete,         NULL, NULL, NULL },
	{   "edit",        remmina_main_on_action_connection_edit,           NULL, NULL, NULL },
	{   "exttools",    remmina_main_on_action_connection_external_tools, NULL, NULL, NULL },
	{   "new",         remmina_main_on_action_connection_new,            NULL, NULL, NULL },
	{   "community",   remmina_main_on_action_help_community,            NULL, NULL, NULL },
	{   "debug",       remmina_main_on_action_help_debug,                NULL, NULL, NULL },
	{   "donations",   remmina_main_on_action_help_donations,            NULL, NULL, NULL },
	{   "homepage",    remmina_main_on_action_help_homepage,             NULL, NULL, NULL },
	{   "wiki",        remmina_main_on_action_help_wiki,                 NULL, NULL, NULL },
	{   "export",      remmina_main_on_action_tools_export,              NULL, NULL, NULL },
	{   "import",      remmina_main_on_action_tools_import,              NULL, NULL, NULL },
};

static GtkTargetEntry remmina_drop_types[] =
{
	{ "text/uri-list", 0, 1 }
};

static char *quick_connect_plugin_list[] =
{
	"RDP", "VNC", "SSH", "NX", "SPICE"
};

/**
 * Save the Remmina Main Window size to assure the main geometry at each restart
 */
static void remmina_main_save_size(void)
{
	TRACE_CALL(__func__);
	if ((gdk_window_get_state(gtk_widget_get_window(GTK_WIDGET(remminamain->window))) & GDK_WINDOW_STATE_MAXIMIZED) == 0) {
		gtk_window_get_size(remminamain->window, &remmina_pref.main_width, &remmina_pref.main_height);
		remmina_pref.main_maximize = FALSE;
	}else {
		remmina_pref.main_maximize = TRUE;
	}
}

static void remmina_main_save_expanded_group_func(GtkTreeView *tree_view, GtkTreePath *path, gpointer user_data)
{
	TRACE_CALL(__func__);
	GtkTreeIter iter;
	gchar *group;

	gtk_tree_model_get_iter(remminamain->priv->file_model_sort, &iter, path);
	gtk_tree_model_get(remminamain->priv->file_model_sort, &iter, GROUP_COLUMN, &group, -1);
	if (group) {
		remmina_string_array_add(remminamain->priv->expanded_group, group);
		g_free(group);
	}
}

static void remmina_main_save_expanded_group(void)
{
	TRACE_CALL(__func__);
	if (GTK_IS_TREE_STORE(remminamain->priv->file_model)) {
		if (remminamain->priv->expanded_group) {
			remmina_string_array_free(remminamain->priv->expanded_group);
		}
		remminamain->priv->expanded_group = remmina_string_array_new();
		gtk_tree_view_map_expanded_rows(remminamain->tree_files_list,
			(GtkTreeViewMappingFunc)remmina_main_save_expanded_group_func, NULL);
	}
}

/**
 * Save the Remmina Main Window size and the exapnded group before to close Remmina.
 * This function uses remmina_main_save_size and remmina_main_save_expanded_group.
 */
void remmina_main_save_before_destroy()
{
	if (!remminamain || !remminamain->window)
		return;
	remmina_main_save_size();
	remmina_main_save_expanded_group();
	remmina_pref_save();
}

/**
 * Try to exit remmina after a delete window event
 */
static gboolean remmina_main_dexit(gpointer data)
{
	TRACE_CALL(__func__);
	remmina_application_condexit(REMMINA_CONDEXIT_ONMAINWINDELETE);
	return FALSE;
}

gboolean remmina_main_on_delete_event(GtkWidget *widget, GdkEvent *event, gpointer user_data)
{
	TRACE_CALL(__func__);
	remmina_main_save_before_destroy();

	/* Forget the main window: it has been deleted */
	remminamain->window = NULL;
	g_idle_add(remmina_main_dexit, NULL);

	return FALSE;
}

/**
 * Called after the main window is destroyed, will cleanup remminamain object and related data
 */
static gboolean remmina_main_rmodestroy(gpointer data)
{
	g_free(remmina_pref.expanded_group);
	remmina_pref.expanded_group = remmina_string_array_to_string(remminamain->priv->expanded_group);
	remmina_string_array_free(remminamain->priv->expanded_group);
	remminamain->priv->expanded_group = NULL;
	if (remminamain->priv->file_model)
		g_object_unref(G_OBJECT(remminamain->priv->file_model));

	g_object_unref(G_OBJECT(remminamain->priv->file_model_filter));
	g_object_unref(remminamain->builder);
	g_free(remminamain->priv->selected_filename);
	g_free(remminamain->priv->selected_name);
	g_free(remminamain->priv);
	g_free(remminamain);
	remminamain = NULL;
	return FALSE;
}
/**
 * Called when the main window is destroyed via a call from gtk_widget_destroy()
 */
void remmina_main_destroy()
{
	TRACE_CALL(__func__);

	if (remminamain) {
		/* Schedule remminamain object destruction after
		 * GTK will finish to destroy the main window */
<<<<<<< HEAD
		g_idle_add(remmina_main_rmodestroy, NULL);
		if (remminamain->window)
			remmina_main_save_before_destroy();
=======
		if (remminamain->window)
			remmina_main_save_before_destroy();
		g_idle_add(remmina_main_rmodestroy, NULL);
>>>>>>> 05296f6e
	}
}

static void remmina_main_clear_selection_data(void)
{
	TRACE_CALL(__func__);
	g_free(remminamain->priv->selected_filename);
	g_free(remminamain->priv->selected_name);
	remminamain->priv->selected_filename = NULL;
	remminamain->priv->selected_name = NULL;
}

#ifdef SNAP_BUILD

static void remmina_main_show_snap_welcome()
{
	GtkBuilder *dlgbuilder = NULL;
	GtkWidget *dlg;
	GtkWindow *parent;
	int result;
	static gboolean shown_once = FALSE;
	gboolean need_snap_interface_connections = FALSE;
	GtkWidget* dsa;
	RemminaSecretPlugin *remmina_secret_plugin;

	if (shown_once)
		return;
	else
		shown_once = TRUE;

	g_print("Remmina is compiled as a SNAP package.\n");
	remmina_secret_plugin = remmina_plugin_manager_get_secret_plugin();
	if (remmina_secret_plugin == NULL) {
		g_print("  but we can’t find the secret plugin inside the SNAP.\n");
		need_snap_interface_connections = TRUE;
	} else {
		if (!remmina_secret_plugin->is_service_available()) {
			g_print("  but we can’t access a secret service. Secret service or SNAP interface connection is missing.\n");
			need_snap_interface_connections = TRUE;
		}
	}

	if (need_snap_interface_connections && !remmina_pref.prevent_snap_welcome_message) {
		dlgbuilder = remmina_public_gtk_builder_new_from_file("remmina_snap_info_dialog.glade");
		dsa = GTK_WIDGET(gtk_builder_get_object(dlgbuilder, "dontshowagain"));
		if (dlgbuilder) {
			parent = remmina_main_get_window();
			dlg = GTK_WIDGET(gtk_builder_get_object(dlgbuilder, "snapwarndlg"));
			if (parent)
				gtk_window_set_transient_for(GTK_WINDOW(dlg), parent);
			gtk_builder_connect_signals(dlgbuilder, NULL);
			result = gtk_dialog_run(GTK_DIALOG(dlg));
			if (result == 1) {
				remmina_pref.prevent_snap_welcome_message = gtk_toggle_button_get_active(GTK_TOGGLE_BUTTON(dsa));
				remmina_pref_save();
			}
			gtk_widget_destroy(dlg);
			g_object_unref(dlgbuilder);
		}
	}

}
#endif


static gboolean remmina_main_selection_func(GtkTreeSelection *selection, GtkTreeModel *model, GtkTreePath *path,
					    gboolean path_currently_selected, gpointer user_data)
{
	TRACE_CALL(__func__);
	guint context_id;
	GtkTreeIter iter;
	gchar buf[1000];

	if (path_currently_selected)
		return TRUE;

	if (!gtk_tree_model_get_iter(model, &iter, path))
		return TRUE;

	remmina_main_clear_selection_data();

	gtk_tree_model_get(model, &iter, NAME_COLUMN, &remminamain->priv->selected_name, FILENAME_COLUMN,
		&remminamain->priv->selected_filename, -1);

	context_id = gtk_statusbar_get_context_id(remminamain->statusbar_main, "status");
	gtk_statusbar_pop(remminamain->statusbar_main, context_id);
	if (remminamain->priv->selected_filename) {
		g_snprintf(buf, sizeof(buf), "%s (%s)", remminamain->priv->selected_name, remminamain->priv->selected_filename);
		gtk_statusbar_push(remminamain->statusbar_main, context_id, buf);
	}else {
		gtk_statusbar_push(remminamain->statusbar_main, context_id, remminamain->priv->selected_name);
	}
	return TRUE;
}

static void remmina_main_load_file_list_callback(RemminaFile *remminafile, gpointer user_data)
{
	TRACE_CALL(__func__);
	GtkTreeIter iter;
	GtkListStore *store;
	store = GTK_LIST_STORE(user_data);
	gchar* datetime;

	datetime = remmina_file_get_datetime(remminafile);
	gtk_list_store_append(store, &iter);
	gtk_list_store_set(store, &iter,
		PROTOCOL_COLUMN,    remmina_file_get_icon_name(remminafile),
		NAME_COLUMN,        remmina_file_get_string(remminafile, "name"),
		GROUP_COLUMN,       remmina_file_get_string(remminafile, "group"),
		SERVER_COLUMN,      remmina_file_get_string(remminafile, "server"),
		PLUGIN_COLUMN,      remmina_file_get_string(remminafile, "protocol"),
		DATE_COLUMN,        datetime,
		FILENAME_COLUMN,    remmina_file_get_filename(remminafile),
		-1);
	g_free(datetime);
}

static gboolean remmina_main_load_file_tree_traverse(GNode *node, GtkTreeStore *store, GtkTreeIter *parent)
{
	TRACE_CALL(__func__);
	GtkTreeIter *iter;
	RemminaGroupData *data;
	GNode *child;

	iter = NULL;
	if (node->data) {
		data = (RemminaGroupData*)node->data;
		iter = g_new0(GtkTreeIter, 1);
		gtk_tree_store_append(store, iter, parent);
		gtk_tree_store_set(store, iter,
			PROTOCOL_COLUMN,    "folder-symbolic",
			NAME_COLUMN,        data->name,
			GROUP_COLUMN,       data->group,
			DATE_COLUMN,        data->datetime,
			FILENAME_COLUMN,    NULL,
			-1);
	}
	for (child = g_node_first_child(node); child; child = g_node_next_sibling(child)) {
		remmina_main_load_file_tree_traverse(child, store, iter);
	}
	g_free(iter);
	return FALSE;
}

static void remmina_main_load_file_tree_group(GtkTreeStore *store)
{
	TRACE_CALL(__func__);
	GNode *root;

	root = remmina_file_manager_get_group_tree();
	remmina_main_load_file_tree_traverse(root, store, NULL);
	remmina_file_manager_free_group_tree(root);
}

static void remmina_main_expand_group_traverse(GtkTreeIter *iter)
{
	TRACE_CALL(__func__);
	GtkTreeModel *tree;
	gboolean ret;
	gchar *group, *filename;
	GtkTreeIter child;
	GtkTreePath *path;

	tree = remminamain->priv->file_model_sort;
	ret = TRUE;
	while (ret) {
		gtk_tree_model_get(tree, iter, GROUP_COLUMN, &group, FILENAME_COLUMN, &filename, -1);
		if (filename == NULL) {
			if (remmina_string_array_find(remminamain->priv->expanded_group, group) >= 0) {
				path = gtk_tree_model_get_path(tree, iter);
				gtk_tree_view_expand_row(remminamain->tree_files_list, path, FALSE);
				gtk_tree_path_free(path);
			}
			if (gtk_tree_model_iter_children(tree, &child, iter)) {
				remmina_main_expand_group_traverse(&child);
			}
		}
		g_free(group);
		g_free(filename);

		ret = gtk_tree_model_iter_next(tree, iter);
	}
}

static void remmina_main_expand_group(void)
{
	TRACE_CALL(__func__);
	GtkTreeIter iter;

	if (gtk_tree_model_get_iter_first(remminamain->priv->file_model_sort, &iter)) {
		remmina_main_expand_group_traverse(&iter);
	}
}

static gboolean remmina_main_load_file_tree_find(GtkTreeModel *tree, GtkTreeIter *iter, const gchar *match_group)
{
	TRACE_CALL(__func__);
	gboolean ret, match;
	gchar *group, *filename;
	GtkTreeIter child;

	match = FALSE;
	ret = TRUE;
	while (ret) {
		gtk_tree_model_get(tree, iter, GROUP_COLUMN, &group, FILENAME_COLUMN, &filename, -1);
		match = (filename == NULL && g_strcmp0(group, match_group) == 0);
		g_free(group);
		g_free(filename);
		if (match)
			break;
		if (gtk_tree_model_iter_children(tree, &child, iter)) {
			match = remmina_main_load_file_tree_find(tree, &child, match_group);
			if (match) {
				memcpy(iter, &child, sizeof(GtkTreeIter));
				break;
			}
		}
		ret = gtk_tree_model_iter_next(tree, iter);
	}
	return match;
}

static void remmina_main_load_file_tree_callback(RemminaFile *remminafile, gpointer user_data)
{
	TRACE_CALL(__func__);
	GtkTreeIter iter, child;
	GtkTreeStore *store;
	gboolean found;
	gchar* datetime;

	store = GTK_TREE_STORE(user_data);

	found = FALSE;
	if (gtk_tree_model_get_iter_first(GTK_TREE_MODEL(store), &iter)) {
		found = remmina_main_load_file_tree_find(GTK_TREE_MODEL(store), &iter,
			remmina_file_get_string(remminafile, "group"));
	}

	datetime = remmina_file_get_datetime(remminafile);
	gtk_tree_store_append(store, &child, (found ? &iter : NULL));
	gtk_tree_store_set(store, &child,
		PROTOCOL_COLUMN, remmina_file_get_icon_name(remminafile),
		NAME_COLUMN,     remmina_file_get_string(remminafile, "name"),
		GROUP_COLUMN,    remmina_file_get_string(remminafile, "group"),
		SERVER_COLUMN,   remmina_file_get_string(remminafile, "server"),
		PLUGIN_COLUMN,   remmina_file_get_string(remminafile, "protocol"),
		DATE_COLUMN,     datetime,
		FILENAME_COLUMN, remmina_file_get_filename(remminafile),
		-1);
	g_free(datetime);
}

static void remmina_main_file_model_on_sort(GtkTreeSortable *sortable, gpointer user_data)
{
	TRACE_CALL(__func__);
	gint columnid;
	GtkSortType order;

	gtk_tree_sortable_get_sort_column_id(sortable, &columnid, &order);
	remmina_pref.main_sort_column_id = columnid;
	remmina_pref.main_sort_order = order;
	remmina_pref_save();
}

static gboolean remmina_main_filter_visible_func(GtkTreeModel *model, GtkTreeIter *iter, gpointer user_data)
{
	TRACE_CALL(__func__);
	gchar *text;
	gchar *protocol, *name, *group, *server, *plugin, *date, *s;
	gboolean result = TRUE;

	text = g_ascii_strdown(gtk_entry_get_text(remminamain->entry_quick_connect_server), -1);
	if (text && text[0]) {
		gtk_tree_model_get(model, iter,
			PROTOCOL_COLUMN, &protocol,
			NAME_COLUMN, &name,
			GROUP_COLUMN, &group,
			SERVER_COLUMN, &server,
			PLUGIN_COLUMN, &plugin,
			DATE_COLUMN, &date,
			-1);
		if (g_strcmp0(protocol, "folder-symbolic") != 0) {
			s = g_ascii_strdown(name ? name : "", -1);
			g_free(name);
			name = s;
			s = g_ascii_strdown(group ? group : "", -1);
			g_free(group);
			group = s;
			s = g_ascii_strdown(server ? server : "", -1);
			g_free(server);
			server = s;
			s = g_ascii_strdown(plugin ? plugin : "", -1);
			g_free(plugin);
			plugin = s;
			s = g_ascii_strdown(date ? date : "", -1);
			g_free(date);
			date = s;
			result = (strstr(name, text) || strstr(group, text) || strstr(server, text) || strstr(plugin, text) || strstr(date, text));
		}
		g_free(protocol);
		g_free(name);
		g_free(group);
		g_free(server);
		g_free(plugin);
		g_free(date);
	}
	g_free(text);
	return result;
}

static void remmina_main_select_file(const gchar *filename)
{
	TRACE_CALL(__func__);
	GtkTreeIter iter;
	GtkTreePath *path;
	gchar *item_filename;
	gboolean cmp;

	if (!gtk_tree_model_get_iter_first(remminamain->priv->file_model_sort, &iter))
		return;

	while (TRUE) {
		gtk_tree_model_get(remminamain->priv->file_model_sort, &iter, FILENAME_COLUMN, &item_filename, -1);
		cmp = g_strcmp0(item_filename, filename);
		g_free(item_filename);
		if (cmp == 0) {
			gtk_tree_selection_select_iter(gtk_tree_view_get_selection(remminamain->tree_files_list),
				&iter);
			path = gtk_tree_model_get_path(remminamain->priv->file_model_sort, &iter);
			gtk_tree_view_scroll_to_cell(remminamain->tree_files_list, path, NULL, TRUE, 0.5, 0.0);
			gtk_tree_path_free(path);
			return;
		}
		if (!gtk_tree_model_iter_next(remminamain->priv->file_model_sort, &iter))
			return;
	}
}

static void remmina_main_load_files()
{
	TRACE_CALL(__func__);
	gint items_count;
	gchar buf[200];
	guint context_id;
	gint view_file_mode;
	char *save_selected_filename;
	GtkTreeModel *newmodel;

	save_selected_filename = g_strdup(remminamain->priv->selected_filename);
	remmina_main_save_expanded_group();

	view_file_mode = remmina_pref.view_file_mode;
	if (remminamain->priv->override_view_file_mode_to_list)
		view_file_mode = REMMINA_VIEW_FILE_LIST;

	switch (remmina_pref.view_file_mode) {
	case REMMINA_VIEW_FILE_TREE:
		gtk_toggle_button_set_active(remminamain->view_toggle_button, FALSE);
		break;
	case REMMINA_VIEW_FILE_LIST:
	default:
		gtk_toggle_button_set_active(remminamain->view_toggle_button, TRUE);
		break;
	}

	switch (view_file_mode) {
	case REMMINA_VIEW_FILE_TREE:
		/* Create new GtkTreeStore model */
		newmodel = GTK_TREE_MODEL(gtk_tree_store_new(7, G_TYPE_STRING, G_TYPE_STRING, G_TYPE_STRING, G_TYPE_STRING, G_TYPE_STRING, G_TYPE_STRING, G_TYPE_STRING));
		/* Hide the Group column in the tree view mode */
		gtk_tree_view_column_set_visible(remminamain->column_files_list_group, FALSE);
		/* Load groups first */
		remmina_main_load_file_tree_group(GTK_TREE_STORE(newmodel));
		/* Load files list */
		items_count = remmina_file_manager_iterate((GFunc)remmina_main_load_file_tree_callback, (gpointer)newmodel);
		break;

	case REMMINA_VIEW_FILE_LIST:
	default:
		/* Create new GtkListStore model */
		newmodel = GTK_TREE_MODEL(gtk_list_store_new(7, G_TYPE_STRING, G_TYPE_STRING, G_TYPE_STRING, G_TYPE_STRING, G_TYPE_STRING, G_TYPE_STRING, G_TYPE_STRING));
		/* Show the Group column in the list view mode */
		gtk_tree_view_column_set_visible(remminamain->column_files_list_group, TRUE);
		/* Load files list */
		items_count = remmina_file_manager_iterate((GFunc)remmina_main_load_file_list_callback, (gpointer)newmodel);
		break;
	}

	/* Unset old model */
	gtk_tree_view_set_model(remminamain->tree_files_list, NULL);

	/* Destroy the old model and save the new one */
	remminamain->priv->file_model = newmodel;

	/* Create a sorted filtered model based on newmodel and apply it to the TreeView */
	remminamain->priv->file_model_filter = gtk_tree_model_filter_new(remminamain->priv->file_model, NULL);
	gtk_tree_model_filter_set_visible_func(GTK_TREE_MODEL_FILTER(remminamain->priv->file_model_filter),
		(GtkTreeModelFilterVisibleFunc)remmina_main_filter_visible_func, NULL, NULL);
	remminamain->priv->file_model_sort = gtk_tree_model_sort_new_with_model(remminamain->priv->file_model_filter);
	gtk_tree_sortable_set_sort_column_id( GTK_TREE_SORTABLE(remminamain->priv->file_model_sort),
		remmina_pref.main_sort_column_id,
		remmina_pref.main_sort_order);
	gtk_tree_view_set_model(remminamain->tree_files_list, remminamain->priv->file_model_sort);
	g_signal_connect(G_OBJECT(remminamain->priv->file_model_sort), "sort-column-changed",
		G_CALLBACK(remmina_main_file_model_on_sort), NULL);
	remmina_main_expand_group();
	/* Select the file previously selected */
	if (save_selected_filename) {
		remmina_main_select_file(save_selected_filename);
		g_free(save_selected_filename);
	}
	/* Show in the status bar the total number of connections found */
	g_snprintf(buf, sizeof(buf), ngettext("Total %i item.", "Total %i items.", items_count), items_count);
	context_id = gtk_statusbar_get_context_id(remminamain->statusbar_main, "status");
	gtk_statusbar_pop(remminamain->statusbar_main, context_id);
	gtk_statusbar_push(remminamain->statusbar_main, context_id, buf);
}

void remmina_main_load_files_cb()
{
	TRACE_CALL(__func__);
	remmina_main_load_files();
}

void remmina_main_on_action_connection_connect(GSimpleAction *action, GVariant *param, gpointer data)
{
	TRACE_CALL(__func__);

	RemminaFile *remminafile;

	if (!remminamain->priv->selected_filename)
		return;

	remminafile = remmina_file_load(remminamain->priv->selected_filename);

	if (remminafile == NULL)
		return;

	remmina_file_touch(remminafile);
	rcw_open_from_filename(remminamain->priv->selected_filename);

	remmina_file_free(remminafile);
}

void remmina_main_on_action_connection_external_tools(GSimpleAction *action, GVariant *param, gpointer data)
{
	TRACE_CALL(__func__);
	if (!remminamain->priv->selected_filename)
		return;

	if (remmina_unlock_new(remminamain->window) == 0)
		return;

	remmina_external_tools_from_filename(remminamain, remminamain->priv->selected_filename);
}

static void remmina_main_file_editor_destroy(GtkWidget *widget, gpointer user_data)
{
	TRACE_CALL(__func__);
	remmina_main_load_files();
}

void remmina_main_on_action_application_mpchange(GSimpleAction *action, GVariant *param, gpointer data)
{
	TRACE_CALL(__func__);
	RemminaFile *remminafile;

	const gchar *username;
	const gchar *domain;
	const gchar *group;

	username = domain = group = "";

	remminafile = NULL;
	if (remminamain->priv->selected_filename) {
		remminafile = remmina_file_load(remminamain->priv->selected_filename);
		if (remminafile != NULL) {
			username = remmina_file_get_string(remminafile, "username");
			domain = remmina_file_get_string(remminafile, "domain");
			group = remmina_file_get_string(remminafile, "group");
		}
	}

	if (remmina_unlock_new(remminamain->window) == 0)
		return;

	remmina_mpchange_schedule(TRUE, group, domain, username, "");

	if (remminafile != NULL)
		remmina_file_free(remminafile);

}

void remmina_main_on_action_connection_new(GSimpleAction *action, GVariant *param, gpointer data)
{
	TRACE_CALL(__func__);
	GtkWidget *widget;

	if (remmina_unlock_new(remminamain->window) == 0)
		return;

	widget = remmina_file_editor_new();
	g_signal_connect(G_OBJECT(widget), "destroy", G_CALLBACK(remmina_main_file_editor_destroy), remminamain);
	gtk_window_set_transient_for(GTK_WINDOW(widget), remminamain->window);
	gtk_widget_show(widget);
	remmina_main_load_files();
}

void remmina_main_on_search_toggle()
{
	if (gtk_toggle_button_get_active(remminamain->search_toggle)) {
		gtk_search_bar_set_search_mode(remminamain->search_bar, TRUE);
	} else {
		gtk_search_bar_set_search_mode(remminamain->search_bar, FALSE);
	}
}

void remmina_main_on_view_toggle()
{
	if (gtk_toggle_button_get_active(remminamain->view_toggle_button)) {
		if (remmina_pref.view_file_mode != REMMINA_VIEW_FILE_LIST) {
			remmina_pref.view_file_mode = REMMINA_VIEW_FILE_LIST;
			gtk_entry_set_text(remminamain->entry_quick_connect_server, "");
			remmina_pref_save();
			remmina_main_load_files();
		}
	} else {
		if (remmina_pref.view_file_mode != REMMINA_VIEW_FILE_TREE) {
			remmina_pref.view_file_mode = REMMINA_VIEW_FILE_TREE;
			gtk_entry_set_text(remminamain->entry_quick_connect_server, "");
			remmina_pref_save();
			remmina_main_load_files();
		}
	}
}

void remmina_main_on_action_connection_copy(GSimpleAction *action, GVariant *param, gpointer data)
{
	TRACE_CALL(__func__);
	GtkWidget *widget;

	if (remmina_unlock_new(remminamain->window) == 0)
		return;

	if (!remminamain->priv->selected_filename)
		return;

	widget = remmina_file_editor_new_copy(remminamain->priv->selected_filename);
	if (widget) {
		g_signal_connect(G_OBJECT(widget), "destroy", G_CALLBACK(remmina_main_file_editor_destroy), remminamain);
		gtk_window_set_transient_for(GTK_WINDOW(widget), remminamain->window);
		gtk_widget_show(widget);
	}
	/* Select the file previously selected */
	if (remminamain->priv->selected_filename) {
		remmina_main_select_file(remminamain->priv->selected_filename);
	}
}

void remmina_main_on_action_connection_edit(GSimpleAction *action, GVariant *param, gpointer data)
{
	TRACE_CALL(__func__);
	GtkWidget *widget;

	if (remmina_unlock_new(remminamain->window) == 0)
		return;

	if (!remminamain->priv->selected_filename)
		return;

	widget = remmina_file_editor_new_from_filename(remminamain->priv->selected_filename);
	if (widget) {
		gtk_window_set_transient_for(GTK_WINDOW(widget), remminamain->window);
		gtk_widget_show(widget);
	}
/* Select the file previously selected */
	if (remminamain->priv->selected_filename) {
		remmina_main_select_file(remminamain->priv->selected_filename);
	}
}

void remmina_main_on_action_connection_delete(GSimpleAction *action, GVariant *param, gpointer data)
{
	TRACE_CALL(__func__);
	GtkWidget *dialog;
	gchar *delfilename;

	if (!remminamain->priv->selected_filename)
		return;

	if (remmina_unlock_new(remminamain->window) == 0)
		return;

	dialog = gtk_message_dialog_new(remminamain->window, GTK_DIALOG_MODAL, GTK_MESSAGE_QUESTION, GTK_BUTTONS_YES_NO,
		_("Are you sure to delete '%s'"), remminamain->priv->selected_name);
	if (gtk_dialog_run(GTK_DIALOG(dialog)) == GTK_RESPONSE_YES) {
		delfilename = g_strdup(remminamain->priv->selected_filename);
		remmina_file_delete(delfilename);
		g_free(delfilename);
		remmina_icon_populate_menu();
		remmina_main_load_files();
	}
	gtk_widget_destroy(dialog);
	remmina_main_clear_selection_data();
}

void remmina_main_on_action_application_preferences(GSimpleAction *action, GVariant *param, gpointer data)
{
	TRACE_CALL(__func__);
	if (remmina_unlock_new(remminamain->window) == 0)
		return;
	GtkDialog *dialog = remmina_pref_dialog_new(0, remminamain->window);
	gtk_dialog_run(dialog);
	gtk_widget_destroy(GTK_WIDGET(dialog));
}

void remmina_main_on_action_application_default(GSimpleAction *action, GVariant *param, gpointer data)
{
	TRACE_CALL(__func__);
	g_autoptr(GError) error = NULL;
	GDesktopAppInfo *desktop_info;
	GAppInfo *info = NULL;
	g_autofree gchar *id = g_strconcat (REMMINA_APP_ID, ".desktop", NULL);
	int i;

	desktop_info = g_desktop_app_info_new (id);
	if (!desktop_info)
		return;

	info = G_APP_INFO (desktop_info);

	for (i = 0; supported_mime_types[i]; i++) {
		if (!g_app_info_set_as_default_for_type (info, supported_mime_types[i], &error))
			g_warning ("Failed to set '%s' as the default application for secondary content type '%s': %s",
					g_app_info_get_name (info), supported_mime_types[i], error->message);
		else
			g_debug ("Set '%s' as the default application for '%s'",
					g_app_info_get_name (info),
					supported_mime_types[i]);
	}
}

void remmina_main_on_action_application_quit(GSimpleAction *action, GVariant *param, gpointer data)
{
	// Called by quit signal in remmina_main.glade
	TRACE_CALL(__func__);
	g_print ("Quit intercept");
	remmina_application_condexit(REMMINA_CONDEXIT_ONQUIT);
}

void remmina_main_on_date_column_sort_clicked()
{
	if (remmina_pref.view_file_mode != REMMINA_VIEW_FILE_LIST) {
		remmina_pref.view_file_mode = REMMINA_VIEW_FILE_LIST;
		gtk_entry_set_text(remminamain->entry_quick_connect_server, "");
		remmina_pref_save();
		remmina_main_load_files();
	}
}

static void remmina_main_import_file_list(GSList *files)
{
	TRACE_CALL(__func__);
	GtkWidget *dlg;
	GSList *element;
	gchar *path;
	RemminaFilePlugin *plugin;
	GString *err;
	RemminaFile *remminafile = NULL;
	gboolean imported;

	err = g_string_new(NULL);
	imported = FALSE;
	for (element = files; element; element = element->next) {
		path = (gchar*)element->data;
		plugin = remmina_plugin_manager_get_import_file_handler(path);
		if (plugin && (remminafile = plugin->import_func(path)) != NULL && remmina_file_get_string(remminafile, "name")) {
			remmina_file_generate_filename(remminafile);
			remmina_file_save(remminafile);
			imported = TRUE;
		}else {
			g_string_append(err, path);
			g_string_append_c(err, '\n');
		}
		if (remminafile) {
			remmina_file_free(remminafile);
			remminafile = NULL;
		}
		g_free(path);
	}
	g_slist_free(files);
	if (err->len > 0) {
		dlg = gtk_message_dialog_new(remminamain->window, GTK_DIALOG_MODAL, GTK_MESSAGE_ERROR, GTK_BUTTONS_OK,
			_("Unable to import:\n%s"), err->str);
		g_signal_connect(G_OBJECT(dlg), "response", G_CALLBACK(gtk_widget_destroy), NULL);
		gtk_widget_show(dlg);
	}
	g_string_free(err, TRUE);
	if (imported) {
		remmina_main_load_files();
	}
}

static void remmina_main_action_tools_import_on_response(GtkDialog *dialog, gint response_id, gpointer user_data)
{
	TRACE_CALL(__func__);
	GSList *files;

	if (response_id == GTK_RESPONSE_ACCEPT) {
		files = gtk_file_chooser_get_filenames(GTK_FILE_CHOOSER(dialog));
		remmina_main_import_file_list(files);
	}
	gtk_widget_destroy(GTK_WIDGET(dialog));
}

void remmina_main_on_action_tools_import(GSimpleAction *action, GVariant *param, gpointer data)
{
	TRACE_CALL(__func__);
	GtkWidget *dialog;

	dialog = gtk_file_chooser_dialog_new(_("Import"), remminamain->window, GTK_FILE_CHOOSER_ACTION_OPEN, "Import",
		GTK_RESPONSE_ACCEPT, NULL);
	gtk_file_chooser_set_select_multiple(GTK_FILE_CHOOSER(dialog), TRUE);
	g_signal_connect(G_OBJECT(dialog), "response", G_CALLBACK(remmina_main_action_tools_import_on_response), NULL);
	gtk_widget_show(dialog);
}

void remmina_main_on_action_tools_export(GSimpleAction *action, GVariant *param, gpointer data)
{
	TRACE_CALL(__func__);
	RemminaFilePlugin *plugin;
	RemminaFile *remminafile;
	GtkWidget *dialog;

	if (!remminamain->priv->selected_filename)
		return;

	remminafile = remmina_file_load(remminamain->priv->selected_filename);
	if (remminafile == NULL)
		return;
	plugin = remmina_plugin_manager_get_export_file_handler(remminafile);
	if (plugin) {
		dialog = gtk_file_chooser_dialog_new(plugin->export_hints, remminamain->window,
			GTK_FILE_CHOOSER_ACTION_SAVE, _("_Save"), GTK_RESPONSE_ACCEPT, NULL);
		if (gtk_dialog_run(GTK_DIALOG(dialog)) == GTK_RESPONSE_ACCEPT) {
			plugin->export_func(remminafile, gtk_file_chooser_get_filename(GTK_FILE_CHOOSER(dialog)));
		}
		gtk_widget_destroy(dialog);
	}else {
		dialog = gtk_message_dialog_new(remminamain->window, GTK_DIALOG_MODAL, GTK_MESSAGE_ERROR, GTK_BUTTONS_OK,
			_("This protocol does not support exporting."));
		g_signal_connect(G_OBJECT(dialog), "response", G_CALLBACK(gtk_widget_destroy), NULL);
		gtk_widget_show(dialog);
	}
	remmina_file_free(remminafile);
}

void remmina_main_on_action_application_plugins(GSimpleAction *action, GVariant *param, gpointer data)
{
	TRACE_CALL(__func__);
	remmina_plugin_manager_show(remminamain->window);
}

void remmina_main_on_action_help_homepage(GSimpleAction *action, GVariant *param, gpointer data)
{
	TRACE_CALL(__func__);
	g_app_info_launch_default_for_uri("http://www.remmina.org", NULL, NULL);
}

void remmina_main_on_action_help_wiki(GSimpleAction *action, GVariant *param, gpointer data)
{
	TRACE_CALL(__func__);
	g_app_info_launch_default_for_uri("https://gitlab.com/Remmina/Remmina/wikis/home", NULL, NULL);
}

void remmina_main_on_action_help_community(GSimpleAction *action, GVariant *param, gpointer data)
{
	TRACE_CALL(__func__);
	g_app_info_launch_default_for_uri("https://remmina.org/community", NULL, NULL);
}

void remmina_main_on_action_help_donations(GSimpleAction *action, GVariant *param, gpointer data)
{
	TRACE_CALL(__func__);
	g_app_info_launch_default_for_uri("http://www.remmina.org/wp/donations", NULL, NULL);
}

void remmina_main_on_action_help_debug(GSimpleAction *action, GVariant *param, gpointer data)
{
	TRACE_CALL(__func__);
	remmina_log_start();
}

void remmina_main_on_action_application_about(GSimpleAction *action, GVariant *param, gpointer data)
{
	TRACE_CALL(__func__);
	remmina_about_open(remminamain->window);
};

static gboolean remmina_main_quickconnect(void)
{
	TRACE_CALL(__func__);
	RemminaFile* remminafile;
	gchar* server;
	gchar *qcp;


	/* Save quick connect protocol if different from the previuous one */
	qcp = gtk_combo_box_text_get_active_text(remminamain->combo_quick_connect_protocol);
	if (strcmp(qcp, remmina_pref.last_quickconnect_protocol) != 0) {
		g_free(remmina_pref.last_quickconnect_protocol);
		remmina_pref.last_quickconnect_protocol = g_strdup(qcp);
		remmina_pref_save();
	}

	remminafile = remmina_file_new();
	server = g_strdup(gtk_entry_get_text(remminamain->entry_quick_connect_server));

	remmina_file_set_string(remminafile, "sound", "off");
	remmina_file_set_string(remminafile, "server", server);
	remmina_file_set_string(remminafile, "name", server);
	remmina_file_set_string(remminafile, "protocol", qcp);
	g_free(server);

	rcw_open_from_file(remminafile);

	return FALSE;
}

gboolean remmina_main_quickconnect_on_click(GtkWidget *widget, gpointer user_data)
{
	TRACE_CALL(__func__);
	if (!kioskmode && kioskmode == FALSE)
		return remmina_main_quickconnect();
	return FALSE;
}

/* Select all the text inside the quick search box if there is anything */
void remmina_main_quick_search_enter(GtkWidget *widget, gpointer user_data)
{
	if (gtk_entry_get_text(remminamain->entry_quick_connect_server))
		gtk_editable_select_region(GTK_EDITABLE(remminamain->entry_quick_connect_server), 0, -1);
}

/* Handle double click on a row in the connections list */
void remmina_main_file_list_on_row_activated(GtkTreeView *tree, GtkTreePath *path, GtkTreeViewColumn *column, gpointer user_data)
{
	TRACE_CALL(__func__);
/* If a connection was selected then execute the default action */
	if (remminamain->priv->selected_filename) {
		switch (remmina_pref.default_action) {
		case REMMINA_ACTION_EDIT:
			remmina_main_on_action_connection_edit(NULL, NULL, NULL);
			break;
		case REMMINA_ACTION_CONNECT:
		default:
			remmina_main_on_action_connection_connect(NULL, NULL, NULL);
			break;
		}
	}
}

/* Show the popup menu by the right button mouse click */
gboolean remmina_main_file_list_on_button_press(GtkWidget *widget, GdkEventButton *event, gpointer user_data)
{
	TRACE_CALL(__func__);
	if (event->button == MOUSE_BUTTON_RIGHT) {
		if (!kioskmode && kioskmode == FALSE)
#if GTK_CHECK_VERSION(3, 22, 0)
			gtk_menu_popup_at_pointer(GTK_MENU(remminamain->menu_popup), (GdkEvent*)event);
#else
			gtk_menu_popup(remminamain->menu_popup, NULL, NULL, NULL, NULL, event->button, event->time);
#endif


	}
	return FALSE;
}

/* Show the popup menu by the menu key */
gboolean remmina_main_file_list_on_key_press(GtkWidget *widget, GdkEventKey *event, gpointer user_data)
{
	TRACE_CALL(__func__);
	if (event->keyval == GDK_KEY_Menu) {
#if GTK_CHECK_VERSION(3, 22, 0)
		gtk_menu_popup_at_widget(GTK_MENU(remminamain->menu_popup), widget,
			GDK_GRAVITY_CENTER, GDK_GRAVITY_CENTER,
			(GdkEvent*)event);
#else
		gtk_menu_popup(remminamain->menu_popup, NULL, NULL, NULL, NULL, 0, event->time);
#endif
	}
	return FALSE;
}

void remmina_main_quick_search_on_icon_press(GtkEntry *entry, GtkEntryIconPosition icon_pos, GdkEvent *event, gpointer user_data)
{
	TRACE_CALL(__func__);
	if (icon_pos == GTK_ENTRY_ICON_SECONDARY) {
		gtk_entry_set_text(entry, "");
	}
}

void remmina_main_quick_search_on_changed(GtkEditable *editable, gpointer user_data)
{
	TRACE_CALL(__func__);
	/* If a search text was input then temporary set the file mode to list */
	if (gtk_entry_get_text_length(remminamain->entry_quick_connect_server)) {
		if (GTK_IS_TREE_STORE(remminamain->priv->file_model)) {
			/* File view mode changed, put it to override and reload list */
			remminamain->priv->override_view_file_mode_to_list = TRUE;
			remmina_main_load_files();
		}
	} else {
		if (remminamain->priv->override_view_file_mode_to_list) {
			/* File view mode changed, put it to default (disable override) and reload list */
			remminamain->priv->override_view_file_mode_to_list = FALSE;
			remmina_main_load_files();
		}
	}
	gtk_tree_model_filter_refilter(GTK_TREE_MODEL_FILTER(remminamain->priv->file_model_filter));
}

void remmina_main_on_drag_data_received(GtkWidget *widget, GdkDragContext *drag_context, gint x, gint y,
					GtkSelectionData *data, guint info, guint time, gpointer user_data)
{
	TRACE_CALL(__func__);
	gchar **uris;
	GSList *files = NULL;
	gint i;

	uris = g_uri_list_extract_uris((const gchar*)gtk_selection_data_get_data(data));
	for (i = 0; uris[i]; i++) {
		if (strncmp(uris[i], "file://", 7) != 0)
			continue;
		files = g_slist_append(files, g_strdup(uris[i] + 7));
	}
	g_strfreev(uris);
	remmina_main_import_file_list(files);
}

/* Add a new menuitem to the Tools menu */
static gboolean remmina_main_add_tool_plugin(gchar *name, RemminaPlugin *plugin, gpointer user_data)
{
	TRACE_CALL(__func__);
	RemminaToolPlugin *tool_plugin = (RemminaToolPlugin*)plugin;
	GtkWidget *menuitem = gtk_menu_item_new_with_label(plugin->description);

	gtk_widget_show(menuitem);
	gtk_menu_shell_append(GTK_MENU_SHELL(remminamain->menu_popup_full), menuitem);
	g_signal_connect(G_OBJECT(menuitem), "activate", G_CALLBACK(tool_plugin->exec_func), NULL);
	return FALSE;
}

gboolean remmina_main_on_window_state_event(GtkWidget *widget, GdkEventWindowState *event, gpointer user_data)
{
	TRACE_CALL(__func__);
	return FALSE;
}

/* Remmina main window initialization */
static void remmina_main_init(void)
{
	TRACE_CALL(__func__);
	int i, qcp_idx, qcp_actidx;
	char *name;

	remminamain->priv->expanded_group = remmina_string_array_new_from_string(remmina_pref.expanded_group);
	if (!kioskmode && kioskmode == FALSE) {
		gtk_window_set_title(remminamain->window, _("Remmina Remote Desktop Client"));
	}else {
		gtk_window_set_title(remminamain->window, _("Remmina Kiosk"));
	}
	if (!kioskmode && kioskmode == FALSE)
		gtk_window_set_default_size(remminamain->window, remmina_pref.main_width, remmina_pref.main_height);
	if (!kioskmode && kioskmode == FALSE)
		if (remmina_pref.main_maximize) {
			gtk_window_maximize(remminamain->window);
		}

	/* Honor global peferences Search Bar visibility */
	if (remmina_pref.hide_searchbar)
		gtk_toggle_button_set_active (GTK_TOGGLE_BUTTON(GET_OBJECT("search_toggle")), FALSE);

	/* Add a GtkMenuItem to the Tools menu for each plugin of type REMMINA_PLUGIN_TYPE_TOOL */
	remmina_plugin_manager_for_each_plugin(REMMINA_PLUGIN_TYPE_TOOL, remmina_main_add_tool_plugin, remminamain);

	/* Add available quick connect protocols to remminamain->combo_quick_connect_protocol */
	qcp_idx = qcp_actidx = 0;
	for (i = 0; i < sizeof(quick_connect_plugin_list) / sizeof(quick_connect_plugin_list[0]); i++) {
		name = quick_connect_plugin_list[i];
		if (remmina_plugin_manager_get_plugin(REMMINA_PLUGIN_TYPE_PROTOCOL, name)) {
			gtk_combo_box_text_append(remminamain->combo_quick_connect_protocol, name, name);
			if (remmina_pref.last_quickconnect_protocol != NULL && strcmp(name, remmina_pref.last_quickconnect_protocol) == 0)
				qcp_actidx = qcp_idx;
			qcp_idx ++;
		}
	}
	gtk_combo_box_set_active(GTK_COMBO_BOX(remminamain->combo_quick_connect_protocol), qcp_actidx);

	/* Connect the group accelerators to the GtkWindow */
	//gtk_window_add_accel_group(remminamain->window, remminamain->accelgroup_shortcuts);
	/* Set the Quick Connection */
	gtk_entry_set_activates_default(remminamain->entry_quick_connect_server, TRUE);
	/* Set the TreeView for the files list */
	gtk_tree_selection_set_select_function(
		gtk_tree_view_get_selection(remminamain->tree_files_list),
		remmina_main_selection_func, NULL, NULL);
	/** @todo Set entry_quick_connect_server as default search entry. Weirdly. This does not work yet. */
	gtk_tree_view_set_search_entry(remminamain->tree_files_list, GTK_ENTRY(remminamain->entry_quick_connect_server));
	/* Load the files list */
	remmina_main_load_files();
	/* Load the preferences */
	if (remmina_pref.view_file_mode) {
		G_GNUC_BEGIN_IGNORE_DEPRECATIONS
		gtk_toggle_action_set_active(remminamain->action_view_mode_tree, TRUE);
		G_GNUC_END_IGNORE_DEPRECATIONS
	}

	/* Drag-n-drop support */
	gtk_drag_dest_set(GTK_WIDGET(remminamain->window), GTK_DEST_DEFAULT_ALL, remmina_drop_types, 1, GDK_ACTION_COPY);

	/* Finish initialization */
	remminamain->priv->initialized = TRUE;

	/* Register the window in remmina_widget_pool with GType=GTK_WINDOW and TAG=remmina-main-window */
	g_object_set_data(G_OBJECT(remminamain->window), "tag", "remmina-main-window");
	remmina_widget_pool_register(GTK_WIDGET(remminamain->window));
}

/* Signal handler for "show" on remminamain->window */
void remmina_main_on_show(GtkWidget *w, gpointer user_data)
{
	TRACE_CALL(__func__);
#ifdef SNAP_BUILD
	remmina_main_show_snap_welcome();
#endif

}

/* RemminaMain instance */
GtkWidget* remmina_main_new(void)
{
	TRACE_CALL(__func__);
	GSimpleActionGroup *actions;
	GtkAccelGroup *accel_group = NULL;

	remminamain = g_new0(RemminaMain, 1);
	remminamain->priv = g_new0(RemminaMainPriv, 1);
	/* Assign UI widgets to the private members */
	remminamain->builder = remmina_public_gtk_builder_new_from_file("remmina_main.glade");
	remminamain->window = GTK_WINDOW(GET_OBJECT("RemminaMain"));
	if (kioskmode && kioskmode == TRUE) {
		gtk_window_set_position(remminamain->window, GTK_WIN_POS_CENTER_ALWAYS);
		gtk_window_set_default_size(remminamain->window, 800, 400);
		gtk_window_set_resizable(remminamain->window, FALSE);
	}
	/* New Button */
	remminamain->button_new = GTK_BUTTON(GET_OBJECT("button_new"));
	if (kioskmode && kioskmode == TRUE)
		gtk_widget_set_sensitive(GTK_WIDGET(remminamain->button_new), FALSE);
	/* Search bar */
	remminamain->search_toggle = GTK_TOGGLE_BUTTON(GET_OBJECT("search_toggle"));
	remminamain->search_bar = GTK_SEARCH_BAR(GET_OBJECT("search_bar"));
	/* view mode list/tree */
	remminamain->view_toggle_button = GTK_TOGGLE_BUTTON(GET_OBJECT("view_toggle_button"));
	if (kioskmode && kioskmode == TRUE)
		gtk_widget_set_sensitive(GTK_WIDGET(remminamain->view_toggle_button), FALSE);

	/* Menu widgets */
	remminamain->menu_popup = GTK_MENU(GET_OBJECT("menu_popup"));
	remminamain->menu_header_button = GTK_MENU_BUTTON(GET_OBJECT("menu_header_button"));
	remminamain->menu_popup_full = GTK_MENU(GET_OBJECT("menu_popup_full"));
	if (kioskmode && kioskmode == TRUE) {
		gtk_widget_set_sensitive(GTK_WIDGET(remminamain->menu_popup_full), FALSE);
		gtk_widget_set_sensitive(GTK_WIDGET(remminamain->menu_header_button), FALSE);
	}
	/* View mode radios */
	remminamain->menuitem_view_mode_list = GTK_RADIO_MENU_ITEM(GET_OBJECT("menuitem_view_mode_list"));
	remminamain->menuitem_view_mode_tree = GTK_RADIO_MENU_ITEM(GET_OBJECT("menuitem_view_mode_tree"));
	/* Quick connect objects */
	remminamain->box_quick_connect = GTK_BOX(GET_OBJECT("box_quick_connect"));
	remminamain->combo_quick_connect_protocol = GTK_COMBO_BOX_TEXT(GET_OBJECT("combo_quick_connect_protocol"));
	if (kioskmode && kioskmode == TRUE)
		gtk_widget_set_sensitive(GTK_WIDGET(remminamain->combo_quick_connect_protocol), FALSE);
	remminamain->entry_quick_connect_server = GTK_ENTRY(GET_OBJECT("entry_quick_connect_server"));
	/* Other widgets */
	remminamain->tree_files_list = GTK_TREE_VIEW(GET_OBJECT("tree_files_list"));
	remminamain->column_files_list_group = GTK_TREE_VIEW_COLUMN(GET_OBJECT("column_files_list_group"));
	remminamain->statusbar_main = GTK_STATUSBAR(GET_OBJECT("statusbar_main"));
	/* Non widget objects */
	actions = g_simple_action_group_new();
	g_action_map_add_action_entries(G_ACTION_MAP(actions), main_actions, G_N_ELEMENTS(main_actions), remminamain->window);
	gtk_widget_insert_action_group(GTK_WIDGET(remminamain->window), "main", G_ACTION_GROUP(actions));
	g_object_unref(actions);
	/* Accelerators */
	accel_group = gtk_accel_group_new();
	gtk_window_add_accel_group(remminamain->window, accel_group);
	gtk_accel_group_connect (accel_group, GDK_KEY_Q, GDK_CONTROL_MASK, 0,
			g_cclosure_new_swap (G_CALLBACK (remmina_main_on_action_application_quit), NULL, NULL));
	gtk_accel_group_connect (accel_group, GDK_KEY_P, GDK_CONTROL_MASK, 0,
			g_cclosure_new_swap (G_CALLBACK (remmina_main_on_action_application_preferences), NULL, NULL));

	/* Connect signals */
	gtk_builder_connect_signals(remminamain->builder, NULL);
	/* Initialize the window and load the preferences */
	remmina_main_init();
	return GTK_WIDGET(remminamain->window);
}

GtkWindow* remmina_main_get_window()
{
	if (!remminamain)
		return NULL;
	if (!remminamain->priv)
		return NULL;
	if (!remminamain->priv->initialized)
		return NULL;
	return remminamain->window;
}

void remmina_main_update_file_datetime(RemminaFile *file)
{
	if (!remminamain)
		return;
	remmina_main_load_files();
}

void remmina_main_show_warning_dialog(const gchar* message)
{
	GtkWidget* dialog;

	if (remminamain->window) {
		dialog = gtk_message_dialog_new(remminamain->window, GTK_DIALOG_MODAL, GTK_MESSAGE_WARNING, GTK_BUTTONS_CLOSE,
			message, g_get_application_name());
		gtk_dialog_run(GTK_DIALOG(dialog));
		gtk_widget_destroy(dialog);
	}
}<|MERGE_RESOLUTION|>--- conflicted
+++ resolved
@@ -226,15 +226,9 @@
 	if (remminamain) {
 		/* Schedule remminamain object destruction after
 		 * GTK will finish to destroy the main window */
-<<<<<<< HEAD
-		g_idle_add(remmina_main_rmodestroy, NULL);
-		if (remminamain->window)
-			remmina_main_save_before_destroy();
-=======
 		if (remminamain->window)
 			remmina_main_save_before_destroy();
 		g_idle_add(remmina_main_rmodestroy, NULL);
->>>>>>> 05296f6e
 	}
 }
 
