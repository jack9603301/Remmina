/*
 * Remmina - The GTK+ Remote Desktop Client
 * Copyright (C) 2009-2011 Vic Lee
 * Copyright (C) 2014-2015 Antenore Gatta, Fabio Castelli, Giovanni Panozzo
 * Copyright (C) 2016-2021 Antenore Gatta, Giovanni Panozzo
 *
 * This program is free software; you can redistribute it and/or modify
 * it under the terms of the GNU General Public License as published by
 * the Free Software Foundation; either version 2 of the License, or
 * (at your option) any later version.
 *
 * This program is distributed in the hope that it will be useful,
 * but WITHOUT ANY WARRANTY; without even the implied warranty of
 * MERCHANTABILITY or FITNESS FOR A PARTICULAR PURPOSE.  See the
 * GNU General Public License for more details.
 *
 * You should have received a copy of the GNU General Public License
 * along with this program; if not, write to the Free Software
 * Foundation, Inc., 51 Franklin Street, Fifth Floor,
 * Boston, MA  02110-1301, USA.
 *
 *  In addition, as a special exception, the copyright holders give
 *  permission to link the code of portions of this program with the
 *  OpenSSL library under certain conditions as described in each
 *  individual source file, and distribute linked combinations
 *  including the two.
 *  You must obey the GNU General Public License in all respects
 *  for all of the code used other than OpenSSL. *  If you modify
 *  file(s) with this exception, you may extend this exception to your
 *  version of the file(s), but you are not obligated to do so. *  If you
 *  do not wish to do so, delete this exception statement from your
 *  version. *  If you delete this exception statement from all source
 *  files in the program, then also delete it here.
 *
 */

#include <ctype.h>
#include <gtk/gtk.h>
#include <glib/gi18n.h>
#include <stdlib.h>
#include "config.h"
#ifdef HAVE_LIBAVAHI_UI
#include <avahi-ui/avahi-ui.h>
#endif
#include "remmina_public.h"
#include "remmina_pref.h"
#include "rcw.h"
#include "remmina_string_list.h"
#include "remmina_pref_dialog.h"
#include "remmina_file.h"
#include "remmina_file_manager.h"
#include "remmina_ssh.h"
#include "remmina_widget_pool.h"
#include "remmina_plugin_manager.h"
#include "remmina_icon.h"
#include "remmina_file_editor.h"
#include "remmina/remmina_trace_calls.h"

G_DEFINE_TYPE(RemminaFileEditor, remmina_file_editor, GTK_TYPE_DIALOG)

static const gchar *server_tips = N_("<big>"
				     "Supported formats\n"
				     "• server\n"
				     "• server[:port]\n"
				     "VNC additional formats\n"
				     "• ID:repeater ID number\n"
				     "• unix:///path/socket.sock"
				     "</big>");

static const gchar *cmd_tips = N_("<big>"
				  "• command in PATH args %h\n"
				  "• /path/to/foo -options %h %u\n"
				  "• %h is substituted with the server name\n"
				  "• %t is substituted with the SSH server name\n"
				  "• %u is substituted with the username\n"
				  "• %U is substituted with the SSH username\n"
				  "• %p is substituted with Remmina profile name\n"
				  "• %g is substituted with Remmina profile group name\n"
				  "• %d is substituted with local date and time in ISO 8601 format\n"
				  "Do not run in background if you want the command to be executed before connecting.\n"
				  "</big>");

#ifdef HAVE_LIBSSH
static const gchar *server_tips2 = N_("<big>"
				      "Supported formats\n"
				      "• server\n"
				      "• server[:port]\n"
				      "• username@server[:port] (SSH protocol only)"
				      "</big>");
#endif

struct _RemminaFileEditorPriv {
	RemminaFile *		remmina_file;
	RemminaProtocolPlugin * plugin;
	const gchar *		avahi_service_type;

	GtkWidget *		name_entry;
	GtkWidget *		group_combo;
	GtkWidget *		protocol_combo;
	GtkWidget *		save_button;

	GtkWidget *		config_box;
	GtkWidget *		config_scrollable;
	GtkWidget *		config_viewport;
	GtkWidget *		config_container;

	GtkWidget *		server_combo;
	GtkWidget *		resolution_iws_radio;
	GtkWidget *		resolution_auto_radio;
	GtkWidget *		resolution_custom_radio;
	GtkWidget *		resolution_custom_combo;
	GtkWidget *		keymap_combo;

	GtkWidget *		behavior_autostart_check;
	GtkWidget *		behavior_precommand_entry;
	GtkWidget *		behavior_postcommand_entry;

	GtkWidget *		ssh_tunnel_enabled_check;
	GtkWidget *		ssh_tunnel_loopback_check;
	GtkWidget *		ssh_tunnel_server_default_radio;
	GtkWidget *		ssh_tunnel_server_custom_radio;
	GtkWidget *		ssh_tunnel_server_entry;
	GtkWidget *		ssh_tunnel_auth_agent_radio;
	GtkWidget *		ssh_tunnel_auth_password_radio;
	GtkWidget *		ssh_tunnel_auth_password;
	GtkWidget *		ssh_tunnel_passphrase;
	GtkWidget *		ssh_tunnel_auth_publickey_radio;
	GtkWidget *		ssh_tunnel_auth_auto_publickey_radio;
	GtkWidget *		ssh_tunnel_auth_combo;
	GtkWidget *		ssh_tunnel_username_entry;
	GtkWidget *		ssh_tunnel_privatekey_chooser;
	GtkWidget *		ssh_tunnel_certfile_chooser;

	GHashTable *		setting_widgets;
};

static void remmina_file_editor_class_init(RemminaFileEditorClass *klass)
{
	TRACE_CALL(__func__);
}

/**
 * @brief Shows a tooltip-like window which tells the user what they did wrong
 * 		  to trigger the validation function of a ProtocolSetting widget.
 *
 * @param gfe GtkWindow gfe
 * @param failed_widget Widget which failed validation
 * @param err Contains error message for user
 *
 *
 * Mouse click and focus-loss will delete the window. \n
 * TODO: when Remmina Editor's content is scrollable and failed_widget is not even
<<<<<<< HEAD
 * 		 visible anymore, the window gets shown where failed_widget would be if
 *       Remmina Editor would be big enough. \n
 * TODO: Responsive text size and line wrap.
 */
static void remmina_file_editor_show_validation_error_popup(RemminaFileEditor *gfe,
															GtkWidget *failed_widget,
															GError *err) {
=======
 *	 visible anymore, the window gets shown where failed_widget would be if
 *       the Remmina Editor was big enough. \n
 * TODO: Responsive text size and line wrap.
 */
static void remmina_file_editor_show_validation_error_popup(RemminaFileEditor *gfe,
							    GtkWidget *failed_widget,
							    GError *err) {
>>>>>>> 050fc71c
	if (!err) {
		err = NULL; // g_set_error doesn't like overwriting errors.
		g_set_error(&err, 1, 1, _("Input is invalid."));
	}

	if(!gfe || !failed_widget) {
<<<<<<< HEAD
		g_critical("(%s): either passed RemminaFileEditor 'gfe' or "
				   "GtkWidget* 'failed_widget' is NULL!", __func__);
=======
		g_critical("(%s): Parameters RemminaFileEditor 'gfe' or "
			   "GtkWidget* 'failed_widget' are 'NULL'!", __func__);
>>>>>>> 050fc71c
		return;
	}

	gint widget_width = gtk_widget_get_allocated_width(failed_widget);
	gint widget_height = gtk_widget_get_allocated_height(failed_widget);

	GtkWidget *err_label = gtk_label_new("");
	GtkWidget *alert_icon = NULL;
	GtkWindow *err_window = GTK_WINDOW(gtk_window_new(GTK_WINDOW_TOPLEVEL));
	GtkWidget *box = gtk_box_new (GTK_ORIENTATION_HORIZONTAL, 0);
	GdkWindow *window = gtk_widget_get_window(failed_widget);

	GtkAllocation allocation;
	gint failed_widget_x, failed_widget_y;

	gchar *markup = g_strdup_printf("<span size='large'>%s</span>", err->message);

	// Setup err_window
	gtk_window_set_decorated(err_window, FALSE);
	gtk_window_set_type_hint(err_window, GDK_WINDOW_TYPE_HINT_TOOLTIP);
	gtk_window_set_default_size(err_window, widget_width, widget_height);
	gtk_window_set_title(err_window, "Error");
	gtk_window_set_resizable(err_window, TRUE);

	// Move err_window under failed_widget
	gtk_window_set_attached_to(err_window, failed_widget);
	gtk_window_set_transient_for(err_window, GTK_WINDOW(gfe));
	gdk_window_get_origin(GDK_WINDOW(window), &failed_widget_x, &failed_widget_y);
	gtk_widget_get_allocation(failed_widget, &allocation);
	failed_widget_x += allocation.x;
	failed_widget_y += allocation.y + allocation.height;
	gtk_window_move(err_window, failed_widget_x, failed_widget_y);

	// Setup label
	gtk_label_set_selectable(GTK_LABEL(err_label), FALSE);
	gtk_label_set_max_width_chars(GTK_LABEL(err_label), 1);
	gtk_widget_set_hexpand(GTK_WIDGET(err_label), TRUE);
	gtk_widget_set_vexpand(GTK_WIDGET(err_label), TRUE);
	gtk_label_set_ellipsize(GTK_LABEL(err_label), PANGO_ELLIPSIZE_END);
	gtk_label_set_line_wrap(GTK_LABEL(err_label), TRUE);
	gtk_label_set_line_wrap_mode(GTK_LABEL(err_label), PANGO_WRAP_WORD_CHAR);
	gtk_label_set_markup(GTK_LABEL(err_label), markup);

	alert_icon = gtk_image_new_from_icon_name("dialog-warning-symbolic",
<<<<<<< HEAD
											  GTK_ICON_SIZE_DND);
=======
						  GTK_ICON_SIZE_DND);
>>>>>>> 050fc71c

	// Fill icon and label into a box.
	gtk_box_pack_start(GTK_BOX(box), GTK_WIDGET(alert_icon), FALSE, FALSE, 0);
	gtk_box_pack_start(GTK_BOX(box), GTK_WIDGET(err_label), TRUE, TRUE, 5);

	// Attach box to err_window
	gtk_container_add(GTK_CONTAINER(err_window), GTK_WIDGET(box));

	// Display everything.
	gtk_widget_show_all(GTK_WIDGET(err_window));

	// Mouse click and focus-loss will delete the err_window.
	g_signal_connect(G_OBJECT (err_window), "focus-out-event",
<<<<<<< HEAD
						G_CALLBACK(gtk_window_close), NULL);
	g_signal_connect(G_OBJECT (err_window), "button-press-event",
						G_CALLBACK(gtk_window_close), NULL);
=======
			 G_CALLBACK(gtk_window_close), NULL);
	g_signal_connect(G_OBJECT (err_window), "button-press-event",
			 G_CALLBACK(gtk_window_close), NULL);
>>>>>>> 050fc71c
}

#ifdef HAVE_LIBAVAHI_UI

static void remmina_file_editor_browse_avahi(GtkWidget *button, RemminaFileEditor *gfe)
{
	TRACE_CALL(__func__);
	GtkWidget *dialog;
	gchar *host;

	dialog = aui_service_dialog_new(_("Choose a Remote Desktop Server"),
					GTK_WINDOW(gfe),
					_("_Cancel"), GTK_RESPONSE_CANCEL,
					_("_OK"), GTK_RESPONSE_ACCEPT,
					NULL);

	gtk_window_set_transient_for(GTK_WINDOW(dialog), GTK_WINDOW(gfe));
	aui_service_dialog_set_resolve_service(AUI_SERVICE_DIALOG(dialog), TRUE);
	aui_service_dialog_set_resolve_host_name(AUI_SERVICE_DIALOG(dialog), TRUE);
	aui_service_dialog_set_browse_service_types(AUI_SERVICE_DIALOG(dialog),
						    gfe->priv->avahi_service_type, NULL);

	if (gtk_dialog_run(GTK_DIALOG(dialog)) == GTK_RESPONSE_ACCEPT) {
		host = g_strdup_printf("[%s]:%i",
				       aui_service_dialog_get_host_name(AUI_SERVICE_DIALOG(dialog)),
				       aui_service_dialog_get_port(AUI_SERVICE_DIALOG(dialog)));
	} else {
		host = NULL;
	}
	gtk_widget_destroy(dialog);

	if (host) {
		gtk_entry_set_text(GTK_ENTRY(gtk_bin_get_child(GTK_BIN(gfe->priv->server_combo))), host);
		g_free(host);
	}
}
#endif

static void remmina_file_editor_on_realize(GtkWidget *widget, gpointer user_data)
{
	TRACE_CALL(__func__);
	RemminaFileEditor *gfe;
	GtkWidget *defaultwidget;

	gfe = REMMINA_FILE_EDITOR(widget);

	defaultwidget = gfe->priv->server_combo;

	if (defaultwidget) {
		if (GTK_IS_EDITABLE(defaultwidget))
			gtk_editable_select_region(GTK_EDITABLE(defaultwidget), 0, -1);
		gtk_widget_grab_focus(defaultwidget);
	}
}

static void remmina_file_editor_destroy(GtkWidget *widget, gpointer data)
{
	TRACE_CALL(__func__);
	remmina_file_free(REMMINA_FILE_EDITOR(widget)->priv->remmina_file);
	g_hash_table_destroy(REMMINA_FILE_EDITOR(widget)->priv->setting_widgets);
	g_free(REMMINA_FILE_EDITOR(widget)->priv);
}

static void remmina_file_editor_button_on_toggled(GtkToggleButton *togglebutton, GtkWidget *widget)
{
	TRACE_CALL(__func__);
	gtk_widget_set_sensitive(widget, gtk_toggle_button_get_active(GTK_TOGGLE_BUTTON(togglebutton)));
}

static void remmina_file_editor_create_notebook_container(RemminaFileEditor *gfe)
{
	TRACE_CALL(__func__);
	/* Create the notebook */
	gfe->priv->config_container = gtk_notebook_new();
	gfe->priv->config_viewport = gtk_viewport_new(NULL, NULL);
	gfe->priv->config_scrollable = gtk_scrolled_window_new(NULL, NULL);
	gtk_container_set_border_width(GTK_CONTAINER(gfe->priv->config_scrollable), 2);
	gtk_scrolled_window_set_policy(GTK_SCROLLED_WINDOW(gfe->priv->config_scrollable),
				       GTK_POLICY_AUTOMATIC, GTK_POLICY_ALWAYS);
	gtk_widget_show(gfe->priv->config_scrollable);

	gtk_container_add(GTK_CONTAINER(gfe->priv->config_viewport), gfe->priv->config_container);
	gtk_container_set_border_width(GTK_CONTAINER(gfe->priv->config_viewport), 2);
	gtk_widget_show(gfe->priv->config_viewport);
	gtk_container_add(GTK_CONTAINER(gfe->priv->config_scrollable), gfe->priv->config_viewport);
	gtk_container_set_border_width(GTK_CONTAINER(gfe->priv->config_container), 2);
	gtk_widget_show(gfe->priv->config_container);

	gtk_container_add(GTK_CONTAINER(gfe->priv->config_box), gfe->priv->config_scrollable);
}

static GtkWidget *remmina_file_editor_create_notebook_tab(RemminaFileEditor *gfe,
							  const gchar *stock_id, const gchar *label, gint rows, gint cols)
{
	TRACE_CALL(__func__);
	GtkWidget *tablabel;
	GtkWidget *tabbody;
	GtkWidget *grid;
	GtkWidget *widget;

	tablabel = gtk_box_new(GTK_ORIENTATION_HORIZONTAL, 0);
	gtk_widget_show(tablabel);

	widget = gtk_image_new_from_icon_name(stock_id, GTK_ICON_SIZE_BUTTON);
	gtk_box_pack_start(GTK_BOX(tablabel), widget, FALSE, FALSE, 0);
	gtk_widget_show(widget);

	widget = gtk_label_new(label);
	gtk_box_pack_start(GTK_BOX(tablabel), widget, FALSE, FALSE, 0);
	gtk_widget_show(widget);

	tabbody = gtk_box_new(GTK_ORIENTATION_VERTICAL, 0);
	gtk_widget_show(tabbody);
	gtk_notebook_append_page(GTK_NOTEBOOK(gfe->priv->config_container), tabbody, tablabel);

	grid = gtk_grid_new();
	gtk_widget_show(grid);
	gtk_grid_set_row_spacing(GTK_GRID(grid), 8);
	gtk_grid_set_column_spacing(GTK_GRID(grid), 8);
	gtk_container_set_border_width(GTK_CONTAINER(grid), 15);
	gtk_box_pack_start(GTK_BOX(tabbody), grid, FALSE, FALSE, 0);

	return grid;
}

#ifdef HAVE_LIBSSH

static void remmina_file_editor_ssh_tunnel_server_custom_radio_on_toggled(GtkToggleButton *togglebutton, RemminaFileEditor *gfe)
{
	TRACE_CALL(__func__);
	gtk_widget_set_sensitive(GTK_WIDGET(gfe->priv->ssh_tunnel_server_entry),
				 gtk_toggle_button_get_active(GTK_TOGGLE_BUTTON(gfe->priv->ssh_tunnel_enabled_check)) &&
				 (gfe->priv->ssh_tunnel_server_custom_radio == NULL ||
				  gtk_toggle_button_get_active(GTK_TOGGLE_BUTTON(gfe->priv->ssh_tunnel_server_custom_radio)))
				 );
}

static void remmina_file_editor_ssh_tunnel_enabled_check_on_toggled(GtkToggleButton *togglebutton,
								    RemminaFileEditor *gfe, RemminaProtocolSSHSetting ssh_setting)
{
	TRACE_CALL(__func__);
	RemminaFileEditorPriv *priv = gfe->priv;
	gboolean enabled = TRUE;
	gchar *p;
	const gchar *cp;
	const gchar *s = NULL;

	if (gfe->priv->ssh_tunnel_enabled_check) {
		enabled = gtk_toggle_button_get_active(GTK_TOGGLE_BUTTON(gfe->priv->ssh_tunnel_enabled_check));
		if (gfe->priv->ssh_tunnel_loopback_check)
			gtk_widget_set_sensitive(GTK_WIDGET(gfe->priv->ssh_tunnel_loopback_check), enabled);
		if (gfe->priv->ssh_tunnel_server_default_radio)
			gtk_widget_set_sensitive(GTK_WIDGET(gfe->priv->ssh_tunnel_server_default_radio), enabled);
		if (gfe->priv->ssh_tunnel_server_custom_radio)
			gtk_widget_set_sensitive(GTK_WIDGET(gfe->priv->ssh_tunnel_server_custom_radio), enabled);
		remmina_file_editor_ssh_tunnel_server_custom_radio_on_toggled(NULL, gfe);
		p = remmina_public_combo_get_active_text(GTK_COMBO_BOX(priv->protocol_combo));
		//if (!(g_strcmp0(p, "SFTP") == 0 || g_strcmp0(p, "SSH") == 0)) {
		gtk_widget_set_sensitive(GTK_WIDGET(gfe->priv->ssh_tunnel_username_entry), enabled);
		gtk_widget_set_sensitive(GTK_WIDGET(gfe->priv->ssh_tunnel_auth_password), enabled);
		gtk_widget_set_sensitive(GTK_WIDGET(gfe->priv->ssh_tunnel_auth_combo), enabled);
		gtk_widget_set_sensitive(GTK_WIDGET(gfe->priv->ssh_tunnel_privatekey_chooser), enabled);
		gtk_widget_set_sensitive(GTK_WIDGET(gfe->priv->ssh_tunnel_certfile_chooser), enabled);
		//}
		g_free(p);
	}
	//remmina_file_editor_ssh_tunnel_auth_publickey_radio_on_toggled(NULL, gfe);
	s = remmina_file_get_string(gfe->priv->remmina_file, "ssh_tunnel_privatekey");
	if (s)
		gtk_file_chooser_set_filename(GTK_FILE_CHOOSER(gfe->priv->ssh_tunnel_privatekey_chooser), s);
	s = remmina_file_get_string(gfe->priv->remmina_file, "ssh_tunnel_certfile");
	if (s)
		gtk_file_chooser_set_filename(GTK_FILE_CHOOSER(gfe->priv->ssh_tunnel_certfile_chooser), s);

	if (gfe->priv->ssh_tunnel_username_entry)
		if (enabled && gtk_entry_get_text(GTK_ENTRY(gfe->priv->ssh_tunnel_username_entry)) [0] == '\0') {
			cp = remmina_file_get_string(priv->remmina_file, "ssh_tunnel_username");
			gtk_entry_set_text(GTK_ENTRY(gfe->priv->ssh_tunnel_username_entry), cp ? cp : "");
		}

	if (gfe->priv->ssh_tunnel_auth_password) {
		if (enabled && gtk_entry_get_text(GTK_ENTRY(gfe->priv->ssh_tunnel_auth_password)) [0] == '\0') {
			cp = remmina_file_get_string(priv->remmina_file, "ssh_tunnel_password");
			gtk_entry_set_text(GTK_ENTRY(gfe->priv->ssh_tunnel_auth_password), cp ? cp : "");
		}
	}
	if (gfe->priv->ssh_tunnel_passphrase) {
		if (enabled && gtk_entry_get_text(GTK_ENTRY(gfe->priv->ssh_tunnel_passphrase)) [0] == '\0') {
			cp = remmina_file_get_string(priv->remmina_file, "ssh_tunnel_passphrase");
			gtk_entry_set_text(GTK_ENTRY(gfe->priv->ssh_tunnel_passphrase), cp ? cp : "");
		}
	}
}

#endif

static void remmina_file_editor_create_server(RemminaFileEditor *gfe, const RemminaProtocolSetting *setting, GtkWidget *grid,
					      gint row)
{
	TRACE_CALL(__func__);
	RemminaProtocolPlugin *plugin = gfe->priv->plugin;
	GtkWidget *widget;
#ifdef HAVE_LIBAVAHI_UI
	GtkWidget *hbox;
#endif
	gchar *s;

	widget = gtk_label_new(_("Server"));
	gtk_widget_show(widget);
	gtk_widget_set_valign(widget, GTK_ALIGN_START);
	gtk_widget_set_halign(widget, GTK_ALIGN_START);
	gtk_grid_attach(GTK_GRID(grid), widget, 0, row, 1, row + 1);

	s = remmina_pref_get_recent(plugin->name);
	widget = remmina_public_create_combo_entry(s, remmina_file_get_string(gfe->priv->remmina_file, "server"), TRUE);
	gtk_widget_set_hexpand(widget, TRUE);
	gtk_widget_show(widget);
	gtk_widget_set_tooltip_markup(widget, _(server_tips));
	gtk_entry_set_activates_default(GTK_ENTRY(gtk_bin_get_child(GTK_BIN(widget))), TRUE);
	gfe->priv->server_combo = widget;
	g_free(s);

#ifdef HAVE_LIBAVAHI_UI
	if (setting->opt1) {
		gfe->priv->avahi_service_type = (const gchar *)setting->opt1;

		hbox = gtk_box_new(GTK_ORIENTATION_HORIZONTAL, 0);
		gtk_widget_show(hbox);
		gtk_box_pack_start(GTK_BOX(hbox), widget, TRUE, TRUE, 0);

		widget = gtk_button_new_with_label("…");
		s = g_strdup_printf(_("Browse the network to find a %s server"), plugin->name);
		gtk_widget_set_tooltip_text(widget, s);
		g_free(s);
		gtk_widget_show(widget);
		gtk_box_pack_start(GTK_BOX(hbox), widget, FALSE, FALSE, 0);
		g_signal_connect(G_OBJECT(widget), "clicked", G_CALLBACK(remmina_file_editor_browse_avahi), gfe);

		gtk_grid_attach(GTK_GRID(grid), hbox, 1, row, 1, 1);
	} else
#endif
	{
		gtk_grid_attach(GTK_GRID(grid), widget, 1, row, 1, 1);
	}
}

static GtkWidget *remmina_file_editor_create_password(RemminaFileEditor *gfe, GtkWidget *grid,
						      gint row, gint col, const gchar *label, const gchar *value,
							  gchar* setting_name)
{
	TRACE_CALL(__func__);
	GtkWidget *widget;

	widget = gtk_label_new(label);
	gtk_widget_show(widget);
#if GTK_CHECK_VERSION(3, 12, 0)
	gtk_widget_set_margin_end(widget, 40);
#else
	gtk_widget_set_margin_right(widget, 40);
#endif
	gtk_widget_set_valign(widget, GTK_ALIGN_START);
	gtk_widget_set_halign(widget, GTK_ALIGN_START);
	gtk_grid_attach(GTK_GRID(grid), widget, 0, row, 1, 1);

	widget = gtk_entry_new();
	gtk_widget_show(widget);
	gtk_grid_attach(GTK_GRID(grid), widget, 1, row, 1, 1);
	gtk_entry_set_max_length(GTK_ENTRY(widget), 100);
	gtk_entry_set_visibility(GTK_ENTRY(widget), FALSE);
	gtk_widget_set_hexpand(widget, TRUE);
	gtk_entry_set_activates_default(GTK_ENTRY(widget), TRUE);
	if (setting_name)
		gtk_widget_set_name(widget, setting_name);

	if (value)
		gtk_entry_set_text(GTK_ENTRY(widget), value);
	return widget;
}

static void remmina_file_editor_update_resolution(GtkWidget *widget, RemminaFileEditor *gfe)
{
	TRACE_CALL(__func__);
	gchar *res_str;
	res_str = g_strdup_printf("%dx%d",
				  remmina_file_get_int(gfe->priv->remmina_file, "resolution_width", 0),
				  remmina_file_get_int(gfe->priv->remmina_file, "resolution_height", 0)
				  );
	remmina_public_load_combo_text_d(gfe->priv->resolution_custom_combo, remmina_pref.resolutions,
					 res_str, NULL);
	g_free(res_str);
}

static void remmina_file_editor_browse_resolution(GtkWidget *button, RemminaFileEditor *gfe)
{
	TRACE_CALL(__func__);

	GtkDialog *dialog = remmina_string_list_new(FALSE, NULL);
	remmina_string_list_set_validation_func(remmina_public_resolution_validation_func);
	remmina_string_list_set_text(remmina_pref.resolutions, TRUE);
	remmina_string_list_set_titles(_("Resolutions"), _("Configure the available resolutions"));
	gtk_window_set_transient_for(GTK_WINDOW(dialog), GTK_WINDOW(gfe));
	gtk_dialog_run(dialog);
	g_free(remmina_pref.resolutions);
	remmina_pref.resolutions = remmina_string_list_get_text();
	g_signal_connect(G_OBJECT(dialog), "destroy", G_CALLBACK(remmina_file_editor_update_resolution), gfe);
	gtk_widget_destroy(GTK_WIDGET(dialog));
}

static void remmina_file_editor_create_resolution(RemminaFileEditor *gfe, const RemminaProtocolSetting *setting,
						  GtkWidget *grid, gint row)
{
	TRACE_CALL(__func__);
	GtkWidget *widget;
	GtkWidget *hbox;
	int resolution_w, resolution_h;
	gchar *res_str;
	RemminaProtocolWidgetResolutionMode res_mode;

	res_mode = remmina_file_get_int(gfe->priv->remmina_file, "resolution_mode", RES_INVALID);
	resolution_w = remmina_file_get_int(gfe->priv->remmina_file, "resolution_width", -1);
	resolution_h = remmina_file_get_int(gfe->priv->remmina_file, "resolution_height", -1);

	/* If resolution_mode is non-existent (-1), then we try to calculate it
	 * as we did before having resolution_mode */
	if (res_mode == RES_INVALID) {
		if (resolution_w <= 0 || resolution_h <= 0)
			res_mode = RES_USE_INITIAL_WINDOW_SIZE;
		else
			res_mode = RES_USE_CUSTOM;
	}
	if (res_mode == RES_USE_CUSTOM)
		res_str = g_strdup_printf("%dx%d", resolution_w, resolution_h);
	else
		res_str = NULL;

	widget = gtk_label_new(_("Resolution"));
	gtk_widget_show(widget);
	gtk_widget_set_valign(widget, GTK_ALIGN_START);
	gtk_widget_set_halign(widget, GTK_ALIGN_START);
	gtk_grid_attach(GTK_GRID(grid), widget, 0, row, 1, 1);

	hbox = gtk_box_new(GTK_ORIENTATION_HORIZONTAL, 0);
	widget = gtk_radio_button_new_with_label(NULL, _("Use initial window size"));
	gtk_widget_show(widget);
	gtk_box_pack_start(GTK_BOX(hbox), widget, TRUE, TRUE, 0);
	gfe->priv->resolution_iws_radio = widget;
	widget = gtk_radio_button_new_with_label_from_widget(GTK_RADIO_BUTTON(gfe->priv->resolution_iws_radio), _("Use client resolution"));
	gtk_widget_show(widget);
	gtk_box_pack_start(GTK_BOX(hbox), widget, TRUE, TRUE, 0);
	gfe->priv->resolution_auto_radio = widget;
	gtk_grid_attach(GTK_GRID(grid), hbox, 1, row, 1, 1);
	gtk_widget_show(hbox);

	hbox = gtk_box_new(GTK_ORIENTATION_HORIZONTAL, 0);
	gtk_widget_show(hbox);
	gtk_grid_attach(GTK_GRID(grid), hbox, 1, row + 1, 1, 1);

	widget = gtk_radio_button_new_with_label_from_widget(GTK_RADIO_BUTTON(gfe->priv->resolution_iws_radio), _("Custom"));
	gtk_widget_show(widget);
	gtk_box_pack_start(GTK_BOX(hbox), widget, FALSE, FALSE, 0);
	gfe->priv->resolution_custom_radio = widget;

	widget = remmina_public_create_combo_text_d(remmina_pref.resolutions, res_str, NULL);
	gtk_widget_show(widget);
	gtk_box_pack_start(GTK_BOX(hbox), widget, TRUE, TRUE, 0);
	gfe->priv->resolution_custom_combo = widget;

	widget = gtk_button_new_with_label("…");
	gtk_widget_show(widget);
	gtk_box_pack_start(GTK_BOX(hbox), widget, FALSE, FALSE, 0);
	g_signal_connect(G_OBJECT(widget), "clicked", G_CALLBACK(remmina_file_editor_browse_resolution), gfe);

	g_signal_connect(G_OBJECT(gfe->priv->resolution_custom_radio), "toggled",
			 G_CALLBACK(remmina_file_editor_button_on_toggled), gfe->priv->resolution_custom_combo);

	if (res_mode == RES_USE_CUSTOM)
		gtk_toggle_button_set_active(GTK_TOGGLE_BUTTON(gfe->priv->resolution_custom_radio), TRUE);
	else if (res_mode == RES_USE_CLIENT)
		gtk_toggle_button_set_active(GTK_TOGGLE_BUTTON(gfe->priv->resolution_auto_radio), TRUE);
	else
		gtk_toggle_button_set_active(GTK_TOGGLE_BUTTON(gfe->priv->resolution_iws_radio), TRUE);

	gtk_widget_set_sensitive(gfe->priv->resolution_custom_combo, gtk_toggle_button_get_active(GTK_TOGGLE_BUTTON(gfe->priv->resolution_custom_radio)));

	g_free(res_str);
}

static GtkWidget *remmina_file_editor_create_text2(RemminaFileEditor *gfe, GtkWidget *grid,
						  gint row, gint col, const gchar *label, const gchar *value, gint left,
						  gint right, gchar* setting_name)
{
	TRACE_CALL(__func__);
	GtkWidget *widget;

	widget = gtk_label_new(label);
	gtk_widget_show(widget);
#if GTK_CHECK_VERSION(3, 12, 0)
	gtk_widget_set_margin_start(widget, left);
	gtk_widget_set_margin_end(widget, right);
#else
	gtk_widget_set_margin_left(widget, left);
	gtk_widget_set_margin_right(widget, right);
#endif
	gtk_widget_set_valign(widget, GTK_ALIGN_START);
	gtk_widget_set_halign(widget, GTK_ALIGN_START);
	gtk_grid_attach(GTK_GRID(grid), widget, col, row, 1, 1);

	widget = gtk_entry_new();
	gtk_widget_show(widget);
	gtk_grid_attach(GTK_GRID(grid), widget, col + 1, row, 1, 1);
	gtk_entry_set_max_length(GTK_ENTRY(widget), 300);
	gtk_widget_set_hexpand(widget, TRUE);
	if (setting_name)
		gtk_widget_set_name(widget, setting_name);

	if (value)
		gtk_entry_set_text(GTK_ENTRY(widget), value);

	return widget;
}

static GtkWidget *remmina_file_editor_create_text(RemminaFileEditor *gfe, GtkWidget *grid,
						  gint row, gint col, const gchar *label, const gchar *value,
						  gchar* setting_name)
{
	TRACE_CALL(__func__);
	return remmina_file_editor_create_text2(gfe, grid, row, col, label, value, 0, 40,
											setting_name);
}

static GtkWidget *remmina_file_editor_create_textarea(RemminaFileEditor *gfe, GtkWidget *grid,
						  gint row, gint col, const gchar *label, const gchar *value,
						  gchar* setting_name)
{
	TRACE_CALL(__func__);
	GtkWidget *widget;
	GtkTextView *view;
	GtkTextBuffer *buffer;
	GtkTextIter start;

	widget = gtk_text_view_new();
	view = GTK_TEXT_VIEW (widget);
	gtk_text_view_set_wrap_mode (GTK_TEXT_VIEW (view), GTK_WRAP_WORD);
	gtk_text_view_set_top_margin (GTK_TEXT_VIEW (view), 20);
	gtk_text_view_set_bottom_margin (GTK_TEXT_VIEW (view), 20);
	gtk_text_view_set_left_margin (GTK_TEXT_VIEW (view), 20);
	gtk_text_view_set_right_margin (GTK_TEXT_VIEW (view), 20);
	gtk_text_view_set_monospace(view, TRUE);
	if (setting_name)
		gtk_widget_set_name(widget, setting_name);
	if (value) {
		buffer = gtk_text_view_get_buffer (view);
		gtk_text_buffer_set_text (buffer, value, -1);
		gtk_text_buffer_get_start_iter (buffer, &start);
		gtk_text_buffer_place_cursor(buffer, &start);
	}
	gtk_widget_show(widget);
	gtk_widget_set_hexpand(widget, TRUE);
	gtk_widget_set_size_request (GTK_WIDGET(view), 320, 300);
	gtk_grid_attach(GTK_GRID(grid), widget, 0, row, 1, 1);
	return widget;
}

static GtkWidget *remmina_file_editor_create_select(RemminaFileEditor *gfe, GtkWidget *grid,
						    gint row, gint col, const gchar *label, const gpointer *list,
							const gchar *value, gchar* setting_name)
{
	TRACE_CALL(__func__);
	GtkWidget *widget;

	widget = gtk_label_new(label);
	gtk_widget_show(widget);
	gtk_widget_set_valign(widget, GTK_ALIGN_START);
	gtk_widget_set_halign(widget, GTK_ALIGN_START);
	if (setting_name)
		gtk_widget_set_name(widget, setting_name);
	gtk_grid_attach(GTK_GRID(grid), widget, 0, row, 1, 1);

	widget = remmina_public_create_combo_map(list, value, FALSE, gfe->priv->plugin->domain);
	gtk_widget_show(widget);
	gtk_grid_attach(GTK_GRID(grid), widget, 1, row, 1, 1);

	return widget;
}

static GtkWidget *remmina_file_editor_create_combo(RemminaFileEditor *gfe, GtkWidget *grid,
						   gint row, gint col, const gchar *label, const gchar *list,
						   const gchar *value, gchar* setting_name)
{
	TRACE_CALL(__func__);
	GtkWidget *widget;

	widget = gtk_label_new(label);
	gtk_widget_show(widget);
	gtk_widget_set_valign(widget, GTK_ALIGN_START);
	gtk_widget_set_halign(widget, GTK_ALIGN_START);
	gtk_grid_attach(GTK_GRID(grid), widget, 0, row, 1, 1);

	widget = remmina_public_create_combo_entry(list, value, FALSE);
	gtk_widget_show(widget);
	gtk_widget_set_hexpand(widget, TRUE);
	if (setting_name)
		gtk_widget_set_name(widget, setting_name);
	gtk_grid_attach(GTK_GRID(grid), widget, 1, row, 1, 1);

	return widget;
}

static GtkWidget *remmina_file_editor_create_check(RemminaFileEditor *gfe, GtkWidget *grid,
						   gint row, gint top, const gchar *label, gboolean value,
						   gchar* setting_name)
{
	TRACE_CALL(__func__);
	GtkWidget *widget;
	widget = gtk_check_button_new_with_label(label);
	gtk_widget_show(widget);
	if (setting_name)
		gtk_widget_set_name(widget, setting_name);
	gtk_grid_attach(GTK_GRID(grid), widget, top, row, 1, 1);

	if (value)
		gtk_toggle_button_set_active(GTK_TOGGLE_BUTTON(widget), TRUE);

	return widget;
}

static GtkWidget *
remmina_file_editor_create_chooser(RemminaFileEditor *gfe, GtkWidget *grid, gint row, gint col, const gchar *label,
				   const gchar *value, gint type, gchar* setting_name)
{
	TRACE_CALL(__func__);
	GtkWidget *check;
	GtkWidget *widget;
	GtkWidget *hbox;

	widget = gtk_label_new(label);
	gtk_widget_show(widget);
	gtk_widget_set_valign(widget, GTK_ALIGN_START);
	gtk_widget_set_halign(widget, GTK_ALIGN_START);
	gtk_grid_attach(GTK_GRID(grid), widget, 0, row, 1, 1);

	hbox = gtk_box_new(GTK_ORIENTATION_HORIZONTAL, 0);
	gtk_widget_show(hbox);
	gtk_grid_attach(GTK_GRID(grid), hbox, 1, row, 1, 1);

	check = gtk_check_button_new();
	gtk_widget_show(check);
	gtk_toggle_button_set_active(GTK_TOGGLE_BUTTON(check), (value && value[0] == '/'));
	gtk_box_pack_start(GTK_BOX(hbox), check, FALSE, FALSE, 0);

	widget = gtk_file_chooser_button_new(label, type);
	if (setting_name)
		gtk_widget_set_name(widget, setting_name);
	gtk_widget_show(widget);
	if (value)
		gtk_file_chooser_set_filename(GTK_FILE_CHOOSER(widget), value);
	gtk_box_pack_start(GTK_BOX(hbox), widget, TRUE, TRUE, 0);

	g_signal_connect(G_OBJECT(check), "toggled", G_CALLBACK(remmina_file_editor_button_on_toggled), widget);
	remmina_file_editor_button_on_toggled(GTK_TOGGLE_BUTTON(check), widget);

	return widget;
}

// used to filter out invalid characters for REMMINA_PROTOCOL_SETTING_TYPE_INT
void remmina_file_editor_int_setting_filter(GtkEditable *editable, const gchar *text,
									        gint length, gint *position, gpointer data)
{
    for (int i = 0; i < length; i++) {
        if (!isdigit(text[i]) && text[i] != '-') {
            g_signal_stop_emission_by_name(G_OBJECT(editable), "insert-text");
            return;
        }
    }
}

// used to filter out invalid characters for REMMINA_PROTOCOL_SETTING_TYPE_DOUBLE
// '.' and ',' can't be used interchangeably! It depends on the language setting
// of the user.
void remmina_file_editor_double_setting_filter(GtkEditable *editable, const gchar *text,
									           gint length, gint *position, gpointer data)
{
    for (int i = 0; i < length; i++) {
        if (!isdigit(text[i]) && text[i] != '-' && text[i] != '.' && text[i] != ',') {
            g_signal_stop_emission_by_name(G_OBJECT(editable), "insert-text");
            return;
        }
    }
}

static GtkWidget *remmina_file_editor_create_int(RemminaFileEditor *gfe, GtkWidget *grid,
								gint row, gint col, const gchar *label, const gint value,
								gint left, gint right, gchar* setting_name)
{
	TRACE_CALL(__func__);
	GtkWidget *widget;

	widget = gtk_label_new(label);
	gtk_widget_show(widget);
#if GTK_CHECK_VERSION(3, 12, 0)
	gtk_widget_set_margin_start(widget, left);
	gtk_widget_set_margin_end(widget, right);
#else
	gtk_widget_set_margin_left(widget, left);
	gtk_widget_set_margin_right(widget, right);
#endif
	gtk_widget_set_valign(widget, GTK_ALIGN_START);
	gtk_widget_set_halign(widget, GTK_ALIGN_START);
	gtk_grid_attach(GTK_GRID(grid), widget, col, row, 1, 1);

	widget = gtk_entry_new();
	gtk_widget_show(widget);
	gtk_grid_attach(GTK_GRID(grid), widget, col + 1, row, 1, 1);
	gtk_entry_set_max_length(GTK_ENTRY(widget), 300);
	gtk_widget_set_hexpand(widget, TRUE);
	if (setting_name)
		gtk_widget_set_name(widget, setting_name);

	// Convert int to str.
	int length = snprintf(NULL, 0, "%d", value) + 1; // +1 '\0' byte
	char* str = malloc(length);
	snprintf(str, length, "%d", value);

	gtk_entry_set_text(GTK_ENTRY(widget), str);
	free(str);

	g_signal_connect(G_OBJECT(widget), "insert-text",
					 G_CALLBACK(remmina_file_editor_int_setting_filter), NULL);

	return widget;
}

static GtkWidget *remmina_file_editor_create_double(RemminaFileEditor *gfe,
									GtkWidget *grid, gint row, gint col,
									const gchar *label, gdouble value, gint left,
									gint right, gchar* setting_name)
{
	TRACE_CALL(__func__);
	GtkWidget *widget;

	widget = gtk_label_new(label);
	gtk_widget_show(widget);
#if GTK_CHECK_VERSION(3, 12, 0)
	gtk_widget_set_margin_start(widget, left);
	gtk_widget_set_margin_end(widget, right);
#else
	gtk_widget_set_margin_left(widget, left);
	gtk_widget_set_margin_right(widget, right);
#endif
	gtk_widget_set_valign(widget, GTK_ALIGN_START);
	gtk_widget_set_halign(widget, GTK_ALIGN_START);
	gtk_grid_attach(GTK_GRID(grid), widget, col, row, 1, 1);

	widget = gtk_entry_new();
	gtk_widget_show(widget);
	gtk_grid_attach(GTK_GRID(grid), widget, col + 1, row, 1, 1);
	gtk_entry_set_max_length(GTK_ENTRY(widget), 300);
	gtk_widget_set_hexpand(widget, TRUE);
	if (setting_name)
		gtk_widget_set_name(widget, setting_name);

	// Convert double to str.
	int length = snprintf(NULL, 0, "%.8g", value) + 1; // +1 '\0' byte
	char* str = malloc(length);
	snprintf(str, length, "%f", value);

	gtk_entry_set_text(GTK_ENTRY(widget), str);
	free(str);

	g_signal_connect(G_OBJECT(widget), "insert-text",
					 G_CALLBACK(remmina_file_editor_double_setting_filter), NULL);

	return widget;
}

gdouble remmina_file_get_double(RemminaFile *remminafile,
							  const gchar *setting,
							  gfloat default_value);

static void remmina_file_editor_create_settings(RemminaFileEditor *gfe, GtkWidget *grid,
						const RemminaProtocolSetting *settings)
{
	TRACE_CALL(__func__);
	RemminaFileEditorPriv *priv = gfe->priv;
	GtkWidget *widget;
	gint grid_row = 0;
	gint grid_column = 0;
	gchar **strarr;
	gchar *setting_name;
	const gchar *escaped;

	while (settings->type != REMMINA_PROTOCOL_SETTING_TYPE_END) {
		setting_name = (gchar *)(remmina_plugin_manager_get_canonical_setting_name(settings));
		switch (settings->type) {
		case REMMINA_PROTOCOL_SETTING_TYPE_SERVER:
			remmina_file_editor_create_server(gfe, settings, grid, grid_row);
			break;

		case REMMINA_PROTOCOL_SETTING_TYPE_PASSWORD:
			widget = remmina_file_editor_create_password(gfe, grid, grid_row, 0,
								     g_dgettext(priv->plugin->domain, settings->label),
								     remmina_file_get_string(priv->remmina_file, setting_name),
									 setting_name);
			g_hash_table_insert(priv->setting_widgets, setting_name, widget);
			grid_row++;
			break;

		case REMMINA_PROTOCOL_SETTING_TYPE_RESOLUTION:
			remmina_file_editor_create_resolution(gfe, settings, grid, grid_row);
			grid_row += 1;
			break;

		case REMMINA_PROTOCOL_SETTING_TYPE_KEYMAP:
			strarr = remmina_pref_keymap_groups();
			priv->keymap_combo = remmina_file_editor_create_select(gfe, grid,
									       grid_row + 1, 0,
									       _("Keyboard mapping"), (const gpointer *)strarr,
									       remmina_file_get_string(priv->remmina_file, "keymap"),
										   setting_name);
			g_strfreev(strarr);
			grid_row++;
			break;

		case REMMINA_PROTOCOL_SETTING_TYPE_TEXT:
			widget = remmina_file_editor_create_text(gfe, grid, grid_row, 0,
								 g_dgettext(priv->plugin->domain, settings->label),
								 remmina_file_get_string(priv->remmina_file, setting_name),
								 setting_name);
			g_hash_table_insert(priv->setting_widgets, setting_name, widget);
			if (settings->opt2)
				gtk_widget_set_tooltip_text(widget, _((const gchar *)settings->opt2));
			grid_row++;
			break;

		case REMMINA_PROTOCOL_SETTING_TYPE_TEXTAREA:
			escaped = remmina_file_get_string(priv->remmina_file, setting_name);
			escaped = g_uri_unescape_string (escaped, NULL);
			widget = remmina_file_editor_create_textarea(gfe, grid, grid_row, 0,
								 g_dgettext(priv->plugin->domain, settings->label), escaped,
								 setting_name);
			g_hash_table_insert(priv->setting_widgets, setting_name, widget);
			grid_row++;
			break;

		case REMMINA_PROTOCOL_SETTING_TYPE_SELECT:
			widget = remmina_file_editor_create_select(gfe, grid, grid_row, 0,
								   g_dgettext(priv->plugin->domain, settings->label),
								   (const gpointer *)settings->opt1,
								   remmina_file_get_string(priv->remmina_file, setting_name),
								   setting_name);
			g_hash_table_insert(priv->setting_widgets, setting_name, widget);
			if (settings->opt2)
				gtk_widget_set_tooltip_text(widget, _((const gchar *)settings->opt2));
			break;

		case REMMINA_PROTOCOL_SETTING_TYPE_COMBO:
			widget = remmina_file_editor_create_combo(gfe, grid, grid_row, 0,
								  g_dgettext(priv->plugin->domain, settings->label),
								  (const gchar *)settings->opt1,
								  remmina_file_get_string(priv->remmina_file, setting_name),
								  setting_name);
			g_hash_table_insert(priv->setting_widgets, setting_name, widget);
			if (settings->opt2)
				gtk_widget_set_tooltip_text(widget, _((const gchar *)settings->opt2));
			break;

		case REMMINA_PROTOCOL_SETTING_TYPE_CHECK:
			widget = remmina_file_editor_create_check(gfe, grid, grid_row, grid_column,
								  g_dgettext(priv->plugin->domain, settings->label),
								  remmina_file_get_int(priv->remmina_file, setting_name, FALSE),
								  setting_name);
			g_hash_table_insert(priv->setting_widgets, setting_name, widget);
			if (settings->opt2)
				gtk_widget_set_tooltip_text(widget, _((const gchar *)settings->opt2));
			break;

		case REMMINA_PROTOCOL_SETTING_TYPE_FILE:
			widget = remmina_file_editor_create_chooser(gfe, grid, grid_row, 0,
								    g_dgettext(priv->plugin->domain, settings->label),
								    remmina_file_get_string(priv->remmina_file, setting_name),
								    GTK_FILE_CHOOSER_ACTION_OPEN, setting_name);
			g_hash_table_insert(priv->setting_widgets, setting_name, widget);
			if (settings->opt2)
				gtk_widget_set_tooltip_text(widget, _((const gchar *)settings->opt2));
			break;

		case REMMINA_PROTOCOL_SETTING_TYPE_FOLDER:
			widget = remmina_file_editor_create_chooser(gfe, grid, grid_row, 0,
								    g_dgettext(priv->plugin->domain, settings->label),
								    remmina_file_get_string(priv->remmina_file, setting_name),
								    GTK_FILE_CHOOSER_ACTION_SELECT_FOLDER,
									setting_name);
			g_hash_table_insert(priv->setting_widgets, setting_name, widget);
			if (settings->opt2)
				gtk_widget_set_tooltip_text(widget, _((const gchar *)settings->opt2));
			break;
		case REMMINA_PROTOCOL_SETTING_TYPE_INT:
			widget = remmina_file_editor_create_int(gfe, grid, grid_row, 0,
								g_dgettext(priv->plugin->domain, settings->label),
								remmina_file_get_int(priv->remmina_file, setting_name, 0),
								0, 40, setting_name);
<<<<<<< HEAD
			g_hash_table_insert(priv->setting_widgets, setting_name, widget);
			if (settings->opt2)
				gtk_widget_set_tooltip_text(widget, _((const gchar *)settings->opt2));
			grid_row++;
			break;
		case REMMINA_PROTOCOL_SETTING_TYPE_DOUBLE:
			widget = remmina_file_editor_create_double(gfe, grid, grid_row, 0,
						g_dgettext(priv->plugin->domain, settings->label),
						remmina_file_get_double(priv->remmina_file,setting_name, 0.0f),
						0, 40, setting_name);
=======
>>>>>>> 050fc71c
			g_hash_table_insert(priv->setting_widgets, setting_name, widget);
			if (settings->opt2)
				gtk_widget_set_tooltip_text(widget, _((const gchar *)settings->opt2));
			grid_row++;
<<<<<<< HEAD
=======
			break;
		case REMMINA_PROTOCOL_SETTING_TYPE_DOUBLE:
			widget = remmina_file_editor_create_double(gfe, grid, grid_row, 0,
						g_dgettext(priv->plugin->domain, settings->label),
						remmina_file_get_double(priv->remmina_file,setting_name, 0.0f),
						0, 40, setting_name);
			g_hash_table_insert(priv->setting_widgets, setting_name, widget);
			if (settings->opt2)
				gtk_widget_set_tooltip_text(widget, _((const gchar *)settings->opt2));
			grid_row++;
>>>>>>> 050fc71c
			break;

		default:
			break;
		}
		/* If the setting wants compactness, move to the next column */
		if (settings->compact)
			grid_column++;
		/* Add a new settings row and move to the first column
		 * if the setting doesn’t want the compactness
		 * or we already have two columns */
		if (!settings->compact || grid_column > 1) {
			grid_row++;
			grid_column = 0;
		}
		settings++;
	}
}

static void remmina_file_editor_create_behavior_tab(RemminaFileEditor *gfe)
{
	TRACE_CALL(__func__);
	RemminaFileEditorPriv *priv = gfe->priv;
	GtkWidget *grid;
	GtkWidget *widget;
	const gchar *cs;

	/* The Behavior tab (implementation) */
	grid = remmina_file_editor_create_notebook_tab(gfe, NULL, _("Behavior"),  20, 2);

	/* Execute Command frame */
	remmina_public_create_group(GTK_GRID(grid), _("Execute a Command"), 0, 1, 2);

	/* PRE connection command */
	cs = remmina_file_get_string(priv->remmina_file, "precommand");
	widget = remmina_file_editor_create_text2(gfe, grid, 2, 0, _("Before connecting"), cs, 24, 26, "precommand");
	priv->behavior_precommand_entry = widget;
	gtk_entry_set_placeholder_text(GTK_ENTRY(widget), _("command %h %u %t %U %p %g --option"));
	gtk_widget_set_tooltip_markup(widget, _(cmd_tips));

	/* POST connection command */
	cs = remmina_file_get_string(priv->remmina_file, "postcommand");
	widget = remmina_file_editor_create_text2(gfe, grid, 3, 0, _("After connecting"), cs, 24, 16, "postcommand");
	priv->behavior_postcommand_entry = widget;
	gtk_entry_set_placeholder_text(GTK_ENTRY(widget), _("/path/to/command -opt1 arg %h %u %t -opt2 %U %p %g"));
	gtk_widget_set_tooltip_markup(widget, _(cmd_tips));

	/* Startup frame */
	remmina_public_create_group(GTK_GRID(grid), _("Start-up"), 4, 1, 2);

	/* Autostart profile option */
	priv->behavior_autostart_check = remmina_file_editor_create_check(gfe, grid, 6, 1, _("Auto-start this profile"),
							remmina_file_get_int(priv->remmina_file, "enable-autostart", FALSE), "enable-autostart");
<<<<<<< HEAD

=======
>>>>>>> 050fc71c
}

static gpointer ssh_tunnel_auth_list[] =
{
	"0", N_("Password"),
	"1", N_("SSH identity file"),
	"2", N_("SSH agent"),
	"3", N_("Public key (automatic)"),
	"4", N_("Kerberos (GSSAPI)"),
	NULL
};

static void remmina_file_editor_create_ssh_tunnel_tab(RemminaFileEditor *gfe, RemminaProtocolSSHSetting ssh_setting)
{
	TRACE_CALL(__func__);
#ifdef HAVE_LIBSSH
	RemminaFileEditorPriv *priv = gfe->priv;
	GtkWidget *grid;
	GtkWidget *widget;
	const gchar *cs;
	gchar *s;
	gchar *p;
	gint row = 0;

	if (ssh_setting == REMMINA_PROTOCOL_SSH_SETTING_NONE) return;

	/* The SSH tab (implementation) */
	grid = remmina_file_editor_create_notebook_tab(gfe, NULL,
						       _("SSH Tunnel"), 9, 3);
	widget = gtk_toggle_button_new_with_label(_("Enable SSH tunnel"));
	gtk_widget_set_halign(widget, GTK_ALIGN_START);
	gtk_grid_attach(GTK_GRID(grid), widget, 0, row, 1, 1);
	g_signal_connect(G_OBJECT(widget), "toggled",
			 G_CALLBACK(remmina_file_editor_ssh_tunnel_enabled_check_on_toggled), gfe);
	priv->ssh_tunnel_enabled_check = widget;

	widget = gtk_check_button_new_with_label(_("Tunnel via loopback address"));
	gtk_grid_attach(GTK_GRID(grid), widget, 1, row, 2, 1);
	priv->ssh_tunnel_loopback_check = widget;

	// 1
	row++;
	/* SSH Server group */

	switch (ssh_setting) {
	case REMMINA_PROTOCOL_SSH_SETTING_TUNNEL:
		s = g_strdup_printf(_("Same server at port %i"), DEFAULT_SSH_PORT);
		widget = gtk_radio_button_new_with_label(NULL, s);
		g_free(s);
		gtk_grid_attach(GTK_GRID(grid), widget, 0, row, 3, 1);
		priv->ssh_tunnel_server_default_radio = widget;
		// 2
		row++;

		widget = gtk_radio_button_new_with_label_from_widget(
			GTK_RADIO_BUTTON(priv->ssh_tunnel_server_default_radio), _("Custom"));
		gtk_grid_attach(GTK_GRID(grid), widget, 0, row, 1, 1);
		g_signal_connect(G_OBJECT(widget), "toggled",
				 G_CALLBACK(remmina_file_editor_ssh_tunnel_server_custom_radio_on_toggled), gfe);
		priv->ssh_tunnel_server_custom_radio = widget;

		widget = gtk_entry_new();
		gtk_entry_set_max_length(GTK_ENTRY(widget), 100);
		gtk_widget_set_tooltip_markup(widget, _(server_tips2));
		gtk_grid_attach(GTK_GRID(grid), widget, 1, row, 2, 1);
		priv->ssh_tunnel_server_entry = widget;
		// 3
		row++;
		break;

	case REMMINA_PROTOCOL_SSH_SETTING_REVERSE_TUNNEL:
		priv->ssh_tunnel_server_default_radio = NULL;
		priv->ssh_tunnel_server_custom_radio = NULL;

		priv->ssh_tunnel_server_entry = remmina_file_editor_create_text(gfe, grid, 1, 0,
										_("Server"), NULL, "ssh_reverse_tunnel_server");
		gtk_widget_set_tooltip_markup(priv->ssh_tunnel_server_entry, _(server_tips));
		// 2
		row++;
		break;
	case REMMINA_PROTOCOL_SSH_SETTING_SSH:
	case REMMINA_PROTOCOL_SSH_SETTING_SFTP:
		priv->ssh_tunnel_server_default_radio = NULL;
		priv->ssh_tunnel_server_custom_radio = NULL;
		priv->ssh_tunnel_server_entry = NULL;

		break;

	default:
		break;
	}

	/* This is not used? */
	p = remmina_public_combo_get_active_text(GTK_COMBO_BOX(priv->protocol_combo));
	if (ssh_setting == REMMINA_PROTOCOL_SSH_SETTING_SFTP) {
		widget = remmina_file_editor_create_text(gfe, grid, row, 1,
							 _("Start-up path"), NULL, "start-up-path");
		cs = remmina_file_get_string(priv->remmina_file, "execpath");
		gtk_entry_set_text(GTK_ENTRY(widget), cs ? cs : "");
		g_hash_table_insert(priv->setting_widgets, "execpath", widget);
		// 2
		row++;
	}

	/* SSH Authentication frame */
	remmina_public_create_group(GTK_GRID(grid), _("SSH Authentication"), row, 6, 1);
	// 5
	row +=2;

	priv->ssh_tunnel_auth_combo = remmina_file_editor_create_select(gfe, grid, row, 0,
			_("Authentication type"),
			(const gpointer *)ssh_tunnel_auth_list,
			remmina_file_get_string(priv->remmina_file, "ssh_tunnel_auth"), "ssh_tunnel_auth");
	row++;

	if (ssh_setting == REMMINA_PROTOCOL_SSH_SETTING_TUNNEL ||
	    ssh_setting == REMMINA_PROTOCOL_SSH_SETTING_REVERSE_TUNNEL) {
		priv->ssh_tunnel_username_entry =
			remmina_file_editor_create_text(gfe, grid, row, 0,
							_("Username"), NULL, "ssh_tunnel_username");
		// 5
		row++;
	}

	widget= remmina_file_editor_create_password(gfe, grid, row, 0,
						     _("Password"),
						     remmina_file_get_string(priv->remmina_file, "ssh_tunnel_password"),
							 "ssh_tunnel_password");
	priv->ssh_tunnel_auth_password = widget;
	row++;

	priv->ssh_tunnel_privatekey_chooser = remmina_file_editor_create_chooser(gfe, grid, row, 0,
	    _("SSH private key file"),
	    remmina_file_get_string(priv->remmina_file, "ssh_tunnel_privatekey"),
	    GTK_FILE_CHOOSER_ACTION_OPEN, "ssh_tunnel_privatekey");
	row++;

	priv->ssh_tunnel_certfile_chooser = remmina_file_editor_create_chooser(gfe, grid, row, 0,
	    _("SSH certificate file"),
	    remmina_file_get_string(priv->remmina_file, "ssh_tunnel_certfile"),
	    GTK_FILE_CHOOSER_ACTION_OPEN, "ssh_tunnel_certfile");
	row++;

	widget = gtk_label_new(_("Password to unlock private key"));
	gtk_grid_attach(GTK_GRID(grid), widget, 0, row, 1, 1);
	widget = gtk_entry_new();
	gtk_grid_attach(GTK_GRID(grid), widget, 1, row, 2, 1);
	gtk_entry_set_max_length(GTK_ENTRY(widget), 300);
	gtk_entry_set_visibility(GTK_ENTRY(widget), FALSE);
	gtk_widget_set_hexpand(widget, TRUE);
	priv->ssh_tunnel_passphrase = widget;
	row++;

	/* Set the values */
	cs = remmina_file_get_string(priv->remmina_file, "ssh_tunnel_server");
	if (ssh_setting == REMMINA_PROTOCOL_SSH_SETTING_TUNNEL) {
		gtk_toggle_button_set_active(GTK_TOGGLE_BUTTON(priv->ssh_tunnel_enabled_check),
					     remmina_file_get_int(priv->remmina_file, "ssh_tunnel_enabled", FALSE));
		gtk_toggle_button_set_active(GTK_TOGGLE_BUTTON(priv->ssh_tunnel_loopback_check),
					     remmina_file_get_int(priv->remmina_file, "ssh_tunnel_loopback", FALSE));

		gtk_toggle_button_set_active(GTK_TOGGLE_BUTTON(cs ?
							       priv->ssh_tunnel_server_custom_radio : priv->ssh_tunnel_server_default_radio), TRUE);
		gtk_entry_set_text(GTK_ENTRY(priv->ssh_tunnel_server_entry),
				   cs ? cs : "");
	} else if (ssh_setting == REMMINA_PROTOCOL_SSH_SETTING_REVERSE_TUNNEL) {
		gtk_toggle_button_set_active(GTK_TOGGLE_BUTTON(priv->ssh_tunnel_enabled_check),
					     remmina_file_get_int(priv->remmina_file, "ssh_tunnel_enabled", FALSE));
		gtk_toggle_button_set_active(GTK_TOGGLE_BUTTON(priv->ssh_tunnel_loopback_check),
					     remmina_file_get_int(priv->remmina_file, "ssh_tunnel_loopback", FALSE));
		gtk_entry_set_text(GTK_ENTRY(priv->ssh_tunnel_server_entry),
				   cs ? cs : "");
	}

	remmina_file_editor_ssh_tunnel_enabled_check_on_toggled(NULL, gfe, ssh_setting);
	gtk_widget_show_all(grid);
	g_free(p);
#endif
}

static void remmina_file_editor_create_all_settings(RemminaFileEditor *gfe)
{
	TRACE_CALL(__func__);
	RemminaFileEditorPriv *priv = gfe->priv;
	GtkWidget *grid;

	static const RemminaProtocolSetting notes_settings[] =
	{
		{ REMMINA_PROTOCOL_SETTING_TYPE_TEXTAREA, "notes_text", NULL, FALSE, NULL, NULL },
		{ REMMINA_PROTOCOL_SETTING_TYPE_END,   NULL,		   NULL, FALSE, NULL, NULL }
	};

	remmina_file_editor_create_notebook_container(gfe);

	/* The Basic tab */
	if (priv->plugin->basic_settings) {
		grid = remmina_file_editor_create_notebook_tab(gfe, NULL, _("Basic"), 20, 2);
		remmina_file_editor_create_settings(gfe, grid, priv->plugin->basic_settings);
	}

	/* The Advanced tab */
	if (priv->plugin->advanced_settings) {
		grid = remmina_file_editor_create_notebook_tab(gfe, NULL, _("Advanced"), 20, 2);
		remmina_file_editor_create_settings(gfe, grid, priv->plugin->advanced_settings);
	}

	/* The Behavior tab */
	remmina_file_editor_create_behavior_tab(gfe);

	/* The SSH tab */
	remmina_file_editor_create_ssh_tunnel_tab(gfe, priv->plugin->ssh_setting);

	/* Notes tab */
	grid = remmina_file_editor_create_notebook_tab(gfe, NULL, _("Notes"), 1, 1);
	remmina_file_editor_create_settings(gfe, grid, notes_settings);
}

static void remmina_file_editor_protocol_combo_on_changed(GtkComboBox *combo, RemminaFileEditor *gfe)
{
	TRACE_CALL(__func__);
	RemminaFileEditorPriv *priv = gfe->priv;
	gchar *protocol;

	if (priv->config_container) {
		gtk_widget_destroy(priv->config_container);
		priv->config_container = NULL;
		gtk_widget_destroy(priv->config_viewport);
		priv->config_viewport = NULL;
		gtk_widget_destroy(priv->config_scrollable);
		priv->config_scrollable = NULL;
	}

	priv->server_combo = NULL;
	priv->resolution_iws_radio = NULL;
	priv->resolution_auto_radio = NULL;
	priv->resolution_custom_radio = NULL;
	priv->resolution_custom_combo = NULL;
	priv->keymap_combo = NULL;

	priv->ssh_tunnel_enabled_check = NULL;
	priv->ssh_tunnel_loopback_check = NULL;
	priv->ssh_tunnel_server_default_radio = NULL;
	priv->ssh_tunnel_server_custom_radio = NULL;
	priv->ssh_tunnel_server_entry = NULL;
	priv->ssh_tunnel_username_entry = NULL;
	priv->ssh_tunnel_auth_combo = NULL;
	priv->ssh_tunnel_auth_password = NULL;
	priv->ssh_tunnel_privatekey_chooser = NULL;
	priv->ssh_tunnel_certfile_chooser = NULL;

	g_hash_table_remove_all(priv->setting_widgets);

	protocol = remmina_public_combo_get_active_text(combo);
	if (protocol) {
		priv->plugin = (RemminaProtocolPlugin *)remmina_plugin_manager_get_plugin(REMMINA_PLUGIN_TYPE_PROTOCOL,
											  protocol);
		g_free(protocol);
		remmina_file_editor_create_all_settings(gfe);
	}
}

static void remmina_file_editor_save_behavior_tab(RemminaFileEditor *gfe)
{
	TRACE_CALL(__func__);
	RemminaFileEditorPriv *priv = gfe->priv;
	gboolean autostart_enabled;

	remmina_file_set_string(priv->remmina_file, "precommand", gtk_entry_get_text(GTK_ENTRY(priv->behavior_precommand_entry)));
	remmina_file_set_string(priv->remmina_file, "postcommand", gtk_entry_get_text(GTK_ENTRY(priv->behavior_postcommand_entry)));

	autostart_enabled = (priv->behavior_autostart_check ?
			      gtk_toggle_button_get_active(GTK_TOGGLE_BUTTON(priv->behavior_autostart_check)) : FALSE);
	remmina_file_set_int(priv->remmina_file, "enable-autostart", autostart_enabled);
}

static void remmina_file_editor_save_ssh_tunnel_tab(RemminaFileEditor *gfe)
{
	TRACE_CALL(__func__);
	RemminaFileEditorPriv *priv = gfe->priv;
	gboolean ssh_tunnel_enabled;
	int ssh_tunnel_auth;

	ssh_tunnel_enabled = (priv->ssh_tunnel_enabled_check ?
			      gtk_toggle_button_get_active(GTK_TOGGLE_BUTTON(priv->ssh_tunnel_enabled_check)) : FALSE);
	remmina_file_set_int(priv->remmina_file,
			     "ssh_tunnel_loopback",
			     (priv->ssh_tunnel_loopback_check ?
			      gtk_toggle_button_get_active(GTK_TOGGLE_BUTTON(priv->ssh_tunnel_loopback_check)) :
			      FALSE));
	remmina_file_set_int(priv->remmina_file, "ssh_tunnel_enabled", ssh_tunnel_enabled);
	remmina_file_set_string_ref(priv->remmina_file, "ssh_tunnel_auth",
			remmina_public_combo_get_active_text(GTK_COMBO_BOX(priv->ssh_tunnel_auth_combo)));
	remmina_file_set_string(priv->remmina_file, "ssh_tunnel_username",
				(ssh_tunnel_enabled ? gtk_entry_get_text(GTK_ENTRY(priv->ssh_tunnel_username_entry)) : NULL));
	remmina_file_set_string(
		priv->remmina_file,
		"ssh_tunnel_server",
		(ssh_tunnel_enabled && priv->ssh_tunnel_server_entry
		 && (priv->ssh_tunnel_server_custom_radio == NULL
		     || gtk_toggle_button_get_active(
			     GTK_TOGGLE_BUTTON(priv->ssh_tunnel_server_custom_radio))) ?
		 gtk_entry_get_text(GTK_ENTRY(priv->ssh_tunnel_server_entry)) : NULL));

	ssh_tunnel_auth = gtk_combo_box_get_active (GTK_COMBO_BOX(priv->ssh_tunnel_auth_combo));

	remmina_file_set_int(
		priv->remmina_file,
		"ssh_tunnel_auth",
		ssh_tunnel_auth
		);
	remmina_file_set_string(
		priv->remmina_file,
		"ssh_tunnel_privatekey",
		(priv->ssh_tunnel_privatekey_chooser ?
		 gtk_file_chooser_get_filename(GTK_FILE_CHOOSER(priv->ssh_tunnel_privatekey_chooser)) : NULL));

	remmina_file_set_string(
		priv->remmina_file,
		"ssh_tunnel_certfile",
		(priv->ssh_tunnel_certfile_chooser ?
		 gtk_file_chooser_get_filename(GTK_FILE_CHOOSER(priv->ssh_tunnel_certfile_chooser)) : NULL));

	remmina_file_set_string(
		priv->remmina_file,
		"ssh_tunnel_password",
		(ssh_tunnel_enabled && (ssh_tunnel_auth == SSH_AUTH_PASSWORD)) ? gtk_entry_get_text(GTK_ENTRY(priv->ssh_tunnel_auth_password)) : NULL);

	remmina_file_set_string(
		priv->remmina_file,
		"ssh_tunnel_passphrase",
		(ssh_tunnel_enabled && (ssh_tunnel_auth == SSH_AUTH_PUBLICKEY || ssh_tunnel_auth == SSH_AUTH_AUTO_PUBLICKEY)) ?
			gtk_entry_get_text(GTK_ENTRY(priv->ssh_tunnel_passphrase)) : NULL);
}

static gboolean remmina_file_editor_validate_settings(RemminaFileEditor *gfe,
												      gchar* setting_name_to_validate,
												      gconstpointer value,
													  GError **err)
{
	if (!setting_name_to_validate || !value || !gfe) {
		if (!setting_name_to_validate) {
			g_critical(_("(%s: %i): Can't validate setting '%s' since 'value' or 'gfe' "
						 "are NULL!"), __func__, __LINE__, setting_name_to_validate);
		} else {
			g_critical(_("(%s: %i): Can't validate user input since "
						 "'setting_name_to_validate', 'value' or 'gfe' are NULL!"),
					   __func__, __LINE__);
		}
		g_set_error (err, 1, 1,	_("Internal error."));
		return FALSE;
	}

	if (strcmp(setting_name_to_validate, "notes_text") == 0) {
		// Not a plugin setting. Bail out early.
		return TRUE;
	}

	const RemminaProtocolSetting *setting_iter;
	RemminaProtocolPlugin *protocol_plugin;
	RemminaFileEditorPriv *priv = gfe->priv;
	protocol_plugin = priv->plugin;

	setting_iter = protocol_plugin->basic_settings;
	if (setting_iter) {
		// gboolean found = FALSE;
		while (setting_iter->type != REMMINA_PROTOCOL_SETTING_TYPE_END) {
			if (setting_iter->name == NULL) {
				g_error("Internal error: a setting name in protocol plugin %s is "
						"null. Please fix RemminaProtocolSetting struct content.",
						protocol_plugin->name);
			} else if ((gchar*) setting_name_to_validate){
				if (strcmp((gchar*) setting_name_to_validate, setting_iter->name) == 0) {
					// found = TRUE;

					gpointer validator_data = setting_iter->validator_data;
					GCallback validator = setting_iter->validator;

					// Default behaviour is that everything is valid,
					// except a validator is given and its returned GError is not NULL.
					GError *err_ret = NULL;

					g_debug("Checking setting '%s' for validation.", setting_iter->name);
					if (validator != NULL) {
						// Looks weird but it calls the setting's validator
						// function using setting_name_to_validate, value and
						// validator_data as parameters and it returns a GError*.
						err_ret = ((GError* (*)(gpointer, gconstpointer, gpointer))validator)
										(setting_name_to_validate, value, validator_data);
					}

					if (err_ret) {
						g_debug("it has a validator function and it had an error!");
						// pass err (returned value) to function caller.
						*err = err_ret;
						return FALSE;
					}

					break;
				}
			}
			setting_iter++;
		}

		// if (!found) {
		// 	 TOO VERBOSE:
		// 	 g_warning("%s is not a plugin setting!", setting_name_to_validate);
		// }
	}

	return TRUE;
}

static GError* remmina_file_editor_update_settings(RemminaFileEditor *gfe,
												   GtkWidget **failed_widget)
{
	TRACE_CALL(__func__);
	RemminaFileEditorPriv *priv = gfe->priv;
	GHashTableIter iter;
	gpointer key;
	gpointer widget;
	GtkTextBuffer *buffer;
	gchar *escaped, *unescaped;
	GtkTextIter start, end;

	GError *err = NULL;
	*failed_widget = NULL;

	g_hash_table_iter_init(&iter, priv->setting_widgets);
	while (g_hash_table_iter_next(&iter, &key, &widget)) {
		// We don't want to save or validate grayed-out settings.
		if (!gtk_widget_get_sensitive(GTK_WIDGET(widget))) {
			g_debug("Grayed-out setting-widget '%s' will not be saved.",
					gtk_widget_get_name(widget));
			continue;
		}

		if (GTK_IS_ENTRY(widget)) {
			const gchar *value = gtk_entry_get_text(GTK_ENTRY(widget));

			if (!remmina_file_editor_validate_settings(gfe, (gchar*) key, value, &err)) {
				// Error while validating!
				// err should be set now.
				*failed_widget = widget;
				break;
			}

			remmina_file_set_string(priv->remmina_file, (gchar *)key, value);
		} else if (GTK_IS_TEXT_VIEW(widget)) {
			buffer = gtk_text_view_get_buffer(GTK_TEXT_VIEW(widget));
			gtk_text_buffer_get_start_iter (buffer, &start);
			gtk_text_buffer_get_end_iter (buffer, &end);
			unescaped = gtk_text_buffer_get_text(buffer, &start, &end, FALSE);
			escaped = g_uri_escape_string (unescaped, NULL, TRUE);

			if (!remmina_file_editor_validate_settings(gfe, (gchar*) key, escaped, &err)) {
				// Error while validating!
				// err should be set now.
				*failed_widget = widget;
				break;
			}

			remmina_file_set_string(priv->remmina_file, (gchar *)key, escaped);
			g_free(escaped);
		} else if (GTK_IS_COMBO_BOX(widget)) {
			gchar *value = remmina_public_combo_get_active_text(GTK_COMBO_BOX(widget));

			if (!remmina_file_editor_validate_settings(gfe, (gchar*) key, value, &err)) {
				// Error while validating!
				// err should be set now.
				*failed_widget = widget;
				break;
			}

			remmina_file_set_string_ref(priv->remmina_file, (gchar *)key, value);
		} else if (GTK_IS_FILE_CHOOSER(widget)) {
			gchar *value = gtk_widget_get_sensitive(GTK_WIDGET(widget)) ?
								  gtk_file_chooser_get_filename(GTK_FILE_CHOOSER(widget)) :
								  NULL;

			if (!remmina_file_editor_validate_settings(gfe, (gchar*) key, value, &err)) {
				// Error while validating!
				// err should be set now.
				*failed_widget = widget;
				break;
			}

			remmina_file_set_string(priv->remmina_file,	(gchar *)key, value);
		} else if (GTK_IS_TOGGLE_BUTTON(widget)) {
			gboolean value = gtk_toggle_button_get_active(GTK_TOGGLE_BUTTON(widget));

			if (!remmina_file_editor_validate_settings(gfe, (gchar*) key, &value, &err)) {
				// Error while validating!
				// err should be set now.
				*failed_widget = widget;
				break;
			}

			remmina_file_set_int(priv->remmina_file, (gchar *)key, value);
		}
	}

	if (err) {
		return err;
	}

	return NULL;
}

static GError* remmina_file_editor_update(RemminaFileEditor *gfe,
										  GtkWidget **failed_widget)
{
	TRACE_CALL(__func__);
	int res_w, res_h;
	gchar *custom_resolution;
	RemminaProtocolWidgetResolutionMode res_mode;

	RemminaFileEditorPriv *priv = gfe->priv;

	remmina_file_set_string(priv->remmina_file, "name", gtk_entry_get_text(GTK_ENTRY(priv->name_entry)));

	remmina_file_set_string_ref(priv->remmina_file, "group",
				    (priv->group_combo ? remmina_public_combo_get_active_text(GTK_COMBO_BOX(priv->group_combo)) : NULL));

	remmina_file_set_string_ref(priv->remmina_file, "protocol",
				    remmina_public_combo_get_active_text(GTK_COMBO_BOX(priv->protocol_combo)));

	remmina_file_set_string_ref(priv->remmina_file, "server",
				    (priv->server_combo ? remmina_public_combo_get_active_text(GTK_COMBO_BOX(priv->server_combo)) : NULL));

	if (priv->resolution_auto_radio) {
		if (gtk_toggle_button_get_active(GTK_TOGGLE_BUTTON(priv->resolution_auto_radio))) {
			/* Resolution is set to auto (which means: Use client fullscreen resolution, aka use client resolution) */
			res_w = res_h = 0;
			res_mode = RES_USE_CLIENT;
		} else if (gtk_toggle_button_get_active(GTK_TOGGLE_BUTTON(priv->resolution_iws_radio))) {
			/* Resolution is set to initial window size */
			res_w = res_h = 0;
			res_mode = RES_USE_INITIAL_WINDOW_SIZE;
		} else {
			/* Resolution is set to a value from the list */
			custom_resolution = remmina_public_combo_get_active_text(GTK_COMBO_BOX(priv->resolution_custom_combo));
			if (remmina_public_split_resolution_string(custom_resolution, &res_w, &res_h))
				res_mode = RES_USE_CUSTOM;
			else
				res_mode = RES_USE_INITIAL_WINDOW_SIZE;
			g_free(custom_resolution);
		}
		remmina_file_set_int(priv->remmina_file, "resolution_mode", res_mode);
		remmina_file_set_int(priv->remmina_file, "resolution_width", res_w);
		remmina_file_set_int(priv->remmina_file, "resolution_height", res_h);
	}

	if (priv->keymap_combo)
		remmina_file_set_string_ref(priv->remmina_file, "keymap",
					    remmina_public_combo_get_active_text(GTK_COMBO_BOX(priv->keymap_combo)));

	remmina_file_editor_save_behavior_tab(gfe);
	remmina_file_editor_save_ssh_tunnel_tab(gfe);
	return remmina_file_editor_update_settings(gfe, failed_widget);
}

static void remmina_file_editor_on_default(GtkWidget *button, RemminaFileEditor *gfe)
{
	TRACE_CALL(__func__);
	RemminaFile *gf;
	GtkWidget *dialog;

	GtkWidget *failed_widget = NULL;
	GError *err = remmina_file_editor_update(gfe, &failed_widget);
	if (err) {
		g_warning(_("Couldn't validate user input. %s"), err->message);
		remmina_file_editor_show_validation_error_popup(gfe, failed_widget, err);
		return;
	}

	gf = remmina_file_dup(gfe->priv->remmina_file);

	remmina_file_set_filename(gf, remmina_pref_file);

	/* Clear properties that should never be default */
	remmina_file_set_string(gf, "name", NULL);
	remmina_file_set_string(gf, "server", NULL);
	remmina_file_set_string(gf, "password", NULL);
	remmina_file_set_string(gf, "precommand", NULL);
	remmina_file_set_string(gf, "postcommand", NULL);

	remmina_file_set_string(gf, "ssh_tunnel_server", NULL);
	remmina_file_set_string(gf, "ssh_tunnel_password", NULL);
	remmina_file_set_string(gf, "ssh_tunnel_passphrase", NULL);

	remmina_file_save(gf);
	remmina_file_free(gf);

	dialog = gtk_message_dialog_new(GTK_WINDOW(gfe), GTK_DIALOG_MODAL, GTK_MESSAGE_INFO,
									GTK_BUTTONS_OK, _("Default settings saved."));
	gtk_dialog_run(GTK_DIALOG(dialog));
	gtk_widget_destroy(dialog);
}

static void remmina_file_editor_on_save(GtkWidget *button, RemminaFileEditor *gfe)
{
	TRACE_CALL(__func__);

	GtkWidget *failed_widget = NULL;
	GError *err = remmina_file_editor_update(gfe, &failed_widget);
	if (err) {
		g_warning(_("Couldn't validate user input. %s"), err->message);
		remmina_file_editor_show_validation_error_popup(gfe, failed_widget, err);
		return;
	}

	remmina_file_editor_file_save(gfe);

	remmina_file_save(gfe->priv->remmina_file);
	remmina_icon_populate_menu();

	gtk_widget_destroy(GTK_WIDGET(gfe));
}

static void remmina_file_editor_on_connect(GtkWidget *button, RemminaFileEditor *gfe)
{
	TRACE_CALL(__func__);
	RemminaFile *gf;

	GtkWidget *failed_widget = NULL;
	GError *err = remmina_file_editor_update(gfe, &failed_widget);
	if (err) {
		g_warning(_("Couldn't validate user input. %s"), err->message);
		remmina_file_editor_show_validation_error_popup(gfe, failed_widget, err);
		return;
	}

	gf = remmina_file_dup(gfe->priv->remmina_file);
	/* Put server into name for "Quick Connect" */
	if (remmina_file_get_filename(gf) == NULL)
		remmina_file_set_string(gf, "name", remmina_file_get_string(gf, "server"));
	gtk_widget_destroy(GTK_WIDGET(gfe));
	gf->prevent_saving = TRUE;
	rcw_open_from_file(gf);
}

static void remmina_file_editor_on_save_connect(GtkWidget *button, RemminaFileEditor *gfe)
{
	TRACE_CALL(__func__);
	/** @TODO: Call remmina_file_editor_on_save */
	RemminaFile *gf;

	GtkWidget *failed_widget = NULL;
	GError *err = remmina_file_editor_update(gfe, &failed_widget);
	if (err) {
		g_warning(_("Couldn't validate user input. %s"), err->message);
		remmina_file_editor_show_validation_error_popup(gfe, failed_widget, err);
		return;
	}

	remmina_file_editor_file_save(gfe);

	remmina_file_save(gfe->priv->remmina_file);
	remmina_icon_populate_menu();

	gf = remmina_file_dup(gfe->priv->remmina_file);
	/* Put server into name for Quick Connect */
	if (remmina_file_get_filename(gf) == NULL)
		remmina_file_set_string(gf, "name", remmina_file_get_string(gf, "server"));
	gtk_widget_destroy(GTK_WIDGET(gfe));
	rcw_open_from_file(gf);
}

static void remmina_file_editor_on_cancel(GtkWidget *button, RemminaFileEditor *gfe)
{
	TRACE_CALL(__func__);
	gtk_widget_destroy(GTK_WIDGET(gfe));
}

static void remmina_file_editor_init(RemminaFileEditor *gfe)
{
	TRACE_CALL(__func__);
	RemminaFileEditorPriv *priv;
	GtkWidget *widget;

	priv = g_new0(RemminaFileEditorPriv, 1);
	gfe->priv = priv;

	/* Create the editor dialog */
	gtk_window_set_title(GTK_WINDOW(gfe), _("Remote Connection Profile"));

	widget = gtk_dialog_add_button(GTK_DIALOG(gfe), (_("_Cancel")), GTK_RESPONSE_CANCEL);
	g_signal_connect(G_OBJECT(widget), "clicked", G_CALLBACK(remmina_file_editor_on_cancel), gfe);

	/* Default button */
	widget = gtk_dialog_add_button(GTK_DIALOG(gfe), (_("Save as Default")), GTK_RESPONSE_OK);
	gtk_widget_set_tooltip_text(GTK_WIDGET(widget), _("Use the current settings as the default for all new connection profiles"));
	g_signal_connect(G_OBJECT(widget), "clicked", G_CALLBACK(remmina_file_editor_on_default), gfe);

	widget = gtk_dialog_add_button(GTK_DIALOG(gfe), (_("_Save")), GTK_RESPONSE_APPLY);
	g_signal_connect(G_OBJECT(widget), "clicked", G_CALLBACK(remmina_file_editor_on_save), gfe);
	gtk_widget_set_sensitive(widget, FALSE);
	priv->save_button = widget;

	widget = gtk_dialog_add_button(GTK_DIALOG(gfe), (_("Connect")), GTK_RESPONSE_ACCEPT);
	g_signal_connect(G_OBJECT(widget), "clicked", G_CALLBACK(remmina_file_editor_on_connect), gfe);

	widget = gtk_dialog_add_button(GTK_DIALOG(gfe), (_("_Save and Connect")), GTK_RESPONSE_OK);
	gtk_widget_set_can_default(widget, TRUE);
	g_signal_connect(G_OBJECT(widget), "clicked", G_CALLBACK(remmina_file_editor_on_save_connect), gfe);

	gtk_dialog_set_default_response(GTK_DIALOG(gfe), GTK_RESPONSE_OK);
	gtk_window_set_default_size(GTK_WINDOW(gfe), 800, 600);

	g_signal_connect(G_OBJECT(gfe), "destroy", G_CALLBACK(remmina_file_editor_destroy), NULL);
	g_signal_connect(G_OBJECT(gfe), "realize", G_CALLBACK(remmina_file_editor_on_realize), NULL);

	priv->setting_widgets = g_hash_table_new(g_str_hash, g_str_equal);

	remmina_widget_pool_register(GTK_WIDGET(gfe));
}

static gboolean remmina_file_editor_iterate_protocol(gchar *protocol, RemminaPlugin *plugin, gpointer data)
{
	TRACE_CALL(__func__);
	RemminaFileEditor *gfe = REMMINA_FILE_EDITOR(data);
	GtkListStore *store;
	GtkTreeIter iter;
	gboolean first;

	store = GTK_LIST_STORE(gtk_combo_box_get_model(GTK_COMBO_BOX(gfe->priv->protocol_combo)));

	first = !gtk_tree_model_get_iter_first(GTK_TREE_MODEL(store), &iter);

	gtk_list_store_append(store, &iter);
	gtk_list_store_set(store, &iter, 0, protocol, 1, g_dgettext(plugin->domain, plugin->description), 2,
			   ((RemminaProtocolPlugin *)plugin)->icon_name, -1);

	if (first || g_strcmp0(protocol, remmina_file_get_string(gfe->priv->remmina_file, "protocol")) == 0)
		gtk_combo_box_set_active_iter(GTK_COMBO_BOX(gfe->priv->protocol_combo), &iter);

	return FALSE;
}

void remmina_file_editor_check_profile(RemminaFileEditor *gfe)
{
	TRACE_CALL(__func__);
	RemminaFileEditorPriv *priv;

	priv = gfe->priv;
	gtk_widget_set_sensitive(priv->group_combo, TRUE);
	gtk_widget_set_sensitive(priv->save_button, TRUE);
}

static void remmina_file_editor_entry_on_changed(GtkEditable *editable, RemminaFileEditor *gfe)
{
	TRACE_CALL(__func__);
	RemminaFileEditorPriv *priv;

	priv = gfe->priv;
	if (remmina_file_get_filename(priv->remmina_file) == NULL) {
		remmina_file_generate_filename(priv->remmina_file);
		/* TODO: Probably to be removed */
		remmina_file_editor_check_profile(gfe);
	} else {
		remmina_file_delete(remmina_file_get_filename(priv->remmina_file));
		remmina_file_generate_filename(priv->remmina_file);
		remmina_file_editor_check_profile(gfe);
	}
}

void remmina_file_editor_file_save(RemminaFileEditor *gfe)
{
	TRACE_CALL(__func__);
	RemminaFileEditorPriv *priv;

	priv = gfe->priv;
	if (remmina_file_get_filename(priv->remmina_file) == NULL) {
		remmina_file_generate_filename(priv->remmina_file);
	} else {
		remmina_file_delete(remmina_file_get_filename(priv->remmina_file));
		remmina_file_generate_filename(priv->remmina_file);
	}
}


GtkWidget *remmina_file_editor_new_from_file(RemminaFile *remminafile)
{
	TRACE_CALL(__func__);
	RemminaFileEditor *gfe;
	RemminaFileEditorPriv *priv;
	GtkWidget *grid;
	GtkWidget *widget;
	gchar *groups;
	gchar *s;
	const gchar *cs;

	gfe = REMMINA_FILE_EDITOR(g_object_new(REMMINA_TYPE_FILE_EDITOR, NULL));
	priv = gfe->priv;
	priv->remmina_file = remminafile;

	if (remmina_file_get_filename(remminafile) == NULL)
		gtk_dialog_set_response_sensitive(GTK_DIALOG(gfe), GTK_RESPONSE_APPLY, FALSE);

	/* Create the "Profile" group on the top (for name and protocol) */
	grid = gtk_grid_new();
	gtk_widget_show(grid);
	gtk_grid_set_row_spacing(GTK_GRID(grid), 4);
	gtk_grid_set_column_spacing(GTK_GRID(grid), 8);
	gtk_grid_set_column_homogeneous(GTK_GRID(grid), TRUE);
	gtk_container_set_border_width(GTK_CONTAINER(grid), 8);
	gtk_box_pack_start(GTK_BOX(gtk_dialog_get_content_area(GTK_DIALOG(gfe))), grid, FALSE, FALSE, 2);

	//remmina_public_create_group(GTK_GRID(grid), _("Profile"), 0, 4, 3);

	/* Profile: Name */
	widget = gtk_label_new(_("Name"));
	gtk_widget_show(widget);
	gtk_widget_set_valign(widget, GTK_ALIGN_START);
	gtk_widget_set_halign(widget, GTK_ALIGN_START);
	gtk_grid_attach(GTK_GRID(grid), widget, 0, 3, 2, 1);
	gtk_grid_set_column_spacing(GTK_GRID(grid), 10);

	widget = gtk_entry_new();
	gtk_widget_show(widget);
	gtk_grid_attach(GTK_GRID(grid), widget, 1, 3, 3, 1);
	gtk_entry_set_max_length(GTK_ENTRY(widget), 100);
	priv->name_entry = widget;

	if (remmina_file_get_filename(remminafile) == NULL) {
		gtk_entry_set_text(GTK_ENTRY(widget), _("Quick Connect"));
#if GTK_CHECK_VERSION(3, 16, 0)
		gtk_entry_grab_focus_without_selecting(GTK_ENTRY(widget));
#endif
		g_signal_connect(G_OBJECT(widget), "changed", G_CALLBACK(remmina_file_editor_entry_on_changed), gfe);
	} else {
		cs = remmina_file_get_string(remminafile, "name");
		gtk_entry_set_text(GTK_ENTRY(widget), cs ? cs : "");
	}

	/* Profile: Group */
	widget = gtk_label_new(_("Group"));
	gtk_widget_show(widget);
	gtk_widget_set_valign(widget, GTK_ALIGN_START);
	gtk_widget_set_halign(widget, GTK_ALIGN_START);
	gtk_grid_attach(GTK_GRID(grid), widget, 0, 6, 2, 1);

	groups = remmina_file_manager_get_groups();
	priv->group_combo = remmina_public_create_combo_entry(groups, remmina_file_get_string(remminafile, "group"), FALSE);
	g_free(groups);
	gtk_widget_show(priv->group_combo);
	gtk_grid_attach(GTK_GRID(grid), priv->group_combo, 1, 6, 3, 1);
	gtk_widget_set_sensitive(priv->group_combo, FALSE);

	s = g_strdup_printf(_("Use '%s' as subgroup delimiter"), "/");
	gtk_widget_set_tooltip_text(priv->group_combo, s);
	g_free(s);

	/* Profile: Protocol */
	widget = gtk_label_new(_("Protocol"));
	gtk_widget_show(widget);
	gtk_widget_set_valign(widget, GTK_ALIGN_START);
	gtk_widget_set_halign(widget, GTK_ALIGN_START);
	gtk_grid_attach(GTK_GRID(grid), widget, 0, 9, 2, 1);

	widget = remmina_public_create_combo(TRUE);
	gtk_widget_show(widget);
	gtk_grid_attach(GTK_GRID(grid), widget, 1, 9, 3, 1);
	priv->protocol_combo = widget;
	remmina_plugin_manager_for_each_plugin(REMMINA_PLUGIN_TYPE_PROTOCOL, remmina_file_editor_iterate_protocol, gfe);
	g_signal_connect(G_OBJECT(widget), "changed", G_CALLBACK(remmina_file_editor_protocol_combo_on_changed), gfe);

	/* Create the "Preference" frame */
	widget = gtk_event_box_new();
	gtk_widget_show(widget);
	gtk_box_pack_start(GTK_BOX(gtk_dialog_get_content_area(GTK_DIALOG(gfe))), widget, TRUE, TRUE, 2);
	priv->config_box = widget;

	priv->config_container = NULL;
	priv->config_scrollable = NULL;

	remmina_file_editor_protocol_combo_on_changed(GTK_COMBO_BOX(priv->protocol_combo), gfe);

	remmina_file_editor_check_profile(gfe);

	return GTK_WIDGET(gfe);
}

GtkWidget *remmina_file_editor_new(void)
{
	TRACE_CALL(__func__);
	return remmina_file_editor_new_full(NULL, NULL);
}

GtkWidget *remmina_file_editor_new_full(const gchar *server, const gchar *protocol)
{
	TRACE_CALL(__func__);
	RemminaFile *remminafile;

	remminafile = remmina_file_new();
	if (server)
		remmina_file_set_string(remminafile, "server", server);
	if (protocol)
		remmina_file_set_string(remminafile, "protocol", protocol);

	return remmina_file_editor_new_from_file(remminafile);
}

GtkWidget *remmina_file_editor_new_copy(const gchar *filename)
{
	TRACE_CALL(__func__);
	RemminaFile *remminafile;
	GtkWidget *dialog;

	remminafile = remmina_file_copy(filename);

	if (remminafile) {
		return remmina_file_editor_new_from_file(remminafile);
	} else {
		dialog = gtk_message_dialog_new(NULL, GTK_DIALOG_MODAL, GTK_MESSAGE_ERROR, GTK_BUTTONS_CLOSE,
						_("Could not find the file “%s”."), filename);
		gtk_dialog_run(GTK_DIALOG(dialog));
		gtk_widget_destroy(dialog);
		return NULL;
	}
}

GtkWidget *remmina_file_editor_new_from_filename(const gchar *filename)
{
	TRACE_CALL(__func__);
	RemminaFile *remminafile;
	GtkWidget *dialog;

	remminafile = remmina_file_manager_load_file(filename);
	if (remminafile) {
		return remmina_file_editor_new_from_file(remminafile);
	} else {
		dialog = gtk_message_dialog_new(NULL, GTK_DIALOG_MODAL, GTK_MESSAGE_ERROR, GTK_BUTTONS_CLOSE,
						_("Could not find the file “%s”."), filename);
		gtk_dialog_run(GTK_DIALOG(dialog));
		gtk_widget_destroy(dialog);
		return NULL;
	}
}<|MERGE_RESOLUTION|>--- conflicted
+++ resolved
@@ -150,15 +150,6 @@
  *
  * Mouse click and focus-loss will delete the window. \n
  * TODO: when Remmina Editor's content is scrollable and failed_widget is not even
-<<<<<<< HEAD
- * 		 visible anymore, the window gets shown where failed_widget would be if
- *       Remmina Editor would be big enough. \n
- * TODO: Responsive text size and line wrap.
- */
-static void remmina_file_editor_show_validation_error_popup(RemminaFileEditor *gfe,
-															GtkWidget *failed_widget,
-															GError *err) {
-=======
  *	 visible anymore, the window gets shown where failed_widget would be if
  *       the Remmina Editor was big enough. \n
  * TODO: Responsive text size and line wrap.
@@ -166,20 +157,14 @@
 static void remmina_file_editor_show_validation_error_popup(RemminaFileEditor *gfe,
 							    GtkWidget *failed_widget,
 							    GError *err) {
->>>>>>> 050fc71c
 	if (!err) {
 		err = NULL; // g_set_error doesn't like overwriting errors.
 		g_set_error(&err, 1, 1, _("Input is invalid."));
 	}
 
 	if(!gfe || !failed_widget) {
-<<<<<<< HEAD
-		g_critical("(%s): either passed RemminaFileEditor 'gfe' or "
-				   "GtkWidget* 'failed_widget' is NULL!", __func__);
-=======
 		g_critical("(%s): Parameters RemminaFileEditor 'gfe' or "
 			   "GtkWidget* 'failed_widget' are 'NULL'!", __func__);
->>>>>>> 050fc71c
 		return;
 	}
 
@@ -224,11 +209,7 @@
 	gtk_label_set_markup(GTK_LABEL(err_label), markup);
 
 	alert_icon = gtk_image_new_from_icon_name("dialog-warning-symbolic",
-<<<<<<< HEAD
-											  GTK_ICON_SIZE_DND);
-=======
 						  GTK_ICON_SIZE_DND);
->>>>>>> 050fc71c
 
 	// Fill icon and label into a box.
 	gtk_box_pack_start(GTK_BOX(box), GTK_WIDGET(alert_icon), FALSE, FALSE, 0);
@@ -242,15 +223,9 @@
 
 	// Mouse click and focus-loss will delete the err_window.
 	g_signal_connect(G_OBJECT (err_window), "focus-out-event",
-<<<<<<< HEAD
-						G_CALLBACK(gtk_window_close), NULL);
-	g_signal_connect(G_OBJECT (err_window), "button-press-event",
-						G_CALLBACK(gtk_window_close), NULL);
-=======
 			 G_CALLBACK(gtk_window_close), NULL);
 	g_signal_connect(G_OBJECT (err_window), "button-press-event",
 			 G_CALLBACK(gtk_window_close), NULL);
->>>>>>> 050fc71c
 }
 
 #ifdef HAVE_LIBAVAHI_UI
@@ -1052,7 +1027,6 @@
 								g_dgettext(priv->plugin->domain, settings->label),
 								remmina_file_get_int(priv->remmina_file, setting_name, 0),
 								0, 40, setting_name);
-<<<<<<< HEAD
 			g_hash_table_insert(priv->setting_widgets, setting_name, widget);
 			if (settings->opt2)
 				gtk_widget_set_tooltip_text(widget, _((const gchar *)settings->opt2));
@@ -1063,25 +1037,10 @@
 						g_dgettext(priv->plugin->domain, settings->label),
 						remmina_file_get_double(priv->remmina_file,setting_name, 0.0f),
 						0, 40, setting_name);
-=======
->>>>>>> 050fc71c
 			g_hash_table_insert(priv->setting_widgets, setting_name, widget);
 			if (settings->opt2)
 				gtk_widget_set_tooltip_text(widget, _((const gchar *)settings->opt2));
 			grid_row++;
-<<<<<<< HEAD
-=======
-			break;
-		case REMMINA_PROTOCOL_SETTING_TYPE_DOUBLE:
-			widget = remmina_file_editor_create_double(gfe, grid, grid_row, 0,
-						g_dgettext(priv->plugin->domain, settings->label),
-						remmina_file_get_double(priv->remmina_file,setting_name, 0.0f),
-						0, 40, setting_name);
-			g_hash_table_insert(priv->setting_widgets, setting_name, widget);
-			if (settings->opt2)
-				gtk_widget_set_tooltip_text(widget, _((const gchar *)settings->opt2));
-			grid_row++;
->>>>>>> 050fc71c
 			break;
 
 		default:
@@ -1135,10 +1094,6 @@
 	/* Autostart profile option */
 	priv->behavior_autostart_check = remmina_file_editor_create_check(gfe, grid, 6, 1, _("Auto-start this profile"),
 							remmina_file_get_int(priv->remmina_file, "enable-autostart", FALSE), "enable-autostart");
-<<<<<<< HEAD
-
-=======
->>>>>>> 050fc71c
 }
 
 static gpointer ssh_tunnel_auth_list[] =
