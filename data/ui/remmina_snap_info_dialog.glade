--- conflicted
+++ resolved
@@ -71,13 +71,8 @@
                         <property name="label" translatable="yes">&lt;big&gt;&lt;b&gt;Remmina Snap package&lt;/b&gt;&lt;/big&gt;
 
 &lt;span&gt;
-<<<<<<< HEAD
-It seems that Remmina is running on your system as a SNAP package.
-Some Remmina functionalities need your intervention to work properly
-=======
 It seems that Remmina is running on your system as a Snap package.
 Some Remmina functionalities needs your intervention to work properly
->>>>>>> 12760dc3
 &lt;/span&gt; 
 </property>
                         <property name="use_markup">True</property>
