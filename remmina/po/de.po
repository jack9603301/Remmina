# German translation for remmina
# Copyright (c) 2012 Rosetta Contributors and Canonical Ltd 2012
# This file is distributed under the same license as the remmina package.
# FIRST AUTHOR <EMAIL@ADDRESS>, 2012.
#
msgid ""
msgstr ""
"Project-Id-Version: remmina\n"
"Report-Msgid-Bugs-To: \n"
"POT-Creation-Date: 2015-01-04 23:18+0100\n"
"PO-Revision-Date: 2015-02-10 14:56+0100\n"
"Last-Translator: Johannes <jweberhofer@weberhofer.at>\n"
"Language-Team: German <de@li.org>\n"
"Language: de\n"
"MIME-Version: 1.0\n"
"Content-Type: text/plain; charset=UTF-8\n"
"Content-Transfer-Encoding: 8bit\n"
"Plural-Forms: nplurals=2; plural=n != 1;\n"
"X-Launchpad-Export-Date: 2014-04-10 15:03+0000\n"
"X-Generator: Poedit 1.5.4\n"

#: remmina/src/remmina_exec.c:125
#, c-format
msgid "Plugin %s is not registered."
msgstr "Plugin %s ist nicht registriert."

#: remmina/src/remmina_applet_menu_item.c:105
msgid "Discovered"
msgstr "Erkannt"

#: remmina/src/remmina_applet_menu_item.c:110
msgid "New Connection"
msgstr "Neue Verbindung"

#: remmina/src/remmina_main.c:464
#, c-format
msgid "Total %i item."
msgid_plural "Total %i items."
msgstr[0] "Gesamt %i Objekt."
msgstr[1] "Gesamt %i Objekte."

#: remmina/src/remmina_main.c:535
#, c-format
msgid "Are you sure to delete '%s'"
msgstr "Soll '%s' wirklich gelöscht werden"

#: remmina/src/remmina_main.c:714
#, c-format
msgid ""
"Unable to import:\n"
"%s"
msgstr ""
"Import fehlgeschlagen:\n"
"%s"

#: remmina/src/remmina_main.c:741 remmina/src/remmina_main.c:894
msgid "Import"
msgstr "Importieren"

#: remmina/src/remmina_main.c:764 remmina/src/remmina_file_editor.c:1235
msgid "_Save"
msgstr ""

#: remmina/src/remmina_main.c:774
msgid "This protocol does not support exporting."
msgstr "Das Protokoll unterstützt den Export nicht."

#: remmina/src/remmina_main.c:880
msgid "_Connection"
msgstr "_Verbindung"

#: remmina/src/remmina_main.c:881
msgid "_Edit"
msgstr "_Bearbeiten"

#: remmina/src/remmina_main.c:882
msgid "_View"
msgstr "_Ansicht"

#: remmina/src/remmina_main.c:883
msgid "_Tools"
msgstr "_Werkzeuge"

#: remmina/src/remmina_main.c:884
msgid "_Help"
msgstr "_Hilfe"

#: remmina/src/remmina_main.c:886
msgid "Create a new remote desktop file"
msgstr "Eine neue Verbindungskonfiguration erstellen"

#: remmina/src/remmina_main.c:889
msgid "Open the preferences dialog"
msgstr "Einstellungen verändern"

#: remmina/src/remmina_main.c:896 remmina/src/remmina_plugin_manager.c:261
msgid "Plugins"
msgstr "Plugins"

#: remmina/src/remmina_main.c:898
msgid "Homepage"
msgstr "Startseite"

#: remmina/src/remmina_main.c:900
msgid "Online Wiki"
msgstr "Online-Hilfe"

#: remmina/src/remmina_main.c:902
msgid "Debug Window"
msgstr "Debug-Fenster"

#: remmina/src/remmina_main.c:908
msgid "Open the connection to the selected remote desktop file"
msgstr "Mit der gewählten Arbeitsfläche verbinden"

#: remmina/src/remmina_main.c:911
msgid "Create a copy of the selected remote desktop file"
msgstr "Erstelle eine Kopie der gewählten Verbindung"

#: remmina/src/remmina_main.c:914
msgid "Edit the selected remote desktop file"
msgstr "Konfiguration der gewählten Verbindung bearbeiten"

#: remmina/src/remmina_main.c:917
msgid "Delete the selected remote desktop file"
msgstr "Löschen der gewählten Verbindung"

#: remmina/src/remmina_main.c:920
msgid "Export"
msgstr "Exportieren"

#: remmina/src/remmina_main.c:922
msgid "External Tools"
msgstr "Externe Werkzeuge"

#: remmina/src/remmina_main.c:929
msgid "Toolbar"
msgstr "Werkzeugleiste"

#: remmina/src/remmina_main.c:931
msgid "Statusbar"
msgstr "Statusleiste"

#: remmina/src/remmina_main.c:933
msgid "Quick Search"
msgstr "Schnellsuche"

#: remmina/src/remmina_main.c:935 remmina/src/remmina_file_editor.c:1365
msgid "Quick Connect"
msgstr "Schnellverbindung"

#: remmina/src/remmina_main.c:937
msgid "Small Toolbar Buttons"
msgstr "Kleine Symbole in der Werkzeugleiste"

#: remmina/src/remmina_main.c:942
msgid "List View"
msgstr "Listenansicht"

#: remmina/src/remmina_main.c:943
msgid "Tree View"
msgstr "Baumansicht"

#: remmina/src/remmina_main.c:1178 remmina/src/remmina_icon.c:418
#: remmina/src/remmina_icon.c:419
msgid "Remmina Remote Desktop Client"
msgstr "Remmina - Zugriff auf entfernte Arbeitsflächen"

#: remmina/src/remmina_main.c:1284
msgid "Connect !"
msgstr "Verbinde!"

#: remmina/src/remmina_main.c:1302 remmina/src/remmina_plugin_manager.c:279
#: remmina/src/remmina_file_editor.c:1350
#: remmina-plugins/nx/nx_session_manager.c:199
msgid "Name"
msgstr "Bezeichnung"

#: remmina/src/remmina_main.c:1315 remmina/src/remmina_ftp_client.c:949
#: remmina/src/remmina_file_editor.c:1375
msgid "Group"
msgstr "Gruppe"

#: remmina/src/remmina_main.c:1322 remmina/src/remmina_protocol_widget.c:1037
#: remmina/src/remmina_file_editor.c:360 remmina/src/remmina_file_editor.c:850
#: remmina/src/remmina_file_editor.c:863
msgid "Server"
msgstr "Server"

#: remmina/src/remmina_key_chooser.c:55
msgid "<None>"
msgstr "<Keine>"

#: remmina/src/remmina_key_chooser.c:80
msgid "Choose a new key"
msgstr "Neue Taste wählen"

#: remmina/src/remmina_key_chooser.c:81 remmina/src/remmina_init_dialog.c:82
#: remmina/src/remmina_sftp_client.c:982 remmina/src/remmina_file_editor.c:138
#: remmina/src/remmina_file_editor.c:321
#: remmina/src/remmina_file_editor.c:1242
#: remmina-plugins/nx/nx_session_manager.c:152
msgid "_Cancel"
msgstr "_Schließen"

#: remmina/src/remmina_key_chooser.c:81
msgid "_Remove"
msgstr "_Entfernen"

#: remmina/src/remmina_key_chooser.c:90
msgid "Please press the new key..."
msgstr "Bitte die neue Taste drücken …"

#: remmina/src/remmina_connection_window.c:247
#, c-format
msgid ""
"There are %i active connections in the current window. Are you sure to close?"
msgstr ""
"Es sind %i Verbindungen in diesem Fenster aktiv. Sind Sie sicher, dass Sie "
"das Fenster schließen möchten?"

#: remmina/src/remmina_connection_window.c:667
msgid "Viewport fullscreen mode"
msgstr "Vollbildmodus"

#: remmina/src/remmina_connection_window.c:677
msgid "Scrolled fullscreen mode"
msgstr "Vollbildmodus mit Scollbar"

#: remmina/src/remmina_connection_window.c:1250
msgid "Resize the window to fit in remote resolution"
msgstr "Das Fenster auf die entfernte Bildschirmauflösung anpassen"

#: remmina/src/remmina_connection_window.c:1260
#: remmina/src/remmina_pref_dialog.c:608
msgid "Toggle fullscreen mode"
msgstr "Vollbildmodus umschalten"

#: remmina/src/remmina_connection_window.c:1298
#: remmina/src/remmina_pref_dialog.c:630
msgid "Switch tab pages"
msgstr "Wechsel zwischen den Reitern"

#: remmina/src/remmina_connection_window.c:1311
#: remmina/src/remmina_pref_dialog.c:654
msgid "Toggle scaled mode"
msgstr "Skalierten Modus umschalten"

#: remmina/src/remmina_connection_window.c:1343
msgid "Grab all keyboard events"
msgstr "Alle Tastatureingaben abfangen"

#: remmina/src/remmina_connection_window.c:1352
msgid "Preferences"
msgstr "Einstellungen"

#: remmina/src/remmina_connection_window.c:1360
#: remmina/src/remmina_connection_window.c:1361
msgid "Tools"
msgstr "Werkzeuge"

#: remmina/src/remmina_connection_window.c:1373
#: remmina/src/remmina_pref_dialog.c:676
msgid "Minimize window"
msgstr "Fenster minimieren"

#: remmina/src/remmina_connection_window.c:1380
#: remmina/src/remmina_pref_dialog.c:687
msgid "Disconnect"
msgstr "Verbindung trennen"

#: remmina/src/remmina_connection_window.c:2605
#: remmina/src/remmina_file_editor.c:1452
#: remmina/src/remmina_file_editor.c:1472
#, c-format
msgid "File %s not found."
msgstr "Datei %s nicht gefunden."

#: remmina/src/remmina_plugin_manager.c:56
#: remmina/src/remmina_file_editor.c:1393
msgid "Protocol"
msgstr "Protokoll"

#: remmina/src/remmina_plugin_manager.c:56
msgid "Entry"
msgstr "Eintrag"

#: remmina/src/remmina_plugin_manager.c:56
msgid "File"
msgstr "Datei"

#: remmina/src/remmina_plugin_manager.c:56
msgid "Tool"
msgstr "Werkzeug"

#: remmina/src/remmina_plugin_manager.c:56
msgid "Preference"
msgstr "Einstellung"

#: remmina/src/remmina_plugin_manager.c:56
msgid "Secret"
msgstr "Geheimnis"

#: remmina/src/remmina_plugin_manager.c:261
#: remmina/src/remmina_init_dialog.c:82 remmina/src/remmina_file_editor.c:139
msgid "_OK"
msgstr "_Ok"

#: remmina/src/remmina_plugin_manager.c:285
#: remmina-plugins/nx/nx_session_manager.c:178
msgid "Type"
msgstr "Typ"

#: remmina/src/remmina_plugin_manager.c:291
msgid "Description"
msgstr "Beschreibung"

#: remmina/src/remmina_plugin_manager.c:297
msgid "Version"
msgstr "Version"

#: remmina/src/remmina_icon.c:127
msgid "Open Main Window"
msgstr "Hauptfenster öffnen"

#: remmina/src/remmina_icon.c:132
msgid "_Preferences"
msgstr "_Einstellungen"

#: remmina/src/remmina_icon.c:137
msgid "_About"
msgstr "_Über"

#: remmina/src/remmina_icon.c:147
msgid "Enable Service Discovery"
msgstr "Erkennungsdienst aktivieren"

#: remmina/src/remmina_icon.c:161
msgid "_Quit"
msgstr "_Beenden"

#: remmina/src/remmina_icon.c:391 remmina/src/remmina_icon.c:484
msgid "Remmina Applet"
msgstr "Remmina-Applet"

#: remmina/src/remmina_icon.c:393 remmina/src/remmina_icon.c:486
msgid "Connect to remote desktops through the applet menu"
msgstr "Mit dem Applet-Menü zur entfernten Arbeitsflächen verbinden"

#: remmina/src/remmina_init_dialog.c:266
#, c-format
msgid "Save %s"
msgstr "%s speichern"

#: remmina/src/remmina_init_dialog.c:349 remmina/src/remmina_file_editor.c:902
#: remmina-plugins/rdp/rdp_plugin.c:1122 remmina-plugins/nx/nx_plugin.c:692
#: remmina-plugins/vnc/vnc_plugin.c:1995 remmina-plugins/vnc/vnc_plugin.c:2009
msgid "User name"
msgstr "Benutzername"

#: remmina/src/remmina_init_dialog.c:363
#: remmina/src/remmina_protocol_widget.c:812
#: remmina/src/remmina_file_editor.c:405 remmina/src/remmina_file_editor.c:905
msgid "Password"
msgstr "Passwort"

#: remmina/src/remmina_init_dialog.c:378 remmina-plugins/rdp/rdp_plugin.c:1124
msgid "Domain"
msgstr "Domäne"

#: remmina/src/remmina_init_dialog.c:393
msgid "Save password"
msgstr "Passwort speichern"

#: remmina/src/remmina_init_dialog.c:465
msgid "Certificate Details:"
msgstr "Zertifikatsdetails:"

#: remmina/src/remmina_init_dialog.c:479 remmina/src/remmina_init_dialog.c:575
msgid "Subject:"
msgstr "Betreff:"

#: remmina/src/remmina_init_dialog.c:489 remmina/src/remmina_init_dialog.c:586
msgid "Issuer:"
msgstr "Aussteller:"

#: remmina/src/remmina_init_dialog.c:499
msgid "Fingerprint:"
msgstr "Fingerprint:"

#: remmina/src/remmina_init_dialog.c:510
msgid "Accept Certificate?"
msgstr "Zertifikat akzeptieren?"

#: remmina/src/remmina_init_dialog.c:561
msgid "Certificate Changed! Details:"
msgstr "Zertifikat geändert! Details:"

#: remmina/src/remmina_init_dialog.c:596
msgid "Old Fingerprint:"
msgstr "Alter Fingerprint:"

#: remmina/src/remmina_init_dialog.c:606
msgid "New Fingerprint:"
msgstr "Neuer Fingerprint:"

#: remmina/src/remmina_init_dialog.c:617
msgid "Accept Changed Certificate?"
msgstr "Zertifikatsänderungen akzeptieren?"

#: remmina/src/remmina_init_dialog.c:718
msgid "CA certificate"
msgstr "CA-Zertifikat"

#: remmina/src/remmina_init_dialog.c:719
msgid "CA CRL"
msgstr "CA CRL"

#: remmina/src/remmina_init_dialog.c:720
msgid "Client certificate"
msgstr "Client-Zertifikat"

#: remmina/src/remmina_init_dialog.c:721
msgid "Client key"
msgstr "Client-Schlüssel"

#: remmina/src/remmina_init_dialog.c:794
msgid "Do you trust the new public key?"
msgstr "Vertrauen Sie dem neuen öffentlichen Schlüssel?"

#: remmina/src/remmina_init_dialog.c:820
msgid "The server is unknown. The public key fingerprint is:"
msgstr ""
"Der Server ist unbekannt. Der Fingerabdruck des öffentlichen Schlüssels ist:"

#: remmina/src/remmina_init_dialog.c:828
msgid ""
"WARNING: The server has changed its public key. This means either you are "
"under attack,\n"
"or the administrator has changed the key. The new public key fingerprint is:"
msgstr ""
"WARNUNG: Der Server hat den öffentlichen Schlüssel geändert. Das bedeutet, "
"dass Sie entweder angegriffen\n"
"werden, oder dass der Systemverwalter den Schlüssel geändert hat. Der neue "
"öffentliche Schlüssel ist:"

#: remmina/src/remmina_protocol_widget.c:125
#, c-format
msgid "Connecting to '%s'..."
msgstr "Verbindung zu »%s« wird hergestellt …"

#: remmina/src/remmina_protocol_widget.c:202
#, c-format
msgid "Protocol plugin %s is not installed."
msgstr "Protokoll Plugin %s ist nicht installiert"

#: remmina/src/remmina_protocol_widget.c:241
msgid "Open Secure Shell in New Terminal..."
msgstr "Secure-Shell (SSH) in einem neuen Terminal starten …"

#: remmina/src/remmina_protocol_widget.c:247
msgid "Open Secure File Transfer..."
msgstr "Sichere Dateiübertragung (SFTP) öffnen …"

#: remmina/src/remmina_protocol_widget.c:458
#, c-format
msgid "Connecting to SSH server %s..."
msgstr "Verbinde zu SSH-Server %s  …"

#: remmina/src/remmina_protocol_widget.c:521
#: remmina/src/remmina_protocol_widget.c:682
#, c-format
msgid "Connecting to %s through SSH tunnel..."
msgstr "Verbinde zu %s über den SSH-Tunnel …"

#: remmina/src/remmina_protocol_widget.c:562
#, c-format
msgid "Waiting for an incoming SSH tunnel at port %i..."
msgstr "Warte auf eingehende SSH-Tunnel Verbindung über Port %i …"

#: remmina/src/remmina_protocol_widget.c:609
#, c-format
msgid "Command %s not found on SSH server"
msgstr "Befehl %s wurde auf dem SSH Server nicht gefunden."

#: remmina/src/remmina_protocol_widget.c:613
#, c-format
msgid "Command %s failed on SSH server (status = %i)."
msgstr "Befehl %s ist auf dem SSH Server fehlgeschlagen  (Status == %i)."

#: remmina/src/remmina_protocol_widget.c:624
#, c-format
msgid "Failed to execute command: %s"
msgstr "Fehler beim Ausführen des Befehls: %s"

#: remmina/src/remmina_protocol_widget.c:803
#, c-format
msgid "%s password"
msgstr "%s Passwort"

#: remmina/src/remmina_protocol_widget.c:806 remmina/src/remmina_ssh.c:326
msgid "SSH password"
msgstr "SSH-Passwort"

#: remmina/src/remmina_protocol_widget.c:809 remmina/src/remmina_ssh.c:330
msgid "SSH private key passphrase"
msgstr "SSH-Passphrase für privaten Schlüssel"

#: remmina/src/remmina_protocol_widget.c:969
#, c-format
msgid "Listening on port %i for an incoming %s connection..."
msgstr "Lausche an Port %i auf eine eingehende %s-Verbindung …"

#: remmina/src/remmina_protocol_widget.c:976
msgid "Authentication failed. Trying to reconnect..."
msgstr "Authentifizierung fehlgeschlagen. Versuche erneut zu verbinden…"

#: remmina/src/remmina_ftp_client.c:407
msgid "Choose download location"
msgstr "Downloadverzeichnis wählen"

#: remmina/src/remmina_ftp_client.c:545
msgid "Are you sure to delete the selected files on server?"
msgstr "Sollen die gewählten Dateien am Server wirklich gelöscht werden?"

#: remmina/src/remmina_ftp_client.c:602
msgid "Choose a file to upload"
msgstr "Datei zum Hochladen auswählen"

#: remmina/src/remmina_ftp_client.c:610
msgid "Upload folder"
msgstr "Ordner zum Hochladen"

#: remmina/src/remmina_ftp_client.c:670 remmina/src/remmina_ftp_client.c:793
msgid "Download"
msgstr "Herunterladen"

#: remmina/src/remmina_ftp_client.c:677 remmina/src/remmina_ftp_client.c:804
msgid "Upload"
msgstr "Hochladen"

#: remmina/src/remmina_ftp_client.c:684
msgid "_Delete"
msgstr "_Löschen"

#: remmina/src/remmina_ftp_client.c:772
msgid "Home"
msgstr "Start"

#: remmina/src/remmina_ftp_client.c:774
msgid "Go to home folder"
msgstr "Persönlichen Ordner anzeigen"

#: remmina/src/remmina_ftp_client.c:779
msgid "Up"
msgstr "Hinauf"

#: remmina/src/remmina_ftp_client.c:781
msgid "Go to parent folder"
msgstr "Zum übergeordneten Ordner gehen"

#: remmina/src/remmina_ftp_client.c:786 remmina-plugins/rdp/rdp_plugin.c:1148
#: remmina-plugins/vnc/vnc_plugin.c:2034
msgid "Refresh"
msgstr "Aktualisieren"

#: remmina/src/remmina_ftp_client.c:788
msgid "Refresh current folder"
msgstr "Diesen Ordner aktualisieren"

#: remmina/src/remmina_ftp_client.c:795
msgid "Download from server"
msgstr "Vom Server herunterladen"

#: remmina/src/remmina_ftp_client.c:806
msgid "Upload to server"
msgstr "Zum Server hochladen"

#: remmina/src/remmina_ftp_client.c:813
msgid "Delete"
msgstr "Löschen"

#: remmina/src/remmina_ftp_client.c:815
msgid "Delete files on server"
msgstr "Dateien am Server löschen"

#: remmina/src/remmina_ftp_client.c:922 remmina/src/remmina_ftp_client.c:991
msgid "File Name"
msgstr "Dateiname"

#: remmina/src/remmina_ftp_client.c:935 remmina/src/remmina_ftp_client.c:1020
msgid "Size"
msgstr "Größe"

#: remmina/src/remmina_ftp_client.c:943
msgid "User"
msgstr "Benutzer"

#: remmina/src/remmina_ftp_client.c:955
msgid "Permission"
msgstr "Rechte"

#: remmina/src/remmina_ftp_client.c:1007 remmina-plugins/rdp/rdp_plugin.c:1106
msgid "Remote"
msgstr "Entfernt"

#: remmina/src/remmina_ftp_client.c:1014 remmina-plugins/rdp/rdp_plugin.c:1102
msgid "Local"
msgstr "Lokal"

#: remmina/src/remmina_ftp_client.c:1028
msgid "Progress"
msgstr "Fortschritt"

#: remmina/src/remmina_sftp_client.c:168
#, c-format
msgid "Error creating directory %s."
msgstr "Verzeichnis %s konnte nicht erstellt werden."

#: remmina/src/remmina_sftp_client.c:176 remmina/src/remmina_sftp_client.c:199
#, c-format
msgid "Error creating file %s."
msgstr "Datei %s konnte nicht erstellt werden."

#: remmina/src/remmina_sftp_client.c:217
#, c-format
msgid "Error opening file %s on server. %s"
msgstr "Datei %s konnte am Server nicht geöffnet werden. %s"

#: remmina/src/remmina_sftp_client.c:243
#, c-format
msgid "Error writing file %s."
msgstr "Datei %s konnte nicht gespeichert werden."

#: remmina/src/remmina_sftp_client.c:286
#, c-format
msgid "Error opening directory %s. %s"
msgstr "Verzeichnis %s konnte nicht geöffnet werden. %s"

#: remmina/src/remmina_sftp_client.c:407
#, c-format
msgid "Error creating folder %s on server. %s"
msgstr "Fehler beim Erzeugen des Ordners %s auf dem Server: %s"

#: remmina/src/remmina_sftp_client.c:435 remmina/src/remmina_sftp_client.c:460
#, c-format
msgid "Error creating file %s on server. %s"
msgstr "Datei %s konnte am Server nicht erstellt werden. %s"

#: remmina/src/remmina_sftp_client.c:483
#, c-format
msgid "Error opening file %s."
msgstr "Datei %s konnte nicht geöffnet werden."

#: remmina/src/remmina_sftp_client.c:507
#, c-format
msgid "Error writing file %s on server. %s"
msgstr "Datei %s konnte am Server nicht gespeichert werden. %s"

#: remmina/src/remmina_sftp_client.c:730 remmina/src/remmina_sftp_client.c:801
#, c-format
msgid "Failed to open directory %s. %s"
msgstr "Verzeichnis %s konnte nicht geöffnet werden. %s"

#: remmina/src/remmina_sftp_client.c:748
#, c-format
msgid "Failed reading directory. %s"
msgstr "Verzeichnis %s konnte nicht gelesen werden."

#: remmina/src/remmina_sftp_client.c:866
msgid ""
"File transfer currently in progress.\n"
"Are you sure to cancel it?"
msgstr ""
"Dateien werden übertragen.\n"
"Wollen Sie wirklich abbrechen?"

#: remmina/src/remmina_sftp_client.c:902
#, c-format
msgid "Failed to delete '%s'. %s"
msgstr "»%s« konnte nicht gelöscht werden. %s"

#: remmina/src/remmina_sftp_client.c:977
msgid "File exists"
msgstr "Datei existiert"

#: remmina/src/remmina_sftp_client.c:980
msgid "Resume"
msgstr "Fortsetzen"

#: remmina/src/remmina_sftp_client.c:981
msgid "Overwrite"
msgstr "Überschreiben"

#: remmina/src/remmina_sftp_client.c:995
msgid "Question"
msgstr "Frage"

#: remmina/src/remmina_sftp_client.c:1007
msgid "The following file already exists in the target folder:"
msgstr "Die folgende Datei ist im Zielordner bereits vorhanden:"

#: remmina/src/remmina_pref_dialog.c:51
msgid "Open connection"
msgstr "Verbindung herstellen"

#: remmina/src/remmina_pref_dialog.c:51
msgid "Edit settings"
msgstr "Einstellungen bearbeiten"

#: remmina/src/remmina_pref_dialog.c:54
msgid "Nearest"
msgstr "Nächster"

#: remmina/src/remmina_pref_dialog.c:54
msgid "Tiles"
msgstr "Kacheln"

#: remmina/src/remmina_pref_dialog.c:54
msgid "Bilinear"
msgstr "Bilinear"

#: remmina/src/remmina_pref_dialog.c:54
msgid "Hyper"
msgstr "Hyper"

#: remmina/src/remmina_pref_dialog.c:57
msgid "Automatic"
msgstr "Automatisch"

#: remmina/src/remmina_pref_dialog.c:57
msgid "Scrolled window"
msgstr "Fenster mit Bildlauf"

#: remmina/src/remmina_pref_dialog.c:57
msgid "Scrolled fullscreen"
msgstr "Vollbild mit Bildlauf"

#: remmina/src/remmina_pref_dialog.c:57
msgid "Viewport fullscreen"
msgstr "Angepasstes Vollbild"

#: remmina/src/remmina_pref_dialog.c:60
msgid "Tab by groups"
msgstr "Reiter nach Gruppen sortiert"

#: remmina/src/remmina_pref_dialog.c:60
msgid "Tab by protocols"
msgstr "Reiter nach Protokollen sortiert"

#: remmina/src/remmina_pref_dialog.c:60
msgid "Tab all connections"
msgstr "Alle Verbindungen in Reitern"

#: remmina/src/remmina_pref_dialog.c:60
msgid "Do not use tabs"
msgstr "Reiter nicht verwenden"

#: remmina/src/remmina_pref_dialog.c:152
msgid "Please enter format 'widthxheight'."
msgstr "Bitte im Format »BreitexHöhe« eingeben."

#: remmina/src/remmina_pref_dialog.c:162
msgid "Recent lists cleared."
msgstr "Liste zuletzt geöffneter Verbindungen geleert."

#: remmina/src/remmina_pref_dialog.c:352
msgid "Remmina Preferences"
msgstr "Remmina Einstellungen"

#: remmina/src/remmina_pref_dialog.c:354
msgid "_Close"
msgstr "_Schließen"

#: remmina/src/remmina_pref_dialog.c:368
msgid "Options"
msgstr "Optionen"

#: remmina/src/remmina_pref_dialog.c:379
msgid "Remember last view mode for each connection"
msgstr "Letzten Ansichtsmodus für jede Verbindung merken"

#: remmina/src/remmina_pref_dialog.c:385
msgid "Save settings when starting the connection"
msgstr "Beim Verbinden Einstellungen speichern"

#: remmina/src/remmina_pref_dialog.c:391
msgid "Invisible toolbar in fullscreen mode"
msgstr "Unsichtbare Werkzeugleiste im Vollbildmodus"

#: remmina/src/remmina_pref_dialog.c:404
msgid "Always show tabs"
msgstr "Reiter immer anzeigen"

#: remmina/src/remmina_pref_dialog.c:410
msgid "Hide toolbar in tabbed interface"
msgstr "Werkzeugleiste in reiterbasierter Oberfläche verbergen"

#: remmina/src/remmina_pref_dialog.c:416
msgid "Double-click action"
msgstr "Doppelklick-Aktion"

#: remmina/src/remmina_pref_dialog.c:426
msgid "Default view mode"
msgstr "Standardansichtsmodus"

#: remmina/src/remmina_pref_dialog.c:436
msgid "Tab interface"
msgstr "Reiter"

#: remmina/src/remmina_pref_dialog.c:446
msgid "Scale quality"
msgstr "Skalierungsqualität"

#: remmina/src/remmina_pref_dialog.c:456
msgid "SSH tunnel local port"
msgstr "Lokaler Port des SSH-Tunnels"

#: remmina/src/remmina_pref_dialog.c:469
msgid "Auto scroll step size"
msgstr "Schrittgröße für automatisches Scrollen"

#: remmina/src/remmina_pref_dialog.c:482
msgid "Maximum recent items"
msgstr "Maximale Anzahl zuletzt geöffneter Verbindungen"

#: remmina/src/remmina_pref_dialog.c:503
msgid "Clear"
msgstr "Leeren"

#: remmina/src/remmina_pref_dialog.c:509
msgid "Resolutions"
msgstr "Bildschirmauflösungen"

#: remmina/src/remmina_pref_dialog.c:531
msgid "Applet"
msgstr "Applet"

#: remmina/src/remmina_pref_dialog.c:542
msgid "Show new connection on top of the menu"
msgstr "Zeige neue Verbindungen am Anfang des Menüs"

#: remmina/src/remmina_pref_dialog.c:549
msgid "Hide total count in group menu"
msgstr "Verstecke Zähler im Gruppenmenü"

#: remmina/src/remmina_pref_dialog.c:556
msgid "Disable tray icon"
msgstr "Deaktiviere Taskleistensymbol"

#: remmina/src/remmina_pref_dialog.c:563
msgid "Start Remmina in tray icon at user logon"
msgstr "Starte Remmina als Taskleisten-Symbol bei der Benutzeranmeldung"

#: remmina/src/remmina_pref_dialog.c:572
msgid "Minimize windows to tray"
msgstr "Fenster in Taskleiste minimieren"

#: remmina/src/remmina_pref_dialog.c:586 remmina/src/remmina_pref_dialog.c:818
msgid "Keyboard"
msgstr "Tastatur"

#: remmina/src/remmina_pref_dialog.c:597 remmina/src/remmina_pref_dialog.c:835
msgid "Host key"
msgstr "Host-Taste"

#: remmina/src/remmina_pref_dialog.c:619
msgid "Auto-fit window"
msgstr "Fenster automatisch anpassen"

#: remmina/src/remmina_pref_dialog.c:665
msgid "Grab keyboard"
msgstr "Tastatur einfangen"

#: remmina/src/remmina_pref_dialog.c:698
msgid "Show / hide toolbar"
msgstr "Werkzeugleiste zeigen/verstecken"

#: remmina/src/remmina_pref_dialog.c:710
msgid "Terminal"
msgstr "Eingabeaufforderung"

#: remmina/src/remmina_pref_dialog.c:721
msgid "Font"
msgstr "Schriftart"

#: remmina/src/remmina_pref_dialog.c:726
msgid "Use system default font"
msgstr "Verwende Systemschriftart"

#: remmina/src/remmina_pref_dialog.c:754
msgid "Allow bold text"
msgstr "Text in Fettschrift zulassen"

#: remmina/src/remmina_pref_dialog.c:761
msgid "Colors"
msgstr "Farben"

#: remmina/src/remmina_pref_dialog.c:766
msgid "Use system theme colors"
msgstr "Verwende die Systemfarben"

#: remmina/src/remmina_pref_dialog.c:775 remmina/src/remmina_pref_dialog.c:783
msgid "Foreground color"
msgstr "Vordergrundfarbe"

#: remmina/src/remmina_pref_dialog.c:788 remmina/src/remmina_pref_dialog.c:796
msgid "Background color"
msgstr "Hintergrundfarbe"

#: remmina/src/remmina_pref_dialog.c:804
msgid "Scrollback lines"
msgstr "Zeilen zum Zurückrollen"

#: remmina/src/remmina_pref_dialog.c:829 remmina/src/remmina_ssh_plugin.c:368
msgid "Copy"
msgstr "Kopieren"

#: remmina/src/remmina_pref_dialog.c:847 remmina/src/remmina_ssh_plugin.c:369
msgid "Paste"
msgstr "Einfügen"

#: remmina/src/remmina_scaler.c:72
msgid "Fit window size"
msgstr "Fenstergröße automatisch anpassen"

#: remmina/src/remmina_scaler.c:147 remmina/src/remmina_file_editor.c:661
msgid "Horizontal scale"
msgstr "Horizontale Skalierung"

#: remmina/src/remmina_scaler.c:158 remmina/src/remmina_file_editor.c:672
msgid "Vertical scale"
msgstr "Vertikale Skalierung"

#: remmina/src/remmina_sftp_plugin.c:275
msgid "Show Hidden Files"
msgstr "Versteckte Dateien anzeigen"

#: remmina/src/remmina_sftp_plugin.c:278
msgid "Overwrite all"
msgstr "Alles überschreiben"

#: remmina/src/remmina_sftp_plugin.c:286
msgid "SFTP - Secure File Transfer"
msgstr "SFTP - Sichere Dateiübertragung"

#: remmina/src/remmina_ssh.c:163
#, c-format
msgid "SSH password authentication failed: %s"
msgstr "SSH Passwort-Authentifizierung ist fehlgeschlagen: %s"

#: remmina/src/remmina_ssh.c:181 remmina/src/remmina_ssh.c:191
#: remmina/src/remmina_ssh.c:200
#, c-format
msgid "SSH public key authentication failed: %s"
msgstr ""
"SSH-Authentifizierung mit öffentlichem Schlüssel ist fehlgeschlagen: %s"

#: remmina/src/remmina_ssh.c:182
msgid "SSH Key file not yet set."
msgstr "SSH Schlüssel-Datei wurde noch nicht festgelegt"

#: remmina/src/remmina_ssh.c:216
#, c-format
msgid "SSH automatic public key authentication failed: %s"
msgstr ""
"SSH-Authentifizierung mit automatischem öffentlichem Schlüssel ist "
"fehlgeschlagen: %s"

#: remmina/src/remmina_ssh.c:325
#, c-format
msgid "Authenticating %s's password to SSH server %s..."
msgstr "Überprüfe Passwort des Benutzers %s am SSH-Server %s …"

#: remmina/src/remmina_ssh.c:329
#, c-format
msgid "Authenticating %s's identity to SSH server %s..."
msgstr "Überprüfe die Identität von Benutzer %s am SSH-Server %s …"

#: remmina/src/remmina_ssh.c:384
#, c-format
msgid "Failed to startup SSH session: %s"
msgstr "Fehler beim Starten der SSH-Verbindung: %s"

#: remmina/src/remmina_ssh.c:707
#, c-format
msgid "Failed to connect to the SSH tunnel destination: %s"
msgstr "Fehler beim Verbinden mit dem Ziel des SSH-Tunnels: %s"

#: remmina/src/remmina_ssh.c:740
#, c-format
msgid "Failed to execute %s on SSH server : %%s"
msgstr "Ausführen von %s auf dem SSH Server ist fehlgeschlagen : %%s"

#: remmina/src/remmina_ssh.c:777 remmina/src/remmina_ssh.c:802
#, c-format
msgid "Failed to request port forwarding : %s"
msgstr "Anfrage zur Portweiterleitung ist fehlgeschlagen: %s"

#: remmina/src/remmina_ssh.c:849
msgid "No response from the server."
msgstr "Keine Rückmeldung vom Server."

#: remmina/src/remmina_ssh.c:1252
#, c-format
msgid "Failed to create sftp session: %s"
msgstr "Start der SFTP-Sitzung fehlgeschlagen: %s"

#: remmina/src/remmina_ssh.c:1257
#, c-format
msgid "Failed to initialize sftp session: %s"
msgstr "Initialisierung der SFTP-Sitzung fehlgeschlagen: %s"

#: remmina/src/remmina_ssh_plugin.c:368
msgid "_Copy"
msgstr "_Kopieren"

#: remmina/src/remmina_ssh_plugin.c:369
msgid "_Paste"
msgstr "_Einfügen"

#: remmina/src/remmina_ssh_plugin.c:377
msgid "SSH - Secure Shell"
msgstr "SSH - Secure Shell"

#: remmina/src/remmina_file_editor.c:71
msgid ""
"<tt><big>Supported formats\n"
"* server\n"
"* server:port\n"
"* [server]:port</big></tt>"
msgstr ""
"<tt><big>Unterstützte Formate\n"
"* server\n"
"* server:port\n"
"* [server]:port</big></tt>"

#: remmina/src/remmina_file_editor.c:79
msgid ""
"<tt><big>Supported formats\n"
"* :port\n"
"* server\n"
"* server:port\n"
"* [server]:port</big></tt>"
msgstr ""
"<tt><big>Unterstützte Formate\n"
"* :port\n"
"* server\n"
"* server:port\n"
"* [server]:port</big></tt>"

#: remmina/src/remmina_file_editor.c:136
msgid "Choose a Remote Desktop Server"
msgstr "Einen Server für eine entfernte Arbeitsfläche auswählen"

#: remmina/src/remmina_file_editor.c:313 remmina/src/remmina_file_editor.c:320
#: remmina-plugins/nx/nx_plugin.c:691
msgid "Identity file"
msgstr "Identitätsdatei"

#: remmina/src/remmina_file_editor.c:322
msgid "_Open"
msgstr "Ö_ffnen"

#: remmina/src/remmina_file_editor.c:384
#, c-format
msgid "Browse the network to find a %s server"
msgstr "Durchsuche das Netzwerk nach einem %s Server"

#: remmina/src/remmina_file_editor.c:449
msgid "Resolution"
msgstr "Bildschirmauflösung"

#: remmina/src/remmina_file_editor.c:455
msgid "Use window size"
msgstr "Aktuelle Fenstergröße verwenden"

#: remmina/src/remmina_file_editor.c:455
msgid "Use client resolution"
msgstr "Auflösung des Clients verwenden"

#: remmina/src/remmina_file_editor.c:468 remmina/src/remmina_file_editor.c:829
msgid "Custom"
msgstr "Benutzerdefiniert"

#: remmina/src/remmina_file_editor.c:654
msgid "Keyboard mapping"
msgstr "Tastaturlayout"

#: remmina/src/remmina_file_editor.c:801
msgid "Enable SSH tunnel"
msgstr "SSH-Tunnel aktivieren"

#: remmina/src/remmina_file_editor.c:808
msgid "Tunnel via loopback address"
msgstr "Tunnel über Loopback-Adresse"

#: remmina/src/remmina_file_editor.c:820
#, c-format
msgid "Same server at port %i"
msgstr "Server auf Port %i"

#: remmina/src/remmina_file_editor.c:875
msgid "Character set"
msgstr "Zeichensatz"

#: remmina/src/remmina_file_editor.c:881 remmina-plugins/rdp/rdp_plugin.c:1137
#: remmina-plugins/xdmcp/xdmcp_plugin.c:340 remmina-plugins/nx/nx_plugin.c:696
msgid "Startup program"
msgstr "Startprogramm"

#: remmina/src/remmina_file_editor.c:890 remmina-plugins/rdp/rdp_plugin.c:1138
msgid "Startup path"
msgstr "Startpfad"

#: remmina/src/remmina_file_editor.c:898
msgid "SSH Authentication"
msgstr "SSH-Authentifizierung"

#: remmina/src/remmina_file_editor.c:912
msgid "Public key (automatic)"
msgstr "Öffentlicher Schlüssel (automatisch)"

#: remmina/src/remmina_file_editor.c:968
msgid "Basic"
msgstr "Basis"

#: remmina/src/remmina_file_editor.c:975
msgid "Advanced"
msgstr "Erweitert"

#: remmina/src/remmina_file_editor.c:1186
msgid "Default settings saved."
msgstr "Standard-Einstellungen wurden gespeichert."

#: remmina/src/remmina_file_editor.c:1233
msgid "Remote Desktop Preference"
msgstr "Vorgabe für entfernte Arbeitsflächen"

#: remmina/src/remmina_file_editor.c:1246
msgid "Connect"
msgstr "Verbinden"

#: remmina/src/remmina_file_editor.c:1259
#: remmina-plugins/xdmcp/xdmcp_plugin.c:332
msgid "Default"
msgstr "Standard"

#: remmina/src/remmina_file_editor.c:1347
msgid "Profile"
msgstr "Profil"

#: remmina/src/remmina_file_editor.c:1388
#, c-format
msgid "Use '%s' as subgroup delimiter"
msgstr "Benutze '%s' als Untergruppenteiler"

#: remmina/src/remmina_chat_window.c:178
#, c-format
msgid "Chat with %s"
msgstr "Chat mit %s"

#: remmina/src/remmina_chat_window.c:226
msgid "_Send"
msgstr "_Senden"

#: remmina/src/remmina_chat_window.c:236
msgid "_Clear"
msgstr "_Leeren"

#: remmina/src/remmina_about.c:46
msgid "Maintainers:"
msgstr "Betreuer:"

#: remmina/src/remmina_about.c:49
msgid "Contributors:"
msgstr "Mitwirkende:"

#: remmina/src/remmina_about.c:68
msgid ""
"Remmina is free software; you can redistribute it and/or modify it under the "
"terms of the GNU General Public License as published by the Free Software "
"Foundation; either version 2 of the License, or (at your option) any later "
"version."
msgstr ""
"Remmina ist freie Software. Sie können es unter den Bedingungen der GNU "
"General Public License, wie von der Free Software Foundation veröffentlicht, "
"weitergeben und/oder modifizieren, entweder gemäß Version 2 der Lizenz oder "
"(nach Ihrer Wahl) jeder späteren Version."

#: remmina/src/remmina_about.c:72
msgid ""
"Remmina is distributed in the hope that it will be useful, but WITHOUT ANY "
"WARRANTY; without even the implied warranty of MERCHANTABILITY or FITNESS "
"FOR A PARTICULAR PURPOSE. See the GNU General Public License for more "
"details."
msgstr ""
"Die Veröffentlichung von Remmina erfolgt in der Hoffnung, dass es Ihnen von "
"Nutzen sein wird, aber OHNE IRGENDEINE GARANTIE, sogar ohne die implizite "
"Garantie der MARKTREIFE oder der VERWENDBARKEIT FÜR EINEN BESTIMMTEN ZWECK. "
"Details finden Sie in der GNU General Public License."

<<<<<<< HEAD
#: remmina/src/remmina_about.c:76
msgid ""
"You should have received a copy of the GNU General Public License along with "
"this program; if not, write to the Free Software Foundation, Inc., 59 Temple "
"Place, Suite 330, Boston, MA  02110-1301, USA."
msgstr ""
"Sie sollten ein Exemplar der GNU General Public License zusammen mit diesem "
"Programm erhalten haben. Falls nicht, schreiben Sie an die Free Software "
"Foundation, Inc., 51 Franklin St, Fifth Floor, Boston, MA 02110, USA."

=======
>>>>>>> 50cfe477
#: remmina/src/remmina_about.c:90
msgid "The GTK+ Remote Desktop Client"
msgstr "Der GTK+ Betrachter für entfernte Arbeitsflächen"

#: remmina/src/remmina_about.c:96
msgid "translator-credits"
msgstr ""
"Launchpad Contributions:\n"
"  Daniel Dietrich https://launchpad.net/~shaddowy2\n"
"  Dennis Baudys https://launchpad.net/~thecondordb\n"
"  Eduard Gotwig https://launchpad.net/~gotwig\n"
"  Envy https://launchpad.net/~element-oxygen\n"
"  Felix Kaechele https://launchpad.net/~felix-kaechele\n"
"  Hendrik Knackstedt https://launchpad.net/~hennekn\n"
"  J. Ruprecht https://launchpad.net/~jrgenruprecht\n"
"  Markus Neubauer https://launchpad.net/~neubauer-i\n"
"  Martin Lettner https://launchpad.net/~m.lettner\n"
"  Spencer Young https://launchpad.net/~spenceryoung\n"
"  Tobias Bannert https://launchpad.net/~toba\n"
"  jstarek https://launchpad.net/~juergen-starek\n"
"  mkuerschner https://launchpad.net/~michael-kuerschner\n"
"  sme https://launchpad.net/~05kosh\n"
"  staedtler-przyborski https://launchpad.net/~staedtler-przyborski"

#: remmina-plugins/rdp/rdp_plugin.c:886
#, c-format
msgid ""
"Authentication to RDP server %s failed.\n"
"Check username, password and domain."
msgstr ""
"Anmeldung am RDP-Server %s ist fehlgeschlagen.\n"
"Überprüfen Sie Benutzername, Passwort und Domäne."

#: remmina-plugins/rdp/rdp_plugin.c:892
#, c-format
msgid "Connection to RDP server %s failed."
msgstr "Verbindung zum RDP-Server %s ist fehlgeschlagen."

#: remmina-plugins/rdp/rdp_plugin.c:895
#, c-format
msgid "Unable to connect to RDP server %s"
msgstr "Verbindung zum RDP-Server %s fehlgeschlagen"

#: remmina-plugins/rdp/rdp_plugin.c:1081
msgid "256 colors (8 bpp)"
msgstr "256 Farben (8 bpp)"

#: remmina-plugins/rdp/rdp_plugin.c:1082
msgid "High color (15 bpp)"
msgstr "Hohe Farbtiefe (15 bpp)"

#: remmina-plugins/rdp/rdp_plugin.c:1083
msgid "High color (16 bpp)"
msgstr "Hohe Farbtiefe (16 bpp)"

#: remmina-plugins/rdp/rdp_plugin.c:1084
msgid "True color (24 bpp)"
msgstr "Echtfarben (24 bpp)"

#: remmina-plugins/rdp/rdp_plugin.c:1085
msgid "True color (32 bpp)"
msgstr "Echtfarben (32 bpp)"

#: remmina-plugins/rdp/rdp_plugin.c:1086
msgid "RemoteFX (32 bpp)"
msgstr "RemoteFX (32 bpp)"

#: remmina-plugins/rdp/rdp_plugin.c:1092
#: remmina-plugins/rdp/rdp_settings.c:196 remmina-plugins/nx/nx_plugin.c:686
#: remmina-plugins/vnc/vnc_plugin.c:1989
msgid "Poor (fastest)"
msgstr "Niedrig (schnell)"

#: remmina-plugins/rdp/rdp_plugin.c:1093
#: remmina-plugins/rdp/rdp_settings.c:198 remmina-plugins/nx/nx_plugin.c:686
#: remmina-plugins/vnc/vnc_plugin.c:1989
msgid "Medium"
msgstr "Mittel"

#: remmina-plugins/rdp/rdp_plugin.c:1094
#: remmina-plugins/rdp/rdp_settings.c:200 remmina-plugins/nx/nx_plugin.c:686
#: remmina-plugins/vnc/vnc_plugin.c:1989
msgid "Good"
msgstr "Gut"

#: remmina-plugins/rdp/rdp_plugin.c:1095
#: remmina-plugins/rdp/rdp_settings.c:202 remmina-plugins/nx/nx_plugin.c:686
#: remmina-plugins/vnc/vnc_plugin.c:1989
msgid "Best (slowest)"
msgstr "Beste (langsam)"

#: remmina-plugins/rdp/rdp_plugin.c:1101
msgid "Off"
msgstr "Aus"

#: remmina-plugins/rdp/rdp_plugin.c:1103
msgid "Local - low quality"
msgstr "Lokal – Geringe Qualität"

#: remmina-plugins/rdp/rdp_plugin.c:1104
msgid "Local - medium quality"
msgstr "Lokal – Mittlere Qualität"

#: remmina-plugins/rdp/rdp_plugin.c:1105
msgid "Local - high quality"
msgstr "Lokal – Hohe Qualität"

#: remmina-plugins/rdp/rdp_plugin.c:1112
msgid "Negotiate"
msgstr "Verhandeln"

#: remmina-plugins/rdp/rdp_plugin.c:1126
#: remmina-plugins/xdmcp/xdmcp_plugin.c:339
#: remmina-plugins/vnc/vnc_plugin.c:1997 remmina-plugins/vnc/vnc_plugin.c:2011
msgid "Color depth"
msgstr "Farbtiefe"

#: remmina-plugins/rdp/rdp_plugin.c:1127
msgid "Share folder"
msgstr "Ordner freigeben"

#: remmina-plugins/rdp/rdp_plugin.c:1133 remmina-plugins/nx/nx_plugin.c:695
#: remmina-plugins/vnc/vnc_plugin.c:1998 remmina-plugins/vnc/vnc_plugin.c:2012
msgid "Quality"
msgstr "Qualität"

#: remmina-plugins/rdp/rdp_plugin.c:1134
msgid "Sound"
msgstr "Klang"

#: remmina-plugins/rdp/rdp_plugin.c:1135
msgid "Security"
msgstr "Sicherheit"

#: remmina-plugins/rdp/rdp_plugin.c:1136
msgid "Client name"
msgstr "Client-Name"

#: remmina-plugins/rdp/rdp_plugin.c:1139
msgid "Share local printers"
msgstr "Lokale Drucker freigeben"

#: remmina-plugins/rdp/rdp_plugin.c:1140
msgid "Share smartcard"
msgstr "Smartcard teilen"

#: remmina-plugins/rdp/rdp_plugin.c:1141 remmina-plugins/nx/nx_plugin.c:701
#: remmina-plugins/vnc/vnc_plugin.c:2001 remmina-plugins/vnc/vnc_plugin.c:2015
msgid "Disable clipboard sync"
msgstr "Abgleich der Zwischenablage abschalten"

#: remmina-plugins/rdp/rdp_plugin.c:1142
msgid "Attach to console (Windows 2003 / 2003 R2)"
msgstr "Mit Konsole verbinden (Windows 2003 / 2003 R2)"

#: remmina-plugins/rdp/rdp_plugin.c:1158
msgid "RDP - Remote Desktop Protocol"
msgstr "RDP – Remote Desktop Protokoll"

#: remmina-plugins/rdp/rdp_plugin.c:1180
msgid "RDP - RDP File Handler"
msgstr "RDP – RDP-Import/Export"

#: remmina-plugins/rdp/rdp_plugin.c:1195
msgid "RDP - Preferences"
msgstr "RDP – Einstellungen"

#: remmina-plugins/rdp/rdp_plugin.c:1213
msgid "Export connection in Windows .rdp file format"
msgstr "Verbindung als Windows-*.rdp-Datei exportieren"

#: remmina-plugins/rdp/rdp_settings.c:161
msgid "<Auto detect>"
msgstr "<Automatisch feststellen>"

#: remmina-plugins/rdp/rdp_settings.c:194
msgid "<Choose a quality level to edit...>"
msgstr "<Wählen Sie eine Qualitätsstufe zur Bearbeitung...>"

#: remmina-plugins/rdp/rdp_settings.c:302
msgid "Keyboard layout"
msgstr "Tastenbelegung"

#: remmina-plugins/rdp/rdp_settings.c:325
msgid "Use client keyboard mapping"
msgstr "Tastenbelegung des Klienten verwenden"

#: remmina-plugins/rdp/rdp_settings.c:335
msgid "Quality settings"
msgstr "Qualitätsstufe"

#: remmina-plugins/rdp/rdp_settings.c:354
msgid "Wallpaper"
msgstr "Hintergrundbild"

#: remmina-plugins/rdp/rdp_settings.c:361
msgid "Window drag"
msgstr "Fenster ziehen"

#: remmina-plugins/rdp/rdp_settings.c:368
msgid "Menu animation"
msgstr "Menüanimationen"

#: remmina-plugins/rdp/rdp_settings.c:375
msgid "Theme"
msgstr "Thema"

#: remmina-plugins/rdp/rdp_settings.c:382
msgid "Cursor shadow"
msgstr "Mauszeigerschatten"

#: remmina-plugins/rdp/rdp_settings.c:389
msgid "Cursor blinking"
msgstr "Blinkender Mauszeiger"

#: remmina-plugins/rdp/rdp_settings.c:396
msgid "Font smoothing"
msgstr "Schriftartenglättung"

#: remmina-plugins/rdp/rdp_settings.c:403
msgid "Composition"
msgstr "Arbeitsplatzeffekte"

#: remmina-plugins/xdmcp/xdmcp_plugin.c:332
msgid "Grayscale"
msgstr "Graustufen"

#: remmina-plugins/xdmcp/xdmcp_plugin.c:332
#: remmina-plugins/vnc/vnc_plugin.c:1985
msgid "256 colors"
msgstr "256 Farben"

#: remmina-plugins/xdmcp/xdmcp_plugin.c:332
#: remmina-plugins/vnc/vnc_plugin.c:1985
msgid "High color (16 bit)"
msgstr "Hohe Farbtiefe (16 Bit)"

#: remmina-plugins/xdmcp/xdmcp_plugin.c:333
#: remmina-plugins/vnc/vnc_plugin.c:1986
msgid "True color (24 bit)"
msgstr "Echtfarben (24 Bit)"

#: remmina-plugins/xdmcp/xdmcp_plugin.c:341 remmina-plugins/nx/nx_plugin.c:703
msgid "Use local cursor"
msgstr "Lokalen Mauszeiger verwenden"

#: remmina-plugins/xdmcp/xdmcp_plugin.c:342
msgid "Disconnect after one session"
msgstr "Die Verbindung nach einer Sitzung trennen"

#: remmina-plugins/xdmcp/xdmcp_plugin.c:346
msgid "XDMCP - X Remote Session"
msgstr "XDMCP – Entfernte X-Sitzung"

#: remmina-plugins/nx/nx_session_manager.c:106
msgid "Terminating"
msgstr "Beende"

#: remmina-plugins/nx/nx_session_manager.c:140
#, c-format
msgid "NX Sessions on %s"
msgstr "NX-Sitzungen auf %s"

#: remmina-plugins/nx/nx_session_manager.c:145
msgid "Attach"
msgstr "Verbinden"

#: remmina-plugins/nx/nx_session_manager.c:149
msgid "Restore"
msgstr "Wiederherstellen"

#: remmina-plugins/nx/nx_session_manager.c:150
msgid "Start"
msgstr "Starten"

#: remmina-plugins/nx/nx_session_manager.c:154
msgid "Terminate"
msgstr "Beenden"

#: remmina-plugins/nx/nx_session_manager.c:185
msgid "Display"
msgstr "Anzeigen"

#: remmina-plugins/nx/nx_session_manager.c:192
msgid "Status"
msgstr "Status"

#: remmina-plugins/nx/nx_plugin.c:702 remmina-plugins/vnc/vnc_plugin.c:2002
#: remmina-plugins/vnc/vnc_plugin.c:2016
msgid "Disable encryption"
msgstr "Verschlüsselung deaktivieren"

#: remmina-plugins/nx/nx_plugin.c:707
msgid "NX - NX Technology"
msgstr "NX - NX Technologie"

#: remmina-plugins/vnc/vnc_plugin.c:1056
msgid "Unable to connect to VNC server"
msgstr "Verbindung zum VNC-Server fehlgeschlagen"

#: remmina-plugins/vnc/vnc_plugin.c:1057
#, c-format
msgid "Couldn't convert '%s' to host address"
msgstr "»%s« konnte nicht in eine Rechneradresse umgewandelt werden"

#: remmina-plugins/vnc/vnc_plugin.c:1058
#, c-format
msgid "VNC connection failed: %s"
msgstr "VNC-Verbindung fehlgeschlagen: %s"

#: remmina-plugins/vnc/vnc_plugin.c:1059
msgid "Your connection has been rejected."
msgstr "Die Verbindung wurde abgelehnt."

#: remmina-plugins/vnc/vnc_plugin.c:1985
msgid "High color (15 bit)"
msgstr "Hohe Farbtiefe (15 Bit)"

#: remmina-plugins/vnc/vnc_plugin.c:1994
msgid "Repeater"
msgstr "Repeater"

#: remmina-plugins/vnc/vnc_plugin.c:1999 remmina-plugins/vnc/vnc_plugin.c:2013
msgid "Show remote cursor"
msgstr "Entfernten Mauszeiger anzeigen"

#: remmina-plugins/vnc/vnc_plugin.c:2000 remmina-plugins/vnc/vnc_plugin.c:2014
#: remmina-plugins/vnc/vnc_plugin.c:2031
msgid "View only"
msgstr "Nur anzeigen"

#: remmina-plugins/vnc/vnc_plugin.c:2003 remmina-plugins/vnc/vnc_plugin.c:2017
#: remmina-plugins/vnc/vnc_plugin.c:2033
msgid "Disable server input"
msgstr "Server-Eingaben deaktivieren"

#: remmina-plugins/vnc/vnc_plugin.c:2008
msgid "Listen on port"
msgstr "Auf Port hören"

#: remmina-plugins/vnc/vnc_plugin.c:2035
msgid "Open Chat..."
msgstr "Chat öffnen …"

#: remmina-plugins/vnc/vnc_plugin.c:2041
msgid "VNC - Virtual Network Computing"
msgstr "VNC - Virtual Network Computing"

#: remmina-plugins/vnc/vnc_plugin.c:2050
msgid "VNC - Incoming Connection"
msgstr "VNC - Eingehende Verbindung"

#: remmina-plugins/telepathy/telepathy_plugin.c:51
msgid "Telepathy - Desktop Sharing"
msgstr "Telepathy - Rechnerfreigabe"

#: remmina-plugins/telepathy/telepathy_channel_handler.c:246
#, c-format
msgid ""
"%s wants to share his/her desktop.\n"
"Do you accept the invitation?"
msgstr ""
"%s möchte seinen Rechner für Sie freigeben.\n"
"Möchten Sie die Einladung annehmen?"

#: remmina-plugins/telepathy/telepathy_channel_handler.c:249
msgid "Desktop sharing invitation"
msgstr "Einladung zur Freigabe des Rechners"<|MERGE_RESOLUTION|>--- conflicted
+++ resolved
@@ -8,7 +8,7 @@
 "Project-Id-Version: remmina\n"
 "Report-Msgid-Bugs-To: \n"
 "POT-Creation-Date: 2015-01-04 23:18+0100\n"
-"PO-Revision-Date: 2015-02-10 14:56+0100\n"
+"PO-Revision-Date: 2015-02-10 15:04+0100\n"
 "Last-Translator: Johannes <jweberhofer@weberhofer.at>\n"
 "Language-Team: German <de@li.org>\n"
 "Language: de\n"
@@ -1200,19 +1200,6 @@
 "Garantie der MARKTREIFE oder der VERWENDBARKEIT FÜR EINEN BESTIMMTEN ZWECK. "
 "Details finden Sie in der GNU General Public License."
 
-<<<<<<< HEAD
-#: remmina/src/remmina_about.c:76
-msgid ""
-"You should have received a copy of the GNU General Public License along with "
-"this program; if not, write to the Free Software Foundation, Inc., 59 Temple "
-"Place, Suite 330, Boston, MA  02110-1301, USA."
-msgstr ""
-"Sie sollten ein Exemplar der GNU General Public License zusammen mit diesem "
-"Programm erhalten haben. Falls nicht, schreiben Sie an die Free Software "
-"Foundation, Inc., 51 Franklin St, Fifth Floor, Boston, MA 02110, USA."
-
-=======
->>>>>>> 50cfe477
 #: remmina/src/remmina_about.c:90
 msgid "The GTK+ Remote Desktop Client"
 msgstr "Der GTK+ Betrachter für entfernte Arbeitsflächen"
