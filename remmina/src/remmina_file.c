--- conflicted
+++ resolved
@@ -558,58 +558,6 @@
 	return dupfile;
 }
 
-<<<<<<< HEAD
-void remmina_file_update_screen_resolution(RemminaFile *remminafile)
-{
-	TRACE_CALL("__func__");
-	GdkDisplay *display;
-#if GTK_CHECK_VERSION(3, 20, 0)
-	/* TODO: rename to "seat" */
-	GdkSeat *seat;
-	GdkDevice *device;
-#else
-	GdkDeviceManager *device_manager;
-	GdkDevice *device;
-#endif
-	GdkScreen *screen;
-#if GTK_CHECK_VERSION(3, 22, 0)
-	GdkMonitor *monitor;
-#else
-	gint monitor;
-#endif
-	const gchar *resolution_w, *resolution_h;
-	gint x, y;
-	GdkRectangle rect;
-
-	resolution_w = remmina_file_get_string(remminafile, "resolution_width");
-	resolution_h = remmina_file_get_string(remminafile, "resolution_height");
-
-	if (resolution_w == NULL || resolution_h == NULL || resolution_w[0] == 0 || resolution_h[0] == 0)
-	{
-		display = gdk_display_get_default();
-		/* gdk_display_get_device_manager deprecated since 3.20, Use gdk_display_get_default_seat */
-#if GTK_CHECK_VERSION(3, 20, 0)
-		seat = gdk_display_get_default_seat(display);
-		device = gdk_seat_get_pointer(seat);
-#else
-		device_manager = gdk_display_get_device_manager(display);
-		device = gdk_device_manager_get_client_pointer(device_manager);
-#endif
-		gdk_device_get_position(device, &screen, &x, &y);
-#if GTK_CHECK_VERSION(3, 22, 0)
-		monitor = gdk_display_get_monitor_at_point(display, x, y);
-		gdk_monitor_get_geometry(monitor, &rect);
-#else
-		monitor = gdk_screen_get_monitor_at_point(screen, x, y);
-		gdk_screen_get_monitor_geometry(screen, monitor, &rect);
-#endif
-		remmina_file_set_int(remminafile, "resolution_width", rect.width);
-		remmina_file_set_int(remminafile, "resolution_height", rect.height);
-	}
-}
-
-=======
->>>>>>> 73bfd1ea
 const gchar*
 remmina_file_get_icon_name(RemminaFile *remminafile)
 {
