/*
 * Remmina - The GTK+ Remote Desktop Client
 * Copyright (C) 2009-2011 Vic Lee
 * Copyright (C) 2014-2015 Antenore Gatta, Fabio Castelli, Giovanni Panozzo
 * Copyright (C) 2016-2017 Antenore Gatta, Giovanni Panozzo
 *
 * This program is free software; you can redistribute it and/or modify
 * it under the terms of the GNU General Public License as published by
 * the Free Software Foundation; either version 2 of the License, or
 * (at your option) any later version.
 *
 * This program is distributed in the hope that it will be useful,
 * but WITHOUT ANY WARRANTY; without even the implied warranty of
 * MERCHANTABILITY or FITNESS FOR A PARTICULAR PURPOSE.  See the
 * GNU General Public License for more details.
 *
 * You should have received a copy of the GNU General Public License
 * along with this program; if not, write to the Free Software
 * Foundation, Inc., 51 Franklin Street, Fifth Floor,
 * Boston, MA  02110-1301, USA.
 *
 *  In addition, as a special exception, the copyright holders give
 *  permission to link the code of portions of this program with the
 *  OpenSSL library under certain conditions as described in each
 *  individual source file, and distribute linked combinations
 *  including the two.
 *  You must obey the GNU General Public License in all respects
 *  for all of the code used other than OpenSSL. *  If you modify
 *  file(s) with this exception, you may extend this exception to your
 *  version of the file(s), but you are not obligated to do so. *  If you
 *  do not wish to do so, delete this exception statement from your
 *  version. *  If you delete this exception statement from all source
 *  files in the program, then also delete it here.
 *
 */

#include "config.h"

#include <sys/stat.h>

#include <errno.h>
#include <fcntl.h>
#include <locale.h>
#include <langinfo.h>
#include <stdlib.h>
#include <string.h>
#include <time.h>
#include <unistd.h>
#include <utime.h>

#include <gtk/gtk.h>
#include <glib/gi18n.h>
#include <glib/gstdio.h>

#include "remmina_public.h"
#include "remmina_log.h"
#include "remmina_crypt.h"
#include "remmina_file_manager.h"
#include "remmina_plugin_manager.h"
#include "remmina_pref.h"
#include "remmina_main.h"
#include "remmina_masterthread_exec.h"
#include "remmina/remmina_trace_calls.h"

#define MIN_WINDOW_WIDTH 10
#define MIN_WINDOW_HEIGHT 10

static struct timespec times[2];

static RemminaFile*
remmina_file_new_empty(void)
{
	TRACE_CALL("__func__");
	RemminaFile *remminafile;

	remminafile = g_new0(RemminaFile, 1);
	remminafile->settings = g_hash_table_new_full(g_str_hash, g_str_equal, g_free, g_free);
	/* spsettings contains settings that are loaded from the secure_plugin.
	 * it's used by remmina_file_store_secret_plugin_password() to know
	 * where to change */
	remminafile->spsettings = g_hash_table_new_full(g_str_hash, g_str_equal, g_free, g_free);
	return remminafile;
}

RemminaFile*
remmina_file_new(void)
{
	TRACE_CALL("__func__");
	RemminaFile *remminafile;

	/* Try to load from the preference file for default settings first */
	remminafile = remmina_file_load(remmina_pref_file);

	if (remminafile)
	{
		g_free(remminafile->filename);
		remminafile->filename = NULL;
	}
	else
	{
		remminafile = remmina_file_new_empty();
	}

	return remminafile;
}

void remmina_file_generate_filename(RemminaFile *remminafile)
{
	TRACE_CALL("__func__");
	GTimeVal gtime;
	GDir *dir;

	g_free(remminafile->filename);
	g_get_current_time(&gtime);

	dir = g_dir_open(remmina_file_get_datadir(), 0, NULL);
	if (dir != NULL)
		remminafile->filename = g_strdup_printf("%s/%li%03li.remmina", remmina_file_get_datadir(), gtime.tv_sec,
		                                        gtime.tv_usec / 1000);
	else
		remminafile->filename = NULL;
	g_dir_close(dir);
}

void remmina_file_set_filename(RemminaFile *remminafile, const gchar *filename)
{
	TRACE_CALL("__func__");
	g_free(remminafile->filename);
	remminafile->filename = g_strdup(filename);
}

const gchar*
remmina_file_get_filename(RemminaFile *remminafile)
{
	TRACE_CALL("__func__");
	return remminafile->filename;
}

RemminaFile*
remmina_file_copy(const gchar *filename)
{
	TRACE_CALL("__func__");
	RemminaFile *remminafile;

	remminafile = remmina_file_load(filename);
	remmina_file_generate_filename(remminafile);

	return remminafile;
}

static const RemminaProtocolSetting* find_protocol_setting(const gchar *name, RemminaProtocolPlugin* protocol_plugin)
{
	TRACE_CALL("__func__");
	const RemminaProtocolSetting* setting_iter;

	if (protocol_plugin == NULL)
		return NULL;

	setting_iter = protocol_plugin->basic_settings;
	if (setting_iter) {
		while(setting_iter->type != REMMINA_PROTOCOL_SETTING_TYPE_END)
		{
			if (strcmp(name, remmina_plugin_manager_get_canonical_setting_name(setting_iter)) == 0)
				return setting_iter;
			setting_iter ++;
		}
	}

	setting_iter = protocol_plugin->advanced_settings;
	if (setting_iter) {
		while(setting_iter->type != REMMINA_PROTOCOL_SETTING_TYPE_END)
		{
			if (strcmp(name, remmina_plugin_manager_get_canonical_setting_name(setting_iter)) == 0)
				return setting_iter;
			setting_iter ++;
		}
	}

	return NULL;

}

static gboolean is_encrypted_setting(const RemminaProtocolSetting* setting)
{
	TRACE_CALL("__func__");
	if (setting != NULL &&
		(setting->type == REMMINA_PROTOCOL_SETTING_TYPE_PASSWORD) )
	{
		return TRUE;
	}
	return FALSE;
}

static gboolean is_encrypted_setting_by_name(const gchar *setting_name, RemminaProtocolPlugin* protocol_plugin)
{
	TRACE_CALL("__func__");
	const RemminaProtocolSetting* setting;

	if (strcmp(setting_name, "ssh_password") == 0)
	{
		return TRUE;
	}
	if (strcmp(setting_name, "ssh_passphrase") == 0)
	{
		return TRUE;
	}

	setting = find_protocol_setting(setting_name, protocol_plugin);
	return is_encrypted_setting(setting);
}

RemminaFile*
remmina_file_load(const gchar *filename)
{
	TRACE_CALL("__func__");
	GKeyFile *gkeyfile;
	RemminaFile *remminafile;
	gchar *proto;
	gchar **keys;
	gchar *key;
	gchar *resolution_str;
	gint i;
	gchar *s, *sec;
	RemminaProtocolPlugin* protocol_plugin;
	RemminaSecretPlugin *secret_plugin;
	int w, h;

	gkeyfile = g_key_file_new();

	if (!g_key_file_load_from_file(gkeyfile, filename, G_KEY_FILE_NONE, NULL))
	{
		g_key_file_free(gkeyfile);
		return NULL;
	}

	if (g_key_file_has_key(gkeyfile, "remmina", "name", NULL))
	{
		remminafile = remmina_file_new_empty();

		protocol_plugin = NULL;

		/* Identify the protocol plugin and get pointers to its RemminaProtocolSetting structs */
		proto = g_key_file_get_string(gkeyfile, "remmina", "protocol", NULL);
		if (proto)
		{
			protocol_plugin = (RemminaProtocolPlugin*)remmina_plugin_manager_get_plugin(REMMINA_PLUGIN_TYPE_PROTOCOL, proto);
			g_free(proto);
		}

		secret_plugin = remmina_plugin_manager_get_secret_plugin();
		remminafile->filename = g_strdup(filename);
		keys = g_key_file_get_keys(gkeyfile, "remmina", NULL, NULL);
		if (keys)
		{
			for (i = 0; keys[i]; i++)
			{
				key = keys[i];
				if (is_encrypted_setting_by_name(key, protocol_plugin))
				{
					s = g_key_file_get_string(gkeyfile, "remmina", key, NULL);
					if (g_strcmp0(s, ".") == 0)
					{
						if (secret_plugin)
						{
							sec = secret_plugin->get_password(remminafile, key);
							remmina_file_set_string(remminafile, key, sec);
							/* Annotate in spsettings that this value comes from secret_plugin */
							g_hash_table_insert(remminafile->spsettings, g_strdup(key), NULL);
							g_free(sec);
						}
						else
						{
							remmina_file_set_string(remminafile, key, s);
						}
					}
					else
					{
						remmina_file_set_string_ref(remminafile, key, remmina_crypt_decrypt(s));
					}
					g_free(s);
				}
				else
				{
					/* If we find "resolution", then we split it in two */
					if (strcmp(key, "resolution") == 0)
					{
						resolution_str = g_key_file_get_string(gkeyfile, "remmina", key, NULL);
						if (remmina_public_split_resolution_string(resolution_str, &w, &h)) {
							remmina_file_set_string_ref(remminafile, "resolution_width", g_strdup_printf("%i", w));
							remmina_file_set_string_ref(remminafile, "resolution_height", g_strdup_printf("%i", h));
						} else {
							remmina_file_set_string_ref(remminafile, "resolution_width", NULL);
							remmina_file_set_string_ref(remminafile, "resolution_height", NULL);
						}
						g_free(resolution_str);
					}
					else
					{
						remmina_file_set_string_ref(remminafile, key,
					                            g_key_file_get_string(gkeyfile, "remmina", key, NULL));
					}
				}
			}
			g_strfreev(keys);
		}
	}
	else
	{
		remminafile = NULL;
	}

	g_key_file_free(gkeyfile);

	return remminafile;
}

void remmina_file_set_string(RemminaFile *remminafile, const gchar *setting, const gchar *value)
{
	TRACE_CALL("__func__");
	remmina_file_set_string_ref(remminafile, setting, g_strdup(value));
}

void remmina_file_set_string_ref(RemminaFile *remminafile, const gchar *setting, gchar *value)
{
<<<<<<< HEAD
	TRACE_CALL("__func__");
	gint n, w, h;
=======
	TRACE_CALL("remmina_file_set_string_ref");
	const gchar* message;
>>>>>>> 6fcdce85

	if (value)
	{
		/* We refuse to accept to set the "resolution" field */
		if (strcmp(setting, "resolution") == 0) {
			message = "WARNING: the \"resolution\" setting in .pref files is deprecated, but some code in remmina or in a plugin is trying to set it.\n";
			fputs(message, stdout);
			remmina_main_show_warning_dialog(message);
			return;
		}
		g_hash_table_insert(remminafile->settings, g_strdup(setting), value);
	}
	else
	{
		g_hash_table_insert(remminafile->settings, g_strdup(setting), g_strdup(""));
	}
}

const gchar*
remmina_file_get_string(RemminaFile *remminafile, const gchar *setting)
{
<<<<<<< HEAD
	TRACE_CALL("__func__");
	gchar *value, *w, *h;
=======
	TRACE_CALL("remmina_file_get_string");
	gchar *value;
	const gchar* message;

	/* Returned value is a pointer to the string stored on the hash table,
	 * please do not free it or the hash table will contain invalid pointer */
>>>>>>> 6fcdce85

	if ( !remmina_masterthread_exec_is_main_thread() )
	{
		/* Allow the execution of this function from a non main thread
		 * (plugins needs it to have user credentials)*/
		RemminaMTExecData *d;
		const gchar *retval;
		d = (RemminaMTExecData*)g_malloc( sizeof(RemminaMTExecData) );
		d->func = FUNC_FILE_GET_STRING;
		d->p.file_get_string.remminafile = remminafile;
		d->p.file_get_string.setting = setting;
		remmina_masterthread_exec_and_wait(d);
		retval = d->p.file_get_string.retval;
		g_free(d);
		return retval;
	}

	if (strcmp(setting, "resolution") == 0) {
		message = "WARNING: the \"resolution\" setting in .pref files is deprecated, but some code in remmina or in a plugin is trying to read it.\n";
		fputs(message, stdout);
		remmina_main_show_warning_dialog(message);
		return NULL;
	}

	value = (gchar*) g_hash_table_lookup(remminafile->settings, setting);
	return value && value[0] ? value : NULL;
}

gchar*
remmina_file_get_secret(RemminaFile *remminafile, const gchar *setting)
{
	TRACE_CALL("__func__");

	/* This function is in the RemminaPluginService table, we cannot remove it
	 * without breaking plugin API */
	printf("WARNING: remmina_file_get_secret(remminafile,\"%s\") is deprecated and must not be called. Use remmina_file_get_string() and do not deallocate returned memory.\n", setting);
	return g_strdup(remmina_file_get_string(remminafile, setting));
}

void remmina_file_set_int(RemminaFile *remminafile, const gchar *setting, gint value)
{
	TRACE_CALL("__func__");
	g_hash_table_insert(remminafile->settings, g_strdup(setting), g_strdup_printf("%i", value));
}

gint remmina_file_get_int(RemminaFile *remminafile, const gchar *setting, gint default_value)
{
	TRACE_CALL("__func__");
	gchar *value;

	value = g_hash_table_lookup(remminafile->settings, setting);
	return value == NULL ? default_value : (value[0] == 't' ? TRUE : atoi(value));
}

static GKeyFile*
remmina_file_get_keyfile(RemminaFile *remminafile)
{
	TRACE_CALL("__func__");
	GKeyFile *gkeyfile;

	if (remminafile->filename == NULL)
		return NULL;
	gkeyfile = g_key_file_new();
	if (!g_key_file_load_from_file(gkeyfile, remminafile->filename, G_KEY_FILE_NONE, NULL))
	{
		/* it will fail if it's a new file, but shouldn't matter. */
	}
	return gkeyfile;
}

void remmina_file_free(RemminaFile *remminafile)
{
	TRACE_CALL("__func__");
	if (remminafile == NULL)
		return;

	g_free(remminafile->filename);
	g_hash_table_destroy(remminafile->settings);
	g_hash_table_destroy(remminafile->spsettings);
	g_free(remminafile);
}


void remmina_file_save(RemminaFile *remminafile)
{
	TRACE_CALL("__func__");
	RemminaSecretPlugin *secret_plugin;
	RemminaProtocolPlugin* protocol_plugin;
	GHashTableIter iter;
	const gchar *key, *value;
	gchar *s, *proto, *content;
	GKeyFile *gkeyfile;
	gsize length = 0;

	if ((gkeyfile = remmina_file_get_keyfile(remminafile)) == NULL)
		return;

	/* Identify the protocol plugin and get pointers to its RemminaProtocolSetting structs */
	proto = (gchar *)g_hash_table_lookup(remminafile->settings, "protocol");
	if (proto)
	{
		protocol_plugin = (RemminaProtocolPlugin*)remmina_plugin_manager_get_plugin(REMMINA_PLUGIN_TYPE_PROTOCOL, proto);
	} else {
		printf("Remmina WARNING: saving settings for unknown protocol, because remminafile has non proto key\n");
		protocol_plugin = NULL;
	}

	secret_plugin = remmina_plugin_manager_get_secret_plugin();

	g_hash_table_iter_init(&iter, remminafile->settings);
	while (g_hash_table_iter_next(&iter, (gpointer*) &key, (gpointer*) &value))
	{
		if (is_encrypted_setting_by_name(key, protocol_plugin))
		{
			if (remminafile->filename && g_strcmp0(remminafile->filename, remmina_pref_file))
			{
				if (secret_plugin)
				{
					if (value && value[0])
					{
						if (g_strcmp0(value, ".") != 0)
						{
							secret_plugin->store_password(remminafile, key, value);
						}
						g_key_file_set_string(gkeyfile, "remmina", key, ".");
					}
					else
					{
						g_key_file_set_string(gkeyfile, "remmina", key, "");
						secret_plugin->delete_password(remminafile, key);
					}
				}
				else
				{
					if (value && value[0])
					{
						s = remmina_crypt_encrypt(value);
						g_key_file_set_string(gkeyfile, "remmina", key, s);
						g_free(s);
					}
					else
					{
						g_key_file_set_string(gkeyfile, "remmina", key, "");
					}
				}
			}
		}
		else
		{
			g_key_file_set_string(gkeyfile, "remmina", key, value);
		}
	}

	/* Avoid storing redundant and deprecated "resolution" field */
	g_key_file_remove_key(gkeyfile, "remmina", "resolution", NULL);

	/* Store gkeyfile to disk (password are already sent to keyring) */
	content = g_key_file_to_data(gkeyfile, &length, NULL);
	g_file_set_contents(remminafile->filename, content, length, NULL);

	g_free(content);
	g_key_file_free(gkeyfile);

	remmina_main_update_file_datetime(remminafile);
}

void remmina_file_store_secret_plugin_password(RemminaFile *remminafile, const gchar* key, const gchar* value)
{
	TRACE_CALL("__func__");

	/* Only change the password in the keyring. This function
	 * is a shortcut which avoids updating of date/time of .pref file
	 * when possible, and is used by the mpchanger */
	RemminaSecretPlugin* plugin;

	if (g_hash_table_lookup_extended(remminafile->spsettings, g_strdup(key), NULL, NULL)) {
		plugin = remmina_plugin_manager_get_secret_plugin();
		plugin->store_password(remminafile, key, value);
	} else {
		remmina_file_set_string(remminafile, key, value);
		remmina_file_save(remminafile);
	}
}

RemminaFile*
remmina_file_dup(RemminaFile *remminafile)
{
	TRACE_CALL("__func__");
	RemminaFile *dupfile;
	GHashTableIter iter;
	const gchar *key, *value;

	dupfile = remmina_file_new_empty();
	dupfile->filename = g_strdup(remminafile->filename);

	g_hash_table_iter_init(&iter, remminafile->settings);
	while (g_hash_table_iter_next(&iter, (gpointer*) &key, (gpointer*) &value))
	{
		remmina_file_set_string(dupfile, key, value);
	}

	return dupfile;
}

void remmina_file_update_screen_resolution(RemminaFile *remminafile)
{
	TRACE_CALL("__func__");
	GdkDisplay *display;
#if GTK_CHECK_VERSION(3, 20, 0)
	/* TODO: rename to "seat" */
	GdkSeat *seat;
	GdkDevice *device;
#else
	GdkDeviceManager *device_manager;
	GdkDevice *device;
#endif
	GdkScreen *screen;
#if GTK_CHECK_VERSION(3, 22, 0)
	GdkMonitor *monitor;
#else
	gint monitor;
#endif
	const gchar *resolution_w, *resolution_h;
	gint x, y;
	GdkRectangle rect;

	resolution_w = remmina_file_get_string(remminafile, "resolution_width");
	resolution_h = remmina_file_get_string(remminafile, "resolution_height");

	if (resolution_w == NULL || resolution_h == NULL || resolution_w[0] == 0 || resolution_h[0] == 0)
	{
		display = gdk_display_get_default();
		/* gdk_display_get_device_manager deprecated since 3.20, Use gdk_display_get_default_seat */
#if GTK_CHECK_VERSION(3, 20, 0)
		seat = gdk_display_get_default_seat(display);
		device = gdk_seat_get_pointer(seat);
#else
		device_manager = gdk_display_get_device_manager(display);
		device = gdk_device_manager_get_client_pointer(device_manager);
#endif
		gdk_device_get_position(device, &screen, &x, &y);
#if GTK_CHECK_VERSION(3, 22, 0)
		monitor = gdk_display_get_monitor_at_point(display, x, y);
		gdk_monitor_get_geometry(monitor, &rect);
#else
		monitor = gdk_screen_get_monitor_at_point(screen, x, y);
		gdk_screen_get_monitor_geometry(screen, monitor, &rect);
#endif
		remmina_file_set_int(remminafile, "resolution_width", rect.width);
		remmina_file_set_int(remminafile, "resolution_height", rect.height);
	}
}

const gchar*
remmina_file_get_icon_name(RemminaFile *remminafile)
{
	TRACE_CALL("__func__");
	RemminaProtocolPlugin *plugin;

	plugin = (RemminaProtocolPlugin *) remmina_plugin_manager_get_plugin(REMMINA_PLUGIN_TYPE_PROTOCOL,
	         remmina_file_get_string(remminafile, "protocol"));
	if (!plugin)
		return "remmina";

	return (remmina_file_get_int(remminafile, "ssh_enabled", FALSE) ? plugin->icon_name_ssh : plugin->icon_name);
}

RemminaFile*
remmina_file_dup_temp_protocol(RemminaFile *remminafile, const gchar *new_protocol)
{
	TRACE_CALL("__func__");
	RemminaFile *tmp;

	tmp = remmina_file_dup(remminafile);
	g_free(tmp->filename);
	tmp->filename = NULL;
	remmina_file_set_string(tmp, "protocol", new_protocol);
	return tmp;
}

void remmina_file_delete(const gchar *filename)
{
	TRACE_CALL("__func__");
	RemminaFile *remminafile;

	remminafile = remmina_file_load(filename);
	if (remminafile)
	{
		remmina_file_unsave_password(remminafile);
		remmina_file_free(remminafile);
	}
	g_unlink(filename);
}

void remmina_file_unsave_password(RemminaFile *remminafile)
{
	/* Delete all saved secrets for this profile */

	TRACE_CALL("__func__");
	const RemminaProtocolSetting* setting_iter;
	RemminaProtocolPlugin* protocol_plugin;
	gchar *proto;
	protocol_plugin = NULL;

	remmina_file_set_string(remminafile, "password", NULL);

	proto = (gchar *)g_hash_table_lookup(remminafile->settings, "protocol");
	if (proto)
	{
		protocol_plugin = (RemminaProtocolPlugin*)remmina_plugin_manager_get_plugin(REMMINA_PLUGIN_TYPE_PROTOCOL, proto);
	}

	setting_iter = protocol_plugin->basic_settings;
	if (setting_iter) {
		while(setting_iter->type != REMMINA_PROTOCOL_SETTING_TYPE_END)
		{
			if (is_encrypted_setting(setting_iter)) {
				remmina_file_set_string(remminafile, remmina_plugin_manager_get_canonical_setting_name(setting_iter), NULL);
			}
			setting_iter ++;
		}
	}
	setting_iter = protocol_plugin->advanced_settings;
	if (setting_iter) {
		while(setting_iter->type != REMMINA_PROTOCOL_SETTING_TYPE_END)
		{
			if (is_encrypted_setting(setting_iter)) {
				remmina_file_set_string(remminafile, remmina_plugin_manager_get_canonical_setting_name(setting_iter), NULL);
			}
			setting_iter ++;
		}
	}

	remmina_file_save(remminafile);
}

gchar*
remmina_file_get_datetime(RemminaFile *remminafile)
{
	TRACE_CALL("__func__");

	GFile *file;
	GFileInfo *info;

	struct timeval tv;
	struct tm* ptm;
	char time_string[256];

	guint64 mtime;
	gchar *modtime_string;

	file = g_file_new_for_path (remminafile->filename);

	info = g_file_query_info (file,
			G_FILE_ATTRIBUTE_TIME_MODIFIED,
			G_FILE_QUERY_INFO_NONE,
			NULL,
			NULL);

	g_object_unref(file);

	if (info == NULL) {
		g_print("couldn't get time info\n");
		return "26/01/1976 23:30:00";
	}

	mtime = g_file_info_get_attribute_uint64 (info, G_FILE_ATTRIBUTE_TIME_MODIFIED);
	tv.tv_sec = mtime;

	ptm = localtime(&tv.tv_sec);
	strftime(time_string, sizeof(time_string), "%F - %T", ptm);

	modtime_string = g_locale_to_utf8(time_string, -1, NULL, NULL, NULL);

	g_object_unref (info);

	return modtime_string;
}

/* Function used to update the atime and mtime of a given remmina file, partially
 * taken from suckless sbase */
void
remmina_file_touch(RemminaFile *remminafile)
{
	TRACE_CALL("__func__");
	int fd;
	struct stat st;
	int r;

	if ((r = stat(remminafile->filename, &st)) < 0) {
		if (errno != ENOENT)
			remmina_log_printf("stat %s:", remminafile->filename);
	} else if (!r) {
		times[0] = st.st_atim;
		times[1] = st.st_mtim;
		if (utimensat(AT_FDCWD, remminafile->filename, times, 0) < 0)
			remmina_log_printf("utimensat %s:", remminafile->filename);
		return;
	}

	if ((fd = open(remminafile->filename, O_CREAT | O_EXCL, 0644)) < 0)
		remmina_log_printf("open %s:", remminafile->filename);
	close(fd);

	remmina_file_touch(remminafile);
}
<|MERGE_RESOLUTION|>--- conflicted
+++ resolved
@@ -322,13 +322,8 @@
 
 void remmina_file_set_string_ref(RemminaFile *remminafile, const gchar *setting, gchar *value)
 {
-<<<<<<< HEAD
-	TRACE_CALL("__func__");
-	gint n, w, h;
-=======
-	TRACE_CALL("remmina_file_set_string_ref");
+	TRACE_CALL("__func__");
 	const gchar* message;
->>>>>>> 6fcdce85
 
 	if (value)
 	{
@@ -350,18 +345,12 @@
 const gchar*
 remmina_file_get_string(RemminaFile *remminafile, const gchar *setting)
 {
-<<<<<<< HEAD
-	TRACE_CALL("__func__");
-	gchar *value, *w, *h;
-=======
-	TRACE_CALL("remmina_file_get_string");
+	TRACE_CALL("__func__");
 	gchar *value;
 	const gchar* message;
 
 	/* Returned value is a pointer to the string stored on the hash table,
 	 * please do not free it or the hash table will contain invalid pointer */
->>>>>>> 6fcdce85
-
 	if ( !remmina_masterthread_exec_is_main_thread() )
 	{
 		/* Allow the execution of this function from a non main thread
