--- conflicted
+++ resolved
@@ -408,15 +408,11 @@
 		gtk_box_pack_start (GTK_BOX (hbox), widget, FALSE, FALSE, 0);
 		g_signal_connect(G_OBJECT(widget), "clicked", G_CALLBACK(remmina_file_editor_browse_avahi), gfe);
 
-<<<<<<< HEAD
-#if GTK_VERSION == 3
-		gtk_grid_attach (GTK_GRID(table), hbox, 1, row + 2, 1, 1);
+#if GTK_VERSION == 3
+		gtk_grid_attach (GTK_GRID(table), hbox, 1, row , 1, 1);
 #elif GTK_VERSION == 2
 		gtk_table_attach_defaults (GTK_TABLE(table), hbox, 1, 2, row, row + 1);
 #endif
-=======
-		gtk_grid_attach (GTK_GRID(table), hbox, 1, row , 1, 1);
->>>>>>> dd669ec8
 	}
 	else
 #endif
@@ -634,7 +630,6 @@
 
 #if GTK_VERSION == 3
 	gtk_grid_set_row_spacing(GTK_GRID(table), 1);
-<<<<<<< HEAD
 	gtk_grid_attach(GTK_GRID(table), widget, 0, row , 1, 1);
 #elif GTK_VERSION == 2
 	if (row >= 0)
@@ -645,9 +640,6 @@
 
 	if (value)
 		gtk_toggle_button_set_active(GTK_TOGGLE_BUTTON(widget), TRUE);
-=======
-	gtk_grid_attach(GTK_GRID(table), widget, 0, row , 2, 1);
->>>>>>> dd669ec8
 
 	return widget;
 }
@@ -969,15 +961,11 @@
 		gtk_widget_show(widget);
 		gtk_entry_set_max_length (GTK_ENTRY(widget), 100);
 		gtk_widget_set_tooltip_markup (widget, _(server_tips2));
-<<<<<<< HEAD
-#if GTK_VERSION == 3
-		gtk_grid_attach (GTK_GRID(table), widget, 0, row, 3, 1);
+#if GTK_VERSION == 3
+		gtk_grid_attach (GTK_GRID(table), widget, 1, row, 2, 1);
 #elif GTK_VERSION == 2
 		gtk_table_attach_defaults (GTK_TABLE(table), widget, 2, 3, row, row + 1);
 #endif
-=======
-		gtk_grid_attach (GTK_GRID(table), widget, 1, row, 2, 1);
->>>>>>> dd669ec8
 		priv->ssh_server_entry = widget;
 		row++;
 		break;
