--- conflicted
+++ resolved
@@ -205,8 +205,7 @@
 	gtk_widget_show(gfe->priv->config_container);
 }
 
-//AGAT static GtkWidget* remmina_file_editor_create_notebook_tab(RemminaFileEditor* gfe,
-static GtkGrid* remmina_file_editor_create_notebook_tab(RemminaFileEditor* gfe,
+static GtkWidget* remmina_file_editor_create_notebook_tab(RemminaFileEditor* gfe,
 		const gchar* stock_id, const gchar* label, gint rows, gint cols)
 {
 	GtkWidget* tablabel;
@@ -385,15 +384,11 @@
 	widget = gtk_label_new(_("Server"));
 	gtk_widget_show(widget);
 	gtk_misc_set_alignment(GTK_MISC(widget), 0.0, 0.5);
-<<<<<<< HEAD
-#if GTK_VERSION == 3
-	gtk_grid_attach(GTK_GRID(table), widget, 0, 0, 1, 1);
+#if GTK_VERSION == 3
+	gtk_grid_attach(GTK_GRID(table), widget, 0, row, 1, 1);
 #elif GTK_VERSION == 2
 	gtk_table_attach(GTK_TABLE(table), widget, 0, 1, row, row + 1, GTK_FILL, 0, 0, 0);
 #endif
-=======
-	gtk_grid_attach(GTK_GRID(table), widget, 0, row, 1, 1);
->>>>>>> f500e3ef
 
 	s = remmina_pref_get_recent(plugin->name);
 	widget = remmina_public_create_combo_entry(s, remmina_file_get_string(gfe->priv->remmina_file, "server"), TRUE);
@@ -429,15 +424,11 @@
 	else
 #endif
 	{
-<<<<<<< HEAD
-#if GTK_VERSION == 3
-		gtk_grid_attach(GTK_GRID(table), widget, 2, 0, 1, 1);
+#if GTK_VERSION == 3
+		gtk_grid_attach(GTK_GRID(table), widget, 1, row, 1, 1);
 #elif GTK_VERSION == 2
 		gtk_table_attach_defaults(GTK_TABLE(table), widget, 1, 2, row, row + 1);
 #endif
-=======
-		gtk_grid_attach(GTK_GRID(table), widget, 1, row, 1, 1);
->>>>>>> f500e3ef
 	}
 }
 
@@ -449,9 +440,8 @@
 	widget = gtk_label_new(_("Password"));
 	gtk_widget_show(widget);
 	gtk_misc_set_alignment(GTK_MISC(widget), 0.0, 0.5);
-<<<<<<< HEAD
-#if GTK_VERSION == 3
-	gtk_grid_attach(GTK_GRID(table), widget, 0, 5, 1, 1);
+#if GTK_VERSION == 3
+	gtk_grid_attach(GTK_GRID(table), widget, 0, row, 1, 1);
 #elif GTK_VERSION == 2
 	gtk_table_attach(GTK_TABLE(table), widget, 0, 1, row, row + 1, GTK_FILL, 0, 0, 0);
 #endif
@@ -459,17 +449,10 @@
 	widget = gtk_entry_new();
 	gtk_widget_show(widget);
 #if GTK_VERSION == 3
-	gtk_grid_attach(GTK_GRID(table), widget, 1, row + 2, 1, 1);
+	gtk_grid_attach(GTK_GRID(table), widget, 1, row, 1, 1);
 #elif GTK_VERSION == 2
 	gtk_table_attach_defaults(GTK_TABLE(table), widget, 1, 2, row, row + 1);
 #endif
-=======
-	gtk_grid_attach(GTK_GRID(table), widget, 0, row, 1, 1);
-
-	widget = gtk_entry_new();
-	gtk_widget_show(widget);
-	gtk_grid_attach(GTK_GRID(table), widget, 1, row, 1, 1);
->>>>>>> f500e3ef
 	gtk_entry_set_max_length(GTK_ENTRY(widget), 100);
 	gtk_entry_set_visibility(GTK_ENTRY(widget), FALSE);
 	gfe->priv->password_entry = widget;
@@ -508,9 +491,8 @@
 	widget = gtk_label_new(_("Resolution"));
 	gtk_widget_show(widget);
 	gtk_misc_set_alignment(GTK_MISC(widget), 0.0, 0.5);
-<<<<<<< HEAD
-#if GTK_VERSION == 3
-	gtk_grid_attach(GTK_GRID(table), widget, 0, 3, 1, 1);
+#if GTK_VERSION == 3
+	gtk_grid_attach(GTK_GRID(table), widget, 0, row, 1, 1);
 #elif GTK_VERSION == 2
 	gtk_table_attach(GTK_TABLE(table), widget, 0, 1, row, row + 1, GTK_FILL, 0, 0, 0);
 #endif
@@ -518,17 +500,10 @@
 	widget = gtk_radio_button_new_with_label(NULL, setting->opt1 ? _("Use window size") : _("Use client resolution"));
 	gtk_widget_show(widget);
 #if GTK_VERSION == 3
-	gtk_grid_attach(GTK_GRID(table), widget, 1, row + 2, 1, 1);
+	gtk_grid_attach(GTK_GRID(table), widget, 1, row, 1, 1);
 #elif GTK_VERSION == 2
 	gtk_table_attach_defaults(GTK_TABLE(table), widget, 1, 2, row, row + 1);
 #endif
-=======
-	gtk_grid_attach(GTK_GRID(table), widget, 0, row, 1, 1);
-
-	widget = gtk_radio_button_new_with_label(NULL, setting->opt1 ? _("Use window size") : _("Use client resolution"));
-	gtk_widget_show(widget);
-	gtk_grid_attach(GTK_GRID(table), widget, 1, row, 1, 1);
->>>>>>> f500e3ef
 	gfe->priv->resolution_auto_radio = widget;
 
 #if GTK_VERSION == 3
@@ -537,15 +512,11 @@
 	hbox = gtk_hbox_new (FALSE, 0);
 #endif
 	gtk_widget_show(hbox);
-<<<<<<< HEAD
-#if GTK_VERSION == 3
-	gtk_grid_attach(GTK_GRID(table), hbox, 1, row + 3, 1, 1);
+#if GTK_VERSION == 3
+	gtk_grid_attach(GTK_GRID(table), hbox, 1, row + 1, 1, 1);
 #elif GTK_VERSION == 2
 	gtk_table_attach_defaults(GTK_TABLE(table), hbox, 1, 2, row + 1, row + 2);
 #endif
-=======
-	gtk_grid_attach(GTK_GRID(table), hbox, 1, row + 1, 1, 1);
->>>>>>> f500e3ef
 
 	widget = gtk_radio_button_new_with_label_from_widget(GTK_RADIO_BUTTON(gfe->priv->resolution_auto_radio), _("Custom"));
 	gtk_widget_show(widget);
@@ -586,16 +557,11 @@
 	widget = gtk_label_new(label);
 	gtk_widget_show(widget);
 	gtk_misc_set_alignment(GTK_MISC(widget), 0.0, 0.5);
-<<<<<<< HEAD
-#if GTK_VERSION == 3
-	gtk_grid_attach(GTK_GRID(table), widget, 0, row , col + 1, 1);
+#if GTK_VERSION == 3
+	gtk_grid_attach(GTK_GRID(table), widget, 0, row, col + 1, 1);
 #elif GTK_VERSION == 2
 	gtk_table_attach(GTK_TABLE(table), widget, col, col + 1, row, row + 1, GTK_FILL, 0, 0, 0);
 #endif
-=======
-	//gtk_table_attach(GTK_TABLE(table), widget, col, col + 1, row, row + 1);
-	gtk_grid_attach(GTK_GRID(table), widget, 0, row, col + 1, 1);
->>>>>>> f500e3ef
 
 	widget = gtk_entry_new();
 	gtk_widget_show(widget);
@@ -628,15 +594,11 @@
 
 	widget = remmina_public_create_combo_map(list, value, FALSE, gfe->priv->plugin->domain);
 	gtk_widget_show(widget);
-<<<<<<< HEAD
-#if GTK_VERSION == 3
-	gtk_grid_attach(GTK_GRID(table), widget, 1, row , 1, 1);
+#if GTK_VERSION == 3
+	gtk_grid_attach(GTK_GRID(table), widget, 1, row, 1, 1);
 #elif GTK_VERSION == 2
 	gtk_table_attach_defaults(GTK_TABLE(table), widget, col + 1, col + 2, row, row + 1);
 #endif
-=======
-	gtk_grid_attach(GTK_GRID(table), widget, 1, row, 1, 1);
->>>>>>> f500e3ef
 
 	return widget;
 }
@@ -657,15 +619,11 @@
 
 	widget = remmina_public_create_combo_entry(list, value, FALSE);
 	gtk_widget_show(widget);
-<<<<<<< HEAD
-#if GTK_VERSION == 3
-	gtk_grid_attach(GTK_GRID(table), widget, 1, row , 1, 1);
+#if GTK_VERSION == 3
+	gtk_grid_attach(GTK_GRID(table), widget, 1, row, 1, 1);
 #elif GTK_VERSION == 2
 	gtk_table_attach_defaults(GTK_TABLE(table), widget, col + 1, col + 2, row, row + 1);
 #endif
-=======
-	gtk_grid_attach(GTK_GRID(table), widget, 1, row, 1, 1);
->>>>>>> f500e3ef
 
 	return widget;
 }
@@ -777,17 +735,12 @@
 				break;
 
 			case REMMINA_PROTOCOL_SETTING_TYPE_PASSWORD:
-<<<<<<< HEAD
-#if GTK_VERSION == 3
-				remmina_file_editor_create_password(gfe, table, row + 3);
-#elif GTK_VERSION == 2
+#if GTK_VERSION == 3
 				remmina_file_editor_create_password(gfe, table, row);
-#endif
-=======
-				//remmina_file_editor_create_password(gfe, table, row + 3);
+				row++;
+#elif GTK_VERSION == 2
 				remmina_file_editor_create_password(gfe, table, row);
-                row++;
->>>>>>> f500e3ef
+#endif
 				break;
 
 			case REMMINA_PROTOCOL_SETTING_TYPE_RESOLUTION:
@@ -855,16 +808,11 @@
 				break;
 
 			case REMMINA_PROTOCOL_SETTING_TYPE_SELECT:
-<<<<<<< HEAD
-#if GTK_VERSION == 3
-				widget = remmina_file_editor_create_select(gfe, table, row + 3, 0,
-#elif GTK_VERSION == 2
+#if GTK_VERSION == 3
 				widget = remmina_file_editor_create_select(gfe, table, row, 0,
-#endif
-=======
-				//widget = remmina_file_editor_create_select(gfe, table, row + 3, 0,
+#elif GTK_VERSION == 2
 				widget = remmina_file_editor_create_select(gfe, table, row, 0,
->>>>>>> f500e3ef
+#endif
 						g_dgettext(priv->plugin->domain, settings->label),
 						(const gpointer*) settings->opt1,
 						remmina_file_get_string(priv->remmina_file, settings->name));
@@ -872,16 +820,11 @@
 				break;
 
 			case REMMINA_PROTOCOL_SETTING_TYPE_COMBO:
-<<<<<<< HEAD
-#if GTK_VERSION == 3
-				widget = remmina_file_editor_create_combo(gfe, table, row + 5, 0,
-#elif GTK_VERSION == 2
+#if GTK_VERSION == 3
 				widget = remmina_file_editor_create_combo(gfe, table, row, 0,
-#endif
-=======
-				//widget = remmina_file_editor_create_combo(gfe, table, row + 5, 0,
+#elif GTK_VERSION == 2
 				widget = remmina_file_editor_create_combo(gfe, table, row, 0,
->>>>>>> f500e3ef
+#endif
 						g_dgettext(priv->plugin->domain, settings->label),
 						(const gchar*) settings->opt1,
 						remmina_file_get_string(priv->remmina_file, settings->name));
@@ -896,16 +839,11 @@
 				break;
 
 				case REMMINA_PROTOCOL_SETTING_TYPE_FILE:
-<<<<<<< HEAD
-#if GTK_VERSION == 3
-				widget = remmina_file_editor_create_chooser (gfe, table, row + 1, 0,
-#elif GTK_VERSION == 2
+#if GTK_VERSION == 3
 				widget = remmina_file_editor_create_chooser (gfe, table, row, 0,
-#endif
-=======
-				//widget = remmina_file_editor_create_chooser (gfe, table, row + 1, 0,
+#elif GTK_VERSION == 2
 				widget = remmina_file_editor_create_chooser (gfe, table, row, 0,
->>>>>>> f500e3ef
+#endif
 						g_dgettext (priv->plugin->domain, settings->label),
 						remmina_file_get_string (priv->remmina_file, settings->name),
 						GTK_FILE_CHOOSER_ACTION_OPEN);
@@ -913,16 +851,11 @@
 				break;
 
 				case REMMINA_PROTOCOL_SETTING_TYPE_FOLDER:
-<<<<<<< HEAD
-#if GTK_VERSION == 3
-				widget = remmina_file_editor_create_chooser (gfe, table, row + 1, 0,
-#elif GTK_VERSION == 2
+#if GTK_VERSION == 3
 				widget = remmina_file_editor_create_chooser (gfe, table, row, 0,
-#endif
-=======
-				//widget = remmina_file_editor_create_chooser (gfe, table, row + 1, 0,
+#elif GTK_VERSION == 2
 				widget = remmina_file_editor_create_chooser (gfe, table, row, 0,
->>>>>>> f500e3ef
+#endif
 						g_dgettext (priv->plugin->domain, settings->label),
 						remmina_file_get_string (priv->remmina_file, settings->name),
 						GTK_FILE_CHOOSER_ACTION_SELECT_FOLDER);
