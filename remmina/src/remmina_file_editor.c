/*
 * Remmina - The GTK+ Remote Desktop Client
 * Copyright (C) 2009-2011 Vic Lee
 *
 * This program is free software; you can redistribute it and/or modify
 * it under the terms of the GNU General Public License as published by
 * the Free Software Foundation; either version 2 of the License, or
 * (at your option) any later version.
 *
 * This program is distributed in the hope that it will be useful,
 * but WITHOUT ANY WARRANTY; without even the implied warranty of
 * MERCHANTABILITY or FITNESS FOR A PARTICULAR PURPOSE.  See the
 * GNU General Public License for more details.
 *
 * You should have received a copy of the GNU General Public License
 * along with this program; if not, write to the Free Software
 * Foundation, Inc., 59 Temple Place, Suite 330, 
 * Boston, MA 02111-1307, USA.
 *
 *  In addition, as a special exception, the copyright holders give
 *  permission to link the code of portions of this program with the
 *  OpenSSL library under certain conditions as described in each
 *  individual source file, and distribute linked combinations
 *  including the two.
 *  You must obey the GNU General Public License in all respects
 *  for all of the code used other than OpenSSL. *  If you modify
 *  file(s) with this exception, you may extend this exception to your
 *  version of the file(s), but you are not obligated to do so. *  If you
 *  do not wish to do so, delete this exception statement from your
 *  version. *  If you delete this exception statement from all source
 *  files in the program, then also delete it here.
 *
 */

#include <gtk/gtk.h>
#include <glib/gi18n.h>
#include <stdlib.h>
#include "config.h"
#ifdef HAVE_LIBAVAHI_UI
#include <avahi-ui/avahi-ui.h>
#endif
#include "remmina_public.h"
#include "remmina_pref.h"
#include "remmina_connection_window.h"
#include "remmina_pref_dialog.h"
#include "remmina_file.h"
#include "remmina_file_manager.h"
#include "remmina_ssh.h"
#include "remmina_scaler.h"
#include "remmina_widget_pool.h"
#include "remmina_plugin_manager.h"
#include "remmina_icon.h"
#include "remmina_file_editor.h"

G_DEFINE_TYPE( RemminaFileEditor, remmina_file_editor, GTK_TYPE_DIALOG)

#ifdef HAVE_LIBSSH
static const gchar* charset_list = "ASCII,BIG5,"
		"CP437,CP720,CP737,CP775,CP850,CP852,CP855,"
		"CP857,CP858,CP862,CP866,CP874,CP1125,CP1250,"
		"CP1251,CP1252,CP1253,CP1254,CP1255,CP1256,"
		"CP1257,CP1258,"
		"EUC-JP,EUC-KR,GBK,"
		"ISO-8859-1,ISO-8859-2,ISO-8859-3,ISO-8859-4,"
		"ISO-8859-5,ISO-8859-6,ISO-8859-7,ISO-8859-8,"
		"ISO-8859-9,ISO-8859-10,ISO-8859-11,ISO-8859-12,"
		"ISO-8859-13,ISO-8859-14,ISO-8859-15,ISO-8859-16,"
		"KOI8-R,SJIS,UTF-8";
#endif

static const gchar* server_tips = N_("<tt><big>"
		"Supported formats\n"
		"* server\n"
		"* server:port\n"
		"* [server]:port"
		"</big></tt>");

#ifdef HAVE_LIBSSH
static const gchar* server_tips2 = N_("<tt><big>"
		"Supported formats\n"
		"* :port\n"
		"* server\n"
		"* server:port\n"
		"* [server]:port"
		"</big></tt>");
#endif

struct _RemminaFileEditorPriv
{
	RemminaFile* remmina_file;
	RemminaProtocolPlugin* plugin;
	const gchar* avahi_service_type;

	GtkWidget* name_entry;
	GtkWidget* group_combo;
	GtkWidget* protocol_combo;
	GtkWidget* save_button;

	GtkWidget* config_box;
	GtkWidget* config_container;

	GtkWidget* server_combo;
	GtkWidget* password_entry;
	GtkWidget* resolution_auto_radio;
	GtkWidget* resolution_custom_radio;
	GtkWidget* resolution_custom_combo;
	GtkWidget* keymap_combo;
	GtkWidget* scaler_widget;

	GtkWidget* ssh_enabled_check;
	GtkWidget* ssh_loopback_check;
	GtkWidget* ssh_server_default_radio;
	GtkWidget* ssh_server_custom_radio;
	GtkWidget* ssh_server_entry;
	GtkWidget* ssh_auth_password_radio;
	GtkWidget* ssh_auth_publickey_radio;
	GtkWidget* ssh_auth_auto_publickey_radio;
	GtkWidget* ssh_username_entry;
	GtkWidget* ssh_privatekey_chooser;
	GtkWidget* ssh_charset_combo;

	GHashTable* setting_widgets;
};

static void remmina_file_editor_class_init(RemminaFileEditorClass* klass)
{
}

#ifdef HAVE_LIBAVAHI_UI

static void remmina_file_editor_browse_avahi(GtkWidget* button, RemminaFileEditor* gfe)
{
	GtkWidget* dialog;
	gchar* host;

	dialog = aui_service_dialog_new(_("Choose a Remote Desktop Server"),
			GTK_WINDOW(gfe),
			"_Cancel", GTK_RESPONSE_CANCEL,
			"_OK", GTK_RESPONSE_ACCEPT,
			NULL);

	gtk_window_set_transient_for (GTK_WINDOW(dialog), GTK_WINDOW(gfe));
	aui_service_dialog_set_resolve_service (AUI_SERVICE_DIALOG (dialog), TRUE);
	aui_service_dialog_set_resolve_host_name (AUI_SERVICE_DIALOG (dialog), TRUE);
	aui_service_dialog_set_browse_service_types (AUI_SERVICE_DIALOG (dialog),
			gfe->priv->avahi_service_type, NULL);

	if (gtk_dialog_run(GTK_DIALOG(dialog)) == GTK_RESPONSE_ACCEPT)
	{
		host = g_strdup_printf("[%s]:%i",
				aui_service_dialog_get_host_name (AUI_SERVICE_DIALOG (dialog)),
				aui_service_dialog_get_port (AUI_SERVICE_DIALOG (dialog)));
	}
	else
	{
		host = NULL;
	}
	gtk_widget_destroy (dialog);

	if (host)
	{
		gtk_entry_set_text(GTK_ENTRY(gtk_bin_get_child (GTK_BIN (gfe->priv->server_combo))), host);
		g_free(host);
	}
}
#endif

static void remmina_file_editor_on_realize(GtkWidget* widget, gpointer user_data)
{
	RemminaFileEditor* gfe;
	GtkWidget* defaultwidget;

	gfe = REMMINA_FILE_EDITOR(widget);

	defaultwidget = gfe->priv->name_entry;

	if (defaultwidget)
	{
		if (GTK_IS_EDITABLE(defaultwidget))
		{
			gtk_editable_select_region(GTK_EDITABLE(defaultwidget), 0, -1);
		}
		gtk_widget_grab_focus(defaultwidget);
	}
}

static void remmina_file_editor_destroy(GtkWidget* widget, gpointer data)
{
	remmina_file_free(REMMINA_FILE_EDITOR(widget)->priv->remmina_file);
	g_hash_table_destroy(REMMINA_FILE_EDITOR(widget)->priv->setting_widgets);
	g_free(REMMINA_FILE_EDITOR(widget)->priv);
}

static void remmina_file_editor_button_on_toggled(GtkToggleButton* togglebutton, GtkWidget* widget)
{
	gtk_widget_set_sensitive(widget, gtk_toggle_button_get_active(GTK_TOGGLE_BUTTON(togglebutton)));
}

static void remmina_file_editor_create_notebook_container(RemminaFileEditor* gfe)
{
	/* Create the notebook */
	gfe->priv->config_container = gtk_notebook_new();
	gtk_container_add(GTK_CONTAINER(gfe->priv->config_box), gfe->priv->config_container);
	gtk_container_set_border_width(GTK_CONTAINER(gfe->priv->config_container), 4);
	gtk_widget_show(gfe->priv->config_container);
}

static GtkWidget* remmina_file_editor_create_notebook_tab(RemminaFileEditor* gfe,
		const gchar* stock_id, const gchar* label, gint rows, gint cols)
{
	GtkWidget* tablabel;
	GtkWidget* tabbody;
	GtkWidget* table;
	GtkWidget* widget;

#if GTK_VERSION == 3
	tablabel = gtk_box_new(GTK_ORIENTATION_HORIZONTAL, 0);
#elif GTK_VERSION == 2
	tablabel = gtk_hbox_new(FALSE, 0);
#endif
	gtk_widget_show(tablabel);

	widget = gtk_image_new_from_icon_name(stock_id, GTK_ICON_SIZE_MENU);
	gtk_box_pack_start(GTK_BOX(tablabel), widget, FALSE, FALSE, 0);
	gtk_widget_show(widget);

	widget = gtk_label_new(label);
	gtk_box_pack_start(GTK_BOX(tablabel), widget, FALSE, FALSE, 0);
	gtk_widget_show(widget);

#if GTK_VERSION == 3
	tabbody = gtk_box_new(GTK_ORIENTATION_VERTICAL, 0);
#elif GTK_VERSION == 2
	tabbody = gtk_vbox_new(FALSE, 0);
#endif
	gtk_widget_show(tabbody);
	gtk_notebook_append_page(GTK_NOTEBOOK(gfe->priv->config_container), tabbody, tablabel);

#if GTK_VERSION == 3
	table = gtk_grid_new();
#elif GTK_VERSION == 2
	table = gtk_table_new(rows, cols, FALSE);
#endif
	gtk_widget_show(table);
#if GTK_VERSION == 3
	gtk_grid_set_row_spacing(GTK_GRID(table), 8);
	gtk_grid_set_column_spacing(GTK_GRID(table), 8);
    //gtk_grid_set_row_homogeneous (GTK_GRID(table), TRUE);
    //gtk_grid_set_column_homogeneous (GTK_GRID(table), TRUE);	
#elif GTK_VERSION == 2
	gtk_table_set_row_spacings(GTK_TABLE(table), 8);
	gtk_table_set_col_spacings(GTK_TABLE(table), 8);
#endif
	gtk_container_set_border_width(GTK_CONTAINER(table), 15);
	gtk_box_pack_start(GTK_BOX(tabbody), table, FALSE, FALSE, 0);

	return table;
}

#ifdef HAVE_LIBSSH

static void remmina_file_editor_ssh_server_custom_radio_on_toggled(GtkToggleButton* togglebutton, RemminaFileEditor* gfe)
{
	gtk_widget_set_sensitive(gfe->priv->ssh_server_entry,
			gtk_toggle_button_get_active(GTK_TOGGLE_BUTTON(gfe->priv->ssh_enabled_check)) &&
			(gfe->priv->ssh_server_custom_radio == NULL ||
					gtk_toggle_button_get_active(GTK_TOGGLE_BUTTON(gfe->priv->ssh_server_custom_radio)))
	);
}

static void remmina_file_editor_ssh_auth_publickey_radio_on_toggled(GtkToggleButton* togglebutton, RemminaFileEditor* gfe)
{
	gboolean b;
	gchar* s;

	b = ((!gfe->priv->ssh_enabled_check ||
					gtk_toggle_button_get_active(GTK_TOGGLE_BUTTON(gfe->priv->ssh_enabled_check))) &&
			gtk_toggle_button_get_active(GTK_TOGGLE_BUTTON(gfe->priv->ssh_auth_publickey_radio)));
	gtk_widget_set_sensitive(gfe->priv->ssh_privatekey_chooser, b);

	if (b && remmina_file_get_string (gfe->priv->remmina_file, "ssh_privatekey"))
	{
		s = remmina_ssh_find_identity ();
		if (s)
		{
			gtk_file_chooser_set_filename (GTK_FILE_CHOOSER (gfe->priv->ssh_privatekey_chooser), s);
			g_free(s);
		}
	}
}

static void remmina_file_editor_ssh_enabled_check_on_toggled(GtkToggleButton* togglebutton, RemminaFileEditor* gfe)
{
	gboolean enabled = TRUE;

	if (gfe->priv->ssh_enabled_check)
	{
		enabled = gtk_toggle_button_get_active(GTK_TOGGLE_BUTTON(gfe->priv->ssh_enabled_check));
		if (gfe->priv->ssh_loopback_check)
			gtk_widget_set_sensitive(gfe->priv->ssh_loopback_check, enabled);
		if (gfe->priv->ssh_server_default_radio)
			gtk_widget_set_sensitive(gfe->priv->ssh_server_default_radio, enabled);
		if (gfe->priv->ssh_server_custom_radio)
			gtk_widget_set_sensitive(gfe->priv->ssh_server_custom_radio, enabled);
		remmina_file_editor_ssh_server_custom_radio_on_toggled(NULL, gfe);
		gtk_widget_set_sensitive(gfe->priv->ssh_charset_combo, enabled);
		gtk_widget_set_sensitive(gfe->priv->ssh_username_entry, enabled);
		gtk_widget_set_sensitive(gfe->priv->ssh_auth_password_radio, enabled);
		gtk_widget_set_sensitive(gfe->priv->ssh_auth_publickey_radio, enabled);
		gtk_widget_set_sensitive(gfe->priv->ssh_auth_auto_publickey_radio, enabled);
	}
	remmina_file_editor_ssh_auth_publickey_radio_on_toggled(NULL, gfe);

	if (enabled && gtk_entry_get_text(GTK_ENTRY(gfe->priv->ssh_username_entry)) [0] == '\0')
	{
		gtk_entry_set_text(GTK_ENTRY(gfe->priv->ssh_username_entry), g_get_user_name());
	}
}

static void remmina_file_editor_create_ssh_privatekey(RemminaFileEditor* gfe, GtkWidget* table, gint row, gint column)
{
	gchar* s;
	GtkWidget* widget;
	GtkWidget* dialog;
	const gchar* ssh_privatekey;
	RemminaFileEditorPriv* priv = gfe->priv;

	widget = gtk_radio_button_new_with_label_from_widget(
			GTK_RADIO_BUTTON(priv->ssh_auth_password_radio), _("Identity file"));
	g_signal_connect(G_OBJECT(widget), "toggled",
			G_CALLBACK(remmina_file_editor_ssh_auth_publickey_radio_on_toggled), gfe);
	priv->ssh_auth_publickey_radio = widget;
	gtk_widget_show(widget);
<<<<<<< HEAD
#if GTK_VERSION == 3
	gtk_grid_attach(GTK_GRID(table), widget, column, row + 20, 1, 1);
#elif GTK_VERSION == 2
	gtk_table_attach(GTK_TABLE(table), widget, column, column + 1, row, row + 1, GTK_FILL, 0, 0, 0);
#endif
=======
	gtk_grid_attach(GTK_GRID(table), widget, column, row + 15, 1, 1);
>>>>>>> b9a3150d

	dialog = gtk_file_chooser_dialog_new (_("Identity file"), GTK_WINDOW(gfe), GTK_FILE_CHOOSER_ACTION_OPEN,
			"_Cancel", GTK_RESPONSE_CANCEL,
			"_Open", GTK_RESPONSE_ACCEPT,
			NULL);

	widget = gtk_file_chooser_button_new_with_dialog (dialog);
	s = g_strdup_printf("%s/.ssh", g_get_home_dir ());
	if (g_file_test (s, G_FILE_TEST_IS_DIR))
	{
		gtk_file_chooser_set_current_folder (GTK_FILE_CHOOSER (widget), s);
	}
	g_free(s);
	gtk_widget_show(widget);
<<<<<<< HEAD
#if GTK_VERSION == 3
	gtk_grid_attach (GTK_GRID(table), widget, column + 3, row + 20, 1, 1);
#elif GTK_VERSION == 2
	gtk_table_attach_defaults (GTK_TABLE(table), widget, column + 1, column + 2, row, row + 1);
#endif
=======
	gtk_grid_attach (GTK_GRID(table), widget, column + 3, row + 15, 1, 1);
>>>>>>> b9a3150d
	priv->ssh_privatekey_chooser = widget;

	ssh_privatekey = remmina_file_get_string (priv->remmina_file, "ssh_privatekey");
	if (ssh_privatekey &&
			g_file_test (ssh_privatekey, G_FILE_TEST_IS_REGULAR | G_FILE_TEST_EXISTS))
	{
		gtk_file_chooser_set_filename (GTK_FILE_CHOOSER (priv->ssh_privatekey_chooser),
				ssh_privatekey);
	}
	else
	{
		remmina_file_set_string (priv->remmina_file, "ssh_privatekey", NULL);
	}
}
#endif

static void remmina_file_editor_create_server(RemminaFileEditor* gfe, const RemminaProtocolSetting* setting, GtkWidget* table,
		gint row)
{
	RemminaProtocolPlugin* plugin = gfe->priv->plugin;
	GtkWidget* widget;
#ifdef HAVE_LIBAVAHI_UI
	GtkWidget* hbox;
#endif
	gchar* s;

	widget = gtk_label_new(_("Server"));
	gtk_widget_show(widget);
	gtk_misc_set_alignment(GTK_MISC(widget), 0.0, 0.5);
#if GTK_VERSION == 3
	gtk_grid_attach(GTK_GRID(table), widget, 0, row, 1, 1);
#elif GTK_VERSION == 2
	gtk_table_attach(GTK_TABLE(table), widget, 0, 1, row, row + 1, GTK_FILL, 0, 0, 0);
#endif

	s = remmina_pref_get_recent(plugin->name);
	widget = remmina_public_create_combo_entry(s, remmina_file_get_string(gfe->priv->remmina_file, "server"), TRUE);
	gtk_widget_show(widget);
	gtk_widget_set_tooltip_markup(widget, _(server_tips));
	gtk_entry_set_activates_default(GTK_ENTRY(gtk_bin_get_child(GTK_BIN(widget))), TRUE);
	gfe->priv->server_combo = widget;
	g_free(s);

#ifdef HAVE_LIBAVAHI_UI
	if (setting->opt1)
	{
		gfe->priv->avahi_service_type = (const gchar*) setting->opt1;

		hbox = gtk_box_new (GTK_ORIENTATION_HORIZONTAL, 0);
		gtk_widget_show(hbox);
		gtk_box_pack_start (GTK_BOX (hbox), widget, TRUE, TRUE, 0);

		widget = gtk_button_new_with_label ("...");
		s = g_strdup_printf(_("Browse the network to find a %s server"), plugin->name);
		gtk_widget_set_tooltip_text (widget, s);
		g_free(s);
		gtk_widget_show(widget);
		gtk_box_pack_start (GTK_BOX (hbox), widget, FALSE, FALSE, 0);
		g_signal_connect(G_OBJECT(widget), "clicked", G_CALLBACK(remmina_file_editor_browse_avahi), gfe);

#if GTK_VERSION == 3
		gtk_grid_attach (GTK_GRID(table), hbox, 1, row + 2, 1, 1);
#elif GTK_VERSION == 2
		gtk_table_attach_defaults (GTK_TABLE(table), hbox, 1, 2, row, row + 1);
#endif
	}
	else
#endif
	{
#if GTK_VERSION == 3
		gtk_grid_attach(GTK_GRID(table), widget, 1, row, 1, 1);
#elif GTK_VERSION == 2
		gtk_table_attach_defaults(GTK_TABLE(table), widget, 1, 2, row, row + 1);
#endif
	}
}

static void remmina_file_editor_create_password(RemminaFileEditor* gfe, GtkWidget* table, gint row)
{
	GtkWidget* widget;
	gchar* s;

	widget = gtk_label_new(_("Password"));
	gtk_widget_show(widget);
	gtk_misc_set_alignment(GTK_MISC(widget), 0.0, 0.5);
#if GTK_VERSION == 3
	gtk_grid_attach(GTK_GRID(table), widget, 0, row, 1, 1);
#elif GTK_VERSION == 2
	gtk_table_attach(GTK_TABLE(table), widget, 0, 1, row, row + 1, GTK_FILL, 0, 0, 0);
#endif

	widget = gtk_entry_new();
	gtk_widget_show(widget);
#if GTK_VERSION == 3
	gtk_grid_attach(GTK_GRID(table), widget, 1, row, 1, 1);
#elif GTK_VERSION == 2
	gtk_table_attach_defaults(GTK_TABLE(table), widget, 1, 2, row, row + 1);
#endif
	gtk_entry_set_max_length(GTK_ENTRY(widget), 100);
	gtk_entry_set_visibility(GTK_ENTRY(widget), FALSE);
	gfe->priv->password_entry = widget;

	s = remmina_file_get_secret(gfe->priv->remmina_file, "password");
	if (s)
	{
		gtk_entry_set_text(GTK_ENTRY(widget), s);
		g_free(s);
	}
}

static void remmina_file_editor_update_resolution(GtkWidget* widget, RemminaFileEditor* gfe)
{
	remmina_public_load_combo_text_d(gfe->priv->resolution_custom_combo, remmina_pref.resolutions,
			remmina_file_get_string(gfe->priv->remmina_file, "resolution"), NULL);
}

static void remmina_file_editor_browse_resolution(GtkWidget* button, RemminaFileEditor* gfe)
{
	GtkWidget* widget;

	widget = remmina_pref_dialog_new(REMMINA_PREF_RESOLUTIONS_TAB);
	gtk_widget_show(widget);

	g_signal_connect(G_OBJECT(widget), "destroy", G_CALLBACK(remmina_file_editor_update_resolution), gfe);
}

static void remmina_file_editor_create_resolution(RemminaFileEditor* gfe, const RemminaProtocolSetting* setting,
		GtkWidget* table, gint row)
{
	GtkWidget* widget;
	GtkWidget* hbox;
	const gchar* resolution;

	widget = gtk_label_new(_("Resolution"));
	gtk_widget_show(widget);
	gtk_misc_set_alignment(GTK_MISC(widget), 0.0, 0.5);
#if GTK_VERSION == 3
	gtk_grid_attach(GTK_GRID(table), widget, 0, row, 1, 1);
#elif GTK_VERSION == 2
	gtk_table_attach(GTK_TABLE(table), widget, 0, 1, row, row + 1, GTK_FILL, 0, 0, 0);
#endif

	widget = gtk_radio_button_new_with_label(NULL, setting->opt1 ? _("Use window size") : _("Use client resolution"));
	gtk_widget_show(widget);
#if GTK_VERSION == 3
	gtk_grid_attach(GTK_GRID(table), widget, 1, row, 1, 1);
#elif GTK_VERSION == 2
	gtk_table_attach_defaults(GTK_TABLE(table), widget, 1, 2, row, row + 1);
#endif
	gfe->priv->resolution_auto_radio = widget;

#if GTK_VERSION == 3
	hbox = gtk_box_new(GTK_ORIENTATION_HORIZONTAL, 0);
#elif GTK_VERSION == 2
	hbox = gtk_hbox_new (FALSE, 0);
#endif
	gtk_widget_show(hbox);
#if GTK_VERSION == 3
	gtk_grid_attach(GTK_GRID(table), hbox, 1, row + 1, 1, 1);
#elif GTK_VERSION == 2
	gtk_table_attach_defaults(GTK_TABLE(table), hbox, 1, 2, row + 1, row + 2);
#endif

	widget = gtk_radio_button_new_with_label_from_widget(GTK_RADIO_BUTTON(gfe->priv->resolution_auto_radio), _("Custom"));
	gtk_widget_show(widget);
	gtk_box_pack_start(GTK_BOX(hbox), widget, FALSE, FALSE, 0);
	gfe->priv->resolution_custom_radio = widget;

	resolution = remmina_file_get_string(gfe->priv->remmina_file, "resolution");

	widget = remmina_public_create_combo_text_d(remmina_pref.resolutions, resolution, NULL);
	gtk_widget_show(widget);
	gtk_box_pack_start(GTK_BOX(hbox), widget, TRUE, TRUE, 0);
	gfe->priv->resolution_custom_combo = widget;

	widget = gtk_button_new_with_label("...");
	gtk_widget_show(widget);
	gtk_box_pack_start(GTK_BOX(hbox), widget, FALSE, FALSE, 0);
	g_signal_connect(G_OBJECT(widget), "clicked", G_CALLBACK(remmina_file_editor_browse_resolution), gfe);

	g_signal_connect(G_OBJECT(gfe->priv->resolution_custom_radio), "toggled",
			G_CALLBACK(remmina_file_editor_button_on_toggled), gfe->priv->resolution_custom_combo);

	if (!resolution || strchr(resolution, 'x') == NULL)
	{
		gtk_toggle_button_set_active(GTK_TOGGLE_BUTTON(gfe->priv->resolution_auto_radio), TRUE);
		gtk_widget_set_sensitive(gfe->priv->resolution_custom_combo, FALSE);
	}
	else
	{
		gtk_toggle_button_set_active(GTK_TOGGLE_BUTTON(gfe->priv->resolution_custom_radio), TRUE);
	}
}

static GtkWidget* remmina_file_editor_create_text(RemminaFileEditor* gfe, GtkWidget* table,
		gint row, gint col, const gchar* label, const gchar* value)
{
	GtkWidget* widget;

	widget = gtk_label_new(label);
	gtk_widget_show(widget);
	gtk_misc_set_alignment(GTK_MISC(widget), 0.0, 0.5);
#if GTK_VERSION == 3
	gtk_grid_attach(GTK_GRID(table), widget, 0, row, col + 1, 1);
#elif GTK_VERSION == 2
	gtk_table_attach(GTK_TABLE(table), widget, col, col + 1, row, row + 1, GTK_FILL, 0, 0, 0);
#endif

	widget = gtk_entry_new();
	gtk_widget_show(widget);
#if GTK_VERSION == 3
	gtk_grid_attach(GTK_GRID(table), widget, 1, row, 1, 1);
#elif GTK_VERSION == 2
	gtk_table_attach(GTK_TABLE(table), widget, col, col + 1, row, row + 1, GTK_FILL, 0, 0, 0);
#endif
	gtk_entry_set_max_length(GTK_ENTRY(widget), 300);

	if (value)
		gtk_entry_set_text(GTK_ENTRY(widget), value);

	return widget;
}

static GtkWidget* remmina_file_editor_create_select(RemminaFileEditor* gfe, GtkWidget* table,
		gint row, gint col, const gchar* label, const gpointer* list, const gchar* value)
{
	GtkWidget* widget;

	widget = gtk_label_new(label);
	gtk_widget_show(widget);
	gtk_misc_set_alignment(GTK_MISC(widget), 0.0, 0.5);
#if GTK_VERSION == 3
	gtk_grid_attach(GTK_GRID(table), widget, 0, row, 1, 1);
#elif GTK_VERSION == 2
	gtk_table_attach(GTK_TABLE(table), widget, col, col + 1, row, row + 1, GTK_FILL, 0, 0, 0);
#endif

	widget = remmina_public_create_combo_map(list, value, FALSE, gfe->priv->plugin->domain);
	gtk_widget_show(widget);
#if GTK_VERSION == 3
	gtk_grid_attach(GTK_GRID(table), widget, 1, row, 1, 1);
#elif GTK_VERSION == 2
	gtk_table_attach_defaults(GTK_TABLE(table), widget, col + 1, col + 2, row, row + 1);
#endif

	return widget;
}

static GtkWidget* remmina_file_editor_create_combo(RemminaFileEditor* gfe, GtkWidget* table,
		gint row, gint col, const gchar* label, const gchar* list, const gchar* value)
{
	GtkWidget* widget;

	widget = gtk_label_new(label);
	gtk_widget_show(widget);
	gtk_misc_set_alignment(GTK_MISC(widget), 0.0, 0.5);
#if GTK_VERSION == 3
	gtk_grid_attach(GTK_GRID(table), widget, 0, row , 1, 1);
#elif GTK_VERSION == 2
	gtk_table_attach(GTK_TABLE(table), widget, col, col + 1, row, row + 1, GTK_FILL, 0, 0, 0);
#endif

	widget = remmina_public_create_combo_entry(list, value, FALSE);
	gtk_widget_show(widget);
#if GTK_VERSION == 3
	gtk_grid_attach(GTK_GRID(table), widget, 1, row, 1, 1);
#elif GTK_VERSION == 2
	gtk_table_attach_defaults(GTK_TABLE(table), widget, col + 1, col + 2, row, row + 1);
#endif

	return widget;
}

static GtkWidget* remmina_file_editor_create_check(RemminaFileEditor* gfe, GtkWidget* table,
		gint row, gint col, const gchar* label, gboolean value)
{
	GtkWidget* widget;

	widget = gtk_check_button_new_with_label(label);

	gtk_widget_show(widget);

<<<<<<< HEAD
	if (col >= 0)
#if GTK_VERSION == 3
		gtk_grid_attach(GTK_GRID(table), widget, 0, row, 1, 1);
#elif GTK_VERSION == 2
		gtk_table_attach_defaults(GTK_TABLE(table), widget, col, col + 2, row, row + 1);
#endif
=======
	//if (col >= 0)
	if (row >= 0)
		//gtk_grid_attach(GTK_GRID(table), widget, 0, row, 1, 1);
		gtk_grid_attach(GTK_GRID(table), widget, 0, row, col + 2, row + 1);
>>>>>>> b9a3150d
	else
		gtk_box_pack_start(GTK_BOX(table), widget, TRUE, TRUE, 0);

	if (value)
		gtk_toggle_button_set_active(GTK_TOGGLE_BUTTON(widget), TRUE);

	return widget;
}

static GtkWidget*
remmina_file_editor_create_chooser(RemminaFileEditor* gfe, GtkWidget* table, gint row, gint col, const gchar* label,
		const gchar* value, gint type)
{
	GtkWidget* check;
	GtkWidget* widget;
	GtkWidget* hbox;

	widget = gtk_label_new(label);
	gtk_widget_show(widget);
	gtk_misc_set_alignment(GTK_MISC(widget), 0.0, 0.5);
#if GTK_VERSION == 3
	gtk_grid_attach(GTK_GRID(table), widget, 0, row, 1, 1);
#elif GTK_VERSION == 2
	gtk_table_attach(GTK_TABLE(table), widget, col, col + 1, row, row + 1, GTK_FILL, 0, 0, 0);
#endif

#if GTK_VERSION == 3
	hbox = gtk_box_new(GTK_ORIENTATION_HORIZONTAL, 0);
#elif GTK_VERSION == 2
	hbox = gtk_hbox_new(FALSE, 0);
#endif
	gtk_widget_show(hbox);
#if GTK_VERSION == 3
	gtk_grid_attach(GTK_GRID(table), hbox, 1, row, 1, 1);
#elif GTK_VERSION == 2
	gtk_table_attach_defaults(GTK_TABLE(table), hbox, col + 1, col + 2, row, row + 1);
#endif

	check = gtk_check_button_new();
	gtk_widget_show(check);
	gtk_toggle_button_set_active(GTK_TOGGLE_BUTTON(check), (value && value[0] == '/'));
	gtk_box_pack_start(GTK_BOX(hbox), check, FALSE, FALSE, 0);

	widget = gtk_file_chooser_button_new(label, type);
	gtk_widget_show(widget);
	if (value)
	{
		gtk_file_chooser_set_filename(GTK_FILE_CHOOSER(widget), value);
	}
	gtk_box_pack_start(GTK_BOX(hbox), widget, TRUE, TRUE, 0);

	g_signal_connect(G_OBJECT(check), "toggled", G_CALLBACK(remmina_file_editor_button_on_toggled), widget);
	remmina_file_editor_button_on_toggled(GTK_TOGGLE_BUTTON(check), widget);

	return widget;
}

static void remmina_file_editor_create_settings(RemminaFileEditor* gfe, GtkWidget* table,
		const RemminaProtocolSetting* settings)
{
	RemminaFileEditorPriv* priv = gfe->priv;
	GtkWidget* hbox = NULL;
	GtkWidget* widget;
	gint row = 0;
	gchar** strarr;

	while (settings->type != REMMINA_PROTOCOL_SETTING_TYPE_END)
	{
		if (settings->compact)
		{
			if (hbox == NULL)
			{
#if GTK_VERSION == 3
				hbox = gtk_box_new(GTK_ORIENTATION_HORIZONTAL, 0);
#elif GTK_VERSION == 2
				hbox = gtk_hbox_new(FALSE, 0);
#endif
				gtk_widget_show(hbox);
#if GTK_VERSION == 3
				gtk_grid_attach(GTK_GRID(table), hbox, 0, row + 2, 1, 1);
#elif GTK_VERSION == 2
				gtk_table_attach_defaults(GTK_TABLE(table), hbox, 0, 2, row, row + 1);
#endif
			}
		}
		switch (settings->type)
		{
			case REMMINA_PROTOCOL_SETTING_TYPE_SERVER:
				remmina_file_editor_create_server(gfe, settings, table, row);
				break;

			case REMMINA_PROTOCOL_SETTING_TYPE_PASSWORD:
#if GTK_VERSION == 3
				remmina_file_editor_create_password(gfe, table, row);
				row++;
#elif GTK_VERSION == 2
				remmina_file_editor_create_password(gfe, table, row);
#endif
				break;

			case REMMINA_PROTOCOL_SETTING_TYPE_RESOLUTION:
				remmina_file_editor_create_resolution(gfe, settings, table, row);
				row++;
				break;

			case REMMINA_PROTOCOL_SETTING_TYPE_KEYMAP:
				strarr = remmina_pref_keymap_groups();
#if GTK_VERSION == 3
				priv->keymap_combo = remmina_file_editor_create_select(gfe, table, row + 1, 0,
#elif GTK_VERSION == 2
				priv->keymap_combo = remmina_file_editor_create_select(gfe, table, row + 1, 0,
#endif
						_("Keyboard mapping"), (const gpointer*) strarr,
						remmina_file_get_string(priv->remmina_file, "keymap"));
				g_strfreev(strarr);
				break;

			case REMMINA_PROTOCOL_SETTING_TYPE_SCALE:
				widget = gtk_label_new(_("Horizontal scale"));
				gtk_widget_show(widget);
				gtk_misc_set_alignment(GTK_MISC(widget), 0.0, 0.5);
#if GTK_VERSION == 3
				gtk_grid_attach(GTK_GRID(table), widget, 0, 3, row + 1, row);
#elif GTK_VERSION == 2
				gtk_table_attach(GTK_TABLE(table), widget, 0, 1, row, row + 1, GTK_FILL, 0, 0, 0);
#endif

				widget = gtk_label_new(_("Vertical scale"));
				gtk_widget_show(widget);
				gtk_misc_set_alignment(GTK_MISC(widget), 0.0, 0.5);
#if GTK_VERSION == 3
				gtk_grid_attach(GTK_GRID(table), widget, 0, 3, row + 1, 1);
#elif GTK_VERSION == 2
				gtk_table_attach(GTK_TABLE(table), widget, 0, 1, row + 1, row + 2, GTK_FILL, 0, 0, 0);
#endif

				widget = remmina_scaler_new();
				gtk_widget_show(widget);
#if GTK_VERSION == 3
				gtk_grid_attach(GTK_GRID(table), widget, 1, row + 2, 2, 1);
#elif GTK_VERSION == 2
				gtk_table_attach_defaults(GTK_TABLE(table), widget, 1, 2, row, row + 2);
#endif

				remmina_scaler_set(REMMINA_SCALER(widget),
						remmina_file_get_int(priv->remmina_file, "hscale", 0),
						remmina_file_get_int(priv->remmina_file, "vscale", 0),
						remmina_file_get_int(priv->remmina_file, "aspectscale", FALSE));
				priv->scaler_widget = widget;

				row++;
				break;

			case REMMINA_PROTOCOL_SETTING_TYPE_TEXT:
#if GTK_VERSION == 3
				widget = remmina_file_editor_create_text(gfe, table, row, 0,
#elif GTK_VERSION == 2
				widget = remmina_file_editor_create_text(gfe, table, row + 1, 0,
#endif
						g_dgettext(priv->plugin->domain, settings->label),
						remmina_file_get_string(priv->remmina_file, settings->name));
				g_hash_table_insert(priv->setting_widgets, (gchar*) settings->name, widget);
				break;

			case REMMINA_PROTOCOL_SETTING_TYPE_SELECT:
#if GTK_VERSION == 3
				widget = remmina_file_editor_create_select(gfe, table, row, 0,
#elif GTK_VERSION == 2
				widget = remmina_file_editor_create_select(gfe, table, row, 0,
#endif
						g_dgettext(priv->plugin->domain, settings->label),
						(const gpointer*) settings->opt1,
						remmina_file_get_string(priv->remmina_file, settings->name));
				g_hash_table_insert(priv->setting_widgets, (gchar*) settings->name, widget);
				break;

			case REMMINA_PROTOCOL_SETTING_TYPE_COMBO:
#if GTK_VERSION == 3
				widget = remmina_file_editor_create_combo(gfe, table, row, 0,
#elif GTK_VERSION == 2
				widget = remmina_file_editor_create_combo(gfe, table, row, 0,
#endif
						g_dgettext(priv->plugin->domain, settings->label),
						(const gchar*) settings->opt1,
						remmina_file_get_string(priv->remmina_file, settings->name));
				g_hash_table_insert(priv->setting_widgets, (gchar*) settings->name, widget);
				break;

			case REMMINA_PROTOCOL_SETTING_TYPE_CHECK:
				widget = remmina_file_editor_create_check(gfe, (hbox ? hbox : table), (hbox ? -1 : row), 0,
				g_dgettext (priv->plugin->domain, settings->label),
				remmina_file_get_int (priv->remmina_file, (gchar*) settings->name, FALSE));
				g_hash_table_insert(priv->setting_widgets, (gchar*) settings->name, widget);
				break;

				case REMMINA_PROTOCOL_SETTING_TYPE_FILE:
#if GTK_VERSION == 3
				widget = remmina_file_editor_create_chooser (gfe, table, row, 0,
#elif GTK_VERSION == 2
				widget = remmina_file_editor_create_chooser (gfe, table, row, 0,
#endif
						g_dgettext (priv->plugin->domain, settings->label),
						remmina_file_get_string (priv->remmina_file, settings->name),
						GTK_FILE_CHOOSER_ACTION_OPEN);
				g_hash_table_insert(priv->setting_widgets, (gchar*) settings->name, widget);
				break;

				case REMMINA_PROTOCOL_SETTING_TYPE_FOLDER:
#if GTK_VERSION == 3
				widget = remmina_file_editor_create_chooser (gfe, table, row, 0,
#elif GTK_VERSION == 2
				widget = remmina_file_editor_create_chooser (gfe, table, row, 0,
#endif
						g_dgettext (priv->plugin->domain, settings->label),
						remmina_file_get_string (priv->remmina_file, settings->name),
						GTK_FILE_CHOOSER_ACTION_SELECT_FOLDER);
				g_hash_table_insert(priv->setting_widgets, (gchar*) settings->name, widget);
				break;

				default:
				break;
			}

		if (!settings->compact)
		{
			hbox = NULL;
			row++;
		}

		settings++;
	}

#if GTK_VERSION == 2
	gtk_table_resize(GTK_TABLE(table), row, 2);
#endif
}

static void remmina_file_editor_create_ssh_tab(RemminaFileEditor* gfe, RemminaProtocolSSHSetting ssh_setting)
{
#ifdef HAVE_LIBSSH
	RemminaFileEditorPriv* priv = gfe->priv;
	GtkWidget* table;
	GtkWidget* hbox;
	GtkWidget* widget;
	const gchar* cs;
	gchar* s;
	gint row = 0;

	if (ssh_setting == REMMINA_PROTOCOL_SSH_SETTING_NONE) return;

	/* The SSH tab (implementation) */
	if (ssh_setting == REMMINA_PROTOCOL_SSH_SETTING_SSH ||
			ssh_setting == REMMINA_PROTOCOL_SSH_SETTING_SFTP)
	{
		s = remmina_public_combo_get_active_text (GTK_COMBO_BOX (priv->protocol_combo));
		table = remmina_file_editor_create_notebook_tab (gfe, GTK_STOCK_DIALOG_AUTHENTICATION,
				(s ? s : "SSH"), 8, 3);
		g_free(s);
	}
	else
	{
		table = remmina_file_editor_create_notebook_tab (gfe, GTK_STOCK_DIALOG_AUTHENTICATION,
				"SSH", 9, 3);

#if GTK_VERSION == 3
		hbox = gtk_box_new (GTK_ORIENTATION_HORIZONTAL, 0);
#elif GTK_VERSION == 2
		hbox = gtk_hbox_new(FALSE, 0);
#endif
		gtk_widget_show(hbox);
<<<<<<< HEAD
#if GTK_VERSION == 3
		gtk_grid_attach (GTK_GRID(table), hbox, 0, 2, 1, 1);
#elif GTK_VERSION == 2
		gtk_table_attach_defaults (GTK_TABLE(table), hbox, 0, 3, 0, 1);
#endif
=======
		gtk_grid_attach (GTK_GRID(table), hbox, 0, 0, 3, 1);
>>>>>>> b9a3150d
		row++;

		widget = gtk_check_button_new_with_label (_("Enable SSH tunnel"));
		gtk_widget_show(widget);
		gtk_box_pack_start (GTK_BOX (hbox), widget, TRUE, TRUE, 0);
		g_signal_connect(G_OBJECT(widget), "toggled",
				G_CALLBACK(remmina_file_editor_ssh_enabled_check_on_toggled), gfe);
		priv->ssh_enabled_check = widget;

		widget = gtk_check_button_new_with_label (_("Tunnel via loopback address"));
		gtk_widget_show(widget);
		gtk_box_pack_start (GTK_BOX (hbox), widget, TRUE, TRUE, 0);
		priv->ssh_loopback_check = widget;
	}

	/* SSH Server group */
<<<<<<< HEAD
#if GTK_VERSION == 3
	remmina_public_create_group (GTK_GRID(table), _("SSH Server"), row, 0, 3);
#elif GTK_VERSION == 2
	remmina_public_create_group (GTK_TABLE(table), _("SSH Server"), row, 3, 3);
#endif
=======
	//remmina_public_create_group (GTK_GRID(table), _("SSH Server"), row, 3, 3);
>>>>>>> b9a3150d
	row++;

	switch (ssh_setting)
	{
		case REMMINA_PROTOCOL_SSH_SETTING_TUNNEL:
		s = g_strdup_printf(_("Same server at port %i"), DEFAULT_SSH_PORT);
		widget = gtk_radio_button_new_with_label (NULL, s);
		g_free(s);
		gtk_widget_show(widget);
<<<<<<< HEAD
#if GTK_VERSION == 3
		gtk_grid_attach (GTK_GRID(table), widget, 1, row, 3, 1);
#elif GTK_VERSION == 2
		gtk_table_attach_defaults (GTK_TABLE(table), hbox, 0, 3, 0, 1);
#endif
=======
		//gtk_grid_attach (GTK_GRID(table), widget, 1, row, 3, 1);
		gtk_grid_attach (GTK_GRID(table), widget, 0, row, 3, 1);
>>>>>>> b9a3150d
		priv->ssh_server_default_radio = widget;
		row++;

		widget = gtk_radio_button_new_with_label_from_widget (
				GTK_RADIO_BUTTON(priv->ssh_server_default_radio), _("Custom"));
		gtk_widget_show(widget);
<<<<<<< HEAD
#if GTK_VERSION == 3
		gtk_grid_attach (GTK_GRID(table), widget, 1, 4, row + 1, 1);
#elif GTK_VERSION == 2
		gtk_table_attach (GTK_TABLE(table), widget, 1, 2, row, row + 1, GTK_FILL, 0, 0, 0);
#endif
=======
		//gtk_grid_attach (GTK_GRID(table), widget, 1, 4, row + 1, 1);
		gtk_grid_attach (GTK_GRID(table), widget, 0, row, 2, 1);
>>>>>>> b9a3150d
		g_signal_connect(G_OBJECT(widget), "toggled",
				G_CALLBACK(remmina_file_editor_ssh_server_custom_radio_on_toggled), gfe);
		priv->ssh_server_custom_radio = widget;

		widget = gtk_entry_new ();
		gtk_widget_show(widget);
		gtk_entry_set_max_length (GTK_ENTRY(widget), 100);
		gtk_widget_set_tooltip_markup (widget, _(server_tips2));
<<<<<<< HEAD
#if GTK_VERSION == 3
		gtk_grid_attach (GTK_GRID(table), widget, 0, row + 2, 1, 1);
#elif GTK_VERSION == 2
		gtk_table_attach_defaults (GTK_TABLE(table), widget, 2, 3, row, row + 1);
#endif
=======
		//gtk_grid_attach (GTK_GRID(table), widget, 0, row + 2, 1, 1);
		gtk_grid_attach (GTK_GRID(table), widget, 0, row, 3, 1);
>>>>>>> b9a3150d
		priv->ssh_server_entry = widget;
		row++;
		break;

		case REMMINA_PROTOCOL_SSH_SETTING_REVERSE_TUNNEL:
		priv->ssh_server_default_radio = NULL;
		priv->ssh_server_custom_radio = NULL;

#if GTK_VERSION == 3
		priv->ssh_server_entry = remmina_file_editor_create_text (gfe, table, 1, 0,
#elif GTK_VERSION == 2
		priv->ssh_server_entry = remmina_file_editor_create_text (gfe, table, row, 1,
#endif
				_("Server"), NULL);
		gtk_widget_set_tooltip_markup (priv->ssh_server_entry, _(server_tips));
		row++;
		break;

		case REMMINA_PROTOCOL_SSH_SETTING_SSH:
		case REMMINA_PROTOCOL_SSH_SETTING_SFTP:
		priv->ssh_server_default_radio = NULL;
		priv->ssh_server_custom_radio = NULL;
		priv->ssh_server_entry = NULL;

		s = remmina_pref_get_recent ("SFTP");
#if GTK_VERSION == 3
		priv->server_combo = remmina_file_editor_create_combo (gfe, table, row + 1, 1,
#elif GTK_VERSION == 2
		priv->server_combo = remmina_file_editor_create_combo (gfe, table, row, 1,
#endif
				_("Server"), s, remmina_file_get_string (priv->remmina_file, "server"));
		gtk_widget_set_tooltip_markup (priv->server_combo, _(server_tips));
		gtk_entry_set_activates_default (GTK_ENTRY(gtk_bin_get_child (GTK_BIN (priv->server_combo))), TRUE);
		g_free(s);
		row++;
		break;

		default:
		break;
	}

#if GTK_VERSION == 3
	priv->ssh_charset_combo = remmina_file_editor_create_combo (gfe, table, row + 3, 0,
#elif GTK_VERSION == 2
	priv->ssh_charset_combo = remmina_file_editor_create_combo (gfe, table, row, 1,
#endif
			_("Character set"), charset_list, remmina_file_get_string (priv->remmina_file, "ssh_charset"));
	row++;

	if (ssh_setting == REMMINA_PROTOCOL_SSH_SETTING_SSH)
	{
#if GTK_VERSION == 3
		widget = remmina_file_editor_create_text (gfe, table, row + 7, 1,
#elif GTK_VERSION == 2
		widget = remmina_file_editor_create_text (gfe, table, row, 1,
#endif
				_("Startup program"), NULL);
		cs = remmina_file_get_string (priv->remmina_file, "exec");
		gtk_entry_set_text(GTK_ENTRY(widget), cs ? cs : "");
		g_hash_table_insert(priv->setting_widgets, "exec", widget);
		row++;
	}
	else if (ssh_setting == REMMINA_PROTOCOL_SSH_SETTING_SFTP)
	{
#if GTK_VERSION == 3
		widget = remmina_file_editor_create_text (gfe, table, row + 8, 1,
#elif GTK_VERSION == 2
		widget = remmina_file_editor_create_text (gfe, table, row, 1,
#endif
				_("Startup path"), NULL);
		cs = remmina_file_get_string (priv->remmina_file, "execpath");
		gtk_entry_set_text(GTK_ENTRY(widget), cs ? cs : "");
		g_hash_table_insert(priv->setting_widgets, "execpath", widget);
		row++;
	}

	/* SSH Authentication frame */
#if GTK_VERSION == 3
	remmina_public_create_group (GTK_GRID(table), _("SSH Authentication"), row + 8, 5, 1);
#elif GTK_VERSION == 2
	remmina_public_create_group (GTK_TABLE(table), _("SSH Authentication"), row, 5, 3);
#endif
	row++;
	
#if GTK_VERSION == 3
	priv->ssh_username_entry = remmina_file_editor_create_text (gfe, table, row + 10, 0,
#elif GTK_VERSION == 2
	priv->ssh_username_entry = remmina_file_editor_create_text (gfe, table, row, 1,
#endif
			_("User name"), NULL);
	row++;

	widget = gtk_radio_button_new_with_label (NULL, _("Password"));
	gtk_widget_show(widget);
<<<<<<< HEAD
#if GTK_VERSION == 3
	gtk_grid_attach (GTK_GRID(table), widget, 1, row + 17, 1, 1);
#elif GTK_VERSION == 2
	gtk_table_attach_defaults (GTK_TABLE(table), widget, 1, 3, row, row + 1);
#endif
=======
	gtk_grid_attach (GTK_GRID(table), widget, 0, row + 19, 1, 1);
>>>>>>> b9a3150d
	priv->ssh_auth_password_radio = widget;
	row++;

	widget = gtk_radio_button_new_with_label_from_widget (
			GTK_RADIO_BUTTON(priv->ssh_auth_password_radio), _("Public key (automatic)"));
	gtk_widget_show(widget);
<<<<<<< HEAD
#if GTK_VERSION == 3
	gtk_grid_attach (GTK_GRID(table), widget, 1, row + 18, 1, 1);
#elif GTK_VERSION == 2
	gtk_table_attach_defaults (GTK_TABLE(table), widget, 1, 3, row, row + 1);
#endif
	priv->ssh_auth_auto_publickey_radio = widget;
	row++;

#if GTK_VERSION == 3
	remmina_file_editor_create_ssh_privatekey (gfe, table, row + 1, 1);
#elif GTK_VERSION == 2
	remmina_file_editor_create_ssh_privatekey (gfe, table, row, 1);
#endif
=======
	gtk_grid_attach (GTK_GRID(table), widget, 0, row + 20, 1, 1);
	priv->ssh_auth_auto_publickey_radio = widget;
	row++;

	remmina_file_editor_create_ssh_privatekey (gfe, table, row + 1, 0);
>>>>>>> b9a3150d
	row++;

	/* Set the values */
	cs = remmina_file_get_string (priv->remmina_file, "ssh_server");
	if (ssh_setting == REMMINA_PROTOCOL_SSH_SETTING_TUNNEL)
	{
		gtk_toggle_button_set_active (GTK_TOGGLE_BUTTON(priv->ssh_enabled_check),
				remmina_file_get_int (priv->remmina_file, "ssh_enabled", FALSE));
		gtk_toggle_button_set_active (GTK_TOGGLE_BUTTON(priv->ssh_loopback_check),
				remmina_file_get_int (priv->remmina_file, "ssh_loopback", FALSE));

		gtk_toggle_button_set_active (GTK_TOGGLE_BUTTON(cs ?
						priv->ssh_server_custom_radio : priv->ssh_server_default_radio), TRUE);
		gtk_entry_set_text(GTK_ENTRY(priv->ssh_server_entry),
				cs ? cs : "");
	}
	else if (ssh_setting == REMMINA_PROTOCOL_SSH_SETTING_REVERSE_TUNNEL)
	{
		gtk_toggle_button_set_active (GTK_TOGGLE_BUTTON(priv->ssh_enabled_check),
				remmina_file_get_int (priv->remmina_file, "ssh_enabled", FALSE));
		gtk_toggle_button_set_active (GTK_TOGGLE_BUTTON(priv->ssh_loopback_check),
				remmina_file_get_int (priv->remmina_file, "ssh_loopback", FALSE));
		gtk_entry_set_text(GTK_ENTRY(priv->ssh_server_entry),
				cs ? cs : "");
	}

	cs = remmina_file_get_string (priv->remmina_file, "ssh_username");
	gtk_entry_set_text(GTK_ENTRY(priv->ssh_username_entry), cs ? cs : "");
	gtk_toggle_button_set_active (GTK_TOGGLE_BUTTON(
					remmina_file_get_int (priv->remmina_file, "ssh_auth", 0) == SSH_AUTH_PUBLICKEY ?
					priv->ssh_auth_publickey_radio :
					remmina_file_get_int (priv->remmina_file, "ssh_auth", 0) == SSH_AUTH_AUTO_PUBLICKEY ?
					priv->ssh_auth_auto_publickey_radio :
					priv->ssh_auth_password_radio), TRUE);

	remmina_file_editor_ssh_enabled_check_on_toggled (NULL, gfe);
#endif
}

static void remmina_file_editor_create_all_settings(RemminaFileEditor* gfe)
{
	RemminaFileEditorPriv* priv = gfe->priv;
	GtkWidget* table;

	remmina_file_editor_create_notebook_container(gfe);

	/* The Basic tab */
	if (priv->plugin->basic_settings)
	{
		table = remmina_file_editor_create_notebook_tab(gfe, GTK_STOCK_INFO, _("Basic"), 20, 2);
		remmina_file_editor_create_settings(gfe, table, priv->plugin->basic_settings);
	}

	/* The Advanced tab */
	if (priv->plugin->advanced_settings)
	{
		table = remmina_file_editor_create_notebook_tab(gfe, GTK_STOCK_DIALOG_WARNING, _("Advanced"), 20, 2);
		remmina_file_editor_create_settings(gfe, table, priv->plugin->advanced_settings);
	}

	/* The SSH tab */
	remmina_file_editor_create_ssh_tab(gfe, priv->plugin->ssh_setting);
}

static void remmina_file_editor_protocol_combo_on_changed(GtkComboBox* combo, RemminaFileEditor* gfe)
{
	RemminaFileEditorPriv* priv = gfe->priv;
	gchar* protocol;

	if (priv->config_container)
	{
		gtk_container_remove(GTK_CONTAINER(priv->config_box), priv->config_container);
		priv->config_container = NULL;
	}

	priv->server_combo = NULL;
	priv->password_entry = NULL;
	priv->resolution_auto_radio = NULL;
	priv->resolution_custom_radio = NULL;
	priv->resolution_custom_combo = NULL;
	priv->keymap_combo = NULL;
	priv->scaler_widget = NULL;

	priv->ssh_enabled_check = NULL;
	priv->ssh_loopback_check = NULL;
	priv->ssh_server_default_radio = NULL;
	priv->ssh_server_custom_radio = NULL;
	priv->ssh_server_entry = NULL;
	priv->ssh_username_entry = NULL;
	priv->ssh_auth_password_radio = NULL;
	priv->ssh_auth_publickey_radio = NULL;
	priv->ssh_auth_auto_publickey_radio = NULL;
	priv->ssh_privatekey_chooser = NULL;
	priv->ssh_charset_combo = NULL;

	g_hash_table_remove_all(priv->setting_widgets);

	protocol = remmina_public_combo_get_active_text(combo);
	if (protocol)
	{
		priv->plugin = (RemminaProtocolPlugin*) remmina_plugin_manager_get_plugin(REMMINA_PLUGIN_TYPE_PROTOCOL,
				protocol);
		g_free(protocol);
		remmina_file_editor_create_all_settings(gfe);
	}
}

static void remmina_file_editor_update_ssh(RemminaFileEditor* gfe)
{
	RemminaFileEditorPriv* priv = gfe->priv;
	gboolean ssh_enabled;

	if (priv->ssh_charset_combo)
	{
		remmina_file_set_string_ref(priv->remmina_file, "ssh_charset",
				remmina_public_combo_get_active_text(GTK_COMBO_BOX(priv->ssh_charset_combo)));
	}

	if (g_strcmp0(remmina_file_get_string(priv->remmina_file, "protocol"), "SFTP") == 0
			|| g_strcmp0(remmina_file_get_string(priv->remmina_file, "protocol"), "SSH") == 0)
	{
		ssh_enabled = TRUE;
	}
	else
	{
		ssh_enabled = (priv->ssh_enabled_check ?
				gtk_toggle_button_get_active(GTK_TOGGLE_BUTTON(priv->ssh_enabled_check)) : FALSE);
		remmina_file_set_int(
				priv->remmina_file,
				"ssh_loopback",
				(priv->ssh_loopback_check ?
						gtk_toggle_button_get_active(GTK_TOGGLE_BUTTON(priv->ssh_loopback_check)) :
						FALSE));
	}
	remmina_file_set_int(priv->remmina_file, "ssh_enabled", ssh_enabled);
	remmina_file_set_string(priv->remmina_file, "ssh_username",
			(ssh_enabled ? gtk_entry_get_text(GTK_ENTRY(priv->ssh_username_entry)) : NULL));
	remmina_file_set_string(
			priv->remmina_file,
			"ssh_server",
			(ssh_enabled && priv->ssh_server_entry
					&& (priv->ssh_server_custom_radio == NULL
							|| gtk_toggle_button_get_active(
									GTK_TOGGLE_BUTTON(priv->ssh_server_custom_radio))) ?
					gtk_entry_get_text(GTK_ENTRY(priv->ssh_server_entry)) : NULL));
	remmina_file_set_int(
			priv->remmina_file,
			"ssh_auth",
			(priv->ssh_auth_publickey_radio
						&& gtk_toggle_button_get_active(
								GTK_TOGGLE_BUTTON(priv->ssh_auth_publickey_radio)) ?
					SSH_AUTH_PUBLICKEY :
				priv->ssh_auth_auto_publickey_radio
						&& gtk_toggle_button_get_active(
								GTK_TOGGLE_BUTTON(priv->ssh_auth_auto_publickey_radio)) ?
						SSH_AUTH_AUTO_PUBLICKEY : SSH_AUTH_PASSWORD));
	remmina_file_set_string(
			priv->remmina_file,
			"ssh_privatekey",
			(priv->ssh_privatekey_chooser ?
					gtk_file_chooser_get_filename(GTK_FILE_CHOOSER(priv->ssh_privatekey_chooser)) : NULL));
}

static void remmina_file_editor_update_settings(RemminaFileEditor* gfe)
{
	RemminaFileEditorPriv* priv = gfe->priv;
	GHashTableIter iter;
	gpointer key, value;

	g_hash_table_iter_init(&iter, priv->setting_widgets);
	while (g_hash_table_iter_next(&iter, &key, &value))
	{
		if (GTK_IS_ENTRY(value))
		{
			remmina_file_set_string(priv->remmina_file, (gchar*) key, gtk_entry_get_text(GTK_ENTRY(value)));
		}
		else
			if (GTK_IS_COMBO_BOX(value))
			{
				remmina_file_set_string_ref(priv->remmina_file, (gchar*) key,
						remmina_public_combo_get_active_text(GTK_COMBO_BOX(value)));
			}
			else
				if (GTK_IS_FILE_CHOOSER(value))
				{
					remmina_file_set_string(
							priv->remmina_file,
							(gchar*) key,
							gtk_widget_get_sensitive(GTK_WIDGET(value)) ?
									gtk_file_chooser_get_filename(GTK_FILE_CHOOSER(value)) :
									NULL);
				}
				else
					if (GTK_IS_TOGGLE_BUTTON(value))
					{
						remmina_file_set_int(priv->remmina_file, (gchar*) key,
								gtk_toggle_button_get_active(GTK_TOGGLE_BUTTON(value)));
					}
	}
}

static void remmina_file_editor_update(RemminaFileEditor* gfe)
{
	RemminaFileEditorPriv* priv = gfe->priv;

	remmina_file_set_string(priv->remmina_file, "name", gtk_entry_get_text(GTK_ENTRY(priv->name_entry)));

	remmina_file_set_string_ref(priv->remmina_file, "group",
			(priv->group_combo ? remmina_public_combo_get_active_text(GTK_COMBO_BOX(priv->group_combo)) : NULL));

	remmina_file_set_string_ref(priv->remmina_file, "protocol",
			remmina_public_combo_get_active_text(GTK_COMBO_BOX(priv->protocol_combo)));

	remmina_file_set_string_ref(priv->remmina_file, "server",
			(priv->server_combo ? remmina_public_combo_get_active_text(GTK_COMBO_BOX(priv->server_combo)) : NULL));

	remmina_file_set_string(priv->remmina_file, "password",
			(priv->password_entry ? gtk_entry_get_text(GTK_ENTRY(priv->password_entry)) : NULL));

	if (priv->resolution_auto_radio)
	{
		remmina_file_set_string_ref(
				priv->remmina_file,
				"resolution",
				(gtk_toggle_button_get_active(GTK_TOGGLE_BUTTON(priv->resolution_auto_radio)) ?
						NULL :
						remmina_public_combo_get_active_text(
								GTK_COMBO_BOX(priv->resolution_custom_combo))));
	}

	if (priv->keymap_combo)
	{
		remmina_file_set_string_ref(priv->remmina_file, "keymap",
				remmina_public_combo_get_active_text(GTK_COMBO_BOX(priv->keymap_combo)));
	}

	if (priv->scaler_widget)
	{
		remmina_file_set_int(priv->remmina_file, "hscale", REMMINA_SCALER(priv->scaler_widget)->hscale);
		remmina_file_set_int(priv->remmina_file, "vscale", REMMINA_SCALER(priv->scaler_widget)->vscale);
		remmina_file_set_int(priv->remmina_file, "aspectscale", REMMINA_SCALER(priv->scaler_widget)->aspectscale);
	}

	remmina_file_editor_update_ssh(gfe);
	remmina_file_editor_update_settings(gfe);
}

static void remmina_file_editor_on_default(GtkWidget* button, RemminaFileEditor* gfe)
{
	RemminaFile* gf;
	GtkWidget* dialog;

	remmina_file_editor_update(gfe);

	gf = remmina_file_dup(gfe->priv->remmina_file);

	remmina_file_set_filename(gf, remmina_pref_file);

	/* Clear properties that should never be default */
	remmina_file_set_string(gf, "name", NULL);
	remmina_file_set_string(gf, "server", NULL);
	remmina_file_set_string(gf, "password", NULL);

	remmina_file_save_all(gf);
	remmina_file_free(gf);

	dialog = gtk_message_dialog_new(GTK_WINDOW(gfe), GTK_DIALOG_MODAL, GTK_MESSAGE_INFO, GTK_BUTTONS_OK,
			_("Default settings saved."));
	gtk_dialog_run(GTK_DIALOG(dialog));
	gtk_widget_destroy(dialog);
}

static void remmina_file_editor_on_save(GtkWidget* button, RemminaFileEditor* gfe)
{
	remmina_file_editor_update(gfe);
	remmina_file_save_all(gfe->priv->remmina_file);
	remmina_icon_populate_menu();
	gtk_widget_destroy(GTK_WIDGET(gfe));
}

static void remmina_file_editor_on_connect(GtkWidget* button, RemminaFileEditor* gfe)
{
	RemminaFile* gf;

	remmina_file_editor_update(gfe);
	if (remmina_pref.save_when_connect)
	{
		remmina_file_save_all(gfe->priv->remmina_file);
		remmina_icon_populate_menu();
	}
	gf = remmina_file_dup(gfe->priv->remmina_file);
	/* Put server into name for Quick Connect */
	if (remmina_file_get_filename(gf) == NULL)
	{
		remmina_file_set_string(gf, "name", remmina_file_get_string(gf, "server"));
	}
	gtk_widget_destroy(GTK_WIDGET(gfe));
	remmina_connection_window_open_from_file(gf);
}

static void remmina_file_editor_on_cancel(GtkWidget* button, RemminaFileEditor* gfe)
{
	gtk_widget_destroy(GTK_WIDGET(gfe));
}

static void remmina_file_editor_init(RemminaFileEditor* gfe)
{
	RemminaFileEditorPriv* priv;
	GtkWidget* widget;

	priv = g_new0(RemminaFileEditorPriv, 1);
	gfe->priv = priv;

	/* Create the editor dialog */
	gtk_window_set_title(GTK_WINDOW(gfe), _("Remote Desktop Preference"));

	widget = gtk_dialog_add_button(GTK_DIALOG(gfe), "_Save", GTK_RESPONSE_APPLY);
	g_signal_connect(G_OBJECT(widget), "clicked", G_CALLBACK(remmina_file_editor_on_save), gfe);
	gtk_widget_set_sensitive(widget, FALSE);
	priv->save_button = widget;

	widget = gtk_dialog_add_button(GTK_DIALOG(gfe), "_Cancel", GTK_RESPONSE_CANCEL);
	g_signal_connect(G_OBJECT(widget), "clicked", G_CALLBACK(remmina_file_editor_on_cancel), gfe);

	widget = gtk_dialog_add_button(GTK_DIALOG(gfe), "_Connect", GTK_RESPONSE_OK);
	g_signal_connect(G_OBJECT(widget), "clicked", G_CALLBACK(remmina_file_editor_on_connect), gfe);

	gtk_dialog_set_alternative_button_order(GTK_DIALOG(gfe), GTK_RESPONSE_OK, GTK_RESPONSE_APPLY, GTK_RESPONSE_CANCEL, -1);
	gtk_dialog_set_default_response(GTK_DIALOG(gfe), GTK_RESPONSE_OK);
	gtk_window_set_default_size(GTK_WINDOW(gfe), 450, 500);

	g_signal_connect(G_OBJECT(gfe), "destroy", G_CALLBACK(remmina_file_editor_destroy), NULL);
	g_signal_connect(G_OBJECT(gfe), "realize", G_CALLBACK(remmina_file_editor_on_realize), NULL);

	/* The Set As Default button */
	widget = gtk_button_new_with_label(_("Default"));
	gtk_widget_show(widget);
	gtk_button_set_image(GTK_BUTTON(widget), gtk_image_new_from_icon_name("_Preferences", GTK_ICON_SIZE_BUTTON));
	gtk_box_pack_start(GTK_BOX(gtk_dialog_get_action_area(GTK_DIALOG(gfe))), widget, FALSE, TRUE, 0);
	gtk_button_box_set_child_secondary(GTK_BUTTON_BOX(gtk_dialog_get_action_area(GTK_DIALOG(gfe))), widget, TRUE);

	g_signal_connect(G_OBJECT(widget), "clicked", G_CALLBACK(remmina_file_editor_on_default), gfe);

	priv->setting_widgets = g_hash_table_new(g_str_hash, g_str_equal);

	remmina_widget_pool_register(GTK_WIDGET(gfe));
}

static gboolean remmina_file_editor_iterate_protocol(gchar* protocol, RemminaPlugin* plugin, gpointer data)
{
	RemminaFileEditor* gfe = REMMINA_FILE_EDITOR(data);
	GtkListStore* store;
	GtkTreeIter iter;
	gboolean first;

	store = GTK_LIST_STORE(gtk_combo_box_get_model(GTK_COMBO_BOX(gfe->priv->protocol_combo)));

	first = !gtk_tree_model_get_iter_first(GTK_TREE_MODEL(store), &iter);

	gtk_list_store_append(store, &iter);
	gtk_list_store_set(store, &iter, 0, protocol, 1, g_dgettext(plugin->domain, plugin->description), 2,
			((RemminaProtocolPlugin*) plugin)->icon_name, -1);

	if (first || g_strcmp0(protocol, remmina_file_get_string(gfe->priv->remmina_file, "protocol")) == 0)
	{
		gtk_combo_box_set_active_iter(GTK_COMBO_BOX(gfe->priv->protocol_combo), &iter);
	}

	return FALSE;
}

static void remmina_file_editor_check_profile(RemminaFileEditor* gfe)
{
	RemminaFileEditorPriv* priv;

	priv = gfe->priv;
	if (remmina_file_get_filename(priv->remmina_file))
	{
		gtk_widget_set_sensitive(priv->group_combo, TRUE);
		gtk_widget_set_sensitive(priv->save_button, TRUE);
	}
}

static void remmina_file_editor_name_on_changed(GtkEditable* editable, RemminaFileEditor* gfe)
{
	RemminaFileEditorPriv* priv;

	priv = gfe->priv;
	if (remmina_file_get_filename(priv->remmina_file) == NULL)
	{
		remmina_file_generate_filename(priv->remmina_file);
		remmina_file_editor_check_profile(gfe);
	}
}

GtkWidget* remmina_file_editor_new_from_file(RemminaFile* remminafile)
{
	RemminaFileEditor* gfe;
	RemminaFileEditorPriv* priv;
	GtkWidget* table;
	GtkWidget* widget;
	gchar* groups;
	gchar* s;
	const gchar* cs;

	gfe = REMMINA_FILE_EDITOR(g_object_new(REMMINA_TYPE_FILE_EDITOR, NULL));
	priv = gfe->priv;
	priv->remmina_file = remminafile;

	if (remmina_file_get_filename(remminafile) == NULL)
	{
		gtk_dialog_set_response_sensitive(GTK_DIALOG(gfe), GTK_RESPONSE_APPLY, FALSE);
	}

	/* Create the Profile group on the top (for name and protocol) */
#if GTK_VERSION == 3
	table = gtk_grid_new();
#elif GTK_VERSION == 2
	table = gtk_table_new(4, 3, FALSE);
#endif	
	gtk_widget_show(table);
#if GTK_VERSION == 3
	gtk_grid_set_row_spacing(GTK_GRID(table), 4);
	gtk_grid_set_column_spacing(GTK_GRID(table), 8);
	//gtk_grid_set_column_homogeneous (GTK_GRID(table), TRUE);
#elif GTK_VERSION == 2
	gtk_table_set_row_spacings(GTK_TABLE(table), 4);
	gtk_table_set_col_spacings(GTK_TABLE(table), 8);
#endif
	gtk_container_set_border_width(GTK_CONTAINER(table), 8);
	gtk_box_pack_start(GTK_BOX(gtk_dialog_get_content_area(GTK_DIALOG(gfe))), table, FALSE, FALSE, 2);

#if GTK_VERSION == 3
	remmina_public_create_group(GTK_GRID(table), _("Profile"), 0, 4, 3);
#elif GTK_VERSION == 2
	remmina_public_create_group(GTK_CONTAINER(table), _("Profile"), 0, 4, 3);
#endif

	/* Profile: Name */
	widget = gtk_label_new(_("Name"));
	gtk_widget_show(widget);
	gtk_misc_set_alignment(GTK_MISC(widget), 0.0, 0.5);
#if GTK_VERSION == 3
	gtk_grid_attach(GTK_GRID(table), widget, 0, 3, 2, 1);
    gtk_grid_set_column_spacing (GTK_GRID(table), 10);
#elif GTK_VERSION == 2
	gtk_table_attach(GTK_TABLE(table), widget, 1, 2, 1, 2, GTK_FILL, 0, 0, 0);
#endif

	widget = gtk_entry_new();
	gtk_widget_show(widget);
#if GTK_VERSION == 3
	gtk_grid_attach(GTK_GRID(table), widget, 1, 3, 3, 1);
#elif GTK_VERSION == 2
	gtk_table_attach_defaults(GTK_TABLE(table), widget, 2, 3, 1, 2);
#endif
	gtk_entry_set_max_length(GTK_ENTRY(widget), 100);
	priv->name_entry = widget;

	if (remmina_file_get_filename(remminafile) == NULL)
	{
		gtk_entry_set_text(GTK_ENTRY(widget), _("Quick Connect"));
		g_signal_connect(G_OBJECT(widget), "changed", G_CALLBACK(remmina_file_editor_name_on_changed), gfe);
	}
	else
	{
		cs = remmina_file_get_string(remminafile, "name");
		gtk_entry_set_text(GTK_ENTRY(widget), cs ? cs : "");
	}

	/* Profile: Group */
	widget = gtk_label_new(_("Group"));
	gtk_widget_show(widget);
	gtk_misc_set_alignment(GTK_MISC(widget), 0.0, 0.5);
#if GTK_VERSION == 3
	gtk_grid_attach(GTK_GRID(table), widget, 0, 6, 2, 1);
#elif GTK_VERSION == 2
	gtk_table_attach(GTK_TABLE(table), widget, 1, 2, 2, 3, GTK_FILL, 0, 0, 0);
#endif

	groups = remmina_file_manager_get_groups();
	priv->group_combo = remmina_public_create_combo_entry(groups, remmina_file_get_string(remminafile, "group"), FALSE);
	g_free(groups);
	gtk_widget_show(priv->group_combo);
#if GTK_VERSION == 3
	gtk_grid_attach(GTK_GRID(table), priv->group_combo, 1, 6, 3, 1);
#elif GTK_VERSION == 2
	gtk_table_attach_defaults(GTK_TABLE(table), priv->group_combo, 2, 3, 2, 3);
#endif
	gtk_widget_set_sensitive(priv->group_combo, FALSE);

	s = g_strdup_printf(_("Use '%s' as subgroup delimiter"), "/");
	gtk_widget_set_tooltip_text(priv->group_combo, s);
	g_free(s);

	/* Profile: Protocol */
	widget = gtk_label_new(_("Protocol"));
	gtk_widget_show(widget);
	gtk_misc_set_alignment(GTK_MISC(widget), 0.0, 0.5);
#if GTK_VERSION == 3
	gtk_grid_attach(GTK_GRID(table), widget, 0, 9, 2, 1);
#elif GTK_VERSION == 2
	gtk_table_attach(GTK_TABLE(table), widget, 1, 2, 3, 4, GTK_FILL, 0, 0, 0);
#endif

	widget = remmina_public_create_combo(TRUE);
	gtk_widget_show(widget);
#if GTK_VERSION == 3
	gtk_grid_attach(GTK_GRID(table), widget, 1, 9, 3, 1);
#elif GTK_VERSION == 2
	gtk_table_attach_defaults(GTK_TABLE(table), widget, 2, 3, 3, 4);
#endif
	priv->protocol_combo = widget;
	remmina_plugin_manager_for_each_plugin(REMMINA_PLUGIN_TYPE_PROTOCOL, remmina_file_editor_iterate_protocol, gfe);
	g_signal_connect(G_OBJECT(widget), "changed", G_CALLBACK(remmina_file_editor_protocol_combo_on_changed), gfe);

	/* Create the Preference frame */
	widget = gtk_event_box_new();
	gtk_widget_show(widget);
	gtk_box_pack_start(GTK_BOX(gtk_dialog_get_content_area(GTK_DIALOG(gfe))), widget, TRUE, TRUE, 2);
	priv->config_box = widget;

	priv->config_container = NULL;

	remmina_file_editor_protocol_combo_on_changed(GTK_COMBO_BOX(priv->protocol_combo), gfe);

	remmina_file_editor_check_profile(gfe);

	return GTK_WIDGET(gfe);
}

GtkWidget* remmina_file_editor_new(void)
{
	return remmina_file_editor_new_full(NULL, NULL);
}

GtkWidget* remmina_file_editor_new_full(const gchar* server, const gchar* protocol)
{
	RemminaFile* remminafile;

	remminafile = remmina_file_new();
	if (server)
		remmina_file_set_string(remminafile, "server", server);
	if (protocol)
		remmina_file_set_string(remminafile, "protocol", protocol);

	return remmina_file_editor_new_from_file(remminafile);
}

GtkWidget* remmina_file_editor_new_copy(const gchar* filename)
{
	RemminaFile* remminafile;
	GtkWidget* dialog;

	remminafile = remmina_file_copy(filename);
	if (remminafile)
	{
		return remmina_file_editor_new_from_file(remminafile);
	}
	else
	{
		dialog = gtk_message_dialog_new(NULL, GTK_DIALOG_MODAL, GTK_MESSAGE_ERROR, GTK_BUTTONS_CLOSE,
				_("File %s not found."), filename);
		gtk_dialog_run(GTK_DIALOG(dialog));
		gtk_widget_destroy(dialog);
		return NULL;
	}
}

GtkWidget* remmina_file_editor_new_from_filename(const gchar* filename)
{
	RemminaFile* remminafile;
	GtkWidget* dialog;

	remminafile = remmina_file_manager_load_file(filename);
	if (remminafile)
	{
		return remmina_file_editor_new_from_file(remminafile);
	}
	else
	{
		dialog = gtk_message_dialog_new(NULL, GTK_DIALOG_MODAL, GTK_MESSAGE_ERROR, GTK_BUTTONS_CLOSE,
				_("File %s not found."), filename);
		gtk_dialog_run(GTK_DIALOG(dialog));
		gtk_widget_destroy(dialog);
		return NULL;
	}
}<|MERGE_RESOLUTION|>--- conflicted
+++ resolved
@@ -331,15 +331,11 @@
 			G_CALLBACK(remmina_file_editor_ssh_auth_publickey_radio_on_toggled), gfe);
 	priv->ssh_auth_publickey_radio = widget;
 	gtk_widget_show(widget);
-<<<<<<< HEAD
-#if GTK_VERSION == 3
-	gtk_grid_attach(GTK_GRID(table), widget, column, row + 20, 1, 1);
+#if GTK_VERSION == 3
+	gtk_grid_attach(GTK_GRID(table), widget, column, row + 15, 1, 1);
 #elif GTK_VERSION == 2
 	gtk_table_attach(GTK_TABLE(table), widget, column, column + 1, row, row + 1, GTK_FILL, 0, 0, 0);
 #endif
-=======
-	gtk_grid_attach(GTK_GRID(table), widget, column, row + 15, 1, 1);
->>>>>>> b9a3150d
 
 	dialog = gtk_file_chooser_dialog_new (_("Identity file"), GTK_WINDOW(gfe), GTK_FILE_CHOOSER_ACTION_OPEN,
 			"_Cancel", GTK_RESPONSE_CANCEL,
@@ -354,15 +350,11 @@
 	}
 	g_free(s);
 	gtk_widget_show(widget);
-<<<<<<< HEAD
-#if GTK_VERSION == 3
-	gtk_grid_attach (GTK_GRID(table), widget, column + 3, row + 20, 1, 1);
+#if GTK_VERSION == 3
+	gtk_grid_attach (GTK_GRID(table), widget, column + 3, row + 15, 1, 1);
 #elif GTK_VERSION == 2
 	gtk_table_attach_defaults (GTK_TABLE(table), widget, column + 1, column + 2, row, row + 1);
 #endif
-=======
-	gtk_grid_attach (GTK_GRID(table), widget, column + 3, row + 15, 1, 1);
->>>>>>> b9a3150d
 	priv->ssh_privatekey_chooser = widget;
 
 	ssh_privatekey = remmina_file_get_string (priv->remmina_file, "ssh_privatekey");
@@ -645,19 +637,12 @@
 
 	gtk_widget_show(widget);
 
-<<<<<<< HEAD
-	if (col >= 0)
-#if GTK_VERSION == 3
-		gtk_grid_attach(GTK_GRID(table), widget, 0, row, 1, 1);
+	if (row >= 0)
+#if GTK_VERSION == 3
+		gtk_grid_attach(GTK_GRID(table), widget, 0, row, col + 2, row + 1);
 #elif GTK_VERSION == 2
 		gtk_table_attach_defaults(GTK_TABLE(table), widget, col, col + 2, row, row + 1);
 #endif
-=======
-	//if (col >= 0)
-	if (row >= 0)
-		//gtk_grid_attach(GTK_GRID(table), widget, 0, row, 1, 1);
-		gtk_grid_attach(GTK_GRID(table), widget, 0, row, col + 2, row + 1);
->>>>>>> b9a3150d
 	else
 		gtk_box_pack_start(GTK_BOX(table), widget, TRUE, TRUE, 0);
 
@@ -928,15 +913,11 @@
 		hbox = gtk_hbox_new(FALSE, 0);
 #endif
 		gtk_widget_show(hbox);
-<<<<<<< HEAD
-#if GTK_VERSION == 3
-		gtk_grid_attach (GTK_GRID(table), hbox, 0, 2, 1, 1);
+#if GTK_VERSION == 3
+		gtk_grid_attach (GTK_GRID(table), hbox, 0, 0, 3, 1);
 #elif GTK_VERSION == 2
 		gtk_table_attach_defaults (GTK_TABLE(table), hbox, 0, 3, 0, 1);
 #endif
-=======
-		gtk_grid_attach (GTK_GRID(table), hbox, 0, 0, 3, 1);
->>>>>>> b9a3150d
 		row++;
 
 		widget = gtk_check_button_new_with_label (_("Enable SSH tunnel"));
@@ -953,15 +934,13 @@
 	}
 
 	/* SSH Server group */
-<<<<<<< HEAD
-#if GTK_VERSION == 3
-	remmina_public_create_group (GTK_GRID(table), _("SSH Server"), row, 0, 3);
+/*
+#if GTK_VERSION == 3
+	remmina_public_create_group (GTK_GRID(table), _("SSH Server"), row, 3, 3);
 #elif GTK_VERSION == 2
 	remmina_public_create_group (GTK_TABLE(table), _("SSH Server"), row, 3, 3);
 #endif
-=======
-	//remmina_public_create_group (GTK_GRID(table), _("SSH Server"), row, 3, 3);
->>>>>>> b9a3150d
+*/
 	row++;
 
 	switch (ssh_setting)
@@ -971,32 +950,22 @@
 		widget = gtk_radio_button_new_with_label (NULL, s);
 		g_free(s);
 		gtk_widget_show(widget);
-<<<<<<< HEAD
-#if GTK_VERSION == 3
-		gtk_grid_attach (GTK_GRID(table), widget, 1, row, 3, 1);
+#if GTK_VERSION == 3
+		gtk_grid_attach (GTK_GRID(table), widget, 0, row, 3, 1);
 #elif GTK_VERSION == 2
 		gtk_table_attach_defaults (GTK_TABLE(table), hbox, 0, 3, 0, 1);
 #endif
-=======
-		//gtk_grid_attach (GTK_GRID(table), widget, 1, row, 3, 1);
-		gtk_grid_attach (GTK_GRID(table), widget, 0, row, 3, 1);
->>>>>>> b9a3150d
 		priv->ssh_server_default_radio = widget;
 		row++;
 
 		widget = gtk_radio_button_new_with_label_from_widget (
 				GTK_RADIO_BUTTON(priv->ssh_server_default_radio), _("Custom"));
 		gtk_widget_show(widget);
-<<<<<<< HEAD
-#if GTK_VERSION == 3
-		gtk_grid_attach (GTK_GRID(table), widget, 1, 4, row + 1, 1);
+#if GTK_VERSION == 3
+		gtk_grid_attach (GTK_GRID(table), widget, 0, row, 2, 1);
 #elif GTK_VERSION == 2
 		gtk_table_attach (GTK_TABLE(table), widget, 1, 2, row, row + 1, GTK_FILL, 0, 0, 0);
 #endif
-=======
-		//gtk_grid_attach (GTK_GRID(table), widget, 1, 4, row + 1, 1);
-		gtk_grid_attach (GTK_GRID(table), widget, 0, row, 2, 1);
->>>>>>> b9a3150d
 		g_signal_connect(G_OBJECT(widget), "toggled",
 				G_CALLBACK(remmina_file_editor_ssh_server_custom_radio_on_toggled), gfe);
 		priv->ssh_server_custom_radio = widget;
@@ -1005,16 +974,11 @@
 		gtk_widget_show(widget);
 		gtk_entry_set_max_length (GTK_ENTRY(widget), 100);
 		gtk_widget_set_tooltip_markup (widget, _(server_tips2));
-<<<<<<< HEAD
-#if GTK_VERSION == 3
-		gtk_grid_attach (GTK_GRID(table), widget, 0, row + 2, 1, 1);
+#if GTK_VERSION == 3
+		gtk_grid_attach (GTK_GRID(table), widget, 0, row, 3, 1);
 #elif GTK_VERSION == 2
 		gtk_table_attach_defaults (GTK_TABLE(table), widget, 2, 3, row, row + 1);
 #endif
-=======
-		//gtk_grid_attach (GTK_GRID(table), widget, 0, row + 2, 1, 1);
-		gtk_grid_attach (GTK_GRID(table), widget, 0, row, 3, 1);
->>>>>>> b9a3150d
 		priv->ssh_server_entry = widget;
 		row++;
 		break;
@@ -1109,24 +1073,19 @@
 
 	widget = gtk_radio_button_new_with_label (NULL, _("Password"));
 	gtk_widget_show(widget);
-<<<<<<< HEAD
-#if GTK_VERSION == 3
-	gtk_grid_attach (GTK_GRID(table), widget, 1, row + 17, 1, 1);
+#if GTK_VERSION == 3
+	gtk_grid_attach (GTK_GRID(table), widget, 1, row + 19, 1, 1);
 #elif GTK_VERSION == 2
 	gtk_table_attach_defaults (GTK_TABLE(table), widget, 1, 3, row, row + 1);
 #endif
-=======
-	gtk_grid_attach (GTK_GRID(table), widget, 0, row + 19, 1, 1);
->>>>>>> b9a3150d
 	priv->ssh_auth_password_radio = widget;
 	row++;
 
 	widget = gtk_radio_button_new_with_label_from_widget (
 			GTK_RADIO_BUTTON(priv->ssh_auth_password_radio), _("Public key (automatic)"));
 	gtk_widget_show(widget);
-<<<<<<< HEAD
-#if GTK_VERSION == 3
-	gtk_grid_attach (GTK_GRID(table), widget, 1, row + 18, 1, 1);
+#if GTK_VERSION == 3
+	gtk_grid_attach (GTK_GRID(table), widget, 0, row + 20, 1, 1);
 #elif GTK_VERSION == 2
 	gtk_table_attach_defaults (GTK_TABLE(table), widget, 1, 3, row, row + 1);
 #endif
@@ -1134,17 +1093,10 @@
 	row++;
 
 #if GTK_VERSION == 3
-	remmina_file_editor_create_ssh_privatekey (gfe, table, row + 1, 1);
+	remmina_file_editor_create_ssh_privatekey (gfe, table, row + 1, 0);
 #elif GTK_VERSION == 2
 	remmina_file_editor_create_ssh_privatekey (gfe, table, row, 1);
 #endif
-=======
-	gtk_grid_attach (GTK_GRID(table), widget, 0, row + 20, 1, 1);
-	priv->ssh_auth_auto_publickey_radio = widget;
-	row++;
-
-	remmina_file_editor_create_ssh_privatekey (gfe, table, row + 1, 0);
->>>>>>> b9a3150d
 	row++;
 
 	/* Set the values */
