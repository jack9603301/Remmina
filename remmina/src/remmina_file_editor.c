/*
 * Remmina - The GTK+ Remote Desktop Client
 * Copyright (C) 2009-2011 Vic Lee
 *
 * This program is free software; you can redistribute it and/or modify
 * it under the terms of the GNU General Public License as published by
 * the Free Software Foundation; either version 2 of the License, or
 * (at your option) any later version.
 *
 * This program is distributed in the hope that it will be useful,
 * but WITHOUT ANY WARRANTY; without even the implied warranty of
 * MERCHANTABILITY or FITNESS FOR A PARTICULAR PURPOSE.  See the
 * GNU General Public License for more details.
 *
 * You should have received a copy of the GNU General Public License
 * along with this program; if not, write to the Free Software
 * Foundation, Inc., 59 Temple Place, Suite 330, 
 * Boston, MA 02111-1307, USA.
 *
 *  In addition, as a special exception, the copyright holders give
 *  permission to link the code of portions of this program with the
 *  OpenSSL library under certain conditions as described in each
 *  individual source file, and distribute linked combinations
 *  including the two.
 *  You must obey the GNU General Public License in all respects
 *  for all of the code used other than OpenSSL. *  If you modify
 *  file(s) with this exception, you may extend this exception to your
 *  version of the file(s), but you are not obligated to do so. *  If you
 *  do not wish to do so, delete this exception statement from your
 *  version. *  If you delete this exception statement from all source
 *  files in the program, then also delete it here.
 *
 */

#include <gtk/gtk.h>
#include <glib/gi18n.h>
#include <stdlib.h>
#include "config.h"
#ifdef HAVE_LIBAVAHI_UI
#include <avahi-ui/avahi-ui.h>
#endif
#include "remmina_public.h"
#include "remmina_pref.h"
#include "remmina_connection_window.h"
#include "remmina_pref_dialog.h"
#include "remmina_file.h"
#include "remmina_file_manager.h"
#include "remmina_ssh.h"
#include "remmina_scaler.h"
#include "remmina_widget_pool.h"
#include "remmina_plugin_manager.h"
#include "remmina_icon.h"
#include "remmina_file_editor.h"

G_DEFINE_TYPE( RemminaFileEditor, remmina_file_editor, GTK_TYPE_DIALOG)

#ifdef HAVE_LIBSSH
static const gchar* charset_list = "ASCII,BIG5,"
		"CP437,CP720,CP737,CP775,CP850,CP852,CP855,"
		"CP857,CP858,CP862,CP866,CP874,CP1125,CP1250,"
		"CP1251,CP1252,CP1253,CP1254,CP1255,CP1256,"
		"CP1257,CP1258,"
		"EUC-JP,EUC-KR,GBK,"
		"ISO-8859-1,ISO-8859-2,ISO-8859-3,ISO-8859-4,"
		"ISO-8859-5,ISO-8859-6,ISO-8859-7,ISO-8859-8,"
		"ISO-8859-9,ISO-8859-10,ISO-8859-11,ISO-8859-12,"
		"ISO-8859-13,ISO-8859-14,ISO-8859-15,ISO-8859-16,"
		"KOI8-R,SJIS,UTF-8";
#endif

static const gchar* server_tips = N_("<tt><big>"
		"Supported formats\n"
		"* server\n"
		"* server:port\n"
		"* [server]:port"
		"</big></tt>");

#ifdef HAVE_LIBSSH
static const gchar* server_tips2 = N_("<tt><big>"
		"Supported formats\n"
		"* :port\n"
		"* server\n"
		"* server:port\n"
		"* [server]:port"
		"</big></tt>");
#endif

struct _RemminaFileEditorPriv
{
	RemminaFile* remmina_file;
	RemminaProtocolPlugin* plugin;
	const gchar* avahi_service_type;

	GtkWidget* name_entry;
	GtkWidget* group_combo;
	GtkWidget* protocol_combo;
	GtkWidget* save_button;

	GtkWidget* config_box;
	GtkWidget* config_container;

	GtkWidget* server_combo;
	GtkWidget* password_entry;
	GtkWidget* resolution_auto_radio;
	GtkWidget* resolution_custom_radio;
	GtkWidget* resolution_custom_combo;
	GtkWidget* keymap_combo;
	GtkWidget* scaler_widget;

	GtkWidget* ssh_enabled_check;
	GtkWidget* ssh_loopback_check;
	GtkWidget* ssh_server_default_radio;
	GtkWidget* ssh_server_custom_radio;
	GtkWidget* ssh_server_entry;
	GtkWidget* ssh_auth_password_radio;
	GtkWidget* ssh_auth_publickey_radio;
	GtkWidget* ssh_auth_auto_publickey_radio;
	GtkWidget* ssh_username_entry;
	GtkWidget* ssh_privatekey_chooser;
	GtkWidget* ssh_charset_combo;

	GHashTable* setting_widgets;
};

static void remmina_file_editor_class_init(RemminaFileEditorClass* klass)
{
}

#ifdef HAVE_LIBAVAHI_UI

static void remmina_file_editor_browse_avahi(GtkWidget* button, RemminaFileEditor* gfe)
{
	GtkWidget* dialog;
	gchar* host;

	dialog = aui_service_dialog_new(_("Choose a Remote Desktop Server"),
			GTK_WINDOW(gfe),
			_("_Cancel"), GTK_RESPONSE_CANCEL,
			_("_OK"), GTK_RESPONSE_ACCEPT,
			NULL);

	gtk_window_set_transient_for (GTK_WINDOW(dialog), GTK_WINDOW(gfe));
	aui_service_dialog_set_resolve_service (AUI_SERVICE_DIALOG (dialog), TRUE);
	aui_service_dialog_set_resolve_host_name (AUI_SERVICE_DIALOG (dialog), TRUE);
	aui_service_dialog_set_browse_service_types (AUI_SERVICE_DIALOG (dialog),
			gfe->priv->avahi_service_type, NULL);

	if (gtk_dialog_run(GTK_DIALOG(dialog)) == GTK_RESPONSE_ACCEPT)
	{
		host = g_strdup_printf("[%s]:%i",
				aui_service_dialog_get_host_name (AUI_SERVICE_DIALOG (dialog)),
				aui_service_dialog_get_port (AUI_SERVICE_DIALOG (dialog)));
	}
	else
	{
		host = NULL;
	}
	gtk_widget_destroy (dialog);

	if (host)
	{
		gtk_entry_set_text(GTK_ENTRY(gtk_bin_get_child (GTK_BIN (gfe->priv->server_combo))), host);
		g_free(host);
	}
}
#endif

static void remmina_file_editor_on_realize(GtkWidget* widget, gpointer user_data)
{
	RemminaFileEditor* gfe;
	GtkWidget* defaultwidget;

	gfe = REMMINA_FILE_EDITOR(widget);

	defaultwidget = gfe->priv->name_entry;

	if (defaultwidget)
	{
		if (GTK_IS_EDITABLE(defaultwidget))
		{
			gtk_editable_select_region(GTK_EDITABLE(defaultwidget), 0, -1);
		}
		gtk_widget_grab_focus(defaultwidget);
	}
}

static void remmina_file_editor_destroy(GtkWidget* widget, gpointer data)
{
	remmina_file_free(REMMINA_FILE_EDITOR(widget)->priv->remmina_file);
	g_hash_table_destroy(REMMINA_FILE_EDITOR(widget)->priv->setting_widgets);
	g_free(REMMINA_FILE_EDITOR(widget)->priv);
}

static void remmina_file_editor_button_on_toggled(GtkToggleButton* togglebutton, GtkWidget* widget)
{
	gtk_widget_set_sensitive(widget, gtk_toggle_button_get_active(GTK_TOGGLE_BUTTON(togglebutton)));
}

static void remmina_file_editor_create_notebook_container(RemminaFileEditor* gfe)
{
	/* Create the notebook */
	gfe->priv->config_container = gtk_notebook_new();
	gtk_container_add(GTK_CONTAINER(gfe->priv->config_box), gfe->priv->config_container);
	gtk_container_set_border_width(GTK_CONTAINER(gfe->priv->config_container), 4);
	gtk_widget_show(gfe->priv->config_container);
}

static GtkWidget* remmina_file_editor_create_notebook_tab(RemminaFileEditor* gfe,
		const gchar* stock_id, const gchar* label, gint rows, gint cols)
{
	GtkWidget* tablabel;
	GtkWidget* tabbody;
	GtkWidget* table;
	GtkWidget* widget;

#if GTK_VERSION == 3
	tablabel = gtk_box_new(GTK_ORIENTATION_HORIZONTAL, 0);
#elif GTK_VERSION == 2
	tablabel = gtk_hbox_new(FALSE, 0);
#endif
	gtk_widget_show(tablabel);

	widget = gtk_image_new_from_icon_name(stock_id, GTK_ICON_SIZE_MENU);
	gtk_box_pack_start(GTK_BOX(tablabel), widget, FALSE, FALSE, 0);
	gtk_widget_show(widget);

	widget = gtk_label_new(label);
	gtk_box_pack_start(GTK_BOX(tablabel), widget, FALSE, FALSE, 0);
	gtk_widget_show(widget);

#if GTK_VERSION == 3
	tabbody = gtk_box_new(GTK_ORIENTATION_VERTICAL, 0);
#elif GTK_VERSION == 2
	tabbody = gtk_vbox_new(FALSE, 0);
#endif
	gtk_widget_show(tabbody);
	gtk_notebook_append_page(GTK_NOTEBOOK(gfe->priv->config_container), tabbody, tablabel);

#if GTK_VERSION == 3
	table = gtk_grid_new();
#elif GTK_VERSION == 2
	table = gtk_table_new(rows, cols, FALSE);
#endif
	gtk_widget_show(table);
#if GTK_VERSION == 3
	gtk_grid_set_row_spacing(GTK_GRID(table), 8);
	gtk_grid_set_column_spacing(GTK_GRID(table), 8);
#elif GTK_VERSION == 2
	gtk_table_set_row_spacings(GTK_TABLE(table), 8);
	gtk_table_set_col_spacings(GTK_TABLE(table), 8);
#endif
	gtk_container_set_border_width(GTK_CONTAINER(table), 15);
	gtk_box_pack_start(GTK_BOX(tabbody), table, FALSE, FALSE, 0);

	return table;
}

#ifdef HAVE_LIBSSH

static void remmina_file_editor_ssh_server_custom_radio_on_toggled(GtkToggleButton* togglebutton, RemminaFileEditor* gfe)
{
	gtk_widget_set_sensitive(gfe->priv->ssh_server_entry,
			gtk_toggle_button_get_active(GTK_TOGGLE_BUTTON(gfe->priv->ssh_enabled_check)) &&
			(gfe->priv->ssh_server_custom_radio == NULL ||
					gtk_toggle_button_get_active(GTK_TOGGLE_BUTTON(gfe->priv->ssh_server_custom_radio)))
	);
}

static void remmina_file_editor_ssh_auth_publickey_radio_on_toggled(GtkToggleButton* togglebutton, RemminaFileEditor* gfe)
{
	gboolean b;
	const gchar* s;

	b = ((!gfe->priv->ssh_enabled_check ||
					gtk_toggle_button_get_active(GTK_TOGGLE_BUTTON(gfe->priv->ssh_enabled_check))) &&
			gtk_toggle_button_get_active(GTK_TOGGLE_BUTTON(gfe->priv->ssh_auth_publickey_radio)));
	gtk_widget_set_sensitive(gfe->priv->ssh_privatekey_chooser, b);

	if (b && ( s = remmina_file_get_string (gfe->priv->remmina_file, "ssh_privatekey")) )
	{
		gtk_file_chooser_set_filename (GTK_FILE_CHOOSER (gfe->priv->ssh_privatekey_chooser), s);
	}
}

static void remmina_file_editor_ssh_enabled_check_on_toggled(GtkToggleButton* togglebutton, RemminaFileEditor* gfe)
{
	gboolean enabled = TRUE;

	if (gfe->priv->ssh_enabled_check)
	{
		enabled = gtk_toggle_button_get_active(GTK_TOGGLE_BUTTON(gfe->priv->ssh_enabled_check));
		if (gfe->priv->ssh_loopback_check)
			gtk_widget_set_sensitive(gfe->priv->ssh_loopback_check, enabled);
		if (gfe->priv->ssh_server_default_radio)
			gtk_widget_set_sensitive(gfe->priv->ssh_server_default_radio, enabled);
		if (gfe->priv->ssh_server_custom_radio)
			gtk_widget_set_sensitive(gfe->priv->ssh_server_custom_radio, enabled);
		remmina_file_editor_ssh_server_custom_radio_on_toggled(NULL, gfe);
		gtk_widget_set_sensitive(gfe->priv->ssh_charset_combo, enabled);
		gtk_widget_set_sensitive(gfe->priv->ssh_username_entry, enabled);
		gtk_widget_set_sensitive(gfe->priv->ssh_auth_password_radio, enabled);
		gtk_widget_set_sensitive(gfe->priv->ssh_auth_publickey_radio, enabled);
		gtk_widget_set_sensitive(gfe->priv->ssh_auth_auto_publickey_radio, enabled);
	}
	remmina_file_editor_ssh_auth_publickey_radio_on_toggled(NULL, gfe);

	if (enabled && gtk_entry_get_text(GTK_ENTRY(gfe->priv->ssh_username_entry)) [0] == '\0')
	{
		gtk_entry_set_text(GTK_ENTRY(gfe->priv->ssh_username_entry), g_get_user_name());
	}
}

static void remmina_file_editor_create_ssh_privatekey(RemminaFileEditor* gfe, GtkWidget* table, gint row, gint column)
{
	gchar* s;
	GtkWidget* widget;
	GtkWidget* dialog;
	const gchar* ssh_privatekey;
	RemminaFileEditorPriv* priv = gfe->priv;

	widget = gtk_radio_button_new_with_label_from_widget(
			GTK_RADIO_BUTTON(priv->ssh_auth_password_radio), _("Identity file"));
	g_signal_connect(G_OBJECT(widget), "toggled",
			G_CALLBACK(remmina_file_editor_ssh_auth_publickey_radio_on_toggled), gfe);
	priv->ssh_auth_publickey_radio = widget;
	gtk_widget_show(widget);
#if GTK_VERSION == 3
	gtk_grid_attach(GTK_GRID(table), widget, 0, row + 15, 1, 1);
#elif GTK_VERSION == 2
	gtk_table_attach(GTK_TABLE(table), widget, column, column + 1, row, row + 1, GTK_FILL, 0, 0, 0);
#endif

	dialog = gtk_file_chooser_dialog_new (_("Identity file"), GTK_WINDOW(gfe), GTK_FILE_CHOOSER_ACTION_OPEN,
			_("_Cancel"), GTK_RESPONSE_CANCEL,
			_("_Open"), GTK_RESPONSE_ACCEPT,
			NULL);

	widget = gtk_file_chooser_button_new_with_dialog (dialog);
	s = g_strdup_printf("%s/.ssh", g_get_home_dir ());
	if (g_file_test (s, G_FILE_TEST_IS_DIR))
	{
		gtk_file_chooser_set_current_folder (GTK_FILE_CHOOSER (widget), s);
	}
	g_free(s);
	gtk_widget_show(widget);
#if GTK_VERSION == 3
	gtk_grid_attach (GTK_GRID(table), widget, column + 1, row + 15, 1, 1);
#elif GTK_VERSION == 2
	gtk_table_attach_defaults (GTK_TABLE(table), widget, column + 1, column + 2, row, row + 1);
#endif
	priv->ssh_privatekey_chooser = widget;

	ssh_privatekey = remmina_file_get_string (priv->remmina_file, "ssh_privatekey");
	if (ssh_privatekey &&
			g_file_test (ssh_privatekey, G_FILE_TEST_IS_REGULAR | G_FILE_TEST_EXISTS))
	{
		gtk_file_chooser_set_filename (GTK_FILE_CHOOSER (priv->ssh_privatekey_chooser),
				ssh_privatekey);
	}
	else
	{
		remmina_file_set_string (priv->remmina_file, "ssh_privatekey", NULL);
	}
}
#endif

static void remmina_file_editor_create_server(RemminaFileEditor* gfe, const RemminaProtocolSetting* setting, GtkWidget* table,
		gint row)
{
	RemminaProtocolPlugin* plugin = gfe->priv->plugin;
	GtkWidget* widget;
#ifdef HAVE_LIBAVAHI_UI
	GtkWidget* hbox;
#endif
	gchar* s;

	widget = gtk_label_new(_("Server"));
	gtk_widget_show(widget);
	gtk_misc_set_alignment(GTK_MISC(widget), 0.0, 0.5);
#if GTK_VERSION == 3
	gtk_grid_attach(GTK_GRID(table), widget, 0, row, 1, row + 1);
#elif GTK_VERSION == 2
	gtk_table_attach(GTK_TABLE(table), widget, 0, 1, row, row + 1, GTK_FILL, 0, 0, 0);
#endif

	s = remmina_pref_get_recent(plugin->name);
	widget = remmina_public_create_combo_entry(s, remmina_file_get_string(gfe->priv->remmina_file, "server"), TRUE);
	gtk_widget_show(widget);
	gtk_widget_set_tooltip_markup(widget, _(server_tips));
	gtk_entry_set_activates_default(GTK_ENTRY(gtk_bin_get_child(GTK_BIN(widget))), TRUE);
	gfe->priv->server_combo = widget;
	g_free(s);

#ifdef HAVE_LIBAVAHI_UI
	if (setting->opt1)
	{
		gfe->priv->avahi_service_type = (const gchar*) setting->opt1;

		hbox = gtk_box_new (GTK_ORIENTATION_HORIZONTAL, 0);
		gtk_widget_show(hbox);
		gtk_box_pack_start (GTK_BOX (hbox), widget, TRUE, TRUE, 0);

		widget = gtk_button_new_with_label ("...");
		s = g_strdup_printf(_("Browse the network to find a %s server"), plugin->name);
		gtk_widget_set_tooltip_text (widget, s);
		g_free(s);
		gtk_widget_show(widget);
		gtk_box_pack_start (GTK_BOX (hbox), widget, FALSE, FALSE, 0);
		g_signal_connect(G_OBJECT(widget), "clicked", G_CALLBACK(remmina_file_editor_browse_avahi), gfe);

#if GTK_VERSION == 3
		gtk_grid_attach (GTK_GRID(table), hbox, 1, row , 1, 1);
#elif GTK_VERSION == 2
		gtk_table_attach_defaults (GTK_TABLE(table), hbox, 1, 2, row, row + 1);
#endif
	}
	else
#endif
	{
#if GTK_VERSION == 3
		gtk_grid_attach(GTK_GRID(table), widget, 1, row, 1, 1);
#elif GTK_VERSION == 2
		gtk_table_attach_defaults(GTK_TABLE(table), widget, 1, 2, row, row + 1);
#endif
	}
}

static void remmina_file_editor_create_password(RemminaFileEditor* gfe, GtkWidget* table, gint row)
{
	GtkWidget* widget;
	gchar* s;

	widget = gtk_label_new(_("Password"));
	gtk_widget_show(widget);
	gtk_misc_set_alignment(GTK_MISC(widget), 0.0, 0.5);
#if GTK_VERSION == 3
	gtk_grid_attach(GTK_GRID(table), widget, 0, row, 1, 1);
#elif GTK_VERSION == 2
	gtk_table_attach(GTK_TABLE(table), widget, 0, 1, row, row + 1, GTK_FILL, 0, 0, 0);
#endif

	widget = gtk_entry_new();
	gtk_widget_show(widget);
#if GTK_VERSION == 3
	gtk_grid_attach(GTK_GRID(table), widget, 1, row, 1, 1);
#elif GTK_VERSION == 2
	gtk_table_attach_defaults(GTK_TABLE(table), widget, 1, 2, row, row + 1);
#endif
	gtk_entry_set_max_length(GTK_ENTRY(widget), 100);
	gtk_entry_set_visibility(GTK_ENTRY(widget), FALSE);
	gfe->priv->password_entry = widget;

	s = remmina_file_get_secret(gfe->priv->remmina_file, "password");
	if (s)
	{
		gtk_entry_set_text(GTK_ENTRY(widget), s);
		g_free(s);
	}
}

static void remmina_file_editor_update_resolution(GtkWidget* widget, RemminaFileEditor* gfe)
{
	remmina_public_load_combo_text_d(gfe->priv->resolution_custom_combo, remmina_pref.resolutions,
			remmina_file_get_string(gfe->priv->remmina_file, "resolution"), NULL);
}

static void remmina_file_editor_browse_resolution(GtkWidget* button, RemminaFileEditor* gfe)
{
	GtkWidget* widget;

	widget = remmina_pref_dialog_new(REMMINA_PREF_RESOLUTIONS_TAB);
	gtk_widget_show(widget);

	g_signal_connect(G_OBJECT(widget), "destroy", G_CALLBACK(remmina_file_editor_update_resolution), gfe);
}

static void remmina_file_editor_create_resolution(RemminaFileEditor* gfe, const RemminaProtocolSetting* setting,
		GtkWidget* table, gint row)
{
	GtkWidget* widget;
	GtkWidget* hbox;
	const gchar* resolution;

	widget = gtk_label_new(_("Resolution"));
	gtk_widget_show(widget);
	gtk_misc_set_alignment(GTK_MISC(widget), 0.0, 0.5);
#if GTK_VERSION == 3
	gtk_grid_attach(GTK_GRID(table), widget, 0, row, 1, 1);
#elif GTK_VERSION == 2
	gtk_table_attach(GTK_TABLE(table), widget, 0, 1, row, row + 1, GTK_FILL, 0, 0, 0);
#endif

	widget = gtk_radio_button_new_with_label(NULL, setting->opt1 ? _("Use window size") : _("Use client resolution"));
	gtk_widget_show(widget);
#if GTK_VERSION == 3
	gtk_grid_attach(GTK_GRID(table), widget, 1, row, 1, 1);
#elif GTK_VERSION == 2
	gtk_table_attach_defaults(GTK_TABLE(table), widget, 1, 2, row, row + 1);
#endif
	gfe->priv->resolution_auto_radio = widget;

#if GTK_VERSION == 3
	hbox = gtk_box_new(GTK_ORIENTATION_HORIZONTAL, 0);
#elif GTK_VERSION == 2
	hbox = gtk_hbox_new (FALSE, 0);
#endif
	gtk_widget_show(hbox);
#if GTK_VERSION == 3
	gtk_grid_attach(GTK_GRID(table), hbox, 1, row + 1, 1, 1);
#elif GTK_VERSION == 2
	gtk_table_attach_defaults(GTK_TABLE(table), hbox, 1, 2, row + 1, row + 2);
#endif

	widget = gtk_radio_button_new_with_label_from_widget(GTK_RADIO_BUTTON(gfe->priv->resolution_auto_radio), _("Custom"));
	gtk_widget_show(widget);
	gtk_box_pack_start(GTK_BOX(hbox), widget, FALSE, FALSE, 0);
	gfe->priv->resolution_custom_radio = widget;

	resolution = remmina_file_get_string(gfe->priv->remmina_file, "resolution");

	widget = remmina_public_create_combo_text_d(remmina_pref.resolutions, resolution, NULL);
	gtk_widget_show(widget);
	gtk_box_pack_start(GTK_BOX(hbox), widget, TRUE, TRUE, 0);
	gfe->priv->resolution_custom_combo = widget;

	widget = gtk_button_new_with_label("...");
	gtk_widget_show(widget);
	gtk_box_pack_start(GTK_BOX(hbox), widget, FALSE, FALSE, 0);
	g_signal_connect(G_OBJECT(widget), "clicked", G_CALLBACK(remmina_file_editor_browse_resolution), gfe);

	g_signal_connect(G_OBJECT(gfe->priv->resolution_custom_radio), "toggled",
			G_CALLBACK(remmina_file_editor_button_on_toggled), gfe->priv->resolution_custom_combo);

	if (!resolution || strchr(resolution, 'x') == NULL)
	{
		gtk_toggle_button_set_active(GTK_TOGGLE_BUTTON(gfe->priv->resolution_auto_radio), TRUE);
		gtk_widget_set_sensitive(gfe->priv->resolution_custom_combo, FALSE);
	}
	else
	{
		gtk_toggle_button_set_active(GTK_TOGGLE_BUTTON(gfe->priv->resolution_custom_radio), TRUE);
	}
}

static GtkWidget* remmina_file_editor_create_text(RemminaFileEditor* gfe, GtkWidget* table,
		gint row, gint col, const gchar* label, const gchar* value)
{
	GtkWidget* widget;

	widget = gtk_label_new(label);
	gtk_widget_show(widget);
	gtk_misc_set_alignment(GTK_MISC(widget), 0.0, 0.5);
#if GTK_VERSION == 3
#if GTK_CHECK_VERSION(3, 12, 0)
	gtk_widget_set_margin_end (widget, 40);
#else
	gtk_widget_set_margin_right (widget, 40);
#endif 
	gtk_grid_attach(GTK_GRID(table), widget, 0, row, 1, 1);
#elif GTK_VERSION == 2
	gtk_table_attach(GTK_TABLE(table), widget, col, col + 1, row, row + 1, GTK_FILL, 0, 0, 0);
#endif

	widget = gtk_entry_new();
	gtk_widget_show(widget);
#if GTK_VERSION == 3
	gtk_grid_attach(GTK_GRID(table), widget, 1, row, 1, 1);
#elif GTK_VERSION == 2
	gtk_table_attach(GTK_TABLE(table), widget, col, col + 1, row, row + 1, GTK_FILL, 0, 0, 0);
#endif
	gtk_entry_set_max_length(GTK_ENTRY(widget), 300);

	if (value)
		gtk_entry_set_text(GTK_ENTRY(widget), value);

	return widget;
}

static GtkWidget* remmina_file_editor_create_select(RemminaFileEditor* gfe, GtkWidget* table,
		gint row, gint col, const gchar* label, const gpointer* list, const gchar* value)
{
	GtkWidget* widget;

	widget = gtk_label_new(label);
	gtk_widget_show(widget);
	gtk_misc_set_alignment(GTK_MISC(widget), 0.0, 0.5);
#if GTK_VERSION == 3
	gtk_grid_attach(GTK_GRID(table), widget, 0, row, 1, 1);
#elif GTK_VERSION == 2
	gtk_table_attach(GTK_TABLE(table), widget, col, col + 1, row, row + 1, GTK_FILL, 0, 0, 0);
#endif

	widget = remmina_public_create_combo_map(list, value, FALSE, gfe->priv->plugin->domain);
	gtk_widget_show(widget);
#if GTK_VERSION == 3
	gtk_grid_attach(GTK_GRID(table), widget, 1, row, 1, 1);
#elif GTK_VERSION == 2
	gtk_table_attach_defaults(GTK_TABLE(table), widget, col + 1, col + 2, row, row + 1);
#endif

	return widget;
}

static GtkWidget* remmina_file_editor_create_combo(RemminaFileEditor* gfe, GtkWidget* table,
		gint row, gint col, const gchar* label, const gchar* list, const gchar* value)
{
	GtkWidget* widget;

	widget = gtk_label_new(label);
	gtk_widget_show(widget);
	gtk_misc_set_alignment(GTK_MISC(widget), 0.0, 0.5);
#if GTK_VERSION == 3
	gtk_grid_attach(GTK_GRID(table), widget, 0, row , 1, 1);
#elif GTK_VERSION == 2
	gtk_table_attach(GTK_TABLE(table), widget, col, col + 1, row, row + 1, GTK_FILL, 0, 0, 0);
#endif

	widget = remmina_public_create_combo_entry(list, value, FALSE);
	gtk_widget_show(widget);
#if GTK_VERSION == 3
	gtk_widget_set_hexpand(widget, TRUE);
	gtk_grid_attach(GTK_GRID(table), widget, 1, row, 1, 1);
#elif GTK_VERSION == 2
	gtk_table_attach_defaults(GTK_TABLE(table), widget, col + 1, col + 2, row, row + 1);
#endif

	return widget;
}

static GtkWidget* remmina_file_editor_create_check(RemminaFileEditor* gfe, GtkWidget* table,
<<<<<<< HEAD
		gint row, gint col, const gchar* label, gboolean value)
=======
		gint row, gint top, const gchar* label, gboolean value)
>>>>>>> 24ee88fb
{
	GtkWidget* widget;
	widget = gtk_check_button_new_with_label(label);
	gtk_widget_show(widget);

#if GTK_VERSION == 3
	gtk_grid_set_row_spacing(GTK_GRID(table), 1);
	gtk_grid_attach(GTK_GRID(table), widget, col, row , 1, 1);
#elif GTK_VERSION == 2
	if (row >= 0)
		gtk_table_attach_defaults(GTK_TABLE(table), widget, col, col + 2, row, row + 1);
	else
		gtk_box_pack_start(GTK_BOX(table), widget, TRUE, TRUE, 10);
#endif

	if (value)
		gtk_toggle_button_set_active(GTK_TOGGLE_BUTTON(widget), TRUE);

	if (value)
		gtk_toggle_button_set_active(GTK_TOGGLE_BUTTON(widget), TRUE);

	return widget;
}

static GtkWidget*
remmina_file_editor_create_chooser(RemminaFileEditor* gfe, GtkWidget* table, gint row, gint col, const gchar* label,
		const gchar* value, gint type)
{
	GtkWidget* check;
	GtkWidget* widget;
	GtkWidget* hbox;

	widget = gtk_label_new(label);
	gtk_widget_show(widget);
	gtk_misc_set_alignment(GTK_MISC(widget), 0.0, 0.5);
#if GTK_VERSION == 3
	gtk_grid_attach(GTK_GRID(table), widget, 0, row, 1, 1);
#elif GTK_VERSION == 2
	gtk_table_attach(GTK_TABLE(table), widget, col, col + 1, row, row + 1, GTK_FILL, 0, 0, 0);
#endif

#if GTK_VERSION == 3
	hbox = gtk_box_new(GTK_ORIENTATION_HORIZONTAL, 0);
#elif GTK_VERSION == 2
	hbox = gtk_hbox_new(FALSE, 0);
#endif
	gtk_widget_show(hbox);
#if GTK_VERSION == 3
	gtk_grid_attach(GTK_GRID(table), hbox, 1, row, 1, 1);
#elif GTK_VERSION == 2
	gtk_table_attach_defaults(GTK_TABLE(table), hbox, col + 1, col + 2, row, row + 1);
#endif

	check = gtk_check_button_new();
	gtk_widget_show(check);
	gtk_toggle_button_set_active(GTK_TOGGLE_BUTTON(check), (value && value[0] == '/'));
	gtk_box_pack_start(GTK_BOX(hbox), check, FALSE, FALSE, 0);

	widget = gtk_file_chooser_button_new(label, type);
	gtk_widget_show(widget);
	if (value)
	{
		gtk_file_chooser_set_filename(GTK_FILE_CHOOSER(widget), value);
	}
	gtk_box_pack_start(GTK_BOX(hbox), widget, TRUE, TRUE, 0);

	g_signal_connect(G_OBJECT(check), "toggled", G_CALLBACK(remmina_file_editor_button_on_toggled), widget);
	remmina_file_editor_button_on_toggled(GTK_TOGGLE_BUTTON(check), widget);

	return widget;
}

static void remmina_file_editor_create_settings(RemminaFileEditor* gfe, GtkWidget* table,
		const RemminaProtocolSetting* settings)
{
	RemminaFileEditorPriv* priv = gfe->priv;
	GtkWidget* hbox = NULL;
	GtkWidget* widget;
	gint row = 0;
	gint top = 0;
	gint ccount = 0;
	gchar** strarr;

	while (settings->type != REMMINA_PROTOCOL_SETTING_TYPE_END)
	{
		switch (settings->type)
		{
			case REMMINA_PROTOCOL_SETTING_TYPE_SERVER:
				remmina_file_editor_create_server(gfe, settings, table, row);
				break;

			case REMMINA_PROTOCOL_SETTING_TYPE_PASSWORD:
#if GTK_VERSION == 3
				remmina_file_editor_create_password(gfe, table, row);
				row++;
#elif GTK_VERSION == 2
				remmina_file_editor_create_password(gfe, table, row);
#endif
				break;

			case REMMINA_PROTOCOL_SETTING_TYPE_RESOLUTION:
				remmina_file_editor_create_resolution(gfe, settings, table, row);
				row++;
				break;

			case REMMINA_PROTOCOL_SETTING_TYPE_KEYMAP:
				strarr = remmina_pref_keymap_groups();
#if GTK_VERSION == 3
				priv->keymap_combo = remmina_file_editor_create_select(gfe, table, row + 1, 0,
#elif GTK_VERSION == 2
				priv->keymap_combo = remmina_file_editor_create_select(gfe, table, row + 1, 0,
#endif
						_("Keyboard mapping"), (const gpointer*) strarr,
						remmina_file_get_string(priv->remmina_file, "keymap"));
				g_strfreev(strarr);
				row++;
				break;

			case REMMINA_PROTOCOL_SETTING_TYPE_SCALE:
				widget = gtk_label_new(_("Horizontal scale"));
				gtk_widget_show(widget);
				gtk_misc_set_alignment(GTK_MISC(widget), 0.0, 0.5);
#if GTK_VERSION == 3
#if GTK_CHECK_VERSION(3, 12, 0)
				gtk_widget_set_margin_end (widget, 40);
#else
				gtk_widget_set_margin_right (widget, 40);
#endif
				gtk_grid_attach(GTK_GRID(table), widget, 0, row, 1, row + 1);
#elif GTK_VERSION == 2
				gtk_table_attach(GTK_TABLE(table), widget, 0, 1, row, row + 1, GTK_FILL, 0, 0, 0);
#endif

				widget = gtk_label_new(_("Vertical scale"));
				gtk_widget_show(widget);
				gtk_misc_set_alignment(GTK_MISC(widget), 0.0, 0.5);
#if GTK_VERSION == 3
#if GTK_CHECK_VERSION(3, 12, 0)
				gtk_widget_set_margin_end (widget, 40);
#else
				gtk_widget_set_margin_right (widget, 40);
#endif
				gtk_grid_attach(GTK_GRID(table), widget, 0, row + 1, 1, row + 2);
#elif GTK_VERSION == 2
				gtk_table_attach(GTK_TABLE(table), widget, 0, 1, row + 1, row + 2, GTK_FILL, 0, 0, 0);
#endif

				widget = remmina_scaler_new();
				gtk_widget_show(widget);
#if GTK_VERSION == 3
				gtk_grid_attach(GTK_GRID(table), widget, 1, row, 2, row + 2);
#elif GTK_VERSION == 2
				gtk_table_attach_defaults(GTK_TABLE(table), widget, 1, 2, row, row + 2);
#endif

				remmina_scaler_set(REMMINA_SCALER(widget),
						remmina_file_get_int(priv->remmina_file, "hscale", 0),
						remmina_file_get_int(priv->remmina_file, "vscale", 0),
						remmina_file_get_int(priv->remmina_file, "aspectscale", FALSE));
				priv->scaler_widget = widget;

				row++;
				break;

			case REMMINA_PROTOCOL_SETTING_TYPE_TEXT:
#if GTK_VERSION == 3
				widget = remmina_file_editor_create_text(gfe, table, row, 0,
#elif GTK_VERSION == 2
				widget = remmina_file_editor_create_text(gfe, table, row + 1, 0,
#endif
						g_dgettext(priv->plugin->domain, settings->label),
						remmina_file_get_string(priv->remmina_file, settings->name));
				g_hash_table_insert(priv->setting_widgets, (gchar*) settings->name, widget);
				break;

			case REMMINA_PROTOCOL_SETTING_TYPE_SELECT:
#if GTK_VERSION == 3
				widget = remmina_file_editor_create_select(gfe, table, row, 0,
#elif GTK_VERSION == 2
				widget = remmina_file_editor_create_select(gfe, table, row, 0,
#endif
						g_dgettext(priv->plugin->domain, settings->label),
						(const gpointer*) settings->opt1,
						remmina_file_get_string(priv->remmina_file, settings->name));
				g_hash_table_insert(priv->setting_widgets, (gchar*) settings->name, widget);
				break;

			case REMMINA_PROTOCOL_SETTING_TYPE_COMBO:
#if GTK_VERSION == 3
				widget = remmina_file_editor_create_combo(gfe, table, row, 0,
#elif GTK_VERSION == 2
				widget = remmina_file_editor_create_combo(gfe, table, row, 0,
#endif
						g_dgettext(priv->plugin->domain, settings->label),
						(const gchar*) settings->opt1,
						remmina_file_get_string(priv->remmina_file, settings->name));
				g_hash_table_insert(priv->setting_widgets, (gchar*) settings->name, widget);
				break;

			case REMMINA_PROTOCOL_SETTING_TYPE_CHECK:
				/* with top e count we manage to distribute the check boxes on two columns */
				//top = (ccount > 0 ? 1 : 0);
				//ccount = (ccount > 0 ? 0 : 1);
				if (ccount > 0) {
					top = 1;
					ccount = 0;
				} else {
					top = 0;
					ccount = 1;
				}
				widget = remmina_file_editor_create_check(gfe, table, row, top,
				g_dgettext (priv->plugin->domain, settings->label),
				remmina_file_get_int (priv->remmina_file, (gchar*) settings->name, FALSE));
				(ccount ? 1 : row++);
				g_hash_table_insert(priv->setting_widgets, (gchar*) settings->name, widget);
				break;

				case REMMINA_PROTOCOL_SETTING_TYPE_FILE:
#if GTK_VERSION == 3
				widget = remmina_file_editor_create_chooser (gfe, table, row, 0,
#elif GTK_VERSION == 2
				widget = remmina_file_editor_create_chooser (gfe, table, row, 0,
#endif
						g_dgettext (priv->plugin->domain, settings->label),
						remmina_file_get_string (priv->remmina_file, settings->name),
						GTK_FILE_CHOOSER_ACTION_OPEN);
				g_hash_table_insert(priv->setting_widgets, (gchar*) settings->name, widget);
				break;

				case REMMINA_PROTOCOL_SETTING_TYPE_FOLDER:
#if GTK_VERSION == 3
				widget = remmina_file_editor_create_chooser (gfe, table, row, 0,
#elif GTK_VERSION == 2
				widget = remmina_file_editor_create_chooser (gfe, table, row, 0,
#endif
						g_dgettext (priv->plugin->domain, settings->label),
						remmina_file_get_string (priv->remmina_file, settings->name),
						GTK_FILE_CHOOSER_ACTION_SELECT_FOLDER);
				g_hash_table_insert(priv->setting_widgets, (gchar*) settings->name, widget);
				break;

				default:
				break;
			}

		if (!settings->compact)
		{
			hbox = NULL;
			(ccount ? 1 : row++);
		}

		settings++;
	}

#if GTK_VERSION == 2
	gtk_table_resize(GTK_TABLE(table), row, 2);
#endif
}

static void remmina_file_editor_create_ssh_tab(RemminaFileEditor* gfe, RemminaProtocolSSHSetting ssh_setting)
{
#ifdef HAVE_LIBSSH
	RemminaFileEditorPriv* priv = gfe->priv;
	GtkWidget* table;
	GtkWidget* hbox;
	GtkWidget* widget;
	const gchar* cs;
	gchar* s;
	gint row = 0;

	if (ssh_setting == REMMINA_PROTOCOL_SSH_SETTING_NONE) return;

	/* The SSH tab (implementation) */
	if (ssh_setting == REMMINA_PROTOCOL_SSH_SETTING_SSH ||
			ssh_setting == REMMINA_PROTOCOL_SSH_SETTING_SFTP)
	{
		s = remmina_public_combo_get_active_text (GTK_COMBO_BOX (priv->protocol_combo));
		table = remmina_file_editor_create_notebook_tab (gfe, "dialog-password",
				(s ? s : "SSH"), 8, 3);
		g_free(s);
	}
	else
	{
		table = remmina_file_editor_create_notebook_tab (gfe, "dialog-password",
				"SSH", 9, 3);

#if GTK_VERSION == 3
		hbox = gtk_box_new (GTK_ORIENTATION_HORIZONTAL, 0);
#elif GTK_VERSION == 2
		hbox = gtk_hbox_new(FALSE, 0);
#endif
		gtk_widget_show(hbox);
#if GTK_VERSION == 3
		gtk_grid_attach (GTK_GRID(table), hbox, 0, 0, 3, 1);
#elif GTK_VERSION == 2
		gtk_table_attach_defaults (GTK_TABLE(table), hbox, 0, 3, 0, 1);
#endif
		row++;

		widget = gtk_check_button_new_with_label (_("Enable SSH tunnel"));
		gtk_widget_show(widget);
		gtk_box_pack_start (GTK_BOX (hbox), widget, TRUE, TRUE, 0);
		g_signal_connect(G_OBJECT(widget), "toggled",
				G_CALLBACK(remmina_file_editor_ssh_enabled_check_on_toggled), gfe);
		priv->ssh_enabled_check = widget;

		widget = gtk_check_button_new_with_label (_("Tunnel via loopback address"));
		gtk_widget_show(widget);
		gtk_box_pack_start (GTK_BOX (hbox), widget, TRUE, TRUE, 0);
		priv->ssh_loopback_check = widget;
	}

	/* SSH Server group */
	row++;

	switch (ssh_setting)
	{
		case REMMINA_PROTOCOL_SSH_SETTING_TUNNEL:
		s = g_strdup_printf(_("Same server at port %i"), DEFAULT_SSH_PORT);
		widget = gtk_radio_button_new_with_label (NULL, s);
		g_free(s);
		gtk_widget_show(widget);
#if GTK_VERSION == 3
		gtk_grid_attach (GTK_GRID(table), widget, 0, row, 3, 1);
#elif GTK_VERSION == 2
		gtk_table_attach_defaults (GTK_TABLE(table), hbox, 0, 3, 0, 1);
#endif
		priv->ssh_server_default_radio = widget;
		row++;

		widget = gtk_radio_button_new_with_label_from_widget (
				GTK_RADIO_BUTTON(priv->ssh_server_default_radio), _("Custom"));
		gtk_widget_show(widget);
#if GTK_VERSION == 3
		gtk_grid_attach (GTK_GRID(table), widget, 0, row, 1, 1);
#elif GTK_VERSION == 2
		gtk_table_attach (GTK_TABLE(table), widget, 1, 2, row, row + 1, GTK_FILL, 0, 0, 0);
#endif
		g_signal_connect(G_OBJECT(widget), "toggled",
				G_CALLBACK(remmina_file_editor_ssh_server_custom_radio_on_toggled), gfe);
		priv->ssh_server_custom_radio = widget;

		widget = gtk_entry_new ();
		gtk_widget_show(widget);
		gtk_entry_set_max_length (GTK_ENTRY(widget), 100);
		gtk_widget_set_tooltip_markup (widget, _(server_tips2));
#if GTK_VERSION == 3
		gtk_grid_attach (GTK_GRID(table), widget, 1, row, 2, 1);
#elif GTK_VERSION == 2
		gtk_table_attach_defaults (GTK_TABLE(table), widget, 2, 3, row, row + 1);
#endif
		priv->ssh_server_entry = widget;
		row++;
		break;

		case REMMINA_PROTOCOL_SSH_SETTING_REVERSE_TUNNEL:
		priv->ssh_server_default_radio = NULL;
		priv->ssh_server_custom_radio = NULL;

#if GTK_VERSION == 3
		priv->ssh_server_entry = remmina_file_editor_create_text (gfe, table, 1, 0,
#elif GTK_VERSION == 2
		priv->ssh_server_entry = remmina_file_editor_create_text (gfe, table, row, 1,
#endif
				_("Server"), NULL);
		gtk_widget_set_tooltip_markup (priv->ssh_server_entry, _(server_tips));
		row++;
		break;

		case REMMINA_PROTOCOL_SSH_SETTING_SSH:
		case REMMINA_PROTOCOL_SSH_SETTING_SFTP:
		priv->ssh_server_default_radio = NULL;
		priv->ssh_server_custom_radio = NULL;
		priv->ssh_server_entry = NULL;

		s = remmina_pref_get_recent ("SFTP");
#if GTK_VERSION == 3
		priv->server_combo = remmina_file_editor_create_combo (gfe, table, row + 1, 1,
#elif GTK_VERSION == 2
		priv->server_combo = remmina_file_editor_create_combo (gfe, table, row, 1,
#endif
				_("Server"), s, remmina_file_get_string (priv->remmina_file, "server"));
		gtk_widget_set_tooltip_markup (priv->server_combo, _(server_tips));
		gtk_entry_set_activates_default (GTK_ENTRY(gtk_bin_get_child (GTK_BIN (priv->server_combo))), TRUE);
		g_free(s);
		row++;
		break;

		default:
		break;
	}

#if GTK_VERSION == 3
	priv->ssh_charset_combo = remmina_file_editor_create_combo (gfe, table, row + 3, 0,
#elif GTK_VERSION == 2
	priv->ssh_charset_combo = remmina_file_editor_create_combo (gfe, table, row, 1,
#endif
			_("Character set"), charset_list, remmina_file_get_string (priv->remmina_file, "ssh_charset"));
	row++;

	if (ssh_setting == REMMINA_PROTOCOL_SSH_SETTING_SSH)
	{
#if GTK_VERSION == 3
		widget = remmina_file_editor_create_text (gfe, table, row + 7, 1,
#elif GTK_VERSION == 2
		widget = remmina_file_editor_create_text (gfe, table, row, 1,
#endif
				_("Startup program"), NULL);
		cs = remmina_file_get_string (priv->remmina_file, "exec");
		gtk_entry_set_text(GTK_ENTRY(widget), cs ? cs : "");
		g_hash_table_insert(priv->setting_widgets, "exec", widget);
		row++;
	}
	else if (ssh_setting == REMMINA_PROTOCOL_SSH_SETTING_SFTP)
	{
#if GTK_VERSION == 3
		widget = remmina_file_editor_create_text (gfe, table, row + 8, 1,
#elif GTK_VERSION == 2
		widget = remmina_file_editor_create_text (gfe, table, row, 1,
#endif
				_("Startup path"), NULL);
		cs = remmina_file_get_string (priv->remmina_file, "execpath");
		gtk_entry_set_text(GTK_ENTRY(widget), cs ? cs : "");
		g_hash_table_insert(priv->setting_widgets, "execpath", widget);
		row++;
	}

	/* SSH Authentication frame */
#if GTK_VERSION == 3
	remmina_public_create_group (GTK_GRID(table), _("SSH Authentication"), row + 8, 5, 1);
#elif GTK_VERSION == 2
	remmina_public_create_group (GTK_TABLE(table), _("SSH Authentication"), row, 5, 3);
#endif
	row++;
	
#if GTK_VERSION == 3
	priv->ssh_username_entry = remmina_file_editor_create_text (gfe, table, row + 10, 0,
#elif GTK_VERSION == 2
	priv->ssh_username_entry = remmina_file_editor_create_text (gfe, table, row, 1,
#endif
			_("User name"), NULL);
	row++;

	widget = gtk_radio_button_new_with_label (NULL, _("Password"));
	gtk_widget_show(widget);
#if GTK_VERSION == 3
	gtk_grid_attach (GTK_GRID(table), widget, 1, row + 19, 1, 1);
#elif GTK_VERSION == 2
	gtk_table_attach_defaults (GTK_TABLE(table), widget, 1, 3, row, row + 1);
#endif
	priv->ssh_auth_password_radio = widget;
	row++;

	widget = gtk_radio_button_new_with_label_from_widget (
			GTK_RADIO_BUTTON(priv->ssh_auth_password_radio), _("Public key (automatic)"));
	gtk_widget_show(widget);
#if GTK_VERSION == 3
	gtk_grid_attach (GTK_GRID(table), widget, 0, row + 20, 1, 1);
#elif GTK_VERSION == 2
	gtk_table_attach_defaults (GTK_TABLE(table), widget, 1, 3, row, row + 1);
#endif
	priv->ssh_auth_auto_publickey_radio = widget;
	row++;

#if GTK_VERSION == 3
	remmina_file_editor_create_ssh_privatekey (gfe, table, row + 1, 0);
#elif GTK_VERSION == 2
	remmina_file_editor_create_ssh_privatekey (gfe, table, row, 1);
#endif
	row++;

	/* Set the values */
	cs = remmina_file_get_string (priv->remmina_file, "ssh_server");
	if (ssh_setting == REMMINA_PROTOCOL_SSH_SETTING_TUNNEL)
	{
		gtk_toggle_button_set_active (GTK_TOGGLE_BUTTON(priv->ssh_enabled_check),
				remmina_file_get_int (priv->remmina_file, "ssh_enabled", FALSE));
		gtk_toggle_button_set_active (GTK_TOGGLE_BUTTON(priv->ssh_loopback_check),
				remmina_file_get_int (priv->remmina_file, "ssh_loopback", FALSE));

		gtk_toggle_button_set_active (GTK_TOGGLE_BUTTON(cs ?
						priv->ssh_server_custom_radio : priv->ssh_server_default_radio), TRUE);
		gtk_entry_set_text(GTK_ENTRY(priv->ssh_server_entry),
				cs ? cs : "");
	}
	else if (ssh_setting == REMMINA_PROTOCOL_SSH_SETTING_REVERSE_TUNNEL)
	{
		gtk_toggle_button_set_active (GTK_TOGGLE_BUTTON(priv->ssh_enabled_check),
				remmina_file_get_int (priv->remmina_file, "ssh_enabled", FALSE));
		gtk_toggle_button_set_active (GTK_TOGGLE_BUTTON(priv->ssh_loopback_check),
				remmina_file_get_int (priv->remmina_file, "ssh_loopback", FALSE));
		gtk_entry_set_text(GTK_ENTRY(priv->ssh_server_entry),
				cs ? cs : "");
	}

	cs = remmina_file_get_string (priv->remmina_file, "ssh_username");
	gtk_entry_set_text(GTK_ENTRY(priv->ssh_username_entry), cs ? cs : "");
	gtk_toggle_button_set_active (GTK_TOGGLE_BUTTON(
					remmina_file_get_int (priv->remmina_file, "ssh_auth", 0) == SSH_AUTH_PUBLICKEY ?
					priv->ssh_auth_publickey_radio :
					remmina_file_get_int (priv->remmina_file, "ssh_auth", 0) == SSH_AUTH_AUTO_PUBLICKEY ?
					priv->ssh_auth_auto_publickey_radio :
					priv->ssh_auth_password_radio), TRUE);

	remmina_file_editor_ssh_enabled_check_on_toggled (NULL, gfe);
#endif
}

static void remmina_file_editor_create_all_settings(RemminaFileEditor* gfe)
{
	RemminaFileEditorPriv* priv = gfe->priv;
	GtkWidget* table;

	remmina_file_editor_create_notebook_container(gfe);

	/* The Basic tab */
	if (priv->plugin->basic_settings)
	{
		table = remmina_file_editor_create_notebook_tab(gfe, "dialog-information", _("Basic"), 20, 2);
		remmina_file_editor_create_settings(gfe, table, priv->plugin->basic_settings);
	}

	/* The Advanced tab */
	if (priv->plugin->advanced_settings)
	{
		table = remmina_file_editor_create_notebook_tab(gfe, "dialog-warning", _("Advanced"), 20, 2);
		remmina_file_editor_create_settings(gfe, table, priv->plugin->advanced_settings);
	}

	/* The SSH tab */
	remmina_file_editor_create_ssh_tab(gfe, priv->plugin->ssh_setting);
}

static void remmina_file_editor_protocol_combo_on_changed(GtkComboBox* combo, RemminaFileEditor* gfe)
{
	RemminaFileEditorPriv* priv = gfe->priv;
	gchar* protocol;

	if (priv->config_container)
	{
		gtk_container_remove(GTK_CONTAINER(priv->config_box), priv->config_container);
		priv->config_container = NULL;
	}

	priv->server_combo = NULL;
	priv->password_entry = NULL;
	priv->resolution_auto_radio = NULL;
	priv->resolution_custom_radio = NULL;
	priv->resolution_custom_combo = NULL;
	priv->keymap_combo = NULL;
	priv->scaler_widget = NULL;

	priv->ssh_enabled_check = NULL;
	priv->ssh_loopback_check = NULL;
	priv->ssh_server_default_radio = NULL;
	priv->ssh_server_custom_radio = NULL;
	priv->ssh_server_entry = NULL;
	priv->ssh_username_entry = NULL;
	priv->ssh_auth_password_radio = NULL;
	priv->ssh_auth_publickey_radio = NULL;
	priv->ssh_auth_auto_publickey_radio = NULL;
	priv->ssh_privatekey_chooser = NULL;
	priv->ssh_charset_combo = NULL;

	g_hash_table_remove_all(priv->setting_widgets);

	protocol = remmina_public_combo_get_active_text(combo);
	if (protocol)
	{
		priv->plugin = (RemminaProtocolPlugin*) remmina_plugin_manager_get_plugin(REMMINA_PLUGIN_TYPE_PROTOCOL,
				protocol);
		g_free(protocol);
		remmina_file_editor_create_all_settings(gfe);
	}
}

static void remmina_file_editor_update_ssh(RemminaFileEditor* gfe)
{
	RemminaFileEditorPriv* priv = gfe->priv;
	gboolean ssh_enabled;

	if (priv->ssh_charset_combo)
	{
		remmina_file_set_string_ref(priv->remmina_file, "ssh_charset",
				remmina_public_combo_get_active_text(GTK_COMBO_BOX(priv->ssh_charset_combo)));
	}

	if (g_strcmp0(remmina_file_get_string(priv->remmina_file, "protocol"), "SFTP") == 0
			|| g_strcmp0(remmina_file_get_string(priv->remmina_file, "protocol"), "SSH") == 0)
	{
		ssh_enabled = TRUE;
	}
	else
	{
		ssh_enabled = (priv->ssh_enabled_check ?
				gtk_toggle_button_get_active(GTK_TOGGLE_BUTTON(priv->ssh_enabled_check)) : FALSE);
		remmina_file_set_int(
				priv->remmina_file,
				"ssh_loopback",
				(priv->ssh_loopback_check ?
						gtk_toggle_button_get_active(GTK_TOGGLE_BUTTON(priv->ssh_loopback_check)) :
						FALSE));
	}
	remmina_file_set_int(priv->remmina_file, "ssh_enabled", ssh_enabled);
	remmina_file_set_string(priv->remmina_file, "ssh_username",
			(ssh_enabled ? gtk_entry_get_text(GTK_ENTRY(priv->ssh_username_entry)) : NULL));
	remmina_file_set_string(
			priv->remmina_file,
			"ssh_server",
			(ssh_enabled && priv->ssh_server_entry
					&& (priv->ssh_server_custom_radio == NULL
							|| gtk_toggle_button_get_active(
									GTK_TOGGLE_BUTTON(priv->ssh_server_custom_radio))) ?
					gtk_entry_get_text(GTK_ENTRY(priv->ssh_server_entry)) : NULL));
	remmina_file_set_int(
			priv->remmina_file,
			"ssh_auth",
			(priv->ssh_auth_publickey_radio
						&& gtk_toggle_button_get_active(
								GTK_TOGGLE_BUTTON(priv->ssh_auth_publickey_radio)) ?
					SSH_AUTH_PUBLICKEY :
				priv->ssh_auth_auto_publickey_radio
						&& gtk_toggle_button_get_active(
								GTK_TOGGLE_BUTTON(priv->ssh_auth_auto_publickey_radio)) ?
						SSH_AUTH_AUTO_PUBLICKEY : SSH_AUTH_PASSWORD));
	remmina_file_set_string(
			priv->remmina_file,
			"ssh_privatekey",
			(priv->ssh_privatekey_chooser ?
					gtk_file_chooser_get_filename(GTK_FILE_CHOOSER(priv->ssh_privatekey_chooser)) : NULL));
}

static void remmina_file_editor_update_settings(RemminaFileEditor* gfe)
{
	RemminaFileEditorPriv* priv = gfe->priv;
	GHashTableIter iter;
	gpointer key, value;

	g_hash_table_iter_init(&iter, priv->setting_widgets);
	while (g_hash_table_iter_next(&iter, &key, &value))
	{
		if (GTK_IS_ENTRY(value))
		{
			remmina_file_set_string(priv->remmina_file, (gchar*) key, gtk_entry_get_text(GTK_ENTRY(value)));
		}
		else
			if (GTK_IS_COMBO_BOX(value))
			{
				remmina_file_set_string_ref(priv->remmina_file, (gchar*) key,
						remmina_public_combo_get_active_text(GTK_COMBO_BOX(value)));
			}
			else
				if (GTK_IS_FILE_CHOOSER(value))
				{
					remmina_file_set_string(
							priv->remmina_file,
							(gchar*) key,
							gtk_widget_get_sensitive(GTK_WIDGET(value)) ?
									gtk_file_chooser_get_filename(GTK_FILE_CHOOSER(value)) :
									NULL);
				}
				else
					if (GTK_IS_TOGGLE_BUTTON(value))
					{
						remmina_file_set_int(priv->remmina_file, (gchar*) key,
								gtk_toggle_button_get_active(GTK_TOGGLE_BUTTON(value)));
					}
	}
}

static void remmina_file_editor_update(RemminaFileEditor* gfe)
{
	RemminaFileEditorPriv* priv = gfe->priv;

	remmina_file_set_string(priv->remmina_file, "name", gtk_entry_get_text(GTK_ENTRY(priv->name_entry)));

	remmina_file_set_string_ref(priv->remmina_file, "group",
			(priv->group_combo ? remmina_public_combo_get_active_text(GTK_COMBO_BOX(priv->group_combo)) : NULL));

	remmina_file_set_string_ref(priv->remmina_file, "protocol",
			remmina_public_combo_get_active_text(GTK_COMBO_BOX(priv->protocol_combo)));

	remmina_file_set_string_ref(priv->remmina_file, "server",
			(priv->server_combo ? remmina_public_combo_get_active_text(GTK_COMBO_BOX(priv->server_combo)) : NULL));

	remmina_file_set_string(priv->remmina_file, "password",
			(priv->password_entry ? gtk_entry_get_text(GTK_ENTRY(priv->password_entry)) : NULL));

	if (priv->resolution_auto_radio)
	{
		remmina_file_set_string_ref(
				priv->remmina_file,
				"resolution",
				(gtk_toggle_button_get_active(GTK_TOGGLE_BUTTON(priv->resolution_auto_radio)) ?
						NULL :
						remmina_public_combo_get_active_text(
								GTK_COMBO_BOX(priv->resolution_custom_combo))));
	}

	if (priv->keymap_combo)
	{
		remmina_file_set_string_ref(priv->remmina_file, "keymap",
				remmina_public_combo_get_active_text(GTK_COMBO_BOX(priv->keymap_combo)));
	}

	if (priv->scaler_widget)
	{
		remmina_file_set_int(priv->remmina_file, "hscale", REMMINA_SCALER(priv->scaler_widget)->hscale);
		remmina_file_set_int(priv->remmina_file, "vscale", REMMINA_SCALER(priv->scaler_widget)->vscale);
		remmina_file_set_int(priv->remmina_file, "aspectscale", REMMINA_SCALER(priv->scaler_widget)->aspectscale);
	}

	remmina_file_editor_update_ssh(gfe);
	remmina_file_editor_update_settings(gfe);
}

static void remmina_file_editor_on_default(GtkWidget* button, RemminaFileEditor* gfe)
{
	RemminaFile* gf;
	GtkWidget* dialog;

	remmina_file_editor_update(gfe);

	gf = remmina_file_dup(gfe->priv->remmina_file);

	remmina_file_set_filename(gf, remmina_pref_file);

	/* Clear properties that should never be default */
	remmina_file_set_string(gf, "name", NULL);
	remmina_file_set_string(gf, "server", NULL);
	remmina_file_set_string(gf, "password", NULL);

	remmina_file_save_all(gf);
	remmina_file_free(gf);

	dialog = gtk_message_dialog_new(GTK_WINDOW(gfe), GTK_DIALOG_MODAL, GTK_MESSAGE_INFO, GTK_BUTTONS_OK,
			_("Default settings saved."));
	gtk_dialog_run(GTK_DIALOG(dialog));
	gtk_widget_destroy(dialog);
}

static void remmina_file_editor_on_save(GtkWidget* button, RemminaFileEditor* gfe)
{
	remmina_file_editor_update(gfe);
	remmina_file_save_all(gfe->priv->remmina_file);
	remmina_icon_populate_menu();
	gtk_widget_destroy(GTK_WIDGET(gfe));
}

static void remmina_file_editor_on_connect(GtkWidget* button, RemminaFileEditor* gfe)
{
	RemminaFile* gf;

	remmina_file_editor_update(gfe);
	if (remmina_pref.save_when_connect)
	{
		remmina_file_save_all(gfe->priv->remmina_file);
		remmina_icon_populate_menu();
	}
	gf = remmina_file_dup(gfe->priv->remmina_file);
	/* Put server into name for Quick Connect */
	if (remmina_file_get_filename(gf) == NULL)
	{
		remmina_file_set_string(gf, "name", remmina_file_get_string(gf, "server"));
	}
	gtk_widget_destroy(GTK_WIDGET(gfe));
	remmina_connection_window_open_from_file(gf);
}

static void remmina_file_editor_on_cancel(GtkWidget* button, RemminaFileEditor* gfe)
{
	gtk_widget_destroy(GTK_WIDGET(gfe));
}

static void remmina_file_editor_init(RemminaFileEditor* gfe)
{
	RemminaFileEditorPriv* priv;
	GtkWidget* widget;

	priv = g_new0(RemminaFileEditorPriv, 1);
	gfe->priv = priv;

	/* Create the editor dialog */
	gtk_window_set_title(GTK_WINDOW(gfe), _("Remote Desktop Preference"));

	widget = gtk_dialog_add_button(GTK_DIALOG(gfe), (_("_Save")), GTK_RESPONSE_APPLY);
	gtk_button_set_image(GTK_BUTTON(widget), gtk_image_new_from_icon_name("document-save", GTK_ICON_SIZE_BUTTON));
	gtk_button_box_set_child_secondary(GTK_BUTTON_BOX(gtk_dialog_get_action_area(GTK_DIALOG(gfe))), widget, TRUE);
	g_signal_connect(G_OBJECT(widget), "clicked", G_CALLBACK(remmina_file_editor_on_save), gfe);
	gtk_widget_set_sensitive(widget, FALSE);
	priv->save_button = widget;

	widget = gtk_dialog_add_button(GTK_DIALOG(gfe), (_("_Cancel")), GTK_RESPONSE_CANCEL);
	//gtk_button_set_image(GTK_BUTTON(widget), gtk_image_new_from_icon_name("gtk-cancel", GTK_ICON_SIZE_BUTTON));
	gtk_button_box_set_child_secondary(GTK_BUTTON_BOX(gtk_dialog_get_action_area(GTK_DIALOG(gfe))), widget, TRUE);
	g_signal_connect(G_OBJECT(widget), "clicked", G_CALLBACK(remmina_file_editor_on_cancel), gfe);

	widget = gtk_dialog_add_button(GTK_DIALOG(gfe), (_("Connect")), GTK_RESPONSE_OK);
	gtk_button_set_image(GTK_BUTTON(widget), gtk_image_new_from_icon_name("gtk-connect", GTK_ICON_SIZE_BUTTON));
	gtk_button_box_set_child_secondary(GTK_BUTTON_BOX(gtk_dialog_get_action_area(GTK_DIALOG(gfe))), widget, TRUE);
	g_signal_connect(G_OBJECT(widget), "clicked", G_CALLBACK(remmina_file_editor_on_connect), gfe);

	gtk_dialog_set_alternative_button_order(GTK_DIALOG(gfe), GTK_RESPONSE_OK, GTK_RESPONSE_APPLY, GTK_RESPONSE_CANCEL, -1);
	gtk_dialog_set_default_response(GTK_DIALOG(gfe), GTK_RESPONSE_OK);
	gtk_window_set_default_size(GTK_WINDOW(gfe), 450, 500);

	g_signal_connect(G_OBJECT(gfe), "destroy", G_CALLBACK(remmina_file_editor_destroy), NULL);
	g_signal_connect(G_OBJECT(gfe), "realize", G_CALLBACK(remmina_file_editor_on_realize), NULL);

	/* Default button */
	widget = gtk_button_new_with_label(_("Default"));
	gtk_widget_show(widget);
	gtk_button_set_image(GTK_BUTTON(widget), gtk_image_new_from_icon_name("preferences-system", GTK_ICON_SIZE_BUTTON));
	gtk_box_pack_start(GTK_BOX(gtk_dialog_get_action_area(GTK_DIALOG(gfe))), widget, FALSE, TRUE, 0);
	gtk_button_box_set_child_secondary(GTK_BUTTON_BOX(gtk_dialog_get_action_area(GTK_DIALOG(gfe))), widget, TRUE);

	g_signal_connect(G_OBJECT(widget), "clicked", G_CALLBACK(remmina_file_editor_on_default), gfe);

	priv->setting_widgets = g_hash_table_new(g_str_hash, g_str_equal);

	remmina_widget_pool_register(GTK_WIDGET(gfe));
}

static gboolean remmina_file_editor_iterate_protocol(gchar* protocol, RemminaPlugin* plugin, gpointer data)
{
	RemminaFileEditor* gfe = REMMINA_FILE_EDITOR(data);
	GtkListStore* store;
	GtkTreeIter iter;
	gboolean first;

	store = GTK_LIST_STORE(gtk_combo_box_get_model(GTK_COMBO_BOX(gfe->priv->protocol_combo)));

	first = !gtk_tree_model_get_iter_first(GTK_TREE_MODEL(store), &iter);

	gtk_list_store_append(store, &iter);
	gtk_list_store_set(store, &iter, 0, protocol, 1, g_dgettext(plugin->domain, plugin->description), 2,
			((RemminaProtocolPlugin*) plugin)->icon_name, -1);

	if (first || g_strcmp0(protocol, remmina_file_get_string(gfe->priv->remmina_file, "protocol")) == 0)
	{
		gtk_combo_box_set_active_iter(GTK_COMBO_BOX(gfe->priv->protocol_combo), &iter);
	}

	return FALSE;
}

static void remmina_file_editor_check_profile(RemminaFileEditor* gfe)
{
	RemminaFileEditorPriv* priv;

	priv = gfe->priv;
	if (remmina_file_get_filename(priv->remmina_file))
	{
		gtk_widget_set_sensitive(priv->group_combo, TRUE);
		gtk_widget_set_sensitive(priv->save_button, TRUE);
	}
}

static void remmina_file_editor_name_on_changed(GtkEditable* editable, RemminaFileEditor* gfe)
{
	RemminaFileEditorPriv* priv;

	priv = gfe->priv;
	if (remmina_file_get_filename(priv->remmina_file) == NULL)
	{
		remmina_file_generate_filename(priv->remmina_file);
		remmina_file_editor_check_profile(gfe);
	}
}

GtkWidget* remmina_file_editor_new_from_file(RemminaFile* remminafile)
{
	RemminaFileEditor* gfe;
	RemminaFileEditorPriv* priv;
<<<<<<< HEAD
=======
	/* antenore - 2014/09
	 * IMPORTANT - The code has been migrated from GtkTable to GtkGrid
	 * but I didn't rename row, column and table to top, left and grid.
	 * This is indeed an important step and it should be done soon or later to 
	 * avoid confusion.
	 */
>>>>>>> 24ee88fb
	GtkWidget* table;
	GtkWidget* widget;
	gchar* groups;
	gchar* s;
	const gchar* cs;

	gfe = REMMINA_FILE_EDITOR(g_object_new(REMMINA_TYPE_FILE_EDITOR, NULL));
	priv = gfe->priv;
	priv->remmina_file = remminafile;

	if (remmina_file_get_filename(remminafile) == NULL)
	{
		gtk_dialog_set_response_sensitive(GTK_DIALOG(gfe), GTK_RESPONSE_APPLY, FALSE);
	}

	/* Create the Profile group on the top (for name and protocol) */
#if GTK_VERSION == 3
	table = gtk_grid_new();
#elif GTK_VERSION == 2
	table = gtk_table_new(4, 3, FALSE);
#endif	
	gtk_widget_show(table);
#if GTK_VERSION == 3
	gtk_grid_set_row_spacing(GTK_GRID(table), 4);
	gtk_grid_set_column_spacing(GTK_GRID(table), 8);
	gtk_grid_set_column_homogeneous (GTK_GRID(table), TRUE);
#elif GTK_VERSION == 2
	gtk_table_set_row_spacings(GTK_TABLE(table), 4);
	gtk_table_set_col_spacings(GTK_TABLE(table), 8);
#endif
	gtk_container_set_border_width(GTK_CONTAINER(table), 8);
	gtk_box_pack_start(GTK_BOX(gtk_dialog_get_content_area(GTK_DIALOG(gfe))), table, FALSE, FALSE, 2);

#if GTK_VERSION == 3
	remmina_public_create_group(GTK_GRID(table), _("Profile"), 0, 4, 3);
#elif GTK_VERSION == 2
	remmina_public_create_group(GTK_CONTAINER(table), _("Profile"), 0, 4, 3);
#endif

	/* Profile: Name */
	widget = gtk_label_new(_("Name"));
	gtk_widget_show(widget);
	gtk_misc_set_alignment(GTK_MISC(widget), 0.0, 0.5);
#if GTK_VERSION == 3
	gtk_grid_attach(GTK_GRID(table), widget, 0, 3, 2, 1);
    gtk_grid_set_column_spacing (GTK_GRID(table), 10);
#elif GTK_VERSION == 2
	gtk_table_attach(GTK_TABLE(table), widget, 1, 2, 1, 2, GTK_FILL, 0, 0, 0);
#endif

	widget = gtk_entry_new();
	gtk_widget_show(widget);
#if GTK_VERSION == 3
	gtk_grid_attach(GTK_GRID(table), widget, 1, 3, 3, 1);
#elif GTK_VERSION == 2
	gtk_table_attach_defaults(GTK_TABLE(table), widget, 2, 3, 1, 2);
#endif
	gtk_entry_set_max_length(GTK_ENTRY(widget), 100);
	priv->name_entry = widget;

	if (remmina_file_get_filename(remminafile) == NULL)
	{
		gtk_entry_set_text(GTK_ENTRY(widget), _("Quick Connect"));
		g_signal_connect(G_OBJECT(widget), "changed", G_CALLBACK(remmina_file_editor_name_on_changed), gfe);
	}
	else
	{
		cs = remmina_file_get_string(remminafile, "name");
		gtk_entry_set_text(GTK_ENTRY(widget), cs ? cs : "");
	}

	/* Profile: Group */
	widget = gtk_label_new(_("Group"));
	gtk_widget_show(widget);
	gtk_misc_set_alignment(GTK_MISC(widget), 0.0, 0.5);
#if GTK_VERSION == 3
	gtk_grid_attach(GTK_GRID(table), widget, 0, 6, 2, 1);
#elif GTK_VERSION == 2
	gtk_table_attach(GTK_TABLE(table), widget, 1, 2, 2, 3, GTK_FILL, 0, 0, 0);
#endif

	groups = remmina_file_manager_get_groups();
	priv->group_combo = remmina_public_create_combo_entry(groups, remmina_file_get_string(remminafile, "group"), FALSE);
	g_free(groups);
	gtk_widget_show(priv->group_combo);
#if GTK_VERSION == 3
	gtk_grid_attach(GTK_GRID(table), priv->group_combo, 1, 6, 3, 1);
#elif GTK_VERSION == 2
	gtk_table_attach_defaults(GTK_TABLE(table), priv->group_combo, 2, 3, 2, 3);
#endif
	gtk_widget_set_sensitive(priv->group_combo, FALSE);

	s = g_strdup_printf(_("Use '%s' as subgroup delimiter"), "/");
	gtk_widget_set_tooltip_text(priv->group_combo, s);
	g_free(s);

	/* Profile: Protocol */
	widget = gtk_label_new(_("Protocol"));
	gtk_widget_show(widget);
	gtk_misc_set_alignment(GTK_MISC(widget), 0.0, 0.5);
#if GTK_VERSION == 3
	gtk_grid_attach(GTK_GRID(table), widget, 0, 9, 2, 1);
#elif GTK_VERSION == 2
	gtk_table_attach(GTK_TABLE(table), widget, 1, 2, 3, 4, GTK_FILL, 0, 0, 0);
#endif

	widget = remmina_public_create_combo(TRUE);
	gtk_widget_show(widget);
#if GTK_VERSION == 3
	gtk_grid_attach(GTK_GRID(table), widget, 1, 9, 3, 1);
#elif GTK_VERSION == 2
	gtk_table_attach_defaults(GTK_TABLE(table), widget, 2, 3, 3, 4);
#endif
	priv->protocol_combo = widget;
	remmina_plugin_manager_for_each_plugin(REMMINA_PLUGIN_TYPE_PROTOCOL, remmina_file_editor_iterate_protocol, gfe);
	g_signal_connect(G_OBJECT(widget), "changed", G_CALLBACK(remmina_file_editor_protocol_combo_on_changed), gfe);

	/* Create the Preference frame */
	widget = gtk_event_box_new();
	gtk_widget_show(widget);
	gtk_box_pack_start(GTK_BOX(gtk_dialog_get_content_area(GTK_DIALOG(gfe))), widget, TRUE, TRUE, 2);
	priv->config_box = widget;

	priv->config_container = NULL;

	remmina_file_editor_protocol_combo_on_changed(GTK_COMBO_BOX(priv->protocol_combo), gfe);

	remmina_file_editor_check_profile(gfe);

	return GTK_WIDGET(gfe);
}

GtkWidget* remmina_file_editor_new(void)
{
	return remmina_file_editor_new_full(NULL, NULL);
}

GtkWidget* remmina_file_editor_new_full(const gchar* server, const gchar* protocol)
{
	RemminaFile* remminafile;

	remminafile = remmina_file_new();
	if (server)
		remmina_file_set_string(remminafile, "server", server);
	if (protocol)
		remmina_file_set_string(remminafile, "protocol", protocol);

	return remmina_file_editor_new_from_file(remminafile);
}

GtkWidget* remmina_file_editor_new_copy(const gchar* filename)
{
	RemminaFile* remminafile;
	GtkWidget* dialog;

	remminafile = remmina_file_copy(filename);
	if (remminafile)
	{
		return remmina_file_editor_new_from_file(remminafile);
	}
	else
	{
		dialog = gtk_message_dialog_new(NULL, GTK_DIALOG_MODAL, GTK_MESSAGE_ERROR, GTK_BUTTONS_CLOSE,
				_("File %s not found."), filename);
		gtk_dialog_run(GTK_DIALOG(dialog));
		gtk_widget_destroy(dialog);
		return NULL;
	}
}

GtkWidget* remmina_file_editor_new_from_filename(const gchar* filename)
{
	RemminaFile* remminafile;
	GtkWidget* dialog;

	remminafile = remmina_file_manager_load_file(filename);
	if (remminafile)
	{
		return remmina_file_editor_new_from_file(remminafile);
	}
	else
	{
		dialog = gtk_message_dialog_new(NULL, GTK_DIALOG_MODAL, GTK_MESSAGE_ERROR, GTK_BUTTONS_CLOSE,
				_("File %s not found."), filename);
		gtk_dialog_run(GTK_DIALOG(dialog));
		gtk_widget_destroy(dialog);
		return NULL;
	}
}<|MERGE_RESOLUTION|>--- conflicted
+++ resolved
@@ -628,11 +628,7 @@
 }
 
 static GtkWidget* remmina_file_editor_create_check(RemminaFileEditor* gfe, GtkWidget* table,
-<<<<<<< HEAD
 		gint row, gint col, const gchar* label, gboolean value)
-=======
-		gint row, gint top, const gchar* label, gboolean value)
->>>>>>> 24ee88fb
 {
 	GtkWidget* widget;
 	widget = gtk_check_button_new_with_label(label);
@@ -1507,15 +1503,7 @@
 {
 	RemminaFileEditor* gfe;
 	RemminaFileEditorPriv* priv;
-<<<<<<< HEAD
-=======
-	/* antenore - 2014/09
-	 * IMPORTANT - The code has been migrated from GtkTable to GtkGrid
-	 * but I didn't rename row, column and table to top, left and grid.
-	 * This is indeed an important step and it should be done soon or later to 
-	 * avoid confusion.
-	 */
->>>>>>> 24ee88fb
+
 	GtkWidget* table;
 	GtkWidget* widget;
 	gchar* groups;
