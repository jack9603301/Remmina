/*
 * Remmina - The GTK+ Remote Desktop Client
 * Copyright (C) 2009-2011 Vic Lee
 *
 * This program is free software; you can redistribute it and/or modify
 * it under the terms of the GNU General Public License as published by
 * the Free Software Foundation; either version 2 of the License, or
 * (at your option) any later version.
 *
 * This program is distributed in the hope that it will be useful,
 * but WITHOUT ANY WARRANTY; without even the implied warranty of
 * MERCHANTABILITY or FITNESS FOR A PARTICULAR PURPOSE.  See the
 * GNU General Public License for more details.
 *
 * You should have received a copy of the GNU General Public License
 * along with this program; if not, write to the Free Software
 * Foundation, Inc., 59 Temple Place, Suite 330, 
 * Boston, MA 02111-1307, USA.
 *
 *  In addition, as a special exception, the copyright holders give
 *  permission to link the code of portions of this program with the
 *  OpenSSL library under certain conditions as described in each
 *  individual source file, and distribute linked combinations
 *  including the two.
 *  You must obey the GNU General Public License in all respects
 *  for all of the code used other than OpenSSL. *  If you modify
 *  file(s) with this exception, you may extend this exception to your
 *  version of the file(s), but you are not obligated to do so. *  If you
 *  do not wish to do so, delete this exception statement from your
 *  version. *  If you delete this exception statement from all source
 *  files in the program, then also delete it here.
 *
 */

#include <gtk/gtk.h>
#include <glib/gi18n.h>
#include <stdlib.h>
#include "config.h"
#ifdef HAVE_LIBAVAHI_UI
#include <avahi-ui/avahi-ui.h>
#endif
#include "remmina_public.h"
#include "remmina_pref.h"
#include "remmina_connection_window.h"
#include "remmina_pref_dialog.h"
#include "remmina_file.h"
#include "remmina_file_manager.h"
#include "remmina_ssh.h"
#include "remmina_scaler.h"
#include "remmina_widget_pool.h"
#include "remmina_plugin_manager.h"
#include "remmina_icon.h"
#include "remmina_file_editor.h"

G_DEFINE_TYPE( RemminaFileEditor, remmina_file_editor, GTK_TYPE_DIALOG)

#ifdef HAVE_LIBSSH
static const gchar* charset_list = "ASCII,BIG5,"
		"CP437,CP720,CP737,CP775,CP850,CP852,CP855,"
		"CP857,CP858,CP862,CP866,CP874,CP1125,CP1250,"
		"CP1251,CP1252,CP1253,CP1254,CP1255,CP1256,"
		"CP1257,CP1258,"
		"EUC-JP,EUC-KR,GBK,"
		"ISO-8859-1,ISO-8859-2,ISO-8859-3,ISO-8859-4,"
		"ISO-8859-5,ISO-8859-6,ISO-8859-7,ISO-8859-8,"
		"ISO-8859-9,ISO-8859-10,ISO-8859-11,ISO-8859-12,"
		"ISO-8859-13,ISO-8859-14,ISO-8859-15,ISO-8859-16,"
		"KOI8-R,SJIS,UTF-8";
#endif

static const gchar* server_tips = N_("<tt><big>"
		"Supported formats\n"
		"* server\n"
		"* server:port\n"
		"* [server]:port"
		"</big></tt>");

#ifdef HAVE_LIBSSH
static const gchar* server_tips2 = N_("<tt><big>"
		"Supported formats\n"
		"* :port\n"
		"* server\n"
		"* server:port\n"
		"* [server]:port"
		"</big></tt>");
#endif

struct _RemminaFileEditorPriv
{
	RemminaFile* remmina_file;
	RemminaProtocolPlugin* plugin;
	const gchar* avahi_service_type;

	GtkWidget* name_entry;
	GtkWidget* group_combo;
	GtkWidget* protocol_combo;
	GtkWidget* save_button;

	GtkWidget* config_box;
	GtkWidget* config_container;

	GtkWidget* server_combo;
	GtkWidget* password_entry;
	GtkWidget* resolution_auto_radio;
	GtkWidget* resolution_custom_radio;
	GtkWidget* resolution_custom_combo;
	GtkWidget* keymap_combo;
	GtkWidget* scaler_widget;

	GtkWidget* ssh_enabled_check;
	GtkWidget* ssh_loopback_check;
	GtkWidget* ssh_server_default_radio;
	GtkWidget* ssh_server_custom_radio;
	GtkWidget* ssh_server_entry;
	GtkWidget* ssh_auth_password_radio;
	GtkWidget* ssh_auth_publickey_radio;
	GtkWidget* ssh_auth_auto_publickey_radio;
	GtkWidget* ssh_username_entry;
	GtkWidget* ssh_privatekey_chooser;
	GtkWidget* ssh_charset_combo;

	GHashTable* setting_widgets;
};

static void remmina_file_editor_class_init(RemminaFileEditorClass* klass)
{
}

#ifdef HAVE_LIBAVAHI_UI

static void remmina_file_editor_browse_avahi(GtkWidget* button, RemminaFileEditor* gfe)
{
	GtkWidget* dialog;
	gchar* host;

	dialog = aui_service_dialog_new(_("Choose a Remote Desktop Server"),
			GTK_WINDOW(gfe),
			_("_Cancel"), GTK_RESPONSE_CANCEL,
			_("_OK"), GTK_RESPONSE_ACCEPT,
			NULL);

	gtk_window_set_transient_for (GTK_WINDOW(dialog), GTK_WINDOW(gfe));
	aui_service_dialog_set_resolve_service (AUI_SERVICE_DIALOG (dialog), TRUE);
	aui_service_dialog_set_resolve_host_name (AUI_SERVICE_DIALOG (dialog), TRUE);
	aui_service_dialog_set_browse_service_types (AUI_SERVICE_DIALOG (dialog),
			gfe->priv->avahi_service_type, NULL);

	if (gtk_dialog_run(GTK_DIALOG(dialog)) == GTK_RESPONSE_ACCEPT)
	{
		host = g_strdup_printf("[%s]:%i",
				aui_service_dialog_get_host_name (AUI_SERVICE_DIALOG (dialog)),
				aui_service_dialog_get_port (AUI_SERVICE_DIALOG (dialog)));
	}
	else
	{
		host = NULL;
	}
	gtk_widget_destroy (dialog);

	if (host)
	{
		gtk_entry_set_text(GTK_ENTRY(gtk_bin_get_child (GTK_BIN (gfe->priv->server_combo))), host);
		g_free(host);
	}
}
#endif

static void remmina_file_editor_on_realize(GtkWidget* widget, gpointer user_data)
{
	RemminaFileEditor* gfe;
	GtkWidget* defaultwidget;

	gfe = REMMINA_FILE_EDITOR(widget);

	defaultwidget = gfe->priv->name_entry;

	if (defaultwidget)
	{
		if (GTK_IS_EDITABLE(defaultwidget))
		{
			gtk_editable_select_region(GTK_EDITABLE(defaultwidget), 0, -1);
		}
		gtk_widget_grab_focus(defaultwidget);
	}
}

static void remmina_file_editor_destroy(GtkWidget* widget, gpointer data)
{
	remmina_file_free(REMMINA_FILE_EDITOR(widget)->priv->remmina_file);
	g_hash_table_destroy(REMMINA_FILE_EDITOR(widget)->priv->setting_widgets);
	g_free(REMMINA_FILE_EDITOR(widget)->priv);
}

static void remmina_file_editor_button_on_toggled(GtkToggleButton* togglebutton, GtkWidget* widget)
{
	gtk_widget_set_sensitive(widget, gtk_toggle_button_get_active(GTK_TOGGLE_BUTTON(togglebutton)));
}

static void remmina_file_editor_create_notebook_container(RemminaFileEditor* gfe)
{
	/* Create the notebook */
	gfe->priv->config_container = gtk_notebook_new();
	gtk_container_add(GTK_CONTAINER(gfe->priv->config_box), gfe->priv->config_container);
	gtk_container_set_border_width(GTK_CONTAINER(gfe->priv->config_container), 4);
	gtk_widget_show(gfe->priv->config_container);
}

static GtkWidget* remmina_file_editor_create_notebook_tab(RemminaFileEditor* gfe,
		const gchar* stock_id, const gchar* label, gint rows, gint cols)
{
	GtkWidget* tablabel;
	GtkWidget* tabbody;
	GtkWidget* table;
	GtkWidget* widget;

#if GTK_VERSION == 3
	tablabel = gtk_box_new(GTK_ORIENTATION_HORIZONTAL, 0);
#elif GTK_VERSION == 2
	tablabel = gtk_hbox_new(FALSE, 0);
#endif
	gtk_widget_show(tablabel);

	widget = gtk_image_new_from_icon_name(stock_id, GTK_ICON_SIZE_MENU);
	gtk_box_pack_start(GTK_BOX(tablabel), widget, FALSE, FALSE, 0);
	gtk_widget_show(widget);

	widget = gtk_label_new(label);
	gtk_box_pack_start(GTK_BOX(tablabel), widget, FALSE, FALSE, 0);
	gtk_widget_show(widget);

#if GTK_VERSION == 3
	tabbody = gtk_box_new(GTK_ORIENTATION_VERTICAL, 0);
#elif GTK_VERSION == 2
	tabbody = gtk_vbox_new(FALSE, 0);
#endif
	gtk_widget_show(tabbody);
	gtk_notebook_append_page(GTK_NOTEBOOK(gfe->priv->config_container), tabbody, tablabel);

#if GTK_VERSION == 3
	table = gtk_grid_new();
#elif GTK_VERSION == 2
	table = gtk_table_new(rows, cols, FALSE);
#endif
	gtk_widget_show(table);
#if GTK_VERSION == 3
	gtk_grid_set_row_spacing(GTK_GRID(table), 8);
	gtk_grid_set_column_spacing(GTK_GRID(table), 8);
#elif GTK_VERSION == 2
	gtk_table_set_row_spacings(GTK_TABLE(table), 8);
	gtk_table_set_col_spacings(GTK_TABLE(table), 8);
#endif
	gtk_container_set_border_width(GTK_CONTAINER(table), 15);
	gtk_box_pack_start(GTK_BOX(tabbody), table, FALSE, FALSE, 0);

	return table;
}

#ifdef HAVE_LIBSSH

static void remmina_file_editor_ssh_server_custom_radio_on_toggled(GtkToggleButton* togglebutton, RemminaFileEditor* gfe)
{
	gtk_widget_set_sensitive(gfe->priv->ssh_server_entry,
			gtk_toggle_button_get_active(GTK_TOGGLE_BUTTON(gfe->priv->ssh_enabled_check)) &&
			(gfe->priv->ssh_server_custom_radio == NULL ||
					gtk_toggle_button_get_active(GTK_TOGGLE_BUTTON(gfe->priv->ssh_server_custom_radio)))
	);
}

static void remmina_file_editor_ssh_auth_publickey_radio_on_toggled(GtkToggleButton* togglebutton, RemminaFileEditor* gfe)
{
	gboolean b;
	gchar* s;

	b = ((!gfe->priv->ssh_enabled_check ||
					gtk_toggle_button_get_active(GTK_TOGGLE_BUTTON(gfe->priv->ssh_enabled_check))) &&
			gtk_toggle_button_get_active(GTK_TOGGLE_BUTTON(gfe->priv->ssh_auth_publickey_radio)));
	gtk_widget_set_sensitive(gfe->priv->ssh_privatekey_chooser, b);

	if (b && ( s = remmina_file_get_string (gfe->priv->remmina_file, "ssh_privatekey")) )
	{
		gtk_file_chooser_set_filename (GTK_FILE_CHOOSER (gfe->priv->ssh_privatekey_chooser), s);
	}
}

static void remmina_file_editor_ssh_enabled_check_on_toggled(GtkToggleButton* togglebutton, RemminaFileEditor* gfe)
{
	gboolean enabled = TRUE;

	if (gfe->priv->ssh_enabled_check)
	{
		enabled = gtk_toggle_button_get_active(GTK_TOGGLE_BUTTON(gfe->priv->ssh_enabled_check));
		if (gfe->priv->ssh_loopback_check)
			gtk_widget_set_sensitive(gfe->priv->ssh_loopback_check, enabled);
		if (gfe->priv->ssh_server_default_radio)
			gtk_widget_set_sensitive(gfe->priv->ssh_server_default_radio, enabled);
		if (gfe->priv->ssh_server_custom_radio)
			gtk_widget_set_sensitive(gfe->priv->ssh_server_custom_radio, enabled);
		remmina_file_editor_ssh_server_custom_radio_on_toggled(NULL, gfe);
		gtk_widget_set_sensitive(gfe->priv->ssh_charset_combo, enabled);
		gtk_widget_set_sensitive(gfe->priv->ssh_username_entry, enabled);
		gtk_widget_set_sensitive(gfe->priv->ssh_auth_password_radio, enabled);
		gtk_widget_set_sensitive(gfe->priv->ssh_auth_publickey_radio, enabled);
		gtk_widget_set_sensitive(gfe->priv->ssh_auth_auto_publickey_radio, enabled);
	}
	remmina_file_editor_ssh_auth_publickey_radio_on_toggled(NULL, gfe);

	if (enabled && gtk_entry_get_text(GTK_ENTRY(gfe->priv->ssh_username_entry)) [0] == '\0')
	{
		gtk_entry_set_text(GTK_ENTRY(gfe->priv->ssh_username_entry), g_get_user_name());
	}
}

static void remmina_file_editor_create_ssh_privatekey(RemminaFileEditor* gfe, GtkWidget* table, gint row, gint column)
{
	gchar* s;
	GtkWidget* widget;
	GtkWidget* dialog;
	const gchar* ssh_privatekey;
	RemminaFileEditorPriv* priv = gfe->priv;

	widget = gtk_radio_button_new_with_label_from_widget(
			GTK_RADIO_BUTTON(priv->ssh_auth_password_radio), _("Identity file"));
	g_signal_connect(G_OBJECT(widget), "toggled",
			G_CALLBACK(remmina_file_editor_ssh_auth_publickey_radio_on_toggled), gfe);
	priv->ssh_auth_publickey_radio = widget;
	gtk_widget_show(widget);
#if GTK_VERSION == 3
	gtk_grid_attach(GTK_GRID(table), widget, 0, row + 15, 1, 1);
#elif GTK_VERSION == 2
	gtk_table_attach(GTK_TABLE(table), widget, column, column + 1, row, row + 1, GTK_FILL, 0, 0, 0);
#endif

	dialog = gtk_file_chooser_dialog_new (_("Identity file"), GTK_WINDOW(gfe), GTK_FILE_CHOOSER_ACTION_OPEN,
			_("_Cancel"), GTK_RESPONSE_CANCEL,
			_("_Open"), GTK_RESPONSE_ACCEPT,
			NULL);

	widget = gtk_file_chooser_button_new_with_dialog (dialog);
	s = g_strdup_printf("%s/.ssh", g_get_home_dir ());
	if (g_file_test (s, G_FILE_TEST_IS_DIR))
	{
		gtk_file_chooser_set_current_folder (GTK_FILE_CHOOSER (widget), s);
	}
	g_free(s);
	gtk_widget_show(widget);
#if GTK_VERSION == 3
	gtk_grid_attach (GTK_GRID(table), widget, column + 1, row + 15, 1, 1);
#elif GTK_VERSION == 2
	gtk_table_attach_defaults (GTK_TABLE(table), widget, column + 1, column + 2, row, row + 1);
#endif
	priv->ssh_privatekey_chooser = widget;

	ssh_privatekey = remmina_file_get_string (priv->remmina_file, "ssh_privatekey");
	if (ssh_privatekey &&
			g_file_test (ssh_privatekey, G_FILE_TEST_IS_REGULAR | G_FILE_TEST_EXISTS))
	{
		gtk_file_chooser_set_filename (GTK_FILE_CHOOSER (priv->ssh_privatekey_chooser),
				ssh_privatekey);
	}
	else
	{
		remmina_file_set_string (priv->remmina_file, "ssh_privatekey", NULL);
	}
}
#endif

static void remmina_file_editor_create_server(RemminaFileEditor* gfe, const RemminaProtocolSetting* setting, GtkWidget* table,
		gint row)
{
	RemminaProtocolPlugin* plugin = gfe->priv->plugin;
	GtkWidget* widget;
#ifdef HAVE_LIBAVAHI_UI
	GtkWidget* hbox;
#endif
	gchar* s;

	widget = gtk_label_new(_("Server"));
	gtk_widget_show(widget);
	gtk_misc_set_alignment(GTK_MISC(widget), 0.0, 0.5);
#if GTK_VERSION == 3
	gtk_grid_attach(GTK_GRID(table), widget, 0, row, 1, row + 1);
#elif GTK_VERSION == 2
	gtk_table_attach(GTK_TABLE(table), widget, 0, 1, row, row + 1, GTK_FILL, 0, 0, 0);
#endif

	s = remmina_pref_get_recent(plugin->name);
	widget = remmina_public_create_combo_entry(s, remmina_file_get_string(gfe->priv->remmina_file, "server"), TRUE);
	gtk_widget_show(widget);
	gtk_widget_set_tooltip_markup(widget, _(server_tips));
	gtk_entry_set_activates_default(GTK_ENTRY(gtk_bin_get_child(GTK_BIN(widget))), TRUE);
	gfe->priv->server_combo = widget;
	g_free(s);

#ifdef HAVE_LIBAVAHI_UI
	if (setting->opt1)
	{
		gfe->priv->avahi_service_type = (const gchar*) setting->opt1;

		hbox = gtk_box_new (GTK_ORIENTATION_HORIZONTAL, 0);
		gtk_widget_show(hbox);
		gtk_box_pack_start (GTK_BOX (hbox), widget, TRUE, TRUE, 0);

		widget = gtk_button_new_with_label ("...");
		s = g_strdup_printf(_("Browse the network to find a %s server"), plugin->name);
		gtk_widget_set_tooltip_text (widget, s);
		g_free(s);
		gtk_widget_show(widget);
		gtk_box_pack_start (GTK_BOX (hbox), widget, FALSE, FALSE, 0);
		g_signal_connect(G_OBJECT(widget), "clicked", G_CALLBACK(remmina_file_editor_browse_avahi), gfe);

#if GTK_VERSION == 3
		gtk_grid_attach (GTK_GRID(table), hbox, 1, row , 1, 1);
#elif GTK_VERSION == 2
		gtk_table_attach_defaults (GTK_TABLE(table), hbox, 1, 2, row, row + 1);
#endif
	}
	else
#endif
	{
#if GTK_VERSION == 3
		gtk_grid_attach(GTK_GRID(table), widget, 1, row, 1, 1);
#elif GTK_VERSION == 2
		gtk_table_attach_defaults(GTK_TABLE(table), widget, 1, 2, row, row + 1);
#endif
	}
}

static void remmina_file_editor_create_password(RemminaFileEditor* gfe, GtkWidget* table, gint row)
{
	GtkWidget* widget;
	gchar* s;

	widget = gtk_label_new(_("Password"));
	gtk_widget_show(widget);
	gtk_misc_set_alignment(GTK_MISC(widget), 0.0, 0.5);
#if GTK_VERSION == 3
	gtk_grid_attach(GTK_GRID(table), widget, 0, row, 1, 1);
#elif GTK_VERSION == 2
	gtk_table_attach(GTK_TABLE(table), widget, 0, 1, row, row + 1, GTK_FILL, 0, 0, 0);
#endif

	widget = gtk_entry_new();
	gtk_widget_show(widget);
#if GTK_VERSION == 3
	gtk_grid_attach(GTK_GRID(table), widget, 1, row, 1, 1);
#elif GTK_VERSION == 2
	gtk_table_attach_defaults(GTK_TABLE(table), widget, 1, 2, row, row + 1);
#endif
	gtk_entry_set_max_length(GTK_ENTRY(widget), 100);
	gtk_entry_set_visibility(GTK_ENTRY(widget), FALSE);
	gfe->priv->password_entry = widget;

	s = remmina_file_get_secret(gfe->priv->remmina_file, "password");
	if (s)
	{
		gtk_entry_set_text(GTK_ENTRY(widget), s);
		g_free(s);
	}
}

static void remmina_file_editor_update_resolution(GtkWidget* widget, RemminaFileEditor* gfe)
{
	remmina_public_load_combo_text_d(gfe->priv->resolution_custom_combo, remmina_pref.resolutions,
			remmina_file_get_string(gfe->priv->remmina_file, "resolution"), NULL);
}

static void remmina_file_editor_browse_resolution(GtkWidget* button, RemminaFileEditor* gfe)
{
	GtkWidget* widget;

	widget = remmina_pref_dialog_new(REMMINA_PREF_RESOLUTIONS_TAB);
	gtk_widget_show(widget);

	g_signal_connect(G_OBJECT(widget), "destroy", G_CALLBACK(remmina_file_editor_update_resolution), gfe);
}

static void remmina_file_editor_create_resolution(RemminaFileEditor* gfe, const RemminaProtocolSetting* setting,
		GtkWidget* table, gint row)
{
	GtkWidget* widget;
	GtkWidget* hbox;
	const gchar* resolution;

	widget = gtk_label_new(_("Resolution"));
	gtk_widget_show(widget);
	gtk_misc_set_alignment(GTK_MISC(widget), 0.0, 0.5);
#if GTK_VERSION == 3
	gtk_grid_attach(GTK_GRID(table), widget, 0, row, 1, 1);
#elif GTK_VERSION == 2
	gtk_table_attach(GTK_TABLE(table), widget, 0, 1, row, row + 1, GTK_FILL, 0, 0, 0);
#endif

	widget = gtk_radio_button_new_with_label(NULL, setting->opt1 ? _("Use window size") : _("Use client resolution"));
	gtk_widget_show(widget);
#if GTK_VERSION == 3
	gtk_grid_attach(GTK_GRID(table), widget, 1, row, 1, 1);
#elif GTK_VERSION == 2
	gtk_table_attach_defaults(GTK_TABLE(table), widget, 1, 2, row, row + 1);
#endif
	gfe->priv->resolution_auto_radio = widget;

#if GTK_VERSION == 3
	hbox = gtk_box_new(GTK_ORIENTATION_HORIZONTAL, 0);
#elif GTK_VERSION == 2
	hbox = gtk_hbox_new (FALSE, 0);
#endif
	gtk_widget_show(hbox);
#if GTK_VERSION == 3
	gtk_grid_attach(GTK_GRID(table), hbox, 1, row + 1, 1, 1);
#elif GTK_VERSION == 2
	gtk_table_attach_defaults(GTK_TABLE(table), hbox, 1, 2, row + 1, row + 2);
#endif

	widget = gtk_radio_button_new_with_label_from_widget(GTK_RADIO_BUTTON(gfe->priv->resolution_auto_radio), _("Custom"));
	gtk_widget_show(widget);
	gtk_box_pack_start(GTK_BOX(hbox), widget, FALSE, FALSE, 0);
	gfe->priv->resolution_custom_radio = widget;

	resolution = remmina_file_get_string(gfe->priv->remmina_file, "resolution");

	widget = remmina_public_create_combo_text_d(remmina_pref.resolutions, resolution, NULL);
	gtk_widget_show(widget);
	gtk_box_pack_start(GTK_BOX(hbox), widget, TRUE, TRUE, 0);
	gfe->priv->resolution_custom_combo = widget;

	widget = gtk_button_new_with_label("...");
	gtk_widget_show(widget);
	gtk_box_pack_start(GTK_BOX(hbox), widget, FALSE, FALSE, 0);
	g_signal_connect(G_OBJECT(widget), "clicked", G_CALLBACK(remmina_file_editor_browse_resolution), gfe);

	g_signal_connect(G_OBJECT(gfe->priv->resolution_custom_radio), "toggled",
			G_CALLBACK(remmina_file_editor_button_on_toggled), gfe->priv->resolution_custom_combo);

	if (!resolution || strchr(resolution, 'x') == NULL)
	{
		gtk_toggle_button_set_active(GTK_TOGGLE_BUTTON(gfe->priv->resolution_auto_radio), TRUE);
		gtk_widget_set_sensitive(gfe->priv->resolution_custom_combo, FALSE);
	}
	else
	{
		gtk_toggle_button_set_active(GTK_TOGGLE_BUTTON(gfe->priv->resolution_custom_radio), TRUE);
	}
}

static GtkWidget* remmina_file_editor_create_text(RemminaFileEditor* gfe, GtkWidget* table,
		gint row, gint col, const gchar* label, const gchar* value)
{
	GtkWidget* widget;

	widget = gtk_label_new(label);
	gtk_widget_show(widget);
#if GTK_CHECK_VERSION(3, 12, 0)
	gtk_widget_set_margin_end (GTK_MISC(widget), 40);
#else
	gtk_widget_set_margin_right (GTK_MISC(widget), 40);
#endif 
	gtk_misc_set_alignment(GTK_MISC(widget), 0.0, 0.5);
#if GTK_VERSION == 3
	gtk_widget_set_margin_right (GTK_MISC(widget), 40);
	gtk_grid_attach(GTK_GRID(table), widget, 0, row, 1, 1);
#elif GTK_VERSION == 2
	gtk_table_attach(GTK_TABLE(table), widget, col, col + 1, row, row + 1, GTK_FILL, 0, 0, 0);
#endif

	widget = gtk_entry_new();
	gtk_widget_show(widget);
#if GTK_VERSION == 3
	gtk_grid_attach(GTK_GRID(table), widget, 1, row, 1, 1);
#elif GTK_VERSION == 2
	gtk_table_attach(GTK_TABLE(table), widget, col, col + 1, row, row + 1, GTK_FILL, 0, 0, 0);
#endif
	gtk_entry_set_max_length(GTK_ENTRY(widget), 300);

	if (value)
		gtk_entry_set_text(GTK_ENTRY(widget), value);

	return widget;
}

static GtkWidget* remmina_file_editor_create_select(RemminaFileEditor* gfe, GtkWidget* table,
		gint row, gint col, const gchar* label, const gpointer* list, const gchar* value)
{
	GtkWidget* widget;

	widget = gtk_label_new(label);
	gtk_widget_show(widget);
	gtk_misc_set_alignment(GTK_MISC(widget), 0.0, 0.5);
#if GTK_VERSION == 3
	gtk_grid_attach(GTK_GRID(table), widget, 0, row, 1, 1);
#elif GTK_VERSION == 2
	gtk_table_attach(GTK_TABLE(table), widget, col, col + 1, row, row + 1, GTK_FILL, 0, 0, 0);
#endif

	widget = remmina_public_create_combo_map(list, value, FALSE, gfe->priv->plugin->domain);
	gtk_widget_show(widget);
#if GTK_VERSION == 3
	gtk_grid_attach(GTK_GRID(table), widget, 1, row, 1, 1);
#elif GTK_VERSION == 2
	gtk_table_attach_defaults(GTK_TABLE(table), widget, col + 1, col + 2, row, row + 1);
#endif

	return widget;
}

static GtkWidget* remmina_file_editor_create_combo(RemminaFileEditor* gfe, GtkWidget* table,
		gint row, gint col, const gchar* label, const gchar* list, const gchar* value)
{
	GtkWidget* widget;

	widget = gtk_label_new(label);
	gtk_widget_show(widget);
	gtk_misc_set_alignment(GTK_MISC(widget), 0.0, 0.5);
#if GTK_VERSION == 3
	gtk_grid_attach(GTK_GRID(table), widget, 0, row , 1, 1);
#elif GTK_VERSION == 2
	gtk_table_attach(GTK_TABLE(table), widget, col, col + 1, row, row + 1, GTK_FILL, 0, 0, 0);
#endif

	widget = remmina_public_create_combo_entry(list, value, FALSE);
	gtk_widget_show(widget);
<<<<<<< HEAD
#if GTK_VERSION == 3
=======
>>>>>>> 7e0f1e85
	gtk_widget_set_hexpand(widget, TRUE);
	gtk_grid_attach(GTK_GRID(table), widget, 1, row, 1, 1);
#elif GTK_VERSION == 2
	gtk_table_attach_defaults(GTK_TABLE(table), widget, col + 1, col + 2, row, row + 1);
#endif

	return widget;
}

<<<<<<< HEAD
static GtkWidget* remmina_file_editor_create_check(RemminaFileEditor* gfe, GtkWidget* table,
		gint row, gint col, const gchar* label, gboolean value)
=======
static GtkWidget* remmina_file_editor_create_check(RemminaFileEditor* gfe, GtkGrid* table,
		gint row, gint top, const gchar* label, gboolean value)
>>>>>>> 7e0f1e85
{
	GtkWidget* widget;
	widget = gtk_check_button_new_with_label(label);
	gtk_widget_show(widget);

#if GTK_VERSION == 3
	gtk_grid_set_row_spacing(GTK_GRID(table), 1);
<<<<<<< HEAD
	gtk_grid_attach(GTK_GRID(table), widget, col, row , 1, 1);
#elif GTK_VERSION == 2
	if (row >= 0)
		gtk_table_attach_defaults(GTK_TABLE(table), widget, col, col + 2, row, row + 1);
	else
		gtk_box_pack_start(GTK_BOX(table), widget, TRUE, TRUE, 10);
#endif

	if (value)
		gtk_toggle_button_set_active(GTK_TOGGLE_BUTTON(widget), TRUE);
=======
	gtk_grid_attach(GTK_GRID(table), widget, top, row , 1, 1);
>>>>>>> 7e0f1e85

	return widget;
}

static GtkWidget*
remmina_file_editor_create_chooser(RemminaFileEditor* gfe, GtkWidget* table, gint row, gint col, const gchar* label,
		const gchar* value, gint type)
{
	GtkWidget* check;
	GtkWidget* widget;
	GtkWidget* hbox;

	widget = gtk_label_new(label);
	gtk_widget_show(widget);
	gtk_misc_set_alignment(GTK_MISC(widget), 0.0, 0.5);
#if GTK_VERSION == 3
	gtk_grid_attach(GTK_GRID(table), widget, 0, row, 1, 1);
#elif GTK_VERSION == 2
	gtk_table_attach(GTK_TABLE(table), widget, col, col + 1, row, row + 1, GTK_FILL, 0, 0, 0);
#endif

#if GTK_VERSION == 3
	hbox = gtk_box_new(GTK_ORIENTATION_HORIZONTAL, 0);
#elif GTK_VERSION == 2
	hbox = gtk_hbox_new(FALSE, 0);
#endif
	gtk_widget_show(hbox);
#if GTK_VERSION == 3
	gtk_grid_attach(GTK_GRID(table), hbox, 1, row, 1, 1);
#elif GTK_VERSION == 2
	gtk_table_attach_defaults(GTK_TABLE(table), hbox, col + 1, col + 2, row, row + 1);
#endif

	check = gtk_check_button_new();
	gtk_widget_show(check);
	gtk_toggle_button_set_active(GTK_TOGGLE_BUTTON(check), (value && value[0] == '/'));
	gtk_box_pack_start(GTK_BOX(hbox), check, FALSE, FALSE, 0);

	widget = gtk_file_chooser_button_new(label, type);
	gtk_widget_show(widget);
	if (value)
	{
		gtk_file_chooser_set_filename(GTK_FILE_CHOOSER(widget), value);
	}
	gtk_box_pack_start(GTK_BOX(hbox), widget, TRUE, TRUE, 0);

	g_signal_connect(G_OBJECT(check), "toggled", G_CALLBACK(remmina_file_editor_button_on_toggled), widget);
	remmina_file_editor_button_on_toggled(GTK_TOGGLE_BUTTON(check), widget);

	return widget;
}

static void remmina_file_editor_create_settings(RemminaFileEditor* gfe, GtkWidget* table,
		const RemminaProtocolSetting* settings)
{
	RemminaFileEditorPriv* priv = gfe->priv;
	GtkWidget* hbox = NULL;
	GtkWidget* widget;
	gint row = 0;
	gint top = 0;
<<<<<<< HEAD
	gint ccount = 0;
=======
	gint ccount;
>>>>>>> 7e0f1e85
	gchar** strarr;

	while (settings->type != REMMINA_PROTOCOL_SETTING_TYPE_END)
	{
		if (settings->compact)
		{
<<<<<<< HEAD
#if 0
			if (hbox == NULL)
			{
#if GTK_VERSION == 3
				hbox = gtk_box_new(GTK_ORIENTATION_HORIZONTAL, 0);
#elif GTK_VERSION == 2
				hbox = gtk_hbox_new(FALSE, 0);
#endif
				gtk_widget_show(hbox);
#if GTK_VERSION == 3
				gtk_grid_attach(GTK_GRID(table), hbox, 0, row + 2, 2, 1);
#elif GTK_VERSION == 2
				gtk_table_attach_defaults(GTK_TABLE(table), hbox, 0, 2, row, row + 1);
#endif
			}
#endif
=======
>>>>>>> 7e0f1e85
		}
		switch (settings->type)
		{
			case REMMINA_PROTOCOL_SETTING_TYPE_SERVER:
				remmina_file_editor_create_server(gfe, settings, table, 0);
				break;

			case REMMINA_PROTOCOL_SETTING_TYPE_PASSWORD:
#if GTK_VERSION == 3
				remmina_file_editor_create_password(gfe, table, row);
				row++;
#elif GTK_VERSION == 2
				remmina_file_editor_create_password(gfe, table, row);
<<<<<<< HEAD
#endif
=======
				row++;
>>>>>>> 7e0f1e85
				break;

			case REMMINA_PROTOCOL_SETTING_TYPE_RESOLUTION:
				remmina_file_editor_create_resolution(gfe, settings, table, row);
				row++;
				break;

			case REMMINA_PROTOCOL_SETTING_TYPE_KEYMAP:
				strarr = remmina_pref_keymap_groups();
#if GTK_VERSION == 3
				priv->keymap_combo = remmina_file_editor_create_select(gfe, table, row + 1, 0,
#elif GTK_VERSION == 2
				priv->keymap_combo = remmina_file_editor_create_select(gfe, table, row + 1, 0,
#endif
						_("Keyboard mapping"), (const gpointer*) strarr,
						remmina_file_get_string(priv->remmina_file, "keymap"));
				g_strfreev(strarr);
				row++;
				break;

			case REMMINA_PROTOCOL_SETTING_TYPE_SCALE:
				widget = gtk_label_new(_("Horizontal scale"));
				gtk_widget_show(widget);
				gtk_misc_set_alignment(GTK_MISC(widget), 0.0, 0.5);
<<<<<<< HEAD
#if GTK_VERSION == 3
				gtk_widget_set_margin_right(GTK_MISC(widget), 40);
=======
#if GTK_CHECK_VERSION(3, 12, 0)
				gtk_widget_set_margin_end (GTK_MISC(widget), 40);
#else
				gtk_widget_set_margin_right (GTK_MISC(widget), 40);
#endif
>>>>>>> 7e0f1e85
				gtk_grid_attach(GTK_GRID(table), widget, 0, row, 1, row + 1);
#elif GTK_VERSION == 2
				gtk_table_attach(GTK_TABLE(table), widget, 0, 1, row, row + 1, GTK_FILL, 0, 0, 0);
#endif

				widget = gtk_label_new(_("Vertical scale"));
				gtk_widget_show(widget);
				gtk_misc_set_alignment(GTK_MISC(widget), 0.0, 0.5);
<<<<<<< HEAD
#if GTK_VERSION == 3
				gtk_widget_set_margin_right(GTK_MISC(widget), 40);
=======
#if GTK_CHECK_VERSION(3, 12, 0)
				gtk_widget_set_margin_end (GTK_MISC(widget), 40);
#else
				gtk_widget_set_margin_right (GTK_MISC(widget), 40);
#endif
>>>>>>> 7e0f1e85
				gtk_grid_attach(GTK_GRID(table), widget, 0, row + 1, 1, row + 2);
#elif GTK_VERSION == 2
				gtk_table_attach(GTK_TABLE(table), widget, 0, 1, row + 1, row + 2, GTK_FILL, 0, 0, 0);
#endif

				widget = remmina_scaler_new();
				gtk_widget_show(widget);
#if GTK_VERSION == 3
				gtk_grid_attach(GTK_GRID(table), widget, 1, row, 2, row + 2);
#elif GTK_VERSION == 2
				gtk_table_attach_defaults(GTK_TABLE(table), widget, 1, 2, row, row + 2);
#endif

				remmina_scaler_set(REMMINA_SCALER(widget),
						remmina_file_get_int(priv->remmina_file, "hscale", 0),
						remmina_file_get_int(priv->remmina_file, "vscale", 0),
						remmina_file_get_int(priv->remmina_file, "aspectscale", FALSE));
				priv->scaler_widget = widget;

				row++;
				break;

			case REMMINA_PROTOCOL_SETTING_TYPE_TEXT:
#if GTK_VERSION == 3
				widget = remmina_file_editor_create_text(gfe, table, row, 0,
#elif GTK_VERSION == 2
				widget = remmina_file_editor_create_text(gfe, table, row + 1, 0,
#endif
						g_dgettext(priv->plugin->domain, settings->label),
						remmina_file_get_string(priv->remmina_file, settings->name));
				g_hash_table_insert(priv->setting_widgets, (gchar*) settings->name, widget);
				break;

			case REMMINA_PROTOCOL_SETTING_TYPE_SELECT:
#if GTK_VERSION == 3
				widget = remmina_file_editor_create_select(gfe, table, row, 0,
#elif GTK_VERSION == 2
				widget = remmina_file_editor_create_select(gfe, table, row, 0,
#endif
						g_dgettext(priv->plugin->domain, settings->label),
						(const gpointer*) settings->opt1,
						remmina_file_get_string(priv->remmina_file, settings->name));
				g_hash_table_insert(priv->setting_widgets, (gchar*) settings->name, widget);
				break;

			case REMMINA_PROTOCOL_SETTING_TYPE_COMBO:
#if GTK_VERSION == 3
				widget = remmina_file_editor_create_combo(gfe, table, row, 0,
#elif GTK_VERSION == 2
				widget = remmina_file_editor_create_combo(gfe, table, row, 0,
#endif
						g_dgettext(priv->plugin->domain, settings->label),
						(const gchar*) settings->opt1,
						remmina_file_get_string(priv->remmina_file, settings->name));
				g_hash_table_insert(priv->setting_widgets, (gchar*) settings->name, widget);
				break;

			case REMMINA_PROTOCOL_SETTING_TYPE_CHECK:
				if (ccount > 0) {
					top = 1;
					ccount = 0;
				} else {
					top = 0;
					ccount = 1;
				}
				widget = remmina_file_editor_create_check(gfe, table, row, top,
						g_dgettext (priv->plugin->domain, settings->label),
				remmina_file_get_int (priv->remmina_file, (gchar*) settings->name, FALSE));
				(ccount ? 1 : row++);
				g_hash_table_insert(priv->setting_widgets, (gchar*) settings->name, widget);
				break;

				case REMMINA_PROTOCOL_SETTING_TYPE_FILE:
#if GTK_VERSION == 3
				widget = remmina_file_editor_create_chooser (gfe, table, row, 0,
#elif GTK_VERSION == 2
				widget = remmina_file_editor_create_chooser (gfe, table, row, 0,
#endif
						g_dgettext (priv->plugin->domain, settings->label),
						remmina_file_get_string (priv->remmina_file, settings->name),
						GTK_FILE_CHOOSER_ACTION_OPEN);
				g_hash_table_insert(priv->setting_widgets, (gchar*) settings->name, widget);
				break;

				case REMMINA_PROTOCOL_SETTING_TYPE_FOLDER:
#if GTK_VERSION == 3
				widget = remmina_file_editor_create_chooser (gfe, table, row, 0,
#elif GTK_VERSION == 2
				widget = remmina_file_editor_create_chooser (gfe, table, row, 0,
#endif
						g_dgettext (priv->plugin->domain, settings->label),
						remmina_file_get_string (priv->remmina_file, settings->name),
						GTK_FILE_CHOOSER_ACTION_SELECT_FOLDER);
				g_hash_table_insert(priv->setting_widgets, (gchar*) settings->name, widget);
				break;

				default:
				break;
			}

		if (!settings->compact)
		{
			hbox = NULL;
			(ccount ? 1 : row++);
		}

		settings++;
	}

#if GTK_VERSION == 2
	gtk_table_resize(GTK_TABLE(table), row, 2);
#endif
}

static void remmina_file_editor_create_ssh_tab(RemminaFileEditor* gfe, RemminaProtocolSSHSetting ssh_setting)
{
#ifdef HAVE_LIBSSH
	RemminaFileEditorPriv* priv = gfe->priv;
	GtkWidget* table;
	GtkWidget* hbox;
	GtkWidget* widget;
	const gchar* cs;
	gchar* s;
	gint row = 0;

	if (ssh_setting == REMMINA_PROTOCOL_SSH_SETTING_NONE) return;

	/* The SSH tab (implementation) */
	if (ssh_setting == REMMINA_PROTOCOL_SSH_SETTING_SSH ||
			ssh_setting == REMMINA_PROTOCOL_SSH_SETTING_SFTP)
	{
		s = remmina_public_combo_get_active_text (GTK_COMBO_BOX (priv->protocol_combo));
		table = remmina_file_editor_create_notebook_tab (gfe, GTK_STOCK_DIALOG_AUTHENTICATION,
				(s ? s : "SSH"), 8, 3);
		g_free(s);
	}
	else
	{
		table = remmina_file_editor_create_notebook_tab (gfe, GTK_STOCK_DIALOG_AUTHENTICATION,
				"SSH", 9, 3);

#if GTK_VERSION == 3
		hbox = gtk_box_new (GTK_ORIENTATION_HORIZONTAL, 0);
#elif GTK_VERSION == 2
		hbox = gtk_hbox_new(FALSE, 0);
#endif
		gtk_widget_show(hbox);
#if GTK_VERSION == 3
		gtk_grid_attach (GTK_GRID(table), hbox, 0, 0, 3, 1);
#elif GTK_VERSION == 2
		gtk_table_attach_defaults (GTK_TABLE(table), hbox, 0, 3, 0, 1);
#endif
		row++;

		widget = gtk_check_button_new_with_label (_("Enable SSH tunnel"));
		gtk_widget_show(widget);
		gtk_box_pack_start (GTK_BOX (hbox), widget, TRUE, TRUE, 0);
		g_signal_connect(G_OBJECT(widget), "toggled",
				G_CALLBACK(remmina_file_editor_ssh_enabled_check_on_toggled), gfe);
		priv->ssh_enabled_check = widget;

		widget = gtk_check_button_new_with_label (_("Tunnel via loopback address"));
		gtk_widget_show(widget);
		gtk_box_pack_start (GTK_BOX (hbox), widget, TRUE, TRUE, 0);
		priv->ssh_loopback_check = widget;
	}

	/* SSH Server group */
	row++;

	switch (ssh_setting)
	{
		case REMMINA_PROTOCOL_SSH_SETTING_TUNNEL:
		s = g_strdup_printf(_("Same server at port %i"), DEFAULT_SSH_PORT);
		widget = gtk_radio_button_new_with_label (NULL, s);
		g_free(s);
		gtk_widget_show(widget);
#if GTK_VERSION == 3
		gtk_grid_attach (GTK_GRID(table), widget, 0, row, 3, 1);
#elif GTK_VERSION == 2
		gtk_table_attach_defaults (GTK_TABLE(table), hbox, 0, 3, 0, 1);
#endif
		priv->ssh_server_default_radio = widget;
		row++;

		widget = gtk_radio_button_new_with_label_from_widget (
				GTK_RADIO_BUTTON(priv->ssh_server_default_radio), _("Custom"));
		gtk_widget_show(widget);
#if GTK_VERSION == 3
		gtk_grid_attach (GTK_GRID(table), widget, 0, row, 2, 1);
#elif GTK_VERSION == 2
		gtk_table_attach (GTK_TABLE(table), widget, 1, 2, row, row + 1, GTK_FILL, 0, 0, 0);
#endif
		g_signal_connect(G_OBJECT(widget), "toggled",
				G_CALLBACK(remmina_file_editor_ssh_server_custom_radio_on_toggled), gfe);
		priv->ssh_server_custom_radio = widget;

		widget = gtk_entry_new ();
		gtk_widget_show(widget);
		gtk_entry_set_max_length (GTK_ENTRY(widget), 100);
		gtk_widget_set_tooltip_markup (widget, _(server_tips2));
#if GTK_VERSION == 3
		gtk_grid_attach (GTK_GRID(table), widget, 1, row, 2, 1);
#elif GTK_VERSION == 2
		gtk_table_attach_defaults (GTK_TABLE(table), widget, 2, 3, row, row + 1);
#endif
		priv->ssh_server_entry = widget;
		row++;
		break;

		case REMMINA_PROTOCOL_SSH_SETTING_REVERSE_TUNNEL:
		priv->ssh_server_default_radio = NULL;
		priv->ssh_server_custom_radio = NULL;

#if GTK_VERSION == 3
		priv->ssh_server_entry = remmina_file_editor_create_text (gfe, table, 1, 0,
#elif GTK_VERSION == 2
		priv->ssh_server_entry = remmina_file_editor_create_text (gfe, table, row, 1,
#endif
				_("Server"), NULL);
		gtk_widget_set_tooltip_markup (priv->ssh_server_entry, _(server_tips));
		row++;
		break;

		case REMMINA_PROTOCOL_SSH_SETTING_SSH:
		case REMMINA_PROTOCOL_SSH_SETTING_SFTP:
		priv->ssh_server_default_radio = NULL;
		priv->ssh_server_custom_radio = NULL;
		priv->ssh_server_entry = NULL;

		s = remmina_pref_get_recent ("SFTP");
#if GTK_VERSION == 3
		priv->server_combo = remmina_file_editor_create_combo (gfe, table, row + 1, 1,
#elif GTK_VERSION == 2
		priv->server_combo = remmina_file_editor_create_combo (gfe, table, row, 1,
#endif
				_("Server"), s, remmina_file_get_string (priv->remmina_file, "server"));
		gtk_widget_set_tooltip_markup (priv->server_combo, _(server_tips));
		gtk_entry_set_activates_default (GTK_ENTRY(gtk_bin_get_child (GTK_BIN (priv->server_combo))), TRUE);
		g_free(s);
		row++;
		break;

		default:
		break;
	}

#if GTK_VERSION == 3
	priv->ssh_charset_combo = remmina_file_editor_create_combo (gfe, table, row + 3, 0,
#elif GTK_VERSION == 2
	priv->ssh_charset_combo = remmina_file_editor_create_combo (gfe, table, row, 1,
#endif
			_("Character set"), charset_list, remmina_file_get_string (priv->remmina_file, "ssh_charset"));
	row++;

	if (ssh_setting == REMMINA_PROTOCOL_SSH_SETTING_SSH)
	{
#if GTK_VERSION == 3
		widget = remmina_file_editor_create_text (gfe, table, row + 7, 1,
#elif GTK_VERSION == 2
		widget = remmina_file_editor_create_text (gfe, table, row, 1,
#endif
				_("Startup program"), NULL);
		cs = remmina_file_get_string (priv->remmina_file, "exec");
		gtk_entry_set_text(GTK_ENTRY(widget), cs ? cs : "");
		g_hash_table_insert(priv->setting_widgets, "exec", widget);
		row++;
	}
	else if (ssh_setting == REMMINA_PROTOCOL_SSH_SETTING_SFTP)
	{
#if GTK_VERSION == 3
		widget = remmina_file_editor_create_text (gfe, table, row + 8, 1,
#elif GTK_VERSION == 2
		widget = remmina_file_editor_create_text (gfe, table, row, 1,
#endif
				_("Startup path"), NULL);
		cs = remmina_file_get_string (priv->remmina_file, "execpath");
		gtk_entry_set_text(GTK_ENTRY(widget), cs ? cs : "");
		g_hash_table_insert(priv->setting_widgets, "execpath", widget);
		row++;
	}

	/* SSH Authentication frame */
#if GTK_VERSION == 3
	remmina_public_create_group (GTK_GRID(table), _("SSH Authentication"), row + 8, 5, 1);
#elif GTK_VERSION == 2
	remmina_public_create_group (GTK_TABLE(table), _("SSH Authentication"), row, 5, 3);
#endif
	row++;
	
#if GTK_VERSION == 3
	priv->ssh_username_entry = remmina_file_editor_create_text (gfe, table, row + 10, 0,
#elif GTK_VERSION == 2
	priv->ssh_username_entry = remmina_file_editor_create_text (gfe, table, row, 1,
#endif
			_("User name"), NULL);
	row++;

	widget = gtk_radio_button_new_with_label (NULL, _("Password"));
	gtk_widget_show(widget);
#if GTK_VERSION == 3
	gtk_grid_attach (GTK_GRID(table), widget, 1, row + 19, 1, 1);
#elif GTK_VERSION == 2
	gtk_table_attach_defaults (GTK_TABLE(table), widget, 1, 3, row, row + 1);
#endif
	priv->ssh_auth_password_radio = widget;
	row++;

	widget = gtk_radio_button_new_with_label_from_widget (
			GTK_RADIO_BUTTON(priv->ssh_auth_password_radio), _("Public key (automatic)"));
	gtk_widget_show(widget);
#if GTK_VERSION == 3
	gtk_grid_attach (GTK_GRID(table), widget, 0, row + 20, 1, 1);
#elif GTK_VERSION == 2
	gtk_table_attach_defaults (GTK_TABLE(table), widget, 1, 3, row, row + 1);
#endif
	priv->ssh_auth_auto_publickey_radio = widget;
	row++;

#if GTK_VERSION == 3
	remmina_file_editor_create_ssh_privatekey (gfe, table, row + 1, 0);
#elif GTK_VERSION == 2
	remmina_file_editor_create_ssh_privatekey (gfe, table, row, 1);
#endif
	row++;

	/* Set the values */
	cs = remmina_file_get_string (priv->remmina_file, "ssh_server");
	if (ssh_setting == REMMINA_PROTOCOL_SSH_SETTING_TUNNEL)
	{
		gtk_toggle_button_set_active (GTK_TOGGLE_BUTTON(priv->ssh_enabled_check),
				remmina_file_get_int (priv->remmina_file, "ssh_enabled", FALSE));
		gtk_toggle_button_set_active (GTK_TOGGLE_BUTTON(priv->ssh_loopback_check),
				remmina_file_get_int (priv->remmina_file, "ssh_loopback", FALSE));

		gtk_toggle_button_set_active (GTK_TOGGLE_BUTTON(cs ?
						priv->ssh_server_custom_radio : priv->ssh_server_default_radio), TRUE);
		gtk_entry_set_text(GTK_ENTRY(priv->ssh_server_entry),
				cs ? cs : "");
	}
	else if (ssh_setting == REMMINA_PROTOCOL_SSH_SETTING_REVERSE_TUNNEL)
	{
		gtk_toggle_button_set_active (GTK_TOGGLE_BUTTON(priv->ssh_enabled_check),
				remmina_file_get_int (priv->remmina_file, "ssh_enabled", FALSE));
		gtk_toggle_button_set_active (GTK_TOGGLE_BUTTON(priv->ssh_loopback_check),
				remmina_file_get_int (priv->remmina_file, "ssh_loopback", FALSE));
		gtk_entry_set_text(GTK_ENTRY(priv->ssh_server_entry),
				cs ? cs : "");
	}

	cs = remmina_file_get_string (priv->remmina_file, "ssh_username");
	gtk_entry_set_text(GTK_ENTRY(priv->ssh_username_entry), cs ? cs : "");
	gtk_toggle_button_set_active (GTK_TOGGLE_BUTTON(
					remmina_file_get_int (priv->remmina_file, "ssh_auth", 0) == SSH_AUTH_PUBLICKEY ?
					priv->ssh_auth_publickey_radio :
					remmina_file_get_int (priv->remmina_file, "ssh_auth", 0) == SSH_AUTH_AUTO_PUBLICKEY ?
					priv->ssh_auth_auto_publickey_radio :
					priv->ssh_auth_password_radio), TRUE);

	remmina_file_editor_ssh_enabled_check_on_toggled (NULL, gfe);
#endif
}

static void remmina_file_editor_create_all_settings(RemminaFileEditor* gfe)
{
	RemminaFileEditorPriv* priv = gfe->priv;
	GtkWidget* table;

	remmina_file_editor_create_notebook_container(gfe);

	/* The Basic tab */
	if (priv->plugin->basic_settings)
	{
		table = remmina_file_editor_create_notebook_tab(gfe, GTK_STOCK_DIALOG_INFO, _("Basic"), 20, 2);
		remmina_file_editor_create_settings(gfe, table, priv->plugin->basic_settings);
	}

	/* The Advanced tab */
	if (priv->plugin->advanced_settings)
	{
		table = remmina_file_editor_create_notebook_tab(gfe, GTK_STOCK_DIALOG_WARNING, _("Advanced"), 20, 2);
		remmina_file_editor_create_settings(gfe, table, priv->plugin->advanced_settings);
	}

	/* The SSH tab */
	remmina_file_editor_create_ssh_tab(gfe, priv->plugin->ssh_setting);
}

static void remmina_file_editor_protocol_combo_on_changed(GtkComboBox* combo, RemminaFileEditor* gfe)
{
	RemminaFileEditorPriv* priv = gfe->priv;
	gchar* protocol;

	if (priv->config_container)
	{
		gtk_container_remove(GTK_CONTAINER(priv->config_box), priv->config_container);
		priv->config_container = NULL;
	}

	priv->server_combo = NULL;
	priv->password_entry = NULL;
	priv->resolution_auto_radio = NULL;
	priv->resolution_custom_radio = NULL;
	priv->resolution_custom_combo = NULL;
	priv->keymap_combo = NULL;
	priv->scaler_widget = NULL;

	priv->ssh_enabled_check = NULL;
	priv->ssh_loopback_check = NULL;
	priv->ssh_server_default_radio = NULL;
	priv->ssh_server_custom_radio = NULL;
	priv->ssh_server_entry = NULL;
	priv->ssh_username_entry = NULL;
	priv->ssh_auth_password_radio = NULL;
	priv->ssh_auth_publickey_radio = NULL;
	priv->ssh_auth_auto_publickey_radio = NULL;
	priv->ssh_privatekey_chooser = NULL;
	priv->ssh_charset_combo = NULL;

	g_hash_table_remove_all(priv->setting_widgets);

	protocol = remmina_public_combo_get_active_text(combo);
	if (protocol)
	{
		priv->plugin = (RemminaProtocolPlugin*) remmina_plugin_manager_get_plugin(REMMINA_PLUGIN_TYPE_PROTOCOL,
				protocol);
		g_free(protocol);
		remmina_file_editor_create_all_settings(gfe);
	}
}

static void remmina_file_editor_update_ssh(RemminaFileEditor* gfe)
{
	RemminaFileEditorPriv* priv = gfe->priv;
	gboolean ssh_enabled;

	if (priv->ssh_charset_combo)
	{
		remmina_file_set_string_ref(priv->remmina_file, "ssh_charset",
				remmina_public_combo_get_active_text(GTK_COMBO_BOX(priv->ssh_charset_combo)));
	}

	if (g_strcmp0(remmina_file_get_string(priv->remmina_file, "protocol"), "SFTP") == 0
			|| g_strcmp0(remmina_file_get_string(priv->remmina_file, "protocol"), "SSH") == 0)
	{
		ssh_enabled = TRUE;
	}
	else
	{
		ssh_enabled = (priv->ssh_enabled_check ?
				gtk_toggle_button_get_active(GTK_TOGGLE_BUTTON(priv->ssh_enabled_check)) : FALSE);
		remmina_file_set_int(
				priv->remmina_file,
				"ssh_loopback",
				(priv->ssh_loopback_check ?
						gtk_toggle_button_get_active(GTK_TOGGLE_BUTTON(priv->ssh_loopback_check)) :
						FALSE));
	}
	remmina_file_set_int(priv->remmina_file, "ssh_enabled", ssh_enabled);
	remmina_file_set_string(priv->remmina_file, "ssh_username",
			(ssh_enabled ? gtk_entry_get_text(GTK_ENTRY(priv->ssh_username_entry)) : NULL));
	remmina_file_set_string(
			priv->remmina_file,
			"ssh_server",
			(ssh_enabled && priv->ssh_server_entry
					&& (priv->ssh_server_custom_radio == NULL
							|| gtk_toggle_button_get_active(
									GTK_TOGGLE_BUTTON(priv->ssh_server_custom_radio))) ?
					gtk_entry_get_text(GTK_ENTRY(priv->ssh_server_entry)) : NULL));
	remmina_file_set_int(
			priv->remmina_file,
			"ssh_auth",
			(priv->ssh_auth_publickey_radio
						&& gtk_toggle_button_get_active(
								GTK_TOGGLE_BUTTON(priv->ssh_auth_publickey_radio)) ?
					SSH_AUTH_PUBLICKEY :
				priv->ssh_auth_auto_publickey_radio
						&& gtk_toggle_button_get_active(
								GTK_TOGGLE_BUTTON(priv->ssh_auth_auto_publickey_radio)) ?
						SSH_AUTH_AUTO_PUBLICKEY : SSH_AUTH_PASSWORD));
	remmina_file_set_string(
			priv->remmina_file,
			"ssh_privatekey",
			(priv->ssh_privatekey_chooser ?
					gtk_file_chooser_get_filename(GTK_FILE_CHOOSER(priv->ssh_privatekey_chooser)) : NULL));
}

static void remmina_file_editor_update_settings(RemminaFileEditor* gfe)
{
	RemminaFileEditorPriv* priv = gfe->priv;
	GHashTableIter iter;
	gpointer key, value;

	g_hash_table_iter_init(&iter, priv->setting_widgets);
	while (g_hash_table_iter_next(&iter, &key, &value))
	{
		if (GTK_IS_ENTRY(value))
		{
			remmina_file_set_string(priv->remmina_file, (gchar*) key, gtk_entry_get_text(GTK_ENTRY(value)));
		}
		else
			if (GTK_IS_COMBO_BOX(value))
			{
				remmina_file_set_string_ref(priv->remmina_file, (gchar*) key,
						remmina_public_combo_get_active_text(GTK_COMBO_BOX(value)));
			}
			else
				if (GTK_IS_FILE_CHOOSER(value))
				{
					remmina_file_set_string(
							priv->remmina_file,
							(gchar*) key,
							gtk_widget_get_sensitive(GTK_WIDGET(value)) ?
									gtk_file_chooser_get_filename(GTK_FILE_CHOOSER(value)) :
									NULL);
				}
				else
					if (GTK_IS_TOGGLE_BUTTON(value))
					{
						remmina_file_set_int(priv->remmina_file, (gchar*) key,
								gtk_toggle_button_get_active(GTK_TOGGLE_BUTTON(value)));
					}
	}
}

static void remmina_file_editor_update(RemminaFileEditor* gfe)
{
	RemminaFileEditorPriv* priv = gfe->priv;

	remmina_file_set_string(priv->remmina_file, "name", gtk_entry_get_text(GTK_ENTRY(priv->name_entry)));

	remmina_file_set_string_ref(priv->remmina_file, "group",
			(priv->group_combo ? remmina_public_combo_get_active_text(GTK_COMBO_BOX(priv->group_combo)) : NULL));

	remmina_file_set_string_ref(priv->remmina_file, "protocol",
			remmina_public_combo_get_active_text(GTK_COMBO_BOX(priv->protocol_combo)));

	remmina_file_set_string_ref(priv->remmina_file, "server",
			(priv->server_combo ? remmina_public_combo_get_active_text(GTK_COMBO_BOX(priv->server_combo)) : NULL));

	remmina_file_set_string(priv->remmina_file, "password",
			(priv->password_entry ? gtk_entry_get_text(GTK_ENTRY(priv->password_entry)) : NULL));

	if (priv->resolution_auto_radio)
	{
		remmina_file_set_string_ref(
				priv->remmina_file,
				"resolution",
				(gtk_toggle_button_get_active(GTK_TOGGLE_BUTTON(priv->resolution_auto_radio)) ?
						NULL :
						remmina_public_combo_get_active_text(
								GTK_COMBO_BOX(priv->resolution_custom_combo))));
	}

	if (priv->keymap_combo)
	{
		remmina_file_set_string_ref(priv->remmina_file, "keymap",
				remmina_public_combo_get_active_text(GTK_COMBO_BOX(priv->keymap_combo)));
	}

	if (priv->scaler_widget)
	{
		remmina_file_set_int(priv->remmina_file, "hscale", REMMINA_SCALER(priv->scaler_widget)->hscale);
		remmina_file_set_int(priv->remmina_file, "vscale", REMMINA_SCALER(priv->scaler_widget)->vscale);
		remmina_file_set_int(priv->remmina_file, "aspectscale", REMMINA_SCALER(priv->scaler_widget)->aspectscale);
	}

	remmina_file_editor_update_ssh(gfe);
	remmina_file_editor_update_settings(gfe);
}

static void remmina_file_editor_on_default(GtkWidget* button, RemminaFileEditor* gfe)
{
	RemminaFile* gf;
	GtkWidget* dialog;

	remmina_file_editor_update(gfe);

	gf = remmina_file_dup(gfe->priv->remmina_file);

	remmina_file_set_filename(gf, remmina_pref_file);

	/* Clear properties that should never be default */
	remmina_file_set_string(gf, "name", NULL);
	remmina_file_set_string(gf, "server", NULL);
	remmina_file_set_string(gf, "password", NULL);

	remmina_file_save_all(gf);
	remmina_file_free(gf);

	dialog = gtk_message_dialog_new(GTK_WINDOW(gfe), GTK_DIALOG_MODAL, GTK_MESSAGE_INFO, GTK_BUTTONS_OK,
			_("Default settings saved."));
	gtk_dialog_run(GTK_DIALOG(dialog));
	gtk_widget_destroy(dialog);
}

static void remmina_file_editor_on_save(GtkWidget* button, RemminaFileEditor* gfe)
{
	remmina_file_editor_update(gfe);
	remmina_file_save_all(gfe->priv->remmina_file);
	remmina_icon_populate_menu();
	gtk_widget_destroy(GTK_WIDGET(gfe));
}

static void remmina_file_editor_on_connect(GtkWidget* button, RemminaFileEditor* gfe)
{
	RemminaFile* gf;

	remmina_file_editor_update(gfe);
	if (remmina_pref.save_when_connect)
	{
		remmina_file_save_all(gfe->priv->remmina_file);
		remmina_icon_populate_menu();
	}
	gf = remmina_file_dup(gfe->priv->remmina_file);
	/* Put server into name for Quick Connect */
	if (remmina_file_get_filename(gf) == NULL)
	{
		remmina_file_set_string(gf, "name", remmina_file_get_string(gf, "server"));
	}
	gtk_widget_destroy(GTK_WIDGET(gfe));
	remmina_connection_window_open_from_file(gf);
}

static void remmina_file_editor_on_cancel(GtkWidget* button, RemminaFileEditor* gfe)
{
	gtk_widget_destroy(GTK_WIDGET(gfe));
}

static void remmina_file_editor_init(RemminaFileEditor* gfe)
{
	RemminaFileEditorPriv* priv;
	GtkWidget* widget;

	priv = g_new0(RemminaFileEditorPriv, 1);
	gfe->priv = priv;

	/* Create the editor dialog */
	gtk_window_set_title(GTK_WINDOW(gfe), _("Remote Desktop Preference"));

	widget = gtk_dialog_add_button(GTK_DIALOG(gfe), (_("_Save")), GTK_RESPONSE_APPLY);
	gtk_button_set_image(GTK_BUTTON(widget), gtk_image_new_from_icon_name("document-save", GTK_ICON_SIZE_BUTTON));
	gtk_button_box_set_child_secondary(GTK_BUTTON_BOX(gtk_dialog_get_action_area(GTK_DIALOG(gfe))), widget, TRUE);
	g_signal_connect(G_OBJECT(widget), "clicked", G_CALLBACK(remmina_file_editor_on_save), gfe);
	gtk_widget_set_sensitive(widget, FALSE);
	priv->save_button = widget;

	widget = gtk_dialog_add_button(GTK_DIALOG(gfe), (_("_Cancel")), GTK_RESPONSE_CANCEL);
	//gtk_button_set_image(GTK_BUTTON(widget), gtk_image_new_from_icon_name("gtk-cancel", GTK_ICON_SIZE_BUTTON));
	gtk_button_box_set_child_secondary(GTK_BUTTON_BOX(gtk_dialog_get_action_area(GTK_DIALOG(gfe))), widget, TRUE);
	g_signal_connect(G_OBJECT(widget), "clicked", G_CALLBACK(remmina_file_editor_on_cancel), gfe);

	widget = gtk_dialog_add_button(GTK_DIALOG(gfe), (_("Connect")), GTK_RESPONSE_OK);
	gtk_button_set_image(GTK_BUTTON(widget), gtk_image_new_from_icon_name("gtk-connect", GTK_ICON_SIZE_BUTTON));
	gtk_button_box_set_child_secondary(GTK_BUTTON_BOX(gtk_dialog_get_action_area(GTK_DIALOG(gfe))), widget, TRUE);
	g_signal_connect(G_OBJECT(widget), "clicked", G_CALLBACK(remmina_file_editor_on_connect), gfe);

	gtk_dialog_set_alternative_button_order(GTK_DIALOG(gfe), GTK_RESPONSE_OK, GTK_RESPONSE_APPLY, GTK_RESPONSE_CANCEL, -1);
	gtk_dialog_set_default_response(GTK_DIALOG(gfe), GTK_RESPONSE_OK);
	gtk_window_set_default_size(GTK_WINDOW(gfe), 450, 500);

	g_signal_connect(G_OBJECT(gfe), "destroy", G_CALLBACK(remmina_file_editor_destroy), NULL);
	g_signal_connect(G_OBJECT(gfe), "realize", G_CALLBACK(remmina_file_editor_on_realize), NULL);

	/* Default button */
	widget = gtk_button_new_with_label(_("Default"));
	gtk_widget_show(widget);
	gtk_button_set_image(GTK_BUTTON(widget), gtk_image_new_from_icon_name("preferences-system", GTK_ICON_SIZE_BUTTON));
	gtk_box_pack_start(GTK_BOX(gtk_dialog_get_action_area(GTK_DIALOG(gfe))), widget, FALSE, TRUE, 0);
	gtk_button_box_set_child_secondary(GTK_BUTTON_BOX(gtk_dialog_get_action_area(GTK_DIALOG(gfe))), widget, TRUE);

	g_signal_connect(G_OBJECT(widget), "clicked", G_CALLBACK(remmina_file_editor_on_default), gfe);

	priv->setting_widgets = g_hash_table_new(g_str_hash, g_str_equal);

	remmina_widget_pool_register(GTK_WIDGET(gfe));
}

static gboolean remmina_file_editor_iterate_protocol(gchar* protocol, RemminaPlugin* plugin, gpointer data)
{
	RemminaFileEditor* gfe = REMMINA_FILE_EDITOR(data);
	GtkListStore* store;
	GtkTreeIter iter;
	gboolean first;

	store = GTK_LIST_STORE(gtk_combo_box_get_model(GTK_COMBO_BOX(gfe->priv->protocol_combo)));

	first = !gtk_tree_model_get_iter_first(GTK_TREE_MODEL(store), &iter);

	gtk_list_store_append(store, &iter);
	gtk_list_store_set(store, &iter, 0, protocol, 1, g_dgettext(plugin->domain, plugin->description), 2,
			((RemminaProtocolPlugin*) plugin)->icon_name, -1);

	if (first || g_strcmp0(protocol, remmina_file_get_string(gfe->priv->remmina_file, "protocol")) == 0)
	{
		gtk_combo_box_set_active_iter(GTK_COMBO_BOX(gfe->priv->protocol_combo), &iter);
	}

	return FALSE;
}

static void remmina_file_editor_check_profile(RemminaFileEditor* gfe)
{
	RemminaFileEditorPriv* priv;

	priv = gfe->priv;
	if (remmina_file_get_filename(priv->remmina_file))
	{
		gtk_widget_set_sensitive(priv->group_combo, TRUE);
		gtk_widget_set_sensitive(priv->save_button, TRUE);
	}
}

static void remmina_file_editor_name_on_changed(GtkEditable* editable, RemminaFileEditor* gfe)
{
	RemminaFileEditorPriv* priv;

	priv = gfe->priv;
	if (remmina_file_get_filename(priv->remmina_file) == NULL)
	{
		remmina_file_generate_filename(priv->remmina_file);
		remmina_file_editor_check_profile(gfe);
	}
}

GtkWidget* remmina_file_editor_new_from_file(RemminaFile* remminafile)
{
	RemminaFileEditor* gfe;
	RemminaFileEditorPriv* priv;
	GtkWidget* table;
	GtkWidget* widget;
	gchar* groups;
	gchar* s;
	const gchar* cs;

	gfe = REMMINA_FILE_EDITOR(g_object_new(REMMINA_TYPE_FILE_EDITOR, NULL));
	priv = gfe->priv;
	priv->remmina_file = remminafile;

	if (remmina_file_get_filename(remminafile) == NULL)
	{
		gtk_dialog_set_response_sensitive(GTK_DIALOG(gfe), GTK_RESPONSE_APPLY, FALSE);
	}

	/* Create the Profile group on the top (for name and protocol) */
#if GTK_VERSION == 3
	table = gtk_grid_new();
#elif GTK_VERSION == 2
	table = gtk_table_new(4, 3, FALSE);
#endif	
	gtk_widget_show(table);
#if GTK_VERSION == 3
	gtk_grid_set_row_spacing(GTK_GRID(table), 4);
	gtk_grid_set_column_spacing(GTK_GRID(table), 8);
	gtk_grid_set_column_homogeneous (GTK_GRID(table), TRUE);
#elif GTK_VERSION == 2
	gtk_table_set_row_spacings(GTK_TABLE(table), 4);
	gtk_table_set_col_spacings(GTK_TABLE(table), 8);
#endif
	gtk_container_set_border_width(GTK_CONTAINER(table), 8);
	gtk_box_pack_start(GTK_BOX(gtk_dialog_get_content_area(GTK_DIALOG(gfe))), table, FALSE, FALSE, 2);

#if GTK_VERSION == 3
	remmina_public_create_group(GTK_GRID(table), _("Profile"), 0, 4, 3);
#elif GTK_VERSION == 2
	remmina_public_create_group(GTK_CONTAINER(table), _("Profile"), 0, 4, 3);
#endif

	/* Profile: Name */
	widget = gtk_label_new(_("Name"));
	gtk_widget_show(widget);
	gtk_misc_set_alignment(GTK_MISC(widget), 0.0, 0.5);
#if GTK_VERSION == 3
	gtk_grid_attach(GTK_GRID(table), widget, 0, 3, 2, 1);
<<<<<<< HEAD
    gtk_grid_set_column_spacing (GTK_GRID(table), 10);
#elif GTK_VERSION == 2
	gtk_table_attach(GTK_TABLE(table), widget, 1, 2, 1, 2, GTK_FILL, 0, 0, 0);
#endif
=======
	gtk_grid_set_column_spacing (GTK_GRID(table), 10);
>>>>>>> 7e0f1e85

	widget = gtk_entry_new();
	gtk_widget_show(widget);
#if GTK_VERSION == 3
	gtk_grid_attach(GTK_GRID(table), widget, 1, 3, 3, 1);
#elif GTK_VERSION == 2
	gtk_table_attach_defaults(GTK_TABLE(table), widget, 2, 3, 1, 2);
#endif
	gtk_entry_set_max_length(GTK_ENTRY(widget), 100);
	priv->name_entry = widget;

	if (remmina_file_get_filename(remminafile) == NULL)
	{
		gtk_entry_set_text(GTK_ENTRY(widget), _("Quick Connect"));
		g_signal_connect(G_OBJECT(widget), "changed", G_CALLBACK(remmina_file_editor_name_on_changed), gfe);
	}
	else
	{
		cs = remmina_file_get_string(remminafile, "name");
		gtk_entry_set_text(GTK_ENTRY(widget), cs ? cs : "");
	}

	/* Profile: Group */
	widget = gtk_label_new(_("Group"));
	gtk_widget_show(widget);
	gtk_misc_set_alignment(GTK_MISC(widget), 0.0, 0.5);
#if GTK_VERSION == 3
	gtk_grid_attach(GTK_GRID(table), widget, 0, 6, 2, 1);
#elif GTK_VERSION == 2
	gtk_table_attach(GTK_TABLE(table), widget, 1, 2, 2, 3, GTK_FILL, 0, 0, 0);
#endif

	groups = remmina_file_manager_get_groups();
	priv->group_combo = remmina_public_create_combo_entry(groups, remmina_file_get_string(remminafile, "group"), FALSE);
	g_free(groups);
	gtk_widget_show(priv->group_combo);
#if GTK_VERSION == 3
	gtk_grid_attach(GTK_GRID(table), priv->group_combo, 1, 6, 3, 1);
#elif GTK_VERSION == 2
	gtk_table_attach_defaults(GTK_TABLE(table), priv->group_combo, 2, 3, 2, 3);
#endif
	gtk_widget_set_sensitive(priv->group_combo, FALSE);

	s = g_strdup_printf(_("Use '%s' as subgroup delimiter"), "/");
	gtk_widget_set_tooltip_text(priv->group_combo, s);
	g_free(s);

	/* Profile: Protocol */
	widget = gtk_label_new(_("Protocol"));
	gtk_widget_show(widget);
	gtk_misc_set_alignment(GTK_MISC(widget), 0.0, 0.5);
#if GTK_VERSION == 3
	gtk_grid_attach(GTK_GRID(table), widget, 0, 9, 2, 1);
#elif GTK_VERSION == 2
	gtk_table_attach(GTK_TABLE(table), widget, 1, 2, 3, 4, GTK_FILL, 0, 0, 0);
#endif

	widget = remmina_public_create_combo(TRUE);
	gtk_widget_show(widget);
#if GTK_VERSION == 3
	gtk_grid_attach(GTK_GRID(table), widget, 1, 9, 3, 1);
#elif GTK_VERSION == 2
	gtk_table_attach_defaults(GTK_TABLE(table), widget, 2, 3, 3, 4);
#endif
	priv->protocol_combo = widget;
	remmina_plugin_manager_for_each_plugin(REMMINA_PLUGIN_TYPE_PROTOCOL, remmina_file_editor_iterate_protocol, gfe);
	g_signal_connect(G_OBJECT(widget), "changed", G_CALLBACK(remmina_file_editor_protocol_combo_on_changed), gfe);

	/* Create the Preference frame */
	widget = gtk_event_box_new();
	gtk_widget_show(widget);
	gtk_box_pack_start(GTK_BOX(gtk_dialog_get_content_area(GTK_DIALOG(gfe))), widget, TRUE, TRUE, 2);
	priv->config_box = widget;

	priv->config_container = NULL;

	remmina_file_editor_protocol_combo_on_changed(GTK_COMBO_BOX(priv->protocol_combo), gfe);

	remmina_file_editor_check_profile(gfe);

	return GTK_WIDGET(gfe);
}

GtkWidget* remmina_file_editor_new(void)
{
	return remmina_file_editor_new_full(NULL, NULL);
}

GtkWidget* remmina_file_editor_new_full(const gchar* server, const gchar* protocol)
{
	RemminaFile* remminafile;

	remminafile = remmina_file_new();
	if (server)
		remmina_file_set_string(remminafile, "server", server);
	if (protocol)
		remmina_file_set_string(remminafile, "protocol", protocol);

	return remmina_file_editor_new_from_file(remminafile);
}

GtkWidget* remmina_file_editor_new_copy(const gchar* filename)
{
	RemminaFile* remminafile;
	GtkWidget* dialog;

	remminafile = remmina_file_copy(filename);
	if (remminafile)
	{
		return remmina_file_editor_new_from_file(remminafile);
	}
	else
	{
		dialog = gtk_message_dialog_new(NULL, GTK_DIALOG_MODAL, GTK_MESSAGE_ERROR, GTK_BUTTONS_CLOSE,
				_("File %s not found."), filename);
		gtk_dialog_run(GTK_DIALOG(dialog));
		gtk_widget_destroy(dialog);
		return NULL;
	}
}

GtkWidget* remmina_file_editor_new_from_filename(const gchar* filename)
{
	RemminaFile* remminafile;
	GtkWidget* dialog;

	remminafile = remmina_file_manager_load_file(filename);
	if (remminafile)
	{
		return remmina_file_editor_new_from_file(remminafile);
	}
	else
	{
		dialog = gtk_message_dialog_new(NULL, GTK_DIALOG_MODAL, GTK_MESSAGE_ERROR, GTK_BUTTONS_CLOSE,
				_("File %s not found."), filename);
		gtk_dialog_run(GTK_DIALOG(dialog));
		gtk_widget_destroy(dialog);
		return NULL;
	}
<<<<<<< HEAD
}
=======
}
// vim:noet:ci:pi:sts=0:sw=4:ts=4
>>>>>>> 7e0f1e85
<|MERGE_RESOLUTION|>--- conflicted
+++ resolved
@@ -549,14 +549,13 @@
 
 	widget = gtk_label_new(label);
 	gtk_widget_show(widget);
+	gtk_misc_set_alignment(GTK_MISC(widget), 0.0, 0.5);
+#if GTK_VERSION == 3
 #if GTK_CHECK_VERSION(3, 12, 0)
 	gtk_widget_set_margin_end (GTK_MISC(widget), 40);
 #else
 	gtk_widget_set_margin_right (GTK_MISC(widget), 40);
 #endif 
-	gtk_misc_set_alignment(GTK_MISC(widget), 0.0, 0.5);
-#if GTK_VERSION == 3
-	gtk_widget_set_margin_right (GTK_MISC(widget), 40);
 	gtk_grid_attach(GTK_GRID(table), widget, 0, row, 1, 1);
 #elif GTK_VERSION == 2
 	gtk_table_attach(GTK_TABLE(table), widget, col, col + 1, row, row + 1, GTK_FILL, 0, 0, 0);
@@ -618,10 +617,7 @@
 
 	widget = remmina_public_create_combo_entry(list, value, FALSE);
 	gtk_widget_show(widget);
-<<<<<<< HEAD
-#if GTK_VERSION == 3
-=======
->>>>>>> 7e0f1e85
+#if GTK_VERSION == 3
 	gtk_widget_set_hexpand(widget, TRUE);
 	gtk_grid_attach(GTK_GRID(table), widget, 1, row, 1, 1);
 #elif GTK_VERSION == 2
@@ -631,13 +627,8 @@
 	return widget;
 }
 
-<<<<<<< HEAD
 static GtkWidget* remmina_file_editor_create_check(RemminaFileEditor* gfe, GtkWidget* table,
 		gint row, gint col, const gchar* label, gboolean value)
-=======
-static GtkWidget* remmina_file_editor_create_check(RemminaFileEditor* gfe, GtkGrid* table,
-		gint row, gint top, const gchar* label, gboolean value)
->>>>>>> 7e0f1e85
 {
 	GtkWidget* widget;
 	widget = gtk_check_button_new_with_label(label);
@@ -645,7 +636,6 @@
 
 #if GTK_VERSION == 3
 	gtk_grid_set_row_spacing(GTK_GRID(table), 1);
-<<<<<<< HEAD
 	gtk_grid_attach(GTK_GRID(table), widget, col, row , 1, 1);
 #elif GTK_VERSION == 2
 	if (row >= 0)
@@ -656,9 +646,6 @@
 
 	if (value)
 		gtk_toggle_button_set_active(GTK_TOGGLE_BUTTON(widget), TRUE);
-=======
-	gtk_grid_attach(GTK_GRID(table), widget, top, row , 1, 1);
->>>>>>> 7e0f1e85
 
 	return widget;
 }
@@ -719,37 +706,11 @@
 	GtkWidget* widget;
 	gint row = 0;
 	gint top = 0;
-<<<<<<< HEAD
 	gint ccount = 0;
-=======
-	gint ccount;
->>>>>>> 7e0f1e85
 	gchar** strarr;
 
 	while (settings->type != REMMINA_PROTOCOL_SETTING_TYPE_END)
 	{
-		if (settings->compact)
-		{
-<<<<<<< HEAD
-#if 0
-			if (hbox == NULL)
-			{
-#if GTK_VERSION == 3
-				hbox = gtk_box_new(GTK_ORIENTATION_HORIZONTAL, 0);
-#elif GTK_VERSION == 2
-				hbox = gtk_hbox_new(FALSE, 0);
-#endif
-				gtk_widget_show(hbox);
-#if GTK_VERSION == 3
-				gtk_grid_attach(GTK_GRID(table), hbox, 0, row + 2, 2, 1);
-#elif GTK_VERSION == 2
-				gtk_table_attach_defaults(GTK_TABLE(table), hbox, 0, 2, row, row + 1);
-#endif
-			}
-#endif
-=======
->>>>>>> 7e0f1e85
-		}
 		switch (settings->type)
 		{
 			case REMMINA_PROTOCOL_SETTING_TYPE_SERVER:
@@ -762,11 +723,7 @@
 				row++;
 #elif GTK_VERSION == 2
 				remmina_file_editor_create_password(gfe, table, row);
-<<<<<<< HEAD
-#endif
-=======
-				row++;
->>>>>>> 7e0f1e85
+#endif
 				break;
 
 			case REMMINA_PROTOCOL_SETTING_TYPE_RESOLUTION:
@@ -791,16 +748,12 @@
 				widget = gtk_label_new(_("Horizontal scale"));
 				gtk_widget_show(widget);
 				gtk_misc_set_alignment(GTK_MISC(widget), 0.0, 0.5);
-<<<<<<< HEAD
-#if GTK_VERSION == 3
-				gtk_widget_set_margin_right(GTK_MISC(widget), 40);
-=======
+#if GTK_VERSION == 3
 #if GTK_CHECK_VERSION(3, 12, 0)
 				gtk_widget_set_margin_end (GTK_MISC(widget), 40);
 #else
 				gtk_widget_set_margin_right (GTK_MISC(widget), 40);
 #endif
->>>>>>> 7e0f1e85
 				gtk_grid_attach(GTK_GRID(table), widget, 0, row, 1, row + 1);
 #elif GTK_VERSION == 2
 				gtk_table_attach(GTK_TABLE(table), widget, 0, 1, row, row + 1, GTK_FILL, 0, 0, 0);
@@ -809,16 +762,12 @@
 				widget = gtk_label_new(_("Vertical scale"));
 				gtk_widget_show(widget);
 				gtk_misc_set_alignment(GTK_MISC(widget), 0.0, 0.5);
-<<<<<<< HEAD
-#if GTK_VERSION == 3
-				gtk_widget_set_margin_right(GTK_MISC(widget), 40);
-=======
+#if GTK_VERSION == 3
 #if GTK_CHECK_VERSION(3, 12, 0)
 				gtk_widget_set_margin_end (GTK_MISC(widget), 40);
 #else
 				gtk_widget_set_margin_right (GTK_MISC(widget), 40);
 #endif
->>>>>>> 7e0f1e85
 				gtk_grid_attach(GTK_GRID(table), widget, 0, row + 1, 1, row + 2);
 #elif GTK_VERSION == 2
 				gtk_table_attach(GTK_TABLE(table), widget, 0, 1, row + 1, row + 2, GTK_FILL, 0, 0, 0);
@@ -1593,14 +1542,10 @@
 	gtk_misc_set_alignment(GTK_MISC(widget), 0.0, 0.5);
 #if GTK_VERSION == 3
 	gtk_grid_attach(GTK_GRID(table), widget, 0, 3, 2, 1);
-<<<<<<< HEAD
     gtk_grid_set_column_spacing (GTK_GRID(table), 10);
 #elif GTK_VERSION == 2
 	gtk_table_attach(GTK_TABLE(table), widget, 1, 2, 1, 2, GTK_FILL, 0, 0, 0);
 #endif
-=======
-	gtk_grid_set_column_spacing (GTK_GRID(table), 10);
->>>>>>> 7e0f1e85
 
 	widget = gtk_entry_new();
 	gtk_widget_show(widget);
@@ -1740,9 +1685,4 @@
 		gtk_widget_destroy(dialog);
 		return NULL;
 	}
-<<<<<<< HEAD
-}
-=======
-}
-// vim:noet:ci:pi:sts=0:sw=4:ts=4
->>>>>>> 7e0f1e85
+}