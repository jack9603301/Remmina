/*
 * Remmina - The GTK+ Remote Desktop Client
 * Copyright (C) 2009-2011 Vic Lee
 *
 * This program is free software; you can redistribute it and/or modify
 * it under the terms of the GNU General Public License as published by
 * the Free Software Foundation; either version 2 of the License, or
 * (at your option) any later version.
 *
 * This program is distributed in the hope that it will be useful,
 * but WITHOUT ANY WARRANTY; without even the implied warranty of
 * MERCHANTABILITY or FITNESS FOR A PARTICULAR PURPOSE.  See the
 * GNU General Public License for more details.
 *
 * You should have received a copy of the GNU General Public License
 * along with this program; if not, write to the Free Software
 * Foundation, Inc., 59 Temple Place, Suite 330, 
 * Boston, MA 02111-1307, USA.
 *
 *  In addition, as a special exception, the copyright holders give
 *  permission to link the code of portions of this program with the
 *  OpenSSL library under certain conditions as described in each
 *  individual source file, and distribute linked combinations
 *  including the two.
 *  You must obey the GNU General Public License in all respects
 *  for all of the code used other than OpenSSL. *  If you modify
 *  file(s) with this exception, you may extend this exception to your
 *  version of the file(s), but you are not obligated to do so. *  If you
 *  do not wish to do so, delete this exception statement from your
 *  version. *  If you delete this exception statement from all source
 *  files in the program, then also delete it here.
 *
 */

#include <gtk/gtk.h>
#include <glib/gi18n.h>
#include <stdlib.h>
#include "config.h"
#ifdef HAVE_LIBAVAHI_UI
#include <avahi-ui/avahi-ui.h>
#endif
#include "remmina_public.h"
#include "remmina_pref.h"
#include "remmina_connection_window.h"
#include "remmina_pref_dialog.h"
#include "remmina_file.h"
#include "remmina_file_manager.h"
#include "remmina_ssh.h"
#include "remmina_scaler.h"
#include "remmina_widget_pool.h"
#include "remmina_plugin_manager.h"
#include "remmina_icon.h"
#include "remmina_file_editor.h"

G_DEFINE_TYPE( RemminaFileEditor, remmina_file_editor, GTK_TYPE_DIALOG)

#ifdef HAVE_LIBSSH
static const gchar* charset_list = "ASCII,BIG5,"
		"CP437,CP720,CP737,CP775,CP850,CP852,CP855,"
		"CP857,CP858,CP862,CP866,CP874,CP1125,CP1250,"
		"CP1251,CP1252,CP1253,CP1254,CP1255,CP1256,"
		"CP1257,CP1258,"
		"EUC-JP,EUC-KR,GBK,"
		"ISO-8859-1,ISO-8859-2,ISO-8859-3,ISO-8859-4,"
		"ISO-8859-5,ISO-8859-6,ISO-8859-7,ISO-8859-8,"
		"ISO-8859-9,ISO-8859-10,ISO-8859-11,ISO-8859-12,"
		"ISO-8859-13,ISO-8859-14,ISO-8859-15,ISO-8859-16,"
		"KOI8-R,SJIS,UTF-8";
#endif

static const gchar* server_tips = N_("<tt><big>"
		"Supported formats\n"
		"* server\n"
		"* server:port\n"
		"* [server]:port"
		"</big></tt>");

#ifdef HAVE_LIBSSH
static const gchar* server_tips2 = N_("<tt><big>"
		"Supported formats\n"
		"* :port\n"
		"* server\n"
		"* server:port\n"
		"* [server]:port"
		"</big></tt>");
#endif

struct _RemminaFileEditorPriv
{
	RemminaFile* remmina_file;
	RemminaProtocolPlugin* plugin;
	const gchar* avahi_service_type;

	GtkWidget* name_entry;
	GtkWidget* group_combo;
	GtkWidget* protocol_combo;
	GtkWidget* save_button;

	GtkWidget* config_box;
	GtkWidget* config_container;

	GtkWidget* server_combo;
	GtkWidget* password_entry;
	GtkWidget* resolution_auto_radio;
	GtkWidget* resolution_custom_radio;
	GtkWidget* resolution_custom_combo;
	GtkWidget* keymap_combo;
	GtkWidget* scaler_widget;

	GtkWidget* ssh_enabled_check;
	GtkWidget* ssh_loopback_check;
	GtkWidget* ssh_server_default_radio;
	GtkWidget* ssh_server_custom_radio;
	GtkWidget* ssh_server_entry;
	GtkWidget* ssh_auth_password_radio;
	GtkWidget* ssh_auth_publickey_radio;
	GtkWidget* ssh_auth_auto_publickey_radio;
	GtkWidget* ssh_username_entry;
	GtkWidget* ssh_privatekey_chooser;
	GtkWidget* ssh_charset_combo;

	GHashTable* setting_widgets;
};

static void remmina_file_editor_class_init(RemminaFileEditorClass* klass)
{
}

#ifdef HAVE_LIBAVAHI_UI

static void remmina_file_editor_browse_avahi(GtkWidget* button, RemminaFileEditor* gfe)
{
	GtkWidget* dialog;
	gchar* host;

	dialog = aui_service_dialog_new(_("Choose a Remote Desktop Server"),
			GTK_WINDOW(gfe),
			"_Cancel", GTK_RESPONSE_CANCEL,
			"_OK", GTK_RESPONSE_ACCEPT,
			NULL);

	gtk_window_set_transient_for (GTK_WINDOW(dialog), GTK_WINDOW(gfe));
	aui_service_dialog_set_resolve_service (AUI_SERVICE_DIALOG (dialog), TRUE);
	aui_service_dialog_set_resolve_host_name (AUI_SERVICE_DIALOG (dialog), TRUE);
	aui_service_dialog_set_browse_service_types (AUI_SERVICE_DIALOG (dialog),
			gfe->priv->avahi_service_type, NULL);

	if (gtk_dialog_run(GTK_DIALOG(dialog)) == GTK_RESPONSE_ACCEPT)
	{
		host = g_strdup_printf("[%s]:%i",
				aui_service_dialog_get_host_name (AUI_SERVICE_DIALOG (dialog)),
				aui_service_dialog_get_port (AUI_SERVICE_DIALOG (dialog)));
	}
	else
	{
		host = NULL;
	}
	gtk_widget_destroy (dialog);

	if (host)
	{
		gtk_entry_set_text(GTK_ENTRY(gtk_bin_get_child (GTK_BIN (gfe->priv->server_combo))), host);
		g_free(host);
	}
}
#endif

static void remmina_file_editor_on_realize(GtkWidget* widget, gpointer user_data)
{
	RemminaFileEditor* gfe;
	GtkWidget* defaultwidget;

	gfe = REMMINA_FILE_EDITOR(widget);

	defaultwidget = gfe->priv->name_entry;

	if (defaultwidget)
	{
		if (GTK_IS_EDITABLE(defaultwidget))
		{
			gtk_editable_select_region(GTK_EDITABLE(defaultwidget), 0, -1);
		}
		gtk_widget_grab_focus(defaultwidget);
	}
}

static void remmina_file_editor_destroy(GtkWidget* widget, gpointer data)
{
	remmina_file_free(REMMINA_FILE_EDITOR(widget)->priv->remmina_file);
	g_hash_table_destroy(REMMINA_FILE_EDITOR(widget)->priv->setting_widgets);
	g_free(REMMINA_FILE_EDITOR(widget)->priv);
}

static void remmina_file_editor_button_on_toggled(GtkToggleButton* togglebutton, GtkWidget* widget)
{
	gtk_widget_set_sensitive(widget, gtk_toggle_button_get_active(GTK_TOGGLE_BUTTON(togglebutton)));
}

static void remmina_file_editor_create_notebook_container(RemminaFileEditor* gfe)
{
	/* Create the notebook */
	gfe->priv->config_container = gtk_notebook_new();
	gtk_container_add(GTK_CONTAINER(gfe->priv->config_box), gfe->priv->config_container);
	gtk_container_set_border_width(GTK_CONTAINER(gfe->priv->config_container), 4);
	gtk_widget_show(gfe->priv->config_container);
}

<<<<<<< HEAD
static GtkWidget* remmina_file_editor_create_notebook_tab(RemminaFileEditor* gfe,
=======
static GtkGrid* remmina_file_editor_create_notebook_tab(RemminaFileEditor* gfe,
>>>>>>> f40b01ae
		const gchar* stock_id, const gchar* label, gint rows, gint cols)
{
	GtkWidget* tablabel;
	GtkWidget* tabbody;
	GtkWidget* table;
	GtkWidget* widget;

#if GTK_VERSION == 3
	tablabel = gtk_box_new(GTK_ORIENTATION_HORIZONTAL, 0);
#elif GTK_VERSION == 2
	tablabel = gtk_hbox_new(FALSE, 0);
#endif
	gtk_widget_show(tablabel);

	widget = gtk_image_new_from_icon_name(stock_id, GTK_ICON_SIZE_MENU);
	gtk_box_pack_start(GTK_BOX(tablabel), widget, FALSE, FALSE, 0);
	gtk_widget_show(widget);

	widget = gtk_label_new(label);
	gtk_box_pack_start(GTK_BOX(tablabel), widget, FALSE, FALSE, 0);
	gtk_widget_show(widget);

#if GTK_VERSION == 3
	tabbody = gtk_box_new(GTK_ORIENTATION_VERTICAL, 0);
#elif GTK_VERSION == 2
	tabbody = gtk_vbox_new(FALSE, 0);
#endif
	gtk_widget_show(tabbody);
	gtk_notebook_append_page(GTK_NOTEBOOK(gfe->priv->config_container), tabbody, tablabel);

<<<<<<< HEAD
#if GTK_VERSION == 3
=======
>>>>>>> f40b01ae
	table = gtk_grid_new();
#elif GTK_VERSION == 2
	table = gtk_table_new(rows, cols, FALSE);
#endif
	gtk_widget_show(table);
#if GTK_VERSION == 3
	gtk_grid_set_row_spacing(GTK_GRID(table), 8);
	gtk_grid_set_column_spacing(GTK_GRID(table), 8);
#elif GTK_VERSION == 2
	gtk_table_set_row_spacings(GTK_TABLE(table), 8);
	gtk_table_set_col_spacings(GTK_TABLE(table), 8);
#endif
	gtk_container_set_border_width(GTK_CONTAINER(table), 15);
	gtk_box_pack_start(GTK_BOX(tabbody), table, FALSE, FALSE, 0);

	return table;
}

#ifdef HAVE_LIBSSH

static void remmina_file_editor_ssh_server_custom_radio_on_toggled(GtkToggleButton* togglebutton, RemminaFileEditor* gfe)
{
	gtk_widget_set_sensitive(gfe->priv->ssh_server_entry,
			gtk_toggle_button_get_active(GTK_TOGGLE_BUTTON(gfe->priv->ssh_enabled_check)) &&
			(gfe->priv->ssh_server_custom_radio == NULL ||
					gtk_toggle_button_get_active(GTK_TOGGLE_BUTTON(gfe->priv->ssh_server_custom_radio)))
	);
}

static void remmina_file_editor_ssh_auth_publickey_radio_on_toggled(GtkToggleButton* togglebutton, RemminaFileEditor* gfe)
{
	gboolean b;
	gchar* s;

	b = ((!gfe->priv->ssh_enabled_check ||
					gtk_toggle_button_get_active(GTK_TOGGLE_BUTTON(gfe->priv->ssh_enabled_check))) &&
			gtk_toggle_button_get_active(GTK_TOGGLE_BUTTON(gfe->priv->ssh_auth_publickey_radio)));
	gtk_widget_set_sensitive(gfe->priv->ssh_privatekey_chooser, b);

	if (b && ( s = remmina_file_get_string (gfe->priv->remmina_file, "ssh_privatekey")) )
	{
		gtk_file_chooser_set_filename (GTK_FILE_CHOOSER (gfe->priv->ssh_privatekey_chooser), s);
	}
}

static void remmina_file_editor_ssh_enabled_check_on_toggled(GtkToggleButton* togglebutton, RemminaFileEditor* gfe)
{
	gboolean enabled = TRUE;

	if (gfe->priv->ssh_enabled_check)
	{
		enabled = gtk_toggle_button_get_active(GTK_TOGGLE_BUTTON(gfe->priv->ssh_enabled_check));
		if (gfe->priv->ssh_loopback_check)
			gtk_widget_set_sensitive(gfe->priv->ssh_loopback_check, enabled);
		if (gfe->priv->ssh_server_default_radio)
			gtk_widget_set_sensitive(gfe->priv->ssh_server_default_radio, enabled);
		if (gfe->priv->ssh_server_custom_radio)
			gtk_widget_set_sensitive(gfe->priv->ssh_server_custom_radio, enabled);
		remmina_file_editor_ssh_server_custom_radio_on_toggled(NULL, gfe);
		gtk_widget_set_sensitive(gfe->priv->ssh_charset_combo, enabled);
		gtk_widget_set_sensitive(gfe->priv->ssh_username_entry, enabled);
		gtk_widget_set_sensitive(gfe->priv->ssh_auth_password_radio, enabled);
		gtk_widget_set_sensitive(gfe->priv->ssh_auth_publickey_radio, enabled);
		gtk_widget_set_sensitive(gfe->priv->ssh_auth_auto_publickey_radio, enabled);
	}
	remmina_file_editor_ssh_auth_publickey_radio_on_toggled(NULL, gfe);

	if (enabled && gtk_entry_get_text(GTK_ENTRY(gfe->priv->ssh_username_entry)) [0] == '\0')
	{
		gtk_entry_set_text(GTK_ENTRY(gfe->priv->ssh_username_entry), g_get_user_name());
	}
}

static void remmina_file_editor_create_ssh_privatekey(RemminaFileEditor* gfe, GtkWidget* table, gint row, gint column)
{
	gchar* s;
	GtkWidget* widget;
	GtkWidget* dialog;
	const gchar* ssh_privatekey;
	RemminaFileEditorPriv* priv = gfe->priv;

	widget = gtk_radio_button_new_with_label_from_widget(
			GTK_RADIO_BUTTON(priv->ssh_auth_password_radio), _("Identity file"));
	g_signal_connect(G_OBJECT(widget), "toggled",
			G_CALLBACK(remmina_file_editor_ssh_auth_publickey_radio_on_toggled), gfe);
	priv->ssh_auth_publickey_radio = widget;
	gtk_widget_show(widget);
#if GTK_VERSION == 3
	gtk_grid_attach(GTK_GRID(table), widget, 0, row + 15, 1, 1);
#elif GTK_VERSION == 2
	gtk_table_attach(GTK_TABLE(table), widget, column, column + 1, row, row + 1, GTK_FILL, 0, 0, 0);
#endif

	dialog = gtk_file_chooser_dialog_new (_("Identity file"), GTK_WINDOW(gfe), GTK_FILE_CHOOSER_ACTION_OPEN,
			"_Cancel", GTK_RESPONSE_CANCEL,
			"_Open", GTK_RESPONSE_ACCEPT,
			NULL);

	widget = gtk_file_chooser_button_new_with_dialog (dialog);
	s = g_strdup_printf("%s/.ssh", g_get_home_dir ());
	if (g_file_test (s, G_FILE_TEST_IS_DIR))
	{
		gtk_file_chooser_set_current_folder (GTK_FILE_CHOOSER (widget), s);
	}
	g_free(s);
	gtk_widget_show(widget);
#if GTK_VERSION == 3
	gtk_grid_attach (GTK_GRID(table), widget, column + 1, row + 15, 1, 1);
#elif GTK_VERSION == 2
	gtk_table_attach_defaults (GTK_TABLE(table), widget, column + 1, column + 2, row, row + 1);
#endif
	priv->ssh_privatekey_chooser = widget;

	ssh_privatekey = remmina_file_get_string (priv->remmina_file, "ssh_privatekey");
	if (ssh_privatekey &&
			g_file_test (ssh_privatekey, G_FILE_TEST_IS_REGULAR | G_FILE_TEST_EXISTS))
	{
		gtk_file_chooser_set_filename (GTK_FILE_CHOOSER (priv->ssh_privatekey_chooser),
				ssh_privatekey);
	}
	else
	{
		remmina_file_set_string (priv->remmina_file, "ssh_privatekey", NULL);
	}
}
#endif

static void remmina_file_editor_create_server(RemminaFileEditor* gfe, const RemminaProtocolSetting* setting, GtkWidget* table,
		gint row)
{
	RemminaProtocolPlugin* plugin = gfe->priv->plugin;
	GtkWidget* widget;
#ifdef HAVE_LIBAVAHI_UI
	GtkWidget* hbox;
#endif
	gchar* s;

	widget = gtk_label_new(_("Server"));
	gtk_widget_show(widget);
	gtk_misc_set_alignment(GTK_MISC(widget), 0.0, 0.5);
<<<<<<< HEAD
#if GTK_VERSION == 3
	gtk_grid_attach(GTK_GRID(table), widget, 0, row, 1, 1);
#elif GTK_VERSION == 2
	gtk_table_attach(GTK_TABLE(table), widget, 0, 1, row, row + 1, GTK_FILL, 0, 0, 0);
#endif
=======
	gtk_grid_attach(GTK_GRID(table), widget, 0, row, 1, row + 1);
>>>>>>> f40b01ae

	s = remmina_pref_get_recent(plugin->name);
	widget = remmina_public_create_combo_entry(s, remmina_file_get_string(gfe->priv->remmina_file, "server"), TRUE);
	gtk_widget_show(widget);
	gtk_widget_set_tooltip_markup(widget, _(server_tips));
	gtk_entry_set_activates_default(GTK_ENTRY(gtk_bin_get_child(GTK_BIN(widget))), TRUE);
	gfe->priv->server_combo = widget;
	g_free(s);

#ifdef HAVE_LIBAVAHI_UI
	if (setting->opt1)
	{
		gfe->priv->avahi_service_type = (const gchar*) setting->opt1;

		hbox = gtk_box_new (GTK_ORIENTATION_HORIZONTAL, 0);
		gtk_widget_show(hbox);
		gtk_box_pack_start (GTK_BOX (hbox), widget, TRUE, TRUE, 0);

		widget = gtk_button_new_with_label ("...");
		s = g_strdup_printf(_("Browse the network to find a %s server"), plugin->name);
		gtk_widget_set_tooltip_text (widget, s);
		g_free(s);
		gtk_widget_show(widget);
		gtk_box_pack_start (GTK_BOX (hbox), widget, FALSE, FALSE, 0);
		g_signal_connect(G_OBJECT(widget), "clicked", G_CALLBACK(remmina_file_editor_browse_avahi), gfe);

#if GTK_VERSION == 3
		gtk_grid_attach (GTK_GRID(table), hbox, 1, row + 2, 1, 1);
#elif GTK_VERSION == 2
		gtk_table_attach_defaults (GTK_TABLE(table), hbox, 1, 2, row, row + 1);
#endif
	}
	else
#endif
	{
#if GTK_VERSION == 3
		gtk_grid_attach(GTK_GRID(table), widget, 1, row, 1, 1);
#elif GTK_VERSION == 2
		gtk_table_attach_defaults(GTK_TABLE(table), widget, 1, 2, row, row + 1);
#endif
	}
}

static void remmina_file_editor_create_password(RemminaFileEditor* gfe, GtkWidget* table, gint row)
{
	GtkWidget* widget;
	gchar* s;

	widget = gtk_label_new(_("Password"));
	gtk_widget_show(widget);
	gtk_misc_set_alignment(GTK_MISC(widget), 0.0, 0.5);
#if GTK_VERSION == 3
	gtk_grid_attach(GTK_GRID(table), widget, 0, row, 1, 1);
#elif GTK_VERSION == 2
	gtk_table_attach(GTK_TABLE(table), widget, 0, 1, row, row + 1, GTK_FILL, 0, 0, 0);
#endif

	widget = gtk_entry_new();
	gtk_widget_show(widget);
#if GTK_VERSION == 3
	gtk_grid_attach(GTK_GRID(table), widget, 1, row, 1, 1);
#elif GTK_VERSION == 2
	gtk_table_attach_defaults(GTK_TABLE(table), widget, 1, 2, row, row + 1);
#endif
	gtk_entry_set_max_length(GTK_ENTRY(widget), 100);
	gtk_entry_set_visibility(GTK_ENTRY(widget), FALSE);
	gfe->priv->password_entry = widget;

	s = remmina_file_get_secret(gfe->priv->remmina_file, "password");
	if (s)
	{
		gtk_entry_set_text(GTK_ENTRY(widget), s);
		g_free(s);
	}
}

static void remmina_file_editor_update_resolution(GtkWidget* widget, RemminaFileEditor* gfe)
{
	remmina_public_load_combo_text_d(gfe->priv->resolution_custom_combo, remmina_pref.resolutions,
			remmina_file_get_string(gfe->priv->remmina_file, "resolution"), NULL);
}

static void remmina_file_editor_browse_resolution(GtkWidget* button, RemminaFileEditor* gfe)
{
	GtkWidget* widget;

	widget = remmina_pref_dialog_new(REMMINA_PREF_RESOLUTIONS_TAB);
	gtk_widget_show(widget);

	g_signal_connect(G_OBJECT(widget), "destroy", G_CALLBACK(remmina_file_editor_update_resolution), gfe);
}

static void remmina_file_editor_create_resolution(RemminaFileEditor* gfe, const RemminaProtocolSetting* setting,
		GtkWidget* table, gint row)
{
	GtkWidget* widget;
	GtkWidget* hbox;
	const gchar* resolution;

	widget = gtk_label_new(_("Resolution"));
	gtk_widget_show(widget);
	gtk_misc_set_alignment(GTK_MISC(widget), 0.0, 0.5);
#if GTK_VERSION == 3
	gtk_grid_attach(GTK_GRID(table), widget, 0, row, 1, 1);
#elif GTK_VERSION == 2
	gtk_table_attach(GTK_TABLE(table), widget, 0, 1, row, row + 1, GTK_FILL, 0, 0, 0);
#endif

	widget = gtk_radio_button_new_with_label(NULL, setting->opt1 ? _("Use window size") : _("Use client resolution"));
	gtk_widget_show(widget);
#if GTK_VERSION == 3
	gtk_grid_attach(GTK_GRID(table), widget, 1, row, 1, 1);
#elif GTK_VERSION == 2
	gtk_table_attach_defaults(GTK_TABLE(table), widget, 1, 2, row, row + 1);
#endif
	gfe->priv->resolution_auto_radio = widget;

#if GTK_VERSION == 3
	hbox = gtk_box_new(GTK_ORIENTATION_HORIZONTAL, 0);
#elif GTK_VERSION == 2
	hbox = gtk_hbox_new (FALSE, 0);
#endif
	gtk_widget_show(hbox);
#if GTK_VERSION == 3
	gtk_grid_attach(GTK_GRID(table), hbox, 1, row + 1, 1, 1);
#elif GTK_VERSION == 2
	gtk_table_attach_defaults(GTK_TABLE(table), hbox, 1, 2, row + 1, row + 2);
#endif

	widget = gtk_radio_button_new_with_label_from_widget(GTK_RADIO_BUTTON(gfe->priv->resolution_auto_radio), _("Custom"));
	gtk_widget_show(widget);
	gtk_box_pack_start(GTK_BOX(hbox), widget, FALSE, FALSE, 0);
	gfe->priv->resolution_custom_radio = widget;

	resolution = remmina_file_get_string(gfe->priv->remmina_file, "resolution");

	widget = remmina_public_create_combo_text_d(remmina_pref.resolutions, resolution, NULL);
	gtk_widget_show(widget);
	gtk_box_pack_start(GTK_BOX(hbox), widget, TRUE, TRUE, 0);
	gfe->priv->resolution_custom_combo = widget;

	widget = gtk_button_new_with_label("...");
	gtk_widget_show(widget);
	gtk_box_pack_start(GTK_BOX(hbox), widget, FALSE, FALSE, 0);
	g_signal_connect(G_OBJECT(widget), "clicked", G_CALLBACK(remmina_file_editor_browse_resolution), gfe);

	g_signal_connect(G_OBJECT(gfe->priv->resolution_custom_radio), "toggled",
			G_CALLBACK(remmina_file_editor_button_on_toggled), gfe->priv->resolution_custom_combo);

	if (!resolution || strchr(resolution, 'x') == NULL)
	{
		gtk_toggle_button_set_active(GTK_TOGGLE_BUTTON(gfe->priv->resolution_auto_radio), TRUE);
		gtk_widget_set_sensitive(gfe->priv->resolution_custom_combo, FALSE);
	}
	else
	{
		gtk_toggle_button_set_active(GTK_TOGGLE_BUTTON(gfe->priv->resolution_custom_radio), TRUE);
	}
}

static GtkWidget* remmina_file_editor_create_text(RemminaFileEditor* gfe, GtkWidget* table,
		gint row, gint col, const gchar* label, const gchar* value)
{
	GtkWidget* widget;

	widget = gtk_label_new(label);
	gtk_widget_show(widget);
	gtk_misc_set_alignment(GTK_MISC(widget), 0.0, 0.5);
<<<<<<< HEAD
#if GTK_VERSION == 3
	gtk_grid_attach(GTK_GRID(table), widget, 0, row, col + 1, 1);
#elif GTK_VERSION == 2
	gtk_table_attach(GTK_TABLE(table), widget, col, col + 1, row, row + 1, GTK_FILL, 0, 0, 0);
#endif
=======
	gtk_grid_attach(GTK_GRID(table), widget, 0, row, 1, 1);
>>>>>>> f40b01ae

	widget = gtk_entry_new();
	gtk_widget_show(widget);
#if GTK_VERSION == 3
	gtk_grid_attach(GTK_GRID(table), widget, 1, row, 1, 1);
#elif GTK_VERSION == 2
	gtk_table_attach(GTK_TABLE(table), widget, col, col + 1, row, row + 1, GTK_FILL, 0, 0, 0);
#endif
	gtk_entry_set_max_length(GTK_ENTRY(widget), 300);

	if (value)
		gtk_entry_set_text(GTK_ENTRY(widget), value);

	return widget;
}

static GtkWidget* remmina_file_editor_create_select(RemminaFileEditor* gfe, GtkWidget* table,
		gint row, gint col, const gchar* label, const gpointer* list, const gchar* value)
{
	GtkWidget* widget;

	widget = gtk_label_new(label);
	gtk_widget_show(widget);
	gtk_misc_set_alignment(GTK_MISC(widget), 0.0, 0.5);
#if GTK_VERSION == 3
	gtk_grid_attach(GTK_GRID(table), widget, 0, row, 1, 1);
#elif GTK_VERSION == 2
	gtk_table_attach(GTK_TABLE(table), widget, col, col + 1, row, row + 1, GTK_FILL, 0, 0, 0);
#endif

	widget = remmina_public_create_combo_map(list, value, FALSE, gfe->priv->plugin->domain);
	gtk_widget_show(widget);
#if GTK_VERSION == 3
	gtk_grid_attach(GTK_GRID(table), widget, 1, row, 1, 1);
#elif GTK_VERSION == 2
	gtk_table_attach_defaults(GTK_TABLE(table), widget, col + 1, col + 2, row, row + 1);
#endif

	return widget;
}

static GtkWidget* remmina_file_editor_create_combo(RemminaFileEditor* gfe, GtkWidget* table,
		gint row, gint col, const gchar* label, const gchar* list, const gchar* value)
{
	GtkWidget* widget;

	widget = gtk_label_new(label);
	gtk_widget_show(widget);
	gtk_misc_set_alignment(GTK_MISC(widget), 0.0, 0.5);
#if GTK_VERSION == 3
	gtk_grid_attach(GTK_GRID(table), widget, 0, row , 1, 1);
#elif GTK_VERSION == 2
	gtk_table_attach(GTK_TABLE(table), widget, col, col + 1, row, row + 1, GTK_FILL, 0, 0, 0);
#endif

	widget = remmina_public_create_combo_entry(list, value, FALSE);
	gtk_widget_show(widget);
#if GTK_VERSION == 3
	gtk_grid_attach(GTK_GRID(table), widget, 1, row, 1, 1);
#elif GTK_VERSION == 2
	gtk_table_attach_defaults(GTK_TABLE(table), widget, col + 1, col + 2, row, row + 1);
#endif

	return widget;
}

static GtkWidget* remmina_file_editor_create_check(RemminaFileEditor* gfe, GtkWidget* table,
		gint row, gint col, const gchar* label, gboolean value)
{
	GtkWidget* widget;
	widget = gtk_check_button_new_with_label(label);
	gtk_widget_show(widget);
<<<<<<< HEAD

	if (row >= 0)
#if GTK_VERSION == 3
		gtk_grid_attach(GTK_GRID(table), widget, col, row + 1, col + 2, row + 1);
#elif GTK_VERSION == 2
		gtk_table_attach_defaults(GTK_TABLE(table), widget, col, col + 2, row, row + 1);
#endif
	else
		gtk_box_pack_start(GTK_BOX(table), widget, TRUE, TRUE, 10);

	if (value)
		gtk_toggle_button_set_active(GTK_TOGGLE_BUTTON(widget), TRUE);
=======
	gtk_grid_set_row_spacing(GTK_GRID(table), 1);
	gtk_grid_attach(GTK_GRID(table), widget, 0, row , 1, 1);
>>>>>>> f40b01ae

	return widget;
}

static GtkWidget*
remmina_file_editor_create_chooser(RemminaFileEditor* gfe, GtkWidget* table, gint row, gint col, const gchar* label,
		const gchar* value, gint type)
{
	GtkWidget* check;
	GtkWidget* widget;
	GtkWidget* hbox;

	widget = gtk_label_new(label);
	gtk_widget_show(widget);
	gtk_misc_set_alignment(GTK_MISC(widget), 0.0, 0.5);
#if GTK_VERSION == 3
	gtk_grid_attach(GTK_GRID(table), widget, 0, row, 1, 1);
#elif GTK_VERSION == 2
	gtk_table_attach(GTK_TABLE(table), widget, col, col + 1, row, row + 1, GTK_FILL, 0, 0, 0);
#endif

#if GTK_VERSION == 3
	hbox = gtk_box_new(GTK_ORIENTATION_HORIZONTAL, 0);
#elif GTK_VERSION == 2
	hbox = gtk_hbox_new(FALSE, 0);
#endif
	gtk_widget_show(hbox);
#if GTK_VERSION == 3
	gtk_grid_attach(GTK_GRID(table), hbox, 1, row, 1, 1);
#elif GTK_VERSION == 2
	gtk_table_attach_defaults(GTK_TABLE(table), hbox, col + 1, col + 2, row, row + 1);
#endif

	check = gtk_check_button_new();
	gtk_widget_show(check);
	gtk_toggle_button_set_active(GTK_TOGGLE_BUTTON(check), (value && value[0] == '/'));
	gtk_box_pack_start(GTK_BOX(hbox), check, FALSE, FALSE, 0);

	widget = gtk_file_chooser_button_new(label, type);
	gtk_widget_show(widget);
	if (value)
	{
		gtk_file_chooser_set_filename(GTK_FILE_CHOOSER(widget), value);
	}
	gtk_box_pack_start(GTK_BOX(hbox), widget, TRUE, TRUE, 0);

	g_signal_connect(G_OBJECT(check), "toggled", G_CALLBACK(remmina_file_editor_button_on_toggled), widget);
	remmina_file_editor_button_on_toggled(GTK_TOGGLE_BUTTON(check), widget);

	return widget;
}

static void remmina_file_editor_create_settings(RemminaFileEditor* gfe, GtkWidget* table,
		const RemminaProtocolSetting* settings)
{
	RemminaFileEditorPriv* priv = gfe->priv;
	GtkWidget* hbox = NULL;
	GtkWidget* widget;
	gint row = 0;
	gchar** strarr;

	while (settings->type != REMMINA_PROTOCOL_SETTING_TYPE_END)
	{
		if (settings->compact)
		{
			if (hbox == NULL)
			{
#if GTK_VERSION == 3
				hbox = gtk_box_new(GTK_ORIENTATION_HORIZONTAL, 0);
#elif GTK_VERSION == 2
				hbox = gtk_hbox_new(FALSE, 0);
#endif
				gtk_widget_show(hbox);
#if GTK_VERSION == 3
				gtk_grid_attach(GTK_GRID(table), hbox, 0, row + 2, 1, 1);
#elif GTK_VERSION == 2
				gtk_table_attach_defaults(GTK_TABLE(table), hbox, 0, 2, row, row + 1);
#endif
			}
		}
		switch (settings->type)
		{
			case REMMINA_PROTOCOL_SETTING_TYPE_SERVER:
				remmina_file_editor_create_server(gfe, settings, table, 0);
				break;

			case REMMINA_PROTOCOL_SETTING_TYPE_PASSWORD:
<<<<<<< HEAD
#if GTK_VERSION == 3
=======
>>>>>>> f40b01ae
				remmina_file_editor_create_password(gfe, table, row);
				row++;
#elif GTK_VERSION == 2
				remmina_file_editor_create_password(gfe, table, row);
#endif
				break;

			case REMMINA_PROTOCOL_SETTING_TYPE_RESOLUTION:
				remmina_file_editor_create_resolution(gfe, settings, table, row);
				row++;
				break;

			case REMMINA_PROTOCOL_SETTING_TYPE_KEYMAP:
				strarr = remmina_pref_keymap_groups();
#if GTK_VERSION == 3
				priv->keymap_combo = remmina_file_editor_create_select(gfe, table, row + 1, 0,
#elif GTK_VERSION == 2
				priv->keymap_combo = remmina_file_editor_create_select(gfe, table, row + 1, 0,
#endif
						_("Keyboard mapping"), (const gpointer*) strarr,
						remmina_file_get_string(priv->remmina_file, "keymap"));
				g_strfreev(strarr);
				row++;
				break;

			case REMMINA_PROTOCOL_SETTING_TYPE_SCALE:
				widget = gtk_label_new(_("Horizontal scale"));
				gtk_widget_show(widget);
				gtk_misc_set_alignment(GTK_MISC(widget), 0.0, 0.5);
<<<<<<< HEAD
#if GTK_VERSION == 3
=======
>>>>>>> f40b01ae
				gtk_grid_attach(GTK_GRID(table), widget, 0, row, 1, row + 1);
#elif GTK_VERSION == 2
				gtk_table_attach(GTK_TABLE(table), widget, 0, 1, row, row + 1, GTK_FILL, 0, 0, 0);
#endif

				widget = gtk_label_new(_("Vertical scale"));
				gtk_widget_show(widget);
				gtk_misc_set_alignment(GTK_MISC(widget), 0.0, 0.5);
<<<<<<< HEAD
#if GTK_VERSION == 3
=======
>>>>>>> f40b01ae
				gtk_grid_attach(GTK_GRID(table), widget, 0, row + 1, 1, row + 2);
#elif GTK_VERSION == 2
				gtk_table_attach(GTK_TABLE(table), widget, 0, 1, row + 1, row + 2, GTK_FILL, 0, 0, 0);
#endif

				widget = remmina_scaler_new();
				gtk_widget_show(widget);
#if GTK_VERSION == 3
				gtk_grid_attach(GTK_GRID(table), widget, 1, row, 2, row + 2);
#elif GTK_VERSION == 2
				gtk_table_attach_defaults(GTK_TABLE(table), widget, 1, 2, row, row + 2);
#endif

				remmina_scaler_set(REMMINA_SCALER(widget),
						remmina_file_get_int(priv->remmina_file, "hscale", 0),
						remmina_file_get_int(priv->remmina_file, "vscale", 0),
						remmina_file_get_int(priv->remmina_file, "aspectscale", FALSE));
				priv->scaler_widget = widget;

				row++;
				break;

			case REMMINA_PROTOCOL_SETTING_TYPE_TEXT:
<<<<<<< HEAD
#if GTK_VERSION == 3
=======
>>>>>>> f40b01ae
				widget = remmina_file_editor_create_text(gfe, table, row, 0,
#elif GTK_VERSION == 2
				widget = remmina_file_editor_create_text(gfe, table, row + 1, 0,
#endif
						g_dgettext(priv->plugin->domain, settings->label),
						remmina_file_get_string(priv->remmina_file, settings->name));
				g_hash_table_insert(priv->setting_widgets, (gchar*) settings->name, widget);
				break;

			case REMMINA_PROTOCOL_SETTING_TYPE_SELECT:
<<<<<<< HEAD
#if GTK_VERSION == 3
=======
>>>>>>> f40b01ae
				widget = remmina_file_editor_create_select(gfe, table, row, 0,
#elif GTK_VERSION == 2
				widget = remmina_file_editor_create_select(gfe, table, row, 0,
#endif
						g_dgettext(priv->plugin->domain, settings->label),
						(const gpointer*) settings->opt1,
						remmina_file_get_string(priv->remmina_file, settings->name));
				g_hash_table_insert(priv->setting_widgets, (gchar*) settings->name, widget);
				break;

			case REMMINA_PROTOCOL_SETTING_TYPE_COMBO:
<<<<<<< HEAD
#if GTK_VERSION == 3
=======
>>>>>>> f40b01ae
				widget = remmina_file_editor_create_combo(gfe, table, row, 0,
#elif GTK_VERSION == 2
				widget = remmina_file_editor_create_combo(gfe, table, row, 0,
#endif
						g_dgettext(priv->plugin->domain, settings->label),
						(const gchar*) settings->opt1,
						remmina_file_get_string(priv->remmina_file, settings->name));
				g_hash_table_insert(priv->setting_widgets, (gchar*) settings->name, widget);
				break;

			case REMMINA_PROTOCOL_SETTING_TYPE_CHECK:
				widget = remmina_file_editor_create_check(gfe, table, row, 0,
						g_dgettext (priv->plugin->domain, settings->label),
				remmina_file_get_int (priv->remmina_file, (gchar*) settings->name, FALSE));
				row++;
				g_hash_table_insert(priv->setting_widgets, (gchar*) settings->name, widget);
				break;

				case REMMINA_PROTOCOL_SETTING_TYPE_FILE:
<<<<<<< HEAD
#if GTK_VERSION == 3
				widget = remmina_file_editor_create_chooser (gfe, table, row, 0,
#elif GTK_VERSION == 2
=======
>>>>>>> f40b01ae
				widget = remmina_file_editor_create_chooser (gfe, table, row, 0,
#endif
						g_dgettext (priv->plugin->domain, settings->label),
						remmina_file_get_string (priv->remmina_file, settings->name),
						GTK_FILE_CHOOSER_ACTION_OPEN);
				g_hash_table_insert(priv->setting_widgets, (gchar*) settings->name, widget);
				break;

				case REMMINA_PROTOCOL_SETTING_TYPE_FOLDER:
<<<<<<< HEAD
#if GTK_VERSION == 3
=======
>>>>>>> f40b01ae
				widget = remmina_file_editor_create_chooser (gfe, table, row, 0,
#elif GTK_VERSION == 2
				widget = remmina_file_editor_create_chooser (gfe, table, row, 0,
#endif
						g_dgettext (priv->plugin->domain, settings->label),
						remmina_file_get_string (priv->remmina_file, settings->name),
						GTK_FILE_CHOOSER_ACTION_SELECT_FOLDER);
				g_hash_table_insert(priv->setting_widgets, (gchar*) settings->name, widget);
				break;

				default:
				break;
			}

		if (!settings->compact)
		{
			hbox = NULL;
			row++;
		}

		settings++;
	}

<<<<<<< HEAD
#if GTK_VERSION == 2
	gtk_table_resize(GTK_TABLE(table), row, 2);
#endif
=======
>>>>>>> f40b01ae
}

static void remmina_file_editor_create_ssh_tab(RemminaFileEditor* gfe, RemminaProtocolSSHSetting ssh_setting)
{
#ifdef HAVE_LIBSSH
	RemminaFileEditorPriv* priv = gfe->priv;
	GtkWidget* table;
	GtkWidget* hbox;
	GtkWidget* widget;
	const gchar* cs;
	gchar* s;
	gint row = 0;

	if (ssh_setting == REMMINA_PROTOCOL_SSH_SETTING_NONE) return;

	/* The SSH tab (implementation) */
	if (ssh_setting == REMMINA_PROTOCOL_SSH_SETTING_SSH ||
			ssh_setting == REMMINA_PROTOCOL_SSH_SETTING_SFTP)
	{
		s = remmina_public_combo_get_active_text (GTK_COMBO_BOX (priv->protocol_combo));
		table = remmina_file_editor_create_notebook_tab (gfe, GTK_STOCK_DIALOG_AUTHENTICATION,
				(s ? s : "SSH"), 8, 3);
		g_free(s);
	}
	else
	{
		table = remmina_file_editor_create_notebook_tab (gfe, GTK_STOCK_DIALOG_AUTHENTICATION,
				"SSH", 9, 3);

#if GTK_VERSION == 3
		hbox = gtk_box_new (GTK_ORIENTATION_HORIZONTAL, 0);
#elif GTK_VERSION == 2
		hbox = gtk_hbox_new(FALSE, 0);
#endif
		gtk_widget_show(hbox);
#if GTK_VERSION == 3
		gtk_grid_attach (GTK_GRID(table), hbox, 0, 0, 3, 1);
#elif GTK_VERSION == 2
		gtk_table_attach_defaults (GTK_TABLE(table), hbox, 0, 3, 0, 1);
#endif
		row++;

		widget = gtk_check_button_new_with_label (_("Enable SSH tunnel"));
		gtk_widget_show(widget);
		gtk_box_pack_start (GTK_BOX (hbox), widget, TRUE, TRUE, 0);
		g_signal_connect(G_OBJECT(widget), "toggled",
				G_CALLBACK(remmina_file_editor_ssh_enabled_check_on_toggled), gfe);
		priv->ssh_enabled_check = widget;

		widget = gtk_check_button_new_with_label (_("Tunnel via loopback address"));
		gtk_widget_show(widget);
		gtk_box_pack_start (GTK_BOX (hbox), widget, TRUE, TRUE, 0);
		priv->ssh_loopback_check = widget;
	}

	/* SSH Server group */
<<<<<<< HEAD
/*
#if GTK_VERSION == 3
	remmina_public_create_group (GTK_GRID(table), _("SSH Server"), row, 3, 3);
#elif GTK_VERSION == 2
	remmina_public_create_group (GTK_TABLE(table), _("SSH Server"), row, 3, 3);
#endif
*/
=======
>>>>>>> f40b01ae
	row++;

	switch (ssh_setting)
	{
		case REMMINA_PROTOCOL_SSH_SETTING_TUNNEL:
		s = g_strdup_printf(_("Same server at port %i"), DEFAULT_SSH_PORT);
		widget = gtk_radio_button_new_with_label (NULL, s);
		g_free(s);
		gtk_widget_show(widget);
<<<<<<< HEAD
#if GTK_VERSION == 3
=======
>>>>>>> f40b01ae
		gtk_grid_attach (GTK_GRID(table), widget, 0, row, 3, 1);
#elif GTK_VERSION == 2
		gtk_table_attach_defaults (GTK_TABLE(table), hbox, 0, 3, 0, 1);
#endif
		priv->ssh_server_default_radio = widget;
		row++;

		widget = gtk_radio_button_new_with_label_from_widget (
				GTK_RADIO_BUTTON(priv->ssh_server_default_radio), _("Custom"));
		gtk_widget_show(widget);
<<<<<<< HEAD
#if GTK_VERSION == 3
=======
>>>>>>> f40b01ae
		gtk_grid_attach (GTK_GRID(table), widget, 0, row, 2, 1);
#elif GTK_VERSION == 2
		gtk_table_attach (GTK_TABLE(table), widget, 1, 2, row, row + 1, GTK_FILL, 0, 0, 0);
#endif
		g_signal_connect(G_OBJECT(widget), "toggled",
				G_CALLBACK(remmina_file_editor_ssh_server_custom_radio_on_toggled), gfe);
		priv->ssh_server_custom_radio = widget;

		widget = gtk_entry_new ();
		gtk_widget_show(widget);
		gtk_entry_set_max_length (GTK_ENTRY(widget), 100);
		gtk_widget_set_tooltip_markup (widget, _(server_tips2));
<<<<<<< HEAD
#if GTK_VERSION == 3
=======
>>>>>>> f40b01ae
		gtk_grid_attach (GTK_GRID(table), widget, 0, row, 3, 1);
#elif GTK_VERSION == 2
		gtk_table_attach_defaults (GTK_TABLE(table), widget, 2, 3, row, row + 1);
#endif
		priv->ssh_server_entry = widget;
		row++;
		break;

		case REMMINA_PROTOCOL_SSH_SETTING_REVERSE_TUNNEL:
		priv->ssh_server_default_radio = NULL;
		priv->ssh_server_custom_radio = NULL;

#if GTK_VERSION == 3
		priv->ssh_server_entry = remmina_file_editor_create_text (gfe, table, 1, 0,
#elif GTK_VERSION == 2
		priv->ssh_server_entry = remmina_file_editor_create_text (gfe, table, row, 1,
#endif
				_("Server"), NULL);
		gtk_widget_set_tooltip_markup (priv->ssh_server_entry, _(server_tips));
		row++;
		break;

		case REMMINA_PROTOCOL_SSH_SETTING_SSH:
		case REMMINA_PROTOCOL_SSH_SETTING_SFTP:
		priv->ssh_server_default_radio = NULL;
		priv->ssh_server_custom_radio = NULL;
		priv->ssh_server_entry = NULL;

		s = remmina_pref_get_recent ("SFTP");
#if GTK_VERSION == 3
		priv->server_combo = remmina_file_editor_create_combo (gfe, table, row + 1, 1,
#elif GTK_VERSION == 2
		priv->server_combo = remmina_file_editor_create_combo (gfe, table, row, 1,
#endif
				_("Server"), s, remmina_file_get_string (priv->remmina_file, "server"));
		gtk_widget_set_tooltip_markup (priv->server_combo, _(server_tips));
		gtk_entry_set_activates_default (GTK_ENTRY(gtk_bin_get_child (GTK_BIN (priv->server_combo))), TRUE);
		g_free(s);
		row++;
		break;

		default:
		break;
	}

#if GTK_VERSION == 3
	priv->ssh_charset_combo = remmina_file_editor_create_combo (gfe, table, row + 3, 0,
#elif GTK_VERSION == 2
	priv->ssh_charset_combo = remmina_file_editor_create_combo (gfe, table, row, 1,
#endif
			_("Character set"), charset_list, remmina_file_get_string (priv->remmina_file, "ssh_charset"));
	row++;

	if (ssh_setting == REMMINA_PROTOCOL_SSH_SETTING_SSH)
	{
#if GTK_VERSION == 3
		widget = remmina_file_editor_create_text (gfe, table, row + 7, 1,
#elif GTK_VERSION == 2
		widget = remmina_file_editor_create_text (gfe, table, row, 1,
#endif
				_("Startup program"), NULL);
		cs = remmina_file_get_string (priv->remmina_file, "exec");
		gtk_entry_set_text(GTK_ENTRY(widget), cs ? cs : "");
		g_hash_table_insert(priv->setting_widgets, "exec", widget);
		row++;
	}
	else if (ssh_setting == REMMINA_PROTOCOL_SSH_SETTING_SFTP)
	{
#if GTK_VERSION == 3
		widget = remmina_file_editor_create_text (gfe, table, row + 8, 1,
#elif GTK_VERSION == 2
		widget = remmina_file_editor_create_text (gfe, table, row, 1,
#endif
				_("Startup path"), NULL);
		cs = remmina_file_get_string (priv->remmina_file, "execpath");
		gtk_entry_set_text(GTK_ENTRY(widget), cs ? cs : "");
		g_hash_table_insert(priv->setting_widgets, "execpath", widget);
		row++;
	}

	/* SSH Authentication frame */
#if GTK_VERSION == 3
	remmina_public_create_group (GTK_GRID(table), _("SSH Authentication"), row + 8, 5, 1);
#elif GTK_VERSION == 2
	remmina_public_create_group (GTK_TABLE(table), _("SSH Authentication"), row, 5, 3);
#endif
	row++;
	
#if GTK_VERSION == 3
	priv->ssh_username_entry = remmina_file_editor_create_text (gfe, table, row + 10, 0,
#elif GTK_VERSION == 2
	priv->ssh_username_entry = remmina_file_editor_create_text (gfe, table, row, 1,
#endif
			_("User name"), NULL);
	row++;

	widget = gtk_radio_button_new_with_label (NULL, _("Password"));
	gtk_widget_show(widget);
#if GTK_VERSION == 3
	gtk_grid_attach (GTK_GRID(table), widget, 1, row + 19, 1, 1);
#elif GTK_VERSION == 2
	gtk_table_attach_defaults (GTK_TABLE(table), widget, 1, 3, row, row + 1);
#endif
	priv->ssh_auth_password_radio = widget;
	row++;

	widget = gtk_radio_button_new_with_label_from_widget (
			GTK_RADIO_BUTTON(priv->ssh_auth_password_radio), _("Public key (automatic)"));
	gtk_widget_show(widget);
#if GTK_VERSION == 3
	gtk_grid_attach (GTK_GRID(table), widget, 0, row + 20, 1, 1);
#elif GTK_VERSION == 2
	gtk_table_attach_defaults (GTK_TABLE(table), widget, 1, 3, row, row + 1);
#endif
	priv->ssh_auth_auto_publickey_radio = widget;
	row++;

#if GTK_VERSION == 3
	remmina_file_editor_create_ssh_privatekey (gfe, table, row + 1, 0);
#elif GTK_VERSION == 2
	remmina_file_editor_create_ssh_privatekey (gfe, table, row, 1);
#endif
	row++;

	/* Set the values */
	cs = remmina_file_get_string (priv->remmina_file, "ssh_server");
	if (ssh_setting == REMMINA_PROTOCOL_SSH_SETTING_TUNNEL)
	{
		gtk_toggle_button_set_active (GTK_TOGGLE_BUTTON(priv->ssh_enabled_check),
				remmina_file_get_int (priv->remmina_file, "ssh_enabled", FALSE));
		gtk_toggle_button_set_active (GTK_TOGGLE_BUTTON(priv->ssh_loopback_check),
				remmina_file_get_int (priv->remmina_file, "ssh_loopback", FALSE));

		gtk_toggle_button_set_active (GTK_TOGGLE_BUTTON(cs ?
						priv->ssh_server_custom_radio : priv->ssh_server_default_radio), TRUE);
		gtk_entry_set_text(GTK_ENTRY(priv->ssh_server_entry),
				cs ? cs : "");
	}
	else if (ssh_setting == REMMINA_PROTOCOL_SSH_SETTING_REVERSE_TUNNEL)
	{
		gtk_toggle_button_set_active (GTK_TOGGLE_BUTTON(priv->ssh_enabled_check),
				remmina_file_get_int (priv->remmina_file, "ssh_enabled", FALSE));
		gtk_toggle_button_set_active (GTK_TOGGLE_BUTTON(priv->ssh_loopback_check),
				remmina_file_get_int (priv->remmina_file, "ssh_loopback", FALSE));
		gtk_entry_set_text(GTK_ENTRY(priv->ssh_server_entry),
				cs ? cs : "");
	}

	cs = remmina_file_get_string (priv->remmina_file, "ssh_username");
	gtk_entry_set_text(GTK_ENTRY(priv->ssh_username_entry), cs ? cs : "");
	gtk_toggle_button_set_active (GTK_TOGGLE_BUTTON(
					remmina_file_get_int (priv->remmina_file, "ssh_auth", 0) == SSH_AUTH_PUBLICKEY ?
					priv->ssh_auth_publickey_radio :
					remmina_file_get_int (priv->remmina_file, "ssh_auth", 0) == SSH_AUTH_AUTO_PUBLICKEY ?
					priv->ssh_auth_auto_publickey_radio :
					priv->ssh_auth_password_radio), TRUE);

	remmina_file_editor_ssh_enabled_check_on_toggled (NULL, gfe);
#endif
}

static void remmina_file_editor_create_all_settings(RemminaFileEditor* gfe)
{
	RemminaFileEditorPriv* priv = gfe->priv;
	GtkWidget* table;

	remmina_file_editor_create_notebook_container(gfe);

	/* The Basic tab */
	if (priv->plugin->basic_settings)
	{
		table = remmina_file_editor_create_notebook_tab(gfe, GTK_STOCK_DIALOG_INFO, _("Basic"), 20, 2);
		remmina_file_editor_create_settings(gfe, table, priv->plugin->basic_settings);
	}

	/* The Advanced tab */
	if (priv->plugin->advanced_settings)
	{
		table = remmina_file_editor_create_notebook_tab(gfe, GTK_STOCK_DIALOG_WARNING, _("Advanced"), 20, 2);
		remmina_file_editor_create_settings(gfe, table, priv->plugin->advanced_settings);
	}

	/* The SSH tab */
	remmina_file_editor_create_ssh_tab(gfe, priv->plugin->ssh_setting);
}

static void remmina_file_editor_protocol_combo_on_changed(GtkComboBox* combo, RemminaFileEditor* gfe)
{
	RemminaFileEditorPriv* priv = gfe->priv;
	gchar* protocol;

	if (priv->config_container)
	{
		gtk_container_remove(GTK_CONTAINER(priv->config_box), priv->config_container);
		priv->config_container = NULL;
	}

	priv->server_combo = NULL;
	priv->password_entry = NULL;
	priv->resolution_auto_radio = NULL;
	priv->resolution_custom_radio = NULL;
	priv->resolution_custom_combo = NULL;
	priv->keymap_combo = NULL;
	priv->scaler_widget = NULL;

	priv->ssh_enabled_check = NULL;
	priv->ssh_loopback_check = NULL;
	priv->ssh_server_default_radio = NULL;
	priv->ssh_server_custom_radio = NULL;
	priv->ssh_server_entry = NULL;
	priv->ssh_username_entry = NULL;
	priv->ssh_auth_password_radio = NULL;
	priv->ssh_auth_publickey_radio = NULL;
	priv->ssh_auth_auto_publickey_radio = NULL;
	priv->ssh_privatekey_chooser = NULL;
	priv->ssh_charset_combo = NULL;

	g_hash_table_remove_all(priv->setting_widgets);

	protocol = remmina_public_combo_get_active_text(combo);
	if (protocol)
	{
		priv->plugin = (RemminaProtocolPlugin*) remmina_plugin_manager_get_plugin(REMMINA_PLUGIN_TYPE_PROTOCOL,
				protocol);
		g_free(protocol);
		remmina_file_editor_create_all_settings(gfe);
	}
}

static void remmina_file_editor_update_ssh(RemminaFileEditor* gfe)
{
	RemminaFileEditorPriv* priv = gfe->priv;
	gboolean ssh_enabled;

	if (priv->ssh_charset_combo)
	{
		remmina_file_set_string_ref(priv->remmina_file, "ssh_charset",
				remmina_public_combo_get_active_text(GTK_COMBO_BOX(priv->ssh_charset_combo)));
	}

	if (g_strcmp0(remmina_file_get_string(priv->remmina_file, "protocol"), "SFTP") == 0
			|| g_strcmp0(remmina_file_get_string(priv->remmina_file, "protocol"), "SSH") == 0)
	{
		ssh_enabled = TRUE;
	}
	else
	{
		ssh_enabled = (priv->ssh_enabled_check ?
				gtk_toggle_button_get_active(GTK_TOGGLE_BUTTON(priv->ssh_enabled_check)) : FALSE);
		remmina_file_set_int(
				priv->remmina_file,
				"ssh_loopback",
				(priv->ssh_loopback_check ?
						gtk_toggle_button_get_active(GTK_TOGGLE_BUTTON(priv->ssh_loopback_check)) :
						FALSE));
	}
	remmina_file_set_int(priv->remmina_file, "ssh_enabled", ssh_enabled);
	remmina_file_set_string(priv->remmina_file, "ssh_username",
			(ssh_enabled ? gtk_entry_get_text(GTK_ENTRY(priv->ssh_username_entry)) : NULL));
	remmina_file_set_string(
			priv->remmina_file,
			"ssh_server",
			(ssh_enabled && priv->ssh_server_entry
					&& (priv->ssh_server_custom_radio == NULL
							|| gtk_toggle_button_get_active(
									GTK_TOGGLE_BUTTON(priv->ssh_server_custom_radio))) ?
					gtk_entry_get_text(GTK_ENTRY(priv->ssh_server_entry)) : NULL));
	remmina_file_set_int(
			priv->remmina_file,
			"ssh_auth",
			(priv->ssh_auth_publickey_radio
						&& gtk_toggle_button_get_active(
								GTK_TOGGLE_BUTTON(priv->ssh_auth_publickey_radio)) ?
					SSH_AUTH_PUBLICKEY :
				priv->ssh_auth_auto_publickey_radio
						&& gtk_toggle_button_get_active(
								GTK_TOGGLE_BUTTON(priv->ssh_auth_auto_publickey_radio)) ?
						SSH_AUTH_AUTO_PUBLICKEY : SSH_AUTH_PASSWORD));
	remmina_file_set_string(
			priv->remmina_file,
			"ssh_privatekey",
			(priv->ssh_privatekey_chooser ?
					gtk_file_chooser_get_filename(GTK_FILE_CHOOSER(priv->ssh_privatekey_chooser)) : NULL));
}

static void remmina_file_editor_update_settings(RemminaFileEditor* gfe)
{
	RemminaFileEditorPriv* priv = gfe->priv;
	GHashTableIter iter;
	gpointer key, value;

	g_hash_table_iter_init(&iter, priv->setting_widgets);
	while (g_hash_table_iter_next(&iter, &key, &value))
	{
		if (GTK_IS_ENTRY(value))
		{
			remmina_file_set_string(priv->remmina_file, (gchar*) key, gtk_entry_get_text(GTK_ENTRY(value)));
		}
		else
			if (GTK_IS_COMBO_BOX(value))
			{
				remmina_file_set_string_ref(priv->remmina_file, (gchar*) key,
						remmina_public_combo_get_active_text(GTK_COMBO_BOX(value)));
			}
			else
				if (GTK_IS_FILE_CHOOSER(value))
				{
					remmina_file_set_string(
							priv->remmina_file,
							(gchar*) key,
							gtk_widget_get_sensitive(GTK_WIDGET(value)) ?
									gtk_file_chooser_get_filename(GTK_FILE_CHOOSER(value)) :
									NULL);
				}
				else
					if (GTK_IS_TOGGLE_BUTTON(value))
					{
						remmina_file_set_int(priv->remmina_file, (gchar*) key,
								gtk_toggle_button_get_active(GTK_TOGGLE_BUTTON(value)));
					}
	}
}

static void remmina_file_editor_update(RemminaFileEditor* gfe)
{
	RemminaFileEditorPriv* priv = gfe->priv;

	remmina_file_set_string(priv->remmina_file, "name", gtk_entry_get_text(GTK_ENTRY(priv->name_entry)));

	remmina_file_set_string_ref(priv->remmina_file, "group",
			(priv->group_combo ? remmina_public_combo_get_active_text(GTK_COMBO_BOX(priv->group_combo)) : NULL));

	remmina_file_set_string_ref(priv->remmina_file, "protocol",
			remmina_public_combo_get_active_text(GTK_COMBO_BOX(priv->protocol_combo)));

	remmina_file_set_string_ref(priv->remmina_file, "server",
			(priv->server_combo ? remmina_public_combo_get_active_text(GTK_COMBO_BOX(priv->server_combo)) : NULL));

	remmina_file_set_string(priv->remmina_file, "password",
			(priv->password_entry ? gtk_entry_get_text(GTK_ENTRY(priv->password_entry)) : NULL));

	if (priv->resolution_auto_radio)
	{
		remmina_file_set_string_ref(
				priv->remmina_file,
				"resolution",
				(gtk_toggle_button_get_active(GTK_TOGGLE_BUTTON(priv->resolution_auto_radio)) ?
						NULL :
						remmina_public_combo_get_active_text(
								GTK_COMBO_BOX(priv->resolution_custom_combo))));
	}

	if (priv->keymap_combo)
	{
		remmina_file_set_string_ref(priv->remmina_file, "keymap",
				remmina_public_combo_get_active_text(GTK_COMBO_BOX(priv->keymap_combo)));
	}

	if (priv->scaler_widget)
	{
		remmina_file_set_int(priv->remmina_file, "hscale", REMMINA_SCALER(priv->scaler_widget)->hscale);
		remmina_file_set_int(priv->remmina_file, "vscale", REMMINA_SCALER(priv->scaler_widget)->vscale);
		remmina_file_set_int(priv->remmina_file, "aspectscale", REMMINA_SCALER(priv->scaler_widget)->aspectscale);
	}

	remmina_file_editor_update_ssh(gfe);
	remmina_file_editor_update_settings(gfe);
}

static void remmina_file_editor_on_default(GtkWidget* button, RemminaFileEditor* gfe)
{
	RemminaFile* gf;
	GtkWidget* dialog;

	remmina_file_editor_update(gfe);

	gf = remmina_file_dup(gfe->priv->remmina_file);

	remmina_file_set_filename(gf, remmina_pref_file);

	/* Clear properties that should never be default */
	remmina_file_set_string(gf, "name", NULL);
	remmina_file_set_string(gf, "server", NULL);
	remmina_file_set_string(gf, "password", NULL);

	remmina_file_save_all(gf);
	remmina_file_free(gf);

	dialog = gtk_message_dialog_new(GTK_WINDOW(gfe), GTK_DIALOG_MODAL, GTK_MESSAGE_INFO, GTK_BUTTONS_OK,
			_("Default settings saved."));
	gtk_dialog_run(GTK_DIALOG(dialog));
	gtk_widget_destroy(dialog);
}

static void remmina_file_editor_on_save(GtkWidget* button, RemminaFileEditor* gfe)
{
	remmina_file_editor_update(gfe);
	remmina_file_save_all(gfe->priv->remmina_file);
	remmina_icon_populate_menu();
	gtk_widget_destroy(GTK_WIDGET(gfe));
}

static void remmina_file_editor_on_connect(GtkWidget* button, RemminaFileEditor* gfe)
{
	RemminaFile* gf;

	remmina_file_editor_update(gfe);
	if (remmina_pref.save_when_connect)
	{
		remmina_file_save_all(gfe->priv->remmina_file);
		remmina_icon_populate_menu();
	}
	gf = remmina_file_dup(gfe->priv->remmina_file);
	/* Put server into name for Quick Connect */
	if (remmina_file_get_filename(gf) == NULL)
	{
		remmina_file_set_string(gf, "name", remmina_file_get_string(gf, "server"));
	}
	gtk_widget_destroy(GTK_WIDGET(gfe));
	remmina_connection_window_open_from_file(gf);
}

static void remmina_file_editor_on_cancel(GtkWidget* button, RemminaFileEditor* gfe)
{
	gtk_widget_destroy(GTK_WIDGET(gfe));
}

static void remmina_file_editor_init(RemminaFileEditor* gfe)
{
	RemminaFileEditorPriv* priv;
	GtkWidget* widget;

	priv = g_new0(RemminaFileEditorPriv, 1);
	gfe->priv = priv;

	/* Create the editor dialog */
	gtk_window_set_title(GTK_WINDOW(gfe), _("Remote Desktop Preference"));

	widget = gtk_dialog_add_button(GTK_DIALOG(gfe), "_Save", GTK_RESPONSE_APPLY);
	g_signal_connect(G_OBJECT(widget), "clicked", G_CALLBACK(remmina_file_editor_on_save), gfe);
	gtk_widget_set_sensitive(widget, FALSE);
	priv->save_button = widget;

	widget = gtk_dialog_add_button(GTK_DIALOG(gfe), "_Cancel", GTK_RESPONSE_CANCEL);
	g_signal_connect(G_OBJECT(widget), "clicked", G_CALLBACK(remmina_file_editor_on_cancel), gfe);

	widget = gtk_dialog_add_button(GTK_DIALOG(gfe), "_Connect", GTK_RESPONSE_OK);
	g_signal_connect(G_OBJECT(widget), "clicked", G_CALLBACK(remmina_file_editor_on_connect), gfe);

	gtk_dialog_set_alternative_button_order(GTK_DIALOG(gfe), GTK_RESPONSE_OK, GTK_RESPONSE_APPLY, GTK_RESPONSE_CANCEL, -1);
	gtk_dialog_set_default_response(GTK_DIALOG(gfe), GTK_RESPONSE_OK);
	gtk_window_set_default_size(GTK_WINDOW(gfe), 450, 500);

	g_signal_connect(G_OBJECT(gfe), "destroy", G_CALLBACK(remmina_file_editor_destroy), NULL);
	g_signal_connect(G_OBJECT(gfe), "realize", G_CALLBACK(remmina_file_editor_on_realize), NULL);

	/* Default button */
	widget = gtk_button_new_with_label("Default");
	gtk_widget_show(widget);
	gtk_button_set_image(GTK_BUTTON(widget), gtk_image_new_from_icon_name("_Preferences", GTK_ICON_SIZE_BUTTON));
	gtk_box_pack_start(GTK_BOX(gtk_dialog_get_action_area(GTK_DIALOG(gfe))), widget, FALSE, TRUE, 0);
	gtk_button_box_set_child_secondary(GTK_BUTTON_BOX(gtk_dialog_get_action_area(GTK_DIALOG(gfe))), widget, TRUE);

	g_signal_connect(G_OBJECT(widget), "clicked", G_CALLBACK(remmina_file_editor_on_default), gfe);

	priv->setting_widgets = g_hash_table_new(g_str_hash, g_str_equal);

	remmina_widget_pool_register(GTK_WIDGET(gfe));
}

static gboolean remmina_file_editor_iterate_protocol(gchar* protocol, RemminaPlugin* plugin, gpointer data)
{
	RemminaFileEditor* gfe = REMMINA_FILE_EDITOR(data);
	GtkListStore* store;
	GtkTreeIter iter;
	gboolean first;

	store = GTK_LIST_STORE(gtk_combo_box_get_model(GTK_COMBO_BOX(gfe->priv->protocol_combo)));

	first = !gtk_tree_model_get_iter_first(GTK_TREE_MODEL(store), &iter);

	gtk_list_store_append(store, &iter);
	gtk_list_store_set(store, &iter, 0, protocol, 1, g_dgettext(plugin->domain, plugin->description), 2,
			((RemminaProtocolPlugin*) plugin)->icon_name, -1);

	if (first || g_strcmp0(protocol, remmina_file_get_string(gfe->priv->remmina_file, "protocol")) == 0)
	{
		gtk_combo_box_set_active_iter(GTK_COMBO_BOX(gfe->priv->protocol_combo), &iter);
	}

	return FALSE;
}

static void remmina_file_editor_check_profile(RemminaFileEditor* gfe)
{
	RemminaFileEditorPriv* priv;

	priv = gfe->priv;
	if (remmina_file_get_filename(priv->remmina_file))
	{
		gtk_widget_set_sensitive(priv->group_combo, TRUE);
		gtk_widget_set_sensitive(priv->save_button, TRUE);
	}
}

static void remmina_file_editor_name_on_changed(GtkEditable* editable, RemminaFileEditor* gfe)
{
	RemminaFileEditorPriv* priv;

	priv = gfe->priv;
	if (remmina_file_get_filename(priv->remmina_file) == NULL)
	{
		remmina_file_generate_filename(priv->remmina_file);
		remmina_file_editor_check_profile(gfe);
	}
}

GtkWidget* remmina_file_editor_new_from_file(RemminaFile* remminafile)
{
	RemminaFileEditor* gfe;
	RemminaFileEditorPriv* priv;
<<<<<<< HEAD
	GtkWidget* table;
=======
	/* antenore - 2014/09
	 * IMPORTANT - The code has been migrated from GtkTable to GtkGrid
	 * but I didn't rename row, column and table to top, left and grid.
	 * This is indeed an important step and it should be done soon or later to 
	 * avoid confusion.
	 */
	GtkGrid* table;
>>>>>>> f40b01ae
	GtkWidget* widget;
	gchar* groups;
	gchar* s;
	const gchar* cs;

	gfe = REMMINA_FILE_EDITOR(g_object_new(REMMINA_TYPE_FILE_EDITOR, NULL));
	priv = gfe->priv;
	priv->remmina_file = remminafile;

	if (remmina_file_get_filename(remminafile) == NULL)
	{
		gtk_dialog_set_response_sensitive(GTK_DIALOG(gfe), GTK_RESPONSE_APPLY, FALSE);
	}

	/* Create the Profile group on the top (for name and protocol) */
<<<<<<< HEAD
#if GTK_VERSION == 3
=======
>>>>>>> f40b01ae
	table = gtk_grid_new();
#elif GTK_VERSION == 2
	table = gtk_table_new(4, 3, FALSE);
#endif	
	gtk_widget_show(table);
#if GTK_VERSION == 3
	gtk_grid_set_row_spacing(GTK_GRID(table), 4);
	gtk_grid_set_column_spacing(GTK_GRID(table), 8);
	gtk_grid_set_column_homogeneous (GTK_GRID(table), TRUE);
#elif GTK_VERSION == 2
	gtk_table_set_row_spacings(GTK_TABLE(table), 4);
	gtk_table_set_col_spacings(GTK_TABLE(table), 8);
#endif
	gtk_container_set_border_width(GTK_CONTAINER(table), 8);
	gtk_box_pack_start(GTK_BOX(gtk_dialog_get_content_area(GTK_DIALOG(gfe))), table, FALSE, FALSE, 2);

#if GTK_VERSION == 3
	remmina_public_create_group(GTK_GRID(table), _("Profile"), 0, 4, 3);
#elif GTK_VERSION == 2
	remmina_public_create_group(GTK_CONTAINER(table), _("Profile"), 0, 4, 3);
#endif

	/* Profile: Name */
	widget = gtk_label_new(_("Name"));
	gtk_widget_show(widget);
	gtk_misc_set_alignment(GTK_MISC(widget), 0.0, 0.5);
#if GTK_VERSION == 3
	gtk_grid_attach(GTK_GRID(table), widget, 0, 3, 2, 1);
    gtk_grid_set_column_spacing (GTK_GRID(table), 10);
#elif GTK_VERSION == 2
	gtk_table_attach(GTK_TABLE(table), widget, 1, 2, 1, 2, GTK_FILL, 0, 0, 0);
#endif

	widget = gtk_entry_new();
	gtk_widget_show(widget);
#if GTK_VERSION == 3
	gtk_grid_attach(GTK_GRID(table), widget, 1, 3, 3, 1);
#elif GTK_VERSION == 2
	gtk_table_attach_defaults(GTK_TABLE(table), widget, 2, 3, 1, 2);
#endif
	gtk_entry_set_max_length(GTK_ENTRY(widget), 100);
	priv->name_entry = widget;

	if (remmina_file_get_filename(remminafile) == NULL)
	{
		gtk_entry_set_text(GTK_ENTRY(widget), _("Quick Connect"));
		g_signal_connect(G_OBJECT(widget), "changed", G_CALLBACK(remmina_file_editor_name_on_changed), gfe);
	}
	else
	{
		cs = remmina_file_get_string(remminafile, "name");
		gtk_entry_set_text(GTK_ENTRY(widget), cs ? cs : "");
	}

	/* Profile: Group */
	widget = gtk_label_new(_("Group"));
	gtk_widget_show(widget);
	gtk_misc_set_alignment(GTK_MISC(widget), 0.0, 0.5);
#if GTK_VERSION == 3
	gtk_grid_attach(GTK_GRID(table), widget, 0, 6, 2, 1);
#elif GTK_VERSION == 2
	gtk_table_attach(GTK_TABLE(table), widget, 1, 2, 2, 3, GTK_FILL, 0, 0, 0);
#endif

	groups = remmina_file_manager_get_groups();
	priv->group_combo = remmina_public_create_combo_entry(groups, remmina_file_get_string(remminafile, "group"), FALSE);
	g_free(groups);
	gtk_widget_show(priv->group_combo);
#if GTK_VERSION == 3
	gtk_grid_attach(GTK_GRID(table), priv->group_combo, 1, 6, 3, 1);
#elif GTK_VERSION == 2
	gtk_table_attach_defaults(GTK_TABLE(table), priv->group_combo, 2, 3, 2, 3);
#endif
	gtk_widget_set_sensitive(priv->group_combo, FALSE);

	s = g_strdup_printf(_("Use '%s' as subgroup delimiter"), "/");
	gtk_widget_set_tooltip_text(priv->group_combo, s);
	g_free(s);

	/* Profile: Protocol */
	widget = gtk_label_new(_("Protocol"));
	gtk_widget_show(widget);
	gtk_misc_set_alignment(GTK_MISC(widget), 0.0, 0.5);
#if GTK_VERSION == 3
	gtk_grid_attach(GTK_GRID(table), widget, 0, 9, 2, 1);
#elif GTK_VERSION == 2
	gtk_table_attach(GTK_TABLE(table), widget, 1, 2, 3, 4, GTK_FILL, 0, 0, 0);
#endif

	widget = remmina_public_create_combo(TRUE);
	gtk_widget_show(widget);
#if GTK_VERSION == 3
	gtk_grid_attach(GTK_GRID(table), widget, 1, 9, 3, 1);
#elif GTK_VERSION == 2
	gtk_table_attach_defaults(GTK_TABLE(table), widget, 2, 3, 3, 4);
#endif
	priv->protocol_combo = widget;
	remmina_plugin_manager_for_each_plugin(REMMINA_PLUGIN_TYPE_PROTOCOL, remmina_file_editor_iterate_protocol, gfe);
	g_signal_connect(G_OBJECT(widget), "changed", G_CALLBACK(remmina_file_editor_protocol_combo_on_changed), gfe);

	/* Create the Preference frame */
	widget = gtk_event_box_new();
	gtk_widget_show(widget);
	gtk_box_pack_start(GTK_BOX(gtk_dialog_get_content_area(GTK_DIALOG(gfe))), widget, TRUE, TRUE, 2);
	priv->config_box = widget;

	priv->config_container = NULL;

	remmina_file_editor_protocol_combo_on_changed(GTK_COMBO_BOX(priv->protocol_combo), gfe);

	remmina_file_editor_check_profile(gfe);

	return GTK_WIDGET(gfe);
}

GtkWidget* remmina_file_editor_new(void)
{
	return remmina_file_editor_new_full(NULL, NULL);
}

GtkWidget* remmina_file_editor_new_full(const gchar* server, const gchar* protocol)
{
	RemminaFile* remminafile;

	remminafile = remmina_file_new();
	if (server)
		remmina_file_set_string(remminafile, "server", server);
	if (protocol)
		remmina_file_set_string(remminafile, "protocol", protocol);

	return remmina_file_editor_new_from_file(remminafile);
}

GtkWidget* remmina_file_editor_new_copy(const gchar* filename)
{
	RemminaFile* remminafile;
	GtkWidget* dialog;

	remminafile = remmina_file_copy(filename);
	if (remminafile)
	{
		return remmina_file_editor_new_from_file(remminafile);
	}
	else
	{
		dialog = gtk_message_dialog_new(NULL, GTK_DIALOG_MODAL, GTK_MESSAGE_ERROR, GTK_BUTTONS_CLOSE,
				_("File %s not found."), filename);
		gtk_dialog_run(GTK_DIALOG(dialog));
		gtk_widget_destroy(dialog);
		return NULL;
	}
}

GtkWidget* remmina_file_editor_new_from_filename(const gchar* filename)
{
	RemminaFile* remminafile;
	GtkWidget* dialog;

	remminafile = remmina_file_manager_load_file(filename);
	if (remminafile)
	{
		return remmina_file_editor_new_from_file(remminafile);
	}
	else
	{
		dialog = gtk_message_dialog_new(NULL, GTK_DIALOG_MODAL, GTK_MESSAGE_ERROR, GTK_BUTTONS_CLOSE,
				_("File %s not found."), filename);
		gtk_dialog_run(GTK_DIALOG(dialog));
		gtk_widget_destroy(dialog);
		return NULL;
	}
}<|MERGE_RESOLUTION|>--- conflicted
+++ resolved
@@ -205,11 +205,7 @@
 	gtk_widget_show(gfe->priv->config_container);
 }
 
-<<<<<<< HEAD
 static GtkWidget* remmina_file_editor_create_notebook_tab(RemminaFileEditor* gfe,
-=======
-static GtkGrid* remmina_file_editor_create_notebook_tab(RemminaFileEditor* gfe,
->>>>>>> f40b01ae
 		const gchar* stock_id, const gchar* label, gint rows, gint cols)
 {
 	GtkWidget* tablabel;
@@ -240,10 +236,7 @@
 	gtk_widget_show(tabbody);
 	gtk_notebook_append_page(GTK_NOTEBOOK(gfe->priv->config_container), tabbody, tablabel);
 
-<<<<<<< HEAD
-#if GTK_VERSION == 3
-=======
->>>>>>> f40b01ae
+#if GTK_VERSION == 3
 	table = gtk_grid_new();
 #elif GTK_VERSION == 2
 	table = gtk_table_new(rows, cols, FALSE);
@@ -384,15 +377,11 @@
 	widget = gtk_label_new(_("Server"));
 	gtk_widget_show(widget);
 	gtk_misc_set_alignment(GTK_MISC(widget), 0.0, 0.5);
-<<<<<<< HEAD
-#if GTK_VERSION == 3
-	gtk_grid_attach(GTK_GRID(table), widget, 0, row, 1, 1);
+#if GTK_VERSION == 3
+	gtk_grid_attach(GTK_GRID(table), widget, 0, row, 1, row + 1);
 #elif GTK_VERSION == 2
 	gtk_table_attach(GTK_TABLE(table), widget, 0, 1, row, row + 1, GTK_FILL, 0, 0, 0);
 #endif
-=======
-	gtk_grid_attach(GTK_GRID(table), widget, 0, row, 1, row + 1);
->>>>>>> f40b01ae
 
 	s = remmina_pref_get_recent(plugin->name);
 	widget = remmina_public_create_combo_entry(s, remmina_file_get_string(gfe->priv->remmina_file, "server"), TRUE);
@@ -561,15 +550,11 @@
 	widget = gtk_label_new(label);
 	gtk_widget_show(widget);
 	gtk_misc_set_alignment(GTK_MISC(widget), 0.0, 0.5);
-<<<<<<< HEAD
-#if GTK_VERSION == 3
-	gtk_grid_attach(GTK_GRID(table), widget, 0, row, col + 1, 1);
+#if GTK_VERSION == 3
+	gtk_grid_attach(GTK_GRID(table), widget, 0, row, 1, 1);
 #elif GTK_VERSION == 2
 	gtk_table_attach(GTK_TABLE(table), widget, col, col + 1, row, row + 1, GTK_FILL, 0, 0, 0);
 #endif
-=======
-	gtk_grid_attach(GTK_GRID(table), widget, 0, row, 1, 1);
->>>>>>> f40b01ae
 
 	widget = gtk_entry_new();
 	gtk_widget_show(widget);
@@ -642,23 +627,19 @@
 	GtkWidget* widget;
 	widget = gtk_check_button_new_with_label(label);
 	gtk_widget_show(widget);
-<<<<<<< HEAD
-
+
+#if GTK_VERSION == 3
+	gtk_grid_set_row_spacing(GTK_GRID(table), 1);
+	gtk_grid_attach(GTK_GRID(table), widget, 0, row , 1, 1);
+#elif GTK_VERSION == 2
 	if (row >= 0)
-#if GTK_VERSION == 3
-		gtk_grid_attach(GTK_GRID(table), widget, col, row + 1, col + 2, row + 1);
-#elif GTK_VERSION == 2
 		gtk_table_attach_defaults(GTK_TABLE(table), widget, col, col + 2, row, row + 1);
-#endif
 	else
 		gtk_box_pack_start(GTK_BOX(table), widget, TRUE, TRUE, 10);
+#endif
 
 	if (value)
 		gtk_toggle_button_set_active(GTK_TOGGLE_BUTTON(widget), TRUE);
-=======
-	gtk_grid_set_row_spacing(GTK_GRID(table), 1);
-	gtk_grid_attach(GTK_GRID(table), widget, 0, row , 1, 1);
->>>>>>> f40b01ae
 
 	return widget;
 }
@@ -746,10 +727,7 @@
 				break;
 
 			case REMMINA_PROTOCOL_SETTING_TYPE_PASSWORD:
-<<<<<<< HEAD
-#if GTK_VERSION == 3
-=======
->>>>>>> f40b01ae
+#if GTK_VERSION == 3
 				remmina_file_editor_create_password(gfe, table, row);
 				row++;
 #elif GTK_VERSION == 2
@@ -779,10 +757,7 @@
 				widget = gtk_label_new(_("Horizontal scale"));
 				gtk_widget_show(widget);
 				gtk_misc_set_alignment(GTK_MISC(widget), 0.0, 0.5);
-<<<<<<< HEAD
-#if GTK_VERSION == 3
-=======
->>>>>>> f40b01ae
+#if GTK_VERSION == 3
 				gtk_grid_attach(GTK_GRID(table), widget, 0, row, 1, row + 1);
 #elif GTK_VERSION == 2
 				gtk_table_attach(GTK_TABLE(table), widget, 0, 1, row, row + 1, GTK_FILL, 0, 0, 0);
@@ -791,10 +766,7 @@
 				widget = gtk_label_new(_("Vertical scale"));
 				gtk_widget_show(widget);
 				gtk_misc_set_alignment(GTK_MISC(widget), 0.0, 0.5);
-<<<<<<< HEAD
-#if GTK_VERSION == 3
-=======
->>>>>>> f40b01ae
+#if GTK_VERSION == 3
 				gtk_grid_attach(GTK_GRID(table), widget, 0, row + 1, 1, row + 2);
 #elif GTK_VERSION == 2
 				gtk_table_attach(GTK_TABLE(table), widget, 0, 1, row + 1, row + 2, GTK_FILL, 0, 0, 0);
@@ -818,10 +790,7 @@
 				break;
 
 			case REMMINA_PROTOCOL_SETTING_TYPE_TEXT:
-<<<<<<< HEAD
-#if GTK_VERSION == 3
-=======
->>>>>>> f40b01ae
+#if GTK_VERSION == 3
 				widget = remmina_file_editor_create_text(gfe, table, row, 0,
 #elif GTK_VERSION == 2
 				widget = remmina_file_editor_create_text(gfe, table, row + 1, 0,
@@ -832,10 +801,7 @@
 				break;
 
 			case REMMINA_PROTOCOL_SETTING_TYPE_SELECT:
-<<<<<<< HEAD
-#if GTK_VERSION == 3
-=======
->>>>>>> f40b01ae
+#if GTK_VERSION == 3
 				widget = remmina_file_editor_create_select(gfe, table, row, 0,
 #elif GTK_VERSION == 2
 				widget = remmina_file_editor_create_select(gfe, table, row, 0,
@@ -847,10 +813,7 @@
 				break;
 
 			case REMMINA_PROTOCOL_SETTING_TYPE_COMBO:
-<<<<<<< HEAD
-#if GTK_VERSION == 3
-=======
->>>>>>> f40b01ae
+#if GTK_VERSION == 3
 				widget = remmina_file_editor_create_combo(gfe, table, row, 0,
 #elif GTK_VERSION == 2
 				widget = remmina_file_editor_create_combo(gfe, table, row, 0,
@@ -870,12 +833,9 @@
 				break;
 
 				case REMMINA_PROTOCOL_SETTING_TYPE_FILE:
-<<<<<<< HEAD
 #if GTK_VERSION == 3
 				widget = remmina_file_editor_create_chooser (gfe, table, row, 0,
 #elif GTK_VERSION == 2
-=======
->>>>>>> f40b01ae
 				widget = remmina_file_editor_create_chooser (gfe, table, row, 0,
 #endif
 						g_dgettext (priv->plugin->domain, settings->label),
@@ -885,10 +845,7 @@
 				break;
 
 				case REMMINA_PROTOCOL_SETTING_TYPE_FOLDER:
-<<<<<<< HEAD
-#if GTK_VERSION == 3
-=======
->>>>>>> f40b01ae
+#if GTK_VERSION == 3
 				widget = remmina_file_editor_create_chooser (gfe, table, row, 0,
 #elif GTK_VERSION == 2
 				widget = remmina_file_editor_create_chooser (gfe, table, row, 0,
@@ -912,12 +869,9 @@
 		settings++;
 	}
 
-<<<<<<< HEAD
 #if GTK_VERSION == 2
 	gtk_table_resize(GTK_TABLE(table), row, 2);
 #endif
-=======
->>>>>>> f40b01ae
 }
 
 static void remmina_file_editor_create_ssh_tab(RemminaFileEditor* gfe, RemminaProtocolSSHSetting ssh_setting)
@@ -974,16 +928,6 @@
 	}
 
 	/* SSH Server group */
-<<<<<<< HEAD
-/*
-#if GTK_VERSION == 3
-	remmina_public_create_group (GTK_GRID(table), _("SSH Server"), row, 3, 3);
-#elif GTK_VERSION == 2
-	remmina_public_create_group (GTK_TABLE(table), _("SSH Server"), row, 3, 3);
-#endif
-*/
-=======
->>>>>>> f40b01ae
 	row++;
 
 	switch (ssh_setting)
@@ -993,10 +937,7 @@
 		widget = gtk_radio_button_new_with_label (NULL, s);
 		g_free(s);
 		gtk_widget_show(widget);
-<<<<<<< HEAD
-#if GTK_VERSION == 3
-=======
->>>>>>> f40b01ae
+#if GTK_VERSION == 3
 		gtk_grid_attach (GTK_GRID(table), widget, 0, row, 3, 1);
 #elif GTK_VERSION == 2
 		gtk_table_attach_defaults (GTK_TABLE(table), hbox, 0, 3, 0, 1);
@@ -1007,10 +948,7 @@
 		widget = gtk_radio_button_new_with_label_from_widget (
 				GTK_RADIO_BUTTON(priv->ssh_server_default_radio), _("Custom"));
 		gtk_widget_show(widget);
-<<<<<<< HEAD
-#if GTK_VERSION == 3
-=======
->>>>>>> f40b01ae
+#if GTK_VERSION == 3
 		gtk_grid_attach (GTK_GRID(table), widget, 0, row, 2, 1);
 #elif GTK_VERSION == 2
 		gtk_table_attach (GTK_TABLE(table), widget, 1, 2, row, row + 1, GTK_FILL, 0, 0, 0);
@@ -1023,10 +961,7 @@
 		gtk_widget_show(widget);
 		gtk_entry_set_max_length (GTK_ENTRY(widget), 100);
 		gtk_widget_set_tooltip_markup (widget, _(server_tips2));
-<<<<<<< HEAD
-#if GTK_VERSION == 3
-=======
->>>>>>> f40b01ae
+#if GTK_VERSION == 3
 		gtk_grid_attach (GTK_GRID(table), widget, 0, row, 3, 1);
 #elif GTK_VERSION == 2
 		gtk_table_attach_defaults (GTK_TABLE(table), widget, 2, 3, row, row + 1);
@@ -1548,17 +1483,7 @@
 {
 	RemminaFileEditor* gfe;
 	RemminaFileEditorPriv* priv;
-<<<<<<< HEAD
 	GtkWidget* table;
-=======
-	/* antenore - 2014/09
-	 * IMPORTANT - The code has been migrated from GtkTable to GtkGrid
-	 * but I didn't rename row, column and table to top, left and grid.
-	 * This is indeed an important step and it should be done soon or later to 
-	 * avoid confusion.
-	 */
-	GtkGrid* table;
->>>>>>> f40b01ae
 	GtkWidget* widget;
 	gchar* groups;
 	gchar* s;
@@ -1574,10 +1499,7 @@
 	}
 
 	/* Create the Profile group on the top (for name and protocol) */
-<<<<<<< HEAD
-#if GTK_VERSION == 3
-=======
->>>>>>> f40b01ae
+#if GTK_VERSION == 3
 	table = gtk_grid_new();
 #elif GTK_VERSION == 2
 	table = gtk_table_new(4, 3, FALSE);
