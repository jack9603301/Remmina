--- conflicted
+++ resolved
@@ -264,21 +264,17 @@
 #if GTK_VERSION == 3
 	gtk_grid_attach(table, widget, 0, row, cols, row + 1);
 #elif GTK_VERSION == 2
-	gtk_table_attach_defaults(table, widget, 0, cols, row, row + 1);
+	gtk_table_attach_defaults(GTK_TABLE(table), widget, 0, cols, row, row + 1);
 #endif
 
 	widget = gtk_label_new(NULL);
 	gtk_widget_show(widget);
 	gtk_widget_set_size_request(widget, 15, -1);
-<<<<<<< HEAD
 #if GTK_VERSION == 3
-	gtk_grid_attach(table, widget, 0, row + 1, 3, row + rows);
+	gtk_grid_attach(table, widget, 0, row + 1, 1, row + rows);
 #elif GTK_VERSION == 2
-	gtk_table_attach(table, widget, 0, 1, row + 1, row + rows, 0, 0, 0, 0);
-#endif
-=======
-	gtk_grid_attach(table, widget, 0, row + 1, 1, row + rows);
->>>>>>> e75c64c8
+	gtk_table_attach(GTK_TABLE(table), widget, 0, 1, row + 1, row + rows, 0, 0, 0, 0);
+#endif
 }
 
 gchar*
