--- conflicted
+++ resolved
@@ -629,7 +629,6 @@
 	return str;
 }
 
-<<<<<<< HEAD
 /* Validate the inserted value for a new resolution */
 gboolean remmina_public_resolution_validation_func(const gchar *new_str, gchar **error)
 {
@@ -676,7 +675,7 @@
 	if (!result)
 		*error = g_strdup(_("Please enter format 'widthxheight'."));
 	return result;
-=======
+
 /* Replaces all occurences of search in a new copy of string by replacement 
  * and overwrites the original string */
 void remmina_public_str_replace_in_place(gchar *string, const gchar *search, const gchar *replacement)
@@ -686,5 +685,4 @@
 	g_free(string);
 	string = g_strdup(new_string);
 	return;
->>>>>>> 0b3aa2bd
 }