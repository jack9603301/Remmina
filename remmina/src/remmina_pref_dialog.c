/*
 * Remmina - The GTK+ Remote Desktop Client
 * Copyright (C) 2009-2011 Vic Lee
 *
 * This program is free software; you can redistribute it and/or modify
 * it under the terms of the GNU General Public License as published by
 * the Free Software Foundation; either version 2 of the License, or
 * (at your option) any later version.
 *
 * This program is distributed in the hope that it will be useful,
 * but WITHOUT ANY WARRANTY; without even the implied warranty of
 * MERCHANTABILITY or FITNESS FOR A PARTICULAR PURPOSE.  See the
 * GNU General Public License for more details.
 *
 * You should have received a copy of the GNU General Public License
 * along with this program; if not, write to the Free Software
 * Foundation, Inc., 59 Temple Place, Suite 330,
 * Boston, MA 02111-1307, USA.
 *
 *  In addition, as a special exception, the copyright holders give
 *  permission to link the code of portions of this program with the
 *  OpenSSL library under certain conditions as described in each
 *  individual source file, and distribute linked combinations
 *  including the two.
 *  You must obey the GNU General Public License in all respects
 *  for all of the code used other than OpenSSL. *  If you modify
 *  file(s) with this exception, you may extend this exception to your
 *  version of the file(s), but you are not obligated to do so. *  If you
 *  do not wish to do so, delete this exception statement from your
 *  version. *  If you delete this exception statement from all source
 *  files in the program, then also delete it here.
 *
 */

#include <gtk/gtk.h>
#include <glib/gi18n.h>
#include <stdlib.h>
#include "config.h"
#include "remmina_public.h"
#include "remmina_string_list.h"
#include "remmina_widget_pool.h"
#include "remmina_key_chooser.h"
#include "remmina_plugin_manager.h"
#include "remmina_icon.h"
#include "remmina_pref.h"
#include "remmina_pref_dialog.h"

G_DEFINE_TYPE( RemminaPrefDialog, remmina_pref_dialog, GTK_TYPE_DIALOG)

static const gpointer default_action_list[] =
{ "0", N_("Open connection"), "1", N_("Edit settings"), NULL };

static const gpointer scale_quality_list[] =
{ "0", N_("Nearest"), "1", N_("Tiles"), "2", N_("Bilinear"), "3", N_("Hyper"), NULL };

static const gpointer default_mode_list[] =
{ "0", N_("Automatic"), "1", N_("Scrolled window"), "3", N_("Scrolled fullscreen"), "4", N_("Viewport fullscreen"), NULL };

static const gpointer tab_mode_list[] =
{ "0", N_("Tab by groups"), "1", N_("Tab by protocols"), "8", N_("Tab all connections"), "9", N_("Do not use tabs"), NULL };

struct _RemminaPrefDialogPriv
{
	GtkWidget *notebook;
	GtkWidget *save_view_mode_check;
	GtkWidget *save_when_connect_check;
	GtkWidget *invisible_toolbar_check;
	GtkWidget *always_show_tab_check;
	GtkWidget *hide_connection_toolbar_check;
	GtkWidget *default_action_combo;
	GtkWidget *default_mode_combo;
	GtkWidget *tab_mode_combo;
	GtkWidget *scale_quality_combo;
	GtkWidget *sshtunnel_port_entry;
	GtkWidget *auto_scroll_step_entry;
	GtkWidget *recent_maximum_entry;
	GtkWidget *resolutions_list;
	GtkWidget *applet_new_ontop_check;
	GtkWidget *applet_hide_count_check;
	GtkWidget *disable_tray_icon_check;
	GtkWidget *autostart_tray_icon_check;
	GtkWidget *minimize_to_tray_check;
	GtkWidget *hostkey_chooser;
	GtkWidget *shortcutkey_fullscreen_chooser;
	GtkWidget *shortcutkey_autofit_chooser;
	GtkWidget *shortcutkey_nexttab_chooser;
	GtkWidget *shortcutkey_prevtab_chooser;
	GtkWidget *shortcutkey_scale_chooser;
	GtkWidget *shortcutkey_grab_chooser;
	GtkWidget *shortcutkey_minimize_chooser;
	GtkWidget *shortcutkey_disconnect_chooser;
	GtkWidget *shortcutkey_toolbar_chooser;
	GtkWidget *vte_font_check;
	GtkWidget *vte_font_button;
	GtkWidget *vte_allow_bold_text_check;
	GtkWidget *vte_system_colors;
	GtkWidget *vte_lines_entry;
	GtkWidget *vte_shortcutkey_copy_chooser;
	GtkWidget *vte_shortcutkey_paste_chooser;
};

static void remmina_pref_dialog_class_init(RemminaPrefDialogClass *klass)
{
}

static gboolean remmina_pref_resolution_validation_func(const gchar *new_str, gchar **error)
{
	gint i;
	gint width, height;
	gboolean splitted;
	gboolean result;

	width = 0;
	height = 0;
	splitted = FALSE;
	result = TRUE;
	for (i = 0; new_str[i] != '\0'; i++)
	{
		if (new_str[i] == 'x')
		{
			if (splitted)
			{
				result = FALSE;
				break;
			}
			splitted = TRUE;
			continue;
		}
		if (new_str[i] < '0' || new_str[i] > '9')
		{
			result = FALSE;
			break;
		}
		if (splitted)
		{
			height = 1;
		}
		else
		{
			width = 1;
		}
	}

	if (width == 0 || height == 0)
		result = FALSE;

	if (!result)
		*error = g_strdup(_("Please enter format 'widthxheight'."));
	return result;
}

static void remmina_pref_dialog_clear_recent(GtkWidget *widget, gpointer data)
{
	GtkWidget *dialog;

	remmina_pref_clear_recent();
	dialog = gtk_message_dialog_new(GTK_WINDOW(data), GTK_DIALOG_MODAL, GTK_MESSAGE_INFO, GTK_BUTTONS_OK,
			_("Recent lists cleared."));
	gtk_dialog_run(GTK_DIALOG(dialog));
	gtk_widget_destroy(dialog);
}

static void remmina_pref_dialog_on_close_clicked(GtkWidget *widget, RemminaPrefDialog *dialog)
{
	gtk_widget_destroy(GTK_WIDGET(dialog));
}

static void remmina_pref_dialog_destroy(GtkWidget *widget, gpointer data)
{
	gchar *s;
	gboolean b;

	RemminaPrefDialogPriv *priv = REMMINA_PREF_DIALOG(widget)->priv;

	remmina_pref.save_view_mode = gtk_toggle_button_get_active(GTK_TOGGLE_BUTTON(priv->save_view_mode_check));
	remmina_pref.save_when_connect = gtk_toggle_button_get_active(GTK_TOGGLE_BUTTON(priv->save_when_connect_check));
	remmina_pref.invisible_toolbar = gtk_toggle_button_get_active(GTK_TOGGLE_BUTTON(priv->invisible_toolbar_check));
	remmina_pref.always_show_tab = gtk_toggle_button_get_active(GTK_TOGGLE_BUTTON(priv->always_show_tab_check));
	remmina_pref.hide_connection_toolbar = gtk_toggle_button_get_active(
			GTK_TOGGLE_BUTTON(priv->hide_connection_toolbar_check));

	s = remmina_public_combo_get_active_text(GTK_COMBO_BOX(priv->default_action_combo));
	remmina_pref.default_action = atoi(s);
	g_free(s);
	s = remmina_public_combo_get_active_text(GTK_COMBO_BOX(priv->default_mode_combo));
	remmina_pref.default_mode = atoi(s);
	g_free(s);
	s = remmina_public_combo_get_active_text(GTK_COMBO_BOX(priv->tab_mode_combo));
	remmina_pref.tab_mode = atoi(s);
	g_free(s);
	s = remmina_public_combo_get_active_text(GTK_COMBO_BOX(priv->scale_quality_combo));
	remmina_pref.scale_quality = atoi(s);
	g_free(s);

	remmina_pref.sshtunnel_port = atoi(gtk_entry_get_text(GTK_ENTRY(priv->sshtunnel_port_entry)));
	if (remmina_pref.sshtunnel_port <= 0)
		remmina_pref.sshtunnel_port = DEFAULT_SSHTUNNEL_PORT;

	remmina_pref.auto_scroll_step = atoi(gtk_entry_get_text(GTK_ENTRY(priv->auto_scroll_step_entry)));
	if (remmina_pref.auto_scroll_step < 10)
		remmina_pref.auto_scroll_step = 10;
	else
		if (remmina_pref.auto_scroll_step > 500)
			remmina_pref.auto_scroll_step = 500;

	remmina_pref.recent_maximum = atoi(gtk_entry_get_text(GTK_ENTRY(priv->recent_maximum_entry)));
	if (remmina_pref.recent_maximum < 0)
		remmina_pref.recent_maximum = 0;

	g_free(remmina_pref.resolutions);
	s = remmina_string_list_get_text(REMMINA_STRING_LIST(priv->resolutions_list));
	if (s[0] == '\0')
		s = g_strdup(default_resolutions);
	remmina_pref.resolutions = s;

	remmina_pref.applet_new_ontop = gtk_toggle_button_get_active(GTK_TOGGLE_BUTTON(priv->applet_new_ontop_check));
	remmina_pref.applet_hide_count = gtk_toggle_button_get_active(GTK_TOGGLE_BUTTON(priv->applet_hide_count_check));
	b = gtk_toggle_button_get_active(GTK_TOGGLE_BUTTON(priv->disable_tray_icon_check));
	if (remmina_pref.disable_tray_icon != b)
	{
		remmina_pref.disable_tray_icon = b;
		remmina_icon_init();
	}
#ifdef ENABLE_MINIMIZE_TO_TRAY
	if (b)
	{
		remmina_pref.minimize_to_tray = FALSE;
	}
	else
	{
		remmina_pref.minimize_to_tray = gtk_toggle_button_get_active(GTK_TOGGLE_BUTTON(priv->minimize_to_tray_check));
	}
#endif
	if (b)
	{
		b = FALSE;
	}
	else
	{
		b = gtk_toggle_button_get_active(GTK_TOGGLE_BUTTON(priv->autostart_tray_icon_check));
	}
	remmina_icon_set_autostart(b);

	remmina_pref.hostkey = REMMINA_KEY_CHOOSER(priv->hostkey_chooser)->keyval;
	remmina_pref.shortcutkey_fullscreen = REMMINA_KEY_CHOOSER(priv->shortcutkey_fullscreen_chooser)->keyval;
	remmina_pref.shortcutkey_autofit = REMMINA_KEY_CHOOSER(priv->shortcutkey_autofit_chooser)->keyval;
	remmina_pref.shortcutkey_nexttab = REMMINA_KEY_CHOOSER(priv->shortcutkey_nexttab_chooser)->keyval;
	remmina_pref.shortcutkey_prevtab = REMMINA_KEY_CHOOSER(priv->shortcutkey_prevtab_chooser)->keyval;
	remmina_pref.shortcutkey_scale = REMMINA_KEY_CHOOSER(priv->shortcutkey_scale_chooser)->keyval;
	remmina_pref.shortcutkey_grab = REMMINA_KEY_CHOOSER(priv->shortcutkey_grab_chooser)->keyval;
	remmina_pref.shortcutkey_minimize = REMMINA_KEY_CHOOSER(priv->shortcutkey_minimize_chooser)->keyval;
	remmina_pref.shortcutkey_disconnect = REMMINA_KEY_CHOOSER(priv->shortcutkey_disconnect_chooser)->keyval;
	remmina_pref.shortcutkey_toolbar = REMMINA_KEY_CHOOSER(priv->shortcutkey_toolbar_chooser)->keyval;

	g_free(remmina_pref.vte_font);
	if (gtk_toggle_button_get_active(GTK_TOGGLE_BUTTON(priv->vte_font_check)))
	{
		remmina_pref.vte_font = NULL;
	}
	else
	{
		remmina_pref.vte_font = g_strdup(gtk_font_button_get_font_name(GTK_FONT_BUTTON(priv->vte_font_button)));
	}
	remmina_pref.vte_allow_bold_text = gtk_toggle_button_get_active(GTK_TOGGLE_BUTTON(priv->vte_allow_bold_text_check));
	remmina_pref.vte_system_colors = gtk_toggle_button_get_active(GTK_TOGGLE_BUTTON(priv->vte_system_colors));
	remmina_pref.vte_lines = atoi(gtk_entry_get_text(GTK_ENTRY(priv->vte_lines_entry)));
	remmina_pref.vte_shortcutkey_copy = REMMINA_KEY_CHOOSER(priv->vte_shortcutkey_copy_chooser)->keyval;
	remmina_pref.vte_shortcutkey_paste = REMMINA_KEY_CHOOSER(priv->vte_shortcutkey_paste_chooser)->keyval;

	remmina_pref_save();
	g_free(priv);
}

static gboolean remmina_pref_dialog_add_pref_plugin(gchar *name, RemminaPlugin *plugin, gpointer data)
{
	RemminaPrefDialogPriv *priv;
	RemminaPrefPlugin *pref_plugin;
	GtkWidget *vbox;
	GtkWidget *widget;

	priv = REMMINA_PREF_DIALOG(data)->priv;
	pref_plugin = (RemminaPrefPlugin *) plugin;

	widget = gtk_label_new(pref_plugin->pref_label);
	gtk_widget_show(widget);

#if GTK_VERSION == 3
	vbox = gtk_box_new(GTK_ORIENTATION_VERTICAL, 0);
#elif GTK_VERSION == 2
	vbox = gtk_vbox_new(FALSE, 0);
#endif
	gtk_widget_show(vbox);
	gtk_notebook_append_page(GTK_NOTEBOOK(priv->notebook), vbox, widget);

	widget = pref_plugin->get_pref_body();
	gtk_box_pack_start(GTK_BOX(vbox), widget, FALSE, FALSE, 0);

	return FALSE;
}

static void remmina_pref_dialog_vte_font_on_toggled(GtkWidget *widget, RemminaPrefDialog *dialog)
{
	gtk_widget_set_sensitive(dialog->priv->vte_font_button, !gtk_toggle_button_get_active(GTK_TOGGLE_BUTTON(widget)));
}

static void remmina_pref_dialog_disable_tray_icon_on_toggled(GtkWidget *widget, RemminaPrefDialog *dialog)
{
	gboolean b;

	b = !gtk_toggle_button_get_active(GTK_TOGGLE_BUTTON(widget));
	gtk_widget_set_sensitive(dialog->priv->autostart_tray_icon_check, b);
#ifdef ENABLE_MINIMIZE_TO_TRAY
	gtk_widget_set_sensitive(dialog->priv->minimize_to_tray_check, b);
#endif
}

static void remmina_pref_dialog_init(RemminaPrefDialog *dialog)
{
	RemminaPrefDialogPriv *priv;
	GtkWidget *notebook;
	GtkWidget *tablabel;
	GtkWidget *vbox;
	GtkWidget *hbox;
	GtkWidget *grid;
	GtkWidget *widget;
	GtkWidget *grid_keys;
	gchar buf[100];

	priv = g_new(RemminaPrefDialogPriv, 1);
	dialog->priv = priv;

	/* Create the dialog */
	gtk_window_set_title(GTK_WINDOW(dialog), _("Remmina Preferences"));
	gtk_window_set_modal(GTK_WINDOW(dialog), TRUE);
	widget = gtk_dialog_add_button(GTK_DIALOG(dialog), _("_Close"), GTK_RESPONSE_CLOSE);
	g_signal_connect(G_OBJECT(widget), "clicked", G_CALLBACK(remmina_pref_dialog_on_close_clicked), dialog);
	gtk_dialog_set_default_response(GTK_DIALOG(dialog), GTK_RESPONSE_CLOSE);

	g_signal_connect(G_OBJECT(dialog), "destroy", G_CALLBACK(remmina_pref_dialog_destroy), NULL);

	/* Create the notebook */
	notebook = gtk_notebook_new();
	gtk_widget_show(notebook);
	gtk_box_pack_start(GTK_BOX(gtk_dialog_get_content_area(GTK_DIALOG(dialog))), notebook, TRUE, TRUE, 4);
	gtk_container_set_border_width(GTK_CONTAINER(notebook), 4);
	priv->notebook = notebook;

	/* Options tab */
	tablabel = gtk_label_new(_("Options"));
	gtk_widget_show(tablabel);

	/* Options body */
	grid = gtk_grid_new();
	gtk_widget_show(grid);
	gtk_notebook_append_page(GTK_NOTEBOOK(notebook), grid, tablabel);
	gtk_grid_set_row_spacing(GTK_GRID(grid), 5);
	gtk_grid_set_column_spacing(GTK_GRID(grid), 4);
	gtk_container_set_border_width(GTK_CONTAINER(grid), 8);

	widget = gtk_check_button_new_with_label(_("Remember last view mode for each connection"));
	gtk_widget_show(widget);
	gtk_grid_attach(GTK_GRID(grid), widget, 0, 0, 2, 1);
	gtk_toggle_button_set_active(GTK_TOGGLE_BUTTON(widget), remmina_pref.save_view_mode);
	priv->save_view_mode_check = widget;

	widget = gtk_check_button_new_with_label(_("Save settings when starting the connection"));
	gtk_widget_show(widget);
	gtk_grid_attach(GTK_GRID(grid), widget, 0, 1, 2, 1);
	gtk_toggle_button_set_active(GTK_TOGGLE_BUTTON(widget), remmina_pref.save_when_connect);
	priv->save_when_connect_check = widget;

	widget = gtk_check_button_new_with_label(_("Invisible toolbar in fullscreen mode"));
	gtk_widget_show(widget);
	gtk_grid_attach(GTK_GRID(grid), widget, 0, 2, 2, 1);
	if (gtk_widget_is_composited(GTK_WIDGET(dialog)))
	{
		gtk_toggle_button_set_active(GTK_TOGGLE_BUTTON(widget), remmina_pref.invisible_toolbar);
	}
	else
	{
		gtk_widget_set_sensitive(widget, FALSE);
	}
	priv->invisible_toolbar_check = widget;

	widget = gtk_check_button_new_with_label(_("Always show tabs"));
	gtk_widget_show(widget);
	gtk_grid_attach(GTK_GRID(grid), widget, 0, 3, 2, 1);
	gtk_toggle_button_set_active(GTK_TOGGLE_BUTTON(widget), remmina_pref.always_show_tab);
	priv->always_show_tab_check = widget;

	widget = gtk_check_button_new_with_label(_("Hide toolbar in tabbed interface"));
	gtk_widget_show(widget);
	gtk_grid_attach(GTK_GRID(grid), widget, 0, 4, 2, 1);
	gtk_toggle_button_set_active(GTK_TOGGLE_BUTTON(widget), remmina_pref.hide_connection_toolbar);
	priv->hide_connection_toolbar_check = widget;

	widget = gtk_label_new(_("Double-click action"));
	gtk_widget_show(widget);
	gtk_misc_set_alignment(GTK_MISC(widget), 0.0, 0.5);
	gtk_grid_attach(GTK_GRID(grid), widget, 0, 5, 1, 1);

	widget = remmina_public_create_combo_mapint(default_action_list, remmina_pref.default_action, FALSE, NULL);
	gtk_widget_show(widget);
	gtk_grid_attach(GTK_GRID(grid), widget, 1, 5, 1, 1);
	priv->default_action_combo = widget;

	widget = gtk_label_new(_("Default view mode"));
	gtk_widget_show(widget);
	gtk_misc_set_alignment(GTK_MISC(widget), 0.0, 0.5);
	gtk_grid_attach(GTK_GRID(grid), widget, 0, 6, 1, 1);

	widget = remmina_public_create_combo_mapint(default_mode_list, remmina_pref.default_mode, FALSE, NULL);
	gtk_widget_show(widget);
	gtk_grid_attach(GTK_GRID(grid), widget, 1, 6, 1, 1);
	priv->default_mode_combo = widget;

	widget = gtk_label_new(_("Tab interface"));
	gtk_widget_show(widget);
	gtk_misc_set_alignment(GTK_MISC(widget), 0.0, 0.5);
	gtk_grid_attach(GTK_GRID(grid), widget, 0, 7, 1, 1);

	widget = remmina_public_create_combo_mapint(tab_mode_list, remmina_pref.tab_mode, FALSE, NULL);
	gtk_widget_show(widget);
	gtk_grid_attach(GTK_GRID(grid), widget, 1, 7, 1, 1);
	priv->tab_mode_combo = widget;

	widget = gtk_label_new(_("Scale quality"));
	gtk_widget_show(widget);
	gtk_misc_set_alignment(GTK_MISC(widget), 0.0, 0.5);
	gtk_grid_attach(GTK_GRID(grid), widget, 0, 8, 1, 1);

	widget = remmina_public_create_combo_mapint(scale_quality_list, remmina_pref.scale_quality, FALSE, NULL);
	gtk_widget_show(widget);
	gtk_grid_attach(GTK_GRID(grid), widget, 1, 8, 1, 1);
	priv->scale_quality_combo = widget;

	widget = gtk_label_new(_("SSH tunnel local port"));
	gtk_widget_show(widget);
	gtk_misc_set_alignment(GTK_MISC(widget), 0.0, 0.5);
	gtk_grid_attach(GTK_GRID(grid), widget, 0, 9, 1, 1);

	widget = gtk_entry_new();
	gtk_widget_show(widget);
	gtk_grid_attach(GTK_GRID(grid), widget, 1, 9, 1, 1);
	gtk_entry_set_max_length(GTK_ENTRY(widget), 5);
	g_snprintf(buf, sizeof(buf), "%i", remmina_pref.sshtunnel_port);
	gtk_entry_set_text(GTK_ENTRY(widget), buf);
	priv->sshtunnel_port_entry = widget;

	widget = gtk_label_new(_("Auto scroll step size"));
	gtk_widget_show(widget);
	gtk_misc_set_alignment(GTK_MISC(widget), 0.0, 0.5);
	gtk_grid_attach(GTK_GRID(grid), widget, 0, 10, 1, 1);

	widget = gtk_entry_new();
	gtk_widget_show(widget);
	gtk_grid_attach(GTK_GRID(grid), widget, 1, 10, 1, 1);
	gtk_entry_set_max_length(GTK_ENTRY(widget), 3);
	g_snprintf(buf, sizeof(buf), "%i", remmina_pref.auto_scroll_step);
	gtk_entry_set_text(GTK_ENTRY(widget), buf);
	priv->auto_scroll_step_entry = widget;

	widget = gtk_label_new(_("Maximum recent items"));
	gtk_widget_show(widget);
	gtk_misc_set_alignment(GTK_MISC(widget), 0.0, 0.5);
	gtk_grid_attach(GTK_GRID(grid), widget, 0, 11, 1, 1);

#if GTK_VERSION == 3
	hbox = gtk_box_new(GTK_ORIENTATION_HORIZONTAL, 2);
#elif GTK_VERSION == 2
	hbox = gtk_hbox_new(FALSE, 2);
#endif
	gtk_widget_show(hbox);
	gtk_grid_attach(GTK_GRID(grid), hbox, 1, 11, 1, 1);

	widget = gtk_entry_new();
	gtk_widget_show(widget);
	gtk_box_pack_start(GTK_BOX(hbox), widget, TRUE, TRUE, 0);
	gtk_entry_set_max_length(GTK_ENTRY(widget), 2);
	g_snprintf(buf, sizeof(buf), "%i", remmina_pref.recent_maximum);
	gtk_entry_set_text(GTK_ENTRY(widget), buf);
	priv->recent_maximum_entry = widget;

	widget = gtk_button_new_with_label(_("Clear"));
	gtk_widget_show(widget);
	gtk_box_pack_start(GTK_BOX(hbox), widget, FALSE, FALSE, 0);
	g_signal_connect(G_OBJECT(widget), "clicked", G_CALLBACK(remmina_pref_dialog_clear_recent), dialog);

	/* Resolutions tab */
	tablabel = gtk_label_new(_("Resolutions"));
	gtk_widget_show(tablabel);

	/* Resolutions body */
#if GTK_VERSION == 3
	vbox = gtk_box_new(GTK_ORIENTATION_VERTICAL, 2);
#elif GTK_VERSION == 2
	vbox = gtk_vbox_new(FALSE, 2);
#endif
	gtk_widget_show(vbox);
	gtk_notebook_append_page(GTK_NOTEBOOK(notebook), vbox, tablabel);

	widget = remmina_string_list_new();
	gtk_widget_show(widget);
	gtk_container_set_border_width(GTK_CONTAINER(widget), 8);
	gtk_widget_set_size_request(widget, 350, -1);
	remmina_string_list_set_validation_func(REMMINA_STRING_LIST(widget), remmina_pref_resolution_validation_func);
	gtk_box_pack_start(GTK_BOX(vbox), widget, TRUE, TRUE, 0);
	remmina_string_list_set_text(REMMINA_STRING_LIST(widget), remmina_pref.resolutions);
	priv->resolutions_list = widget;

	/* Applet tab */
	tablabel = gtk_label_new(_("Applet"));
	gtk_widget_show(tablabel);

	/* Applet body */
	grid = gtk_grid_new();
	gtk_widget_show(grid);
	gtk_notebook_append_page(GTK_NOTEBOOK(notebook), grid, tablabel);
	gtk_grid_set_row_spacing(GTK_GRID(grid), 4);
	gtk_grid_set_column_spacing(GTK_GRID(grid), 4);
	gtk_container_set_border_width(GTK_CONTAINER(grid), 8);

	widget = gtk_check_button_new_with_label(_("Show new connection on top of the menu"));
	gtk_widget_set_hexpand(GTK_WIDGET(widget), TRUE);
	gtk_widget_show(widget);
	gtk_grid_attach(GTK_GRID(grid), widget, 0, 0, 2, 1);
	gtk_toggle_button_set_active(GTK_TOGGLE_BUTTON(widget), remmina_pref.applet_new_ontop);
	priv->applet_new_ontop_check = widget;

	widget = gtk_check_button_new_with_label(_("Hide total count in group menu"));
	gtk_widget_set_hexpand(GTK_WIDGET(widget), TRUE);
	gtk_widget_show(widget);
	gtk_grid_attach(GTK_GRID(grid), widget, 0, 1, 2, 1);
	gtk_toggle_button_set_active(GTK_TOGGLE_BUTTON(widget), remmina_pref.applet_hide_count);
	priv->applet_hide_count_check = widget;

	widget = gtk_check_button_new_with_label(_("Disable tray icon"));
	gtk_widget_set_hexpand(GTK_WIDGET(widget), TRUE);
	gtk_widget_show(widget);
	gtk_grid_attach(GTK_GRID(grid), widget, 0, 2, 2, 1);
	gtk_toggle_button_set_active(GTK_TOGGLE_BUTTON(widget), remmina_pref.disable_tray_icon);
	priv->disable_tray_icon_check = widget;

	widget = gtk_check_button_new_with_label(_("Start Remmina in tray icon at user logon"));
	gtk_widget_set_hexpand(GTK_WIDGET(widget), TRUE);
	gtk_widget_show(widget);
	gtk_grid_attach(GTK_GRID(grid), widget, 0, 3, 2, 1);
	gtk_toggle_button_set_active(GTK_TOGGLE_BUTTON(widget), remmina_icon_is_autostart());
	gtk_widget_set_sensitive(widget, !remmina_pref.disable_tray_icon);
	priv->autostart_tray_icon_check = widget;

#ifdef ENABLE_MINIMIZE_TO_TRAY
	widget = gtk_check_button_new_with_label(_("Minimize windows to tray"));
	gtk_widget_set_hexpand(GTK_WIDGET(widget), TRUE);
	gtk_widget_show(widget);
	gtk_grid_attach(GTK_GRID(grid), widget, 0, 4, 2, 1);
	gtk_toggle_button_set_active(GTK_TOGGLE_BUTTON(widget), remmina_pref.minimize_to_tray);
	gtk_widget_set_sensitive(widget, !remmina_pref.disable_tray_icon);
	priv->minimize_to_tray_check = widget;
#endif

	g_signal_connect(G_OBJECT(priv->disable_tray_icon_check), "toggled",
			G_CALLBACK(remmina_pref_dialog_disable_tray_icon_on_toggled), dialog);


	/* Keyboard tab */
	tablabel = gtk_label_new(_("Keyboard"));
	gtk_widget_show(tablabel);

	/* Keyboard body */
	grid = gtk_grid_new();
	gtk_widget_show(grid);
	gtk_notebook_append_page(GTK_NOTEBOOK(notebook), grid, tablabel);
	gtk_grid_set_row_spacing(GTK_GRID(grid), 4);
	gtk_grid_set_column_spacing(GTK_GRID(grid), 4);
	gtk_container_set_border_width(GTK_CONTAINER(grid), 8);

	widget = gtk_label_new(_("Host key"));
	gtk_widget_show(widget);
	gtk_misc_set_alignment(GTK_MISC(widget), 0.0, 0.5);
	gtk_widget_set_hexpand(widget, TRUE);
	gtk_grid_attach(GTK_GRID(grid), widget, 0, 0, 1, 1);

	widget = remmina_key_chooser_new(remmina_pref.hostkey);
	gtk_widget_show(widget);
	gtk_grid_attach(GTK_GRID(grid), widget, 1, 0, 1, 1);
	priv->hostkey_chooser = widget;

	widget = gtk_label_new(_("Toggle fullscreen mode"));
	gtk_widget_show(widget);
	gtk_misc_set_alignment(GTK_MISC(widget), 0.0, 0.5);
	gtk_widget_set_hexpand(widget, TRUE);
	gtk_grid_attach(GTK_GRID(grid), widget, 0, 1, 1, 1);

	widget = remmina_key_chooser_new(remmina_pref.shortcutkey_fullscreen);
	gtk_widget_show(widget);
	gtk_grid_attach(GTK_GRID(grid), widget, 1, 1, 1, 1);
	priv->shortcutkey_fullscreen_chooser = widget;

	widget = gtk_label_new(_("Auto-fit window"));
	gtk_widget_show(widget);
	gtk_misc_set_alignment(GTK_MISC(widget), 0.0, 0.5);
	gtk_widget_set_hexpand(widget, TRUE);
	gtk_grid_attach(GTK_GRID(grid), widget, 0, 2, 1, 1);

	widget = remmina_key_chooser_new(remmina_pref.shortcutkey_autofit);
	gtk_widget_show(widget);
	gtk_grid_attach(GTK_GRID(grid), widget, 1, 2, 1, 1);
	priv->shortcutkey_autofit_chooser = widget;

	widget = gtk_label_new(_("Switch tab pages"));
	gtk_widget_show(widget);
	gtk_misc_set_alignment(GTK_MISC(widget), 0.0, 0.5);
	gtk_widget_set_hexpand(widget, TRUE);
	gtk_grid_attach(GTK_GRID(grid), widget, 0, 3, 1, 1);

#if GTK_VERSION == 3
	hbox = gtk_box_new(GTK_ORIENTATION_HORIZONTAL, 2);
#elif GTK_VERSION == 2
	hbox = gtk_hbox_new(TRUE, 2);
#endif
	gtk_widget_show(hbox);
	gtk_grid_attach(GTK_GRID(grid), hbox, 1, 3, 1, 1);

	widget = remmina_key_chooser_new(remmina_pref.shortcutkey_prevtab);
	gtk_widget_show(widget);
	gtk_box_pack_start(GTK_BOX(hbox), widget, TRUE, TRUE, 0);
	priv->shortcutkey_prevtab_chooser = widget;

	widget = remmina_key_chooser_new(remmina_pref.shortcutkey_nexttab);
	gtk_widget_show(widget);
	gtk_box_pack_start(GTK_BOX(hbox), widget, TRUE, TRUE, 0);
	priv->shortcutkey_nexttab_chooser = widget;

	widget = gtk_label_new(_("Toggle scaled mode"));
	gtk_widget_show(widget);
	gtk_misc_set_alignment(GTK_MISC(widget), 0.0, 0.5);
	gtk_widget_set_hexpand(widget, TRUE);
	gtk_grid_attach(GTK_GRID(grid), widget, 0, 4, 1, 1);

	widget = remmina_key_chooser_new(remmina_pref.shortcutkey_scale);
	gtk_widget_show(widget);
	gtk_grid_attach(GTK_GRID(grid), widget, 1, 4, 1, 1);
	priv->shortcutkey_scale_chooser = widget;

	widget = gtk_label_new(_("Grab keyboard"));
	gtk_widget_show(widget);
	gtk_misc_set_alignment(GTK_MISC(widget), 0.0, 0.5);
	gtk_widget_set_hexpand(widget, TRUE);
	gtk_grid_attach(GTK_GRID(grid), widget, 0, 5, 1, 1);

	widget = remmina_key_chooser_new(remmina_pref.shortcutkey_grab);
	gtk_widget_show(widget);
	gtk_grid_attach(GTK_GRID(grid), widget, 1, 5, 1, 1);
	priv->shortcutkey_grab_chooser = widget;

	widget = gtk_label_new(_("Minimize window"));
	gtk_widget_show(widget);
	gtk_misc_set_alignment(GTK_MISC(widget), 0.0, 0.5);
	gtk_widget_set_hexpand(widget, TRUE);
	gtk_grid_attach(GTK_GRID(grid), widget, 0, 6, 1, 1);

	widget = remmina_key_chooser_new(remmina_pref.shortcutkey_minimize);
	gtk_widget_show(widget);
	gtk_grid_attach(GTK_GRID(grid), widget, 1, 6, 1, 1);
	priv->shortcutkey_minimize_chooser = widget;

	widget = gtk_label_new(_("Disconnect"));
	gtk_widget_show(widget);
	gtk_misc_set_alignment(GTK_MISC(widget), 0.0, 0.5);
	gtk_widget_set_hexpand(widget, TRUE);
	gtk_grid_attach(GTK_GRID(grid), widget, 0, 7, 1, 1);

	widget = remmina_key_chooser_new(remmina_pref.shortcutkey_disconnect);
	gtk_widget_show(widget);
	gtk_grid_attach(GTK_GRID(grid), widget, 1, 7, 1, 1);
	priv->shortcutkey_disconnect_chooser = widget;

	widget = gtk_label_new(_("Show / hide toolbar"));
	gtk_widget_show(widget);
	gtk_misc_set_alignment(GTK_MISC(widget), 0.0, 0.5);
	gtk_widget_set_hexpand(widget, TRUE);
	gtk_grid_attach(GTK_GRID(grid), widget, 0, 8, 1, 1);

	widget = remmina_key_chooser_new(remmina_pref.shortcutkey_toolbar);
	gtk_widget_show(widget);
	gtk_grid_attach(GTK_GRID(grid), widget, 1, 8, 1, 1);
	priv->shortcutkey_toolbar_chooser = widget;

	/* Terminal tab */
	tablabel = gtk_label_new(_("Terminal"));
	gtk_widget_show(tablabel);

	/* Terminal body */
	grid = gtk_grid_new();
	gtk_widget_show(grid);
	gtk_notebook_append_page(GTK_NOTEBOOK(notebook), grid, tablabel);
	gtk_grid_set_row_spacing(GTK_GRID(grid), 4);
	gtk_grid_set_column_spacing(GTK_GRID(grid), 4);
	gtk_container_set_border_width(GTK_CONTAINER(grid), 8);

	widget = gtk_label_new(_("Font"));
	gtk_widget_show(widget);
	gtk_misc_set_alignment(GTK_MISC(widget), 0.0, 0.5);
	gtk_grid_attach(GTK_GRID(grid), widget, 0, 0, 1, 1);

	widget = gtk_check_button_new_with_label(_("Use system default font"));
	gtk_widget_show(widget);
	gtk_widget_set_hexpand(widget, TRUE);

	gtk_grid_attach(GTK_GRID(grid), widget, 1, 0, 1, 1);
	priv->vte_font_check = widget;
	if (!(remmina_pref.vte_font && remmina_pref.vte_font[0]))
	{
		gtk_toggle_button_set_active(GTK_TOGGLE_BUTTON(widget), TRUE);
	}

	widget = gtk_font_button_new();
	gtk_widget_show(widget);
	gtk_widget_set_hexpand(widget, TRUE);
	gtk_grid_attach(GTK_GRID(grid), widget, 1, 1, 1, 1);
	priv->vte_font_button = widget;
	if (remmina_pref.vte_font && remmina_pref.vte_font[0])
	{
		gtk_font_button_set_font_name(GTK_FONT_BUTTON(widget), remmina_pref.vte_font);
	}
	else
	{
		gtk_font_button_set_font_name(GTK_FONT_BUTTON(widget), "Monospace 12");
		gtk_widget_set_sensitive(widget, FALSE);
	}
	g_signal_connect(G_OBJECT(priv->vte_font_check), "toggled", G_CALLBACK(remmina_pref_dialog_vte_font_on_toggled),
			dialog);

	widget = gtk_check_button_new_with_label(_("Allow bold text"));
	gtk_widget_show(widget);
	gtk_widget_set_hexpand(widget, TRUE);
	gtk_grid_attach(GTK_GRID(grid), widget, 1, 2, 1, 1);
	gtk_toggle_button_set_active(GTK_TOGGLE_BUTTON(widget), remmina_pref.vte_allow_bold_text);
	priv->vte_allow_bold_text_check = widget;
	/* Add a checkbox to select where use the system theme colors or
	 * the Remmina default colors */
	widget = gtk_check_button_new_with_label (_("Use system theme colors"));
	gtk_widget_show (widget);
<<<<<<< HEAD
	gtk_grid_attach(GTK_GRID(grid), widget, 1, 3, 2, 1);
=======
	gtk_grid_attach(GTK_GRID(grid), widget, 1, 3, 1, 1);
>>>>>>> d1bf082f
	priv->vte_system_colors = widget;

	gtk_toggle_button_set_active (GTK_TOGGLE_BUTTON (widget), 
		remmina_pref.vte_system_colors);

	widget = gtk_label_new(_("Scrollback lines"));
	gtk_widget_show(widget);
	gtk_misc_set_alignment(GTK_MISC(widget), 0.0, 0.5);
	gtk_grid_attach(GTK_GRID(grid), widget, 0, 4, 1, 1);

	widget = gtk_entry_new();
	gtk_widget_show(widget);
	gtk_widget_set_hexpand(widget, TRUE);
<<<<<<< HEAD
#if GTK_CHECK_VERSION(3, 12, 0)
	gtk_widget_set_margin_end (GTK_WIDGET(widget), 40);
#else
	gtk_widget_set_margin_right (GTK_WIDGET(widget), 40);
#endif
	gtk_grid_attach(GTK_GRID(grid), widget, 1, 4, 2, 1);
=======
	gtk_grid_attach(GTK_GRID(grid), widget, 1, 4, 1, 1);
>>>>>>> d1bf082f
	gtk_entry_set_max_length(GTK_ENTRY(widget), 5);
	g_snprintf(buf, sizeof(buf), "%i", remmina_pref.vte_lines);
	gtk_entry_set_text(GTK_ENTRY(widget), buf);
	priv->vte_lines_entry = widget;

	widget = gtk_label_new(_("Keyboard"));
	gtk_widget_show(widget);
<<<<<<< HEAD
	gtk_misc_set_alignment(GTK_MISC(widget), 0.0, 0.5);
#if GTK_CHECK_VERSION(3, 12, 0)
	gtk_widget_set_margin_end (GTK_WIDGET(widget), 40);
#else
	gtk_widget_set_margin_right (GTK_WIDGET(widget), 40);
#endif
	gtk_grid_attach(GTK_GRID(grid), widget, 0, 5, 1, 1);

#if GTK_VERSION == 3
	hbox = gtk_box_new(GTK_ORIENTATION_HORIZONTAL, 2);
#elif GTK_VERSION == 2
	hbox = gtk_hbox_new(FALSE, 2);
#endif
	gtk_widget_show(hbox);
	gtk_grid_attach(GTK_GRID(grid), hbox, 1, 5, 2, 1);
=======
	gtk_misc_set_alignment(GTK_MISC(widget), 0.0, 0.0);
	gtk_grid_attach(GTK_GRID(grid), widget, 0, 5, 1, 1);

	grid_keys = gtk_grid_new();
	gtk_grid_set_row_spacing(GTK_GRID(grid_keys), 4);
	gtk_grid_set_column_spacing(GTK_GRID(grid_keys), 4);
	gtk_widget_show(grid_keys);
	gtk_grid_attach(GTK_GRID(grid), grid_keys, 1, 5, 1, 1);
>>>>>>> d1bf082f

	widget = gtk_label_new(_("Copy"));
	gtk_widget_show(widget);
	gtk_misc_set_alignment(GTK_MISC(widget), 0.0, 0.5);
	gtk_widget_set_hexpand(widget, TRUE);
	gtk_grid_attach(GTK_GRID(grid_keys), widget, 0, 0, 1, 1);

	g_snprintf(buf, sizeof(buf), "%s + ", _("Host key"));
	widget = gtk_label_new(buf);
	gtk_widget_show(widget);
	gtk_misc_set_alignment(GTK_MISC(widget), 1.0, 0.5);
	gtk_grid_attach(GTK_GRID(grid_keys), widget, 1, 0, 1, 1);

	widget = remmina_key_chooser_new(remmina_pref.vte_shortcutkey_copy);
	gtk_widget_set_size_request(widget, 100, -1);
	gtk_widget_show(widget);
	gtk_grid_attach(GTK_GRID(grid_keys), widget, 2, 0, 1, 1);
	priv->vte_shortcutkey_copy_chooser = widget;

<<<<<<< HEAD
#if GTK_VERSION == 3
	hbox = gtk_box_new(GTK_ORIENTATION_HORIZONTAL, 2);
#elif GTK_VERSION == 2
	hbox = gtk_hbox_new(FALSE, 2);
#endif
	gtk_widget_show(hbox);
	gtk_grid_attach(GTK_GRID(grid), hbox, 1, 6, 2, 1);

=======
>>>>>>> d1bf082f
	widget = gtk_label_new(_("Paste"));
	gtk_widget_show(widget);
	gtk_misc_set_alignment(GTK_MISC(widget), 0.0, 0.5);
	gtk_widget_set_hexpand(widget, TRUE);
	gtk_grid_attach(GTK_GRID(grid_keys), widget, 0, 1, 1, 1);

	widget = gtk_label_new(buf);
	gtk_widget_show(widget);
	gtk_misc_set_alignment(GTK_MISC(widget), 1.0, 0.5);
	gtk_grid_attach(GTK_GRID(grid_keys), widget, 1, 1, 1, 1);

	widget = remmina_key_chooser_new(remmina_pref.vte_shortcutkey_paste);
	gtk_widget_set_size_request(widget, 100, -1);
	gtk_widget_show(widget);
	gtk_grid_attach(GTK_GRID(grid_keys), widget, 2, 1, 1, 1);
	priv->vte_shortcutkey_paste_chooser = widget;

	remmina_plugin_manager_for_each_plugin(REMMINA_PLUGIN_TYPE_PREF, remmina_pref_dialog_add_pref_plugin, dialog);

	remmina_widget_pool_register(GTK_WIDGET(dialog));
}

GtkWidget*
remmina_pref_dialog_new(gint default_tab)
{
	RemminaPrefDialog *dialog;

	dialog = REMMINA_PREF_DIALOG(g_object_new(REMMINA_TYPE_PREF_DIALOG, NULL));
	if (default_tab > 0)
		gtk_notebook_set_current_page(GTK_NOTEBOOK(dialog->priv->notebook), default_tab);

	return GTK_WIDGET(dialog);
}
<|MERGE_RESOLUTION|>--- conflicted
+++ resolved
@@ -742,11 +742,7 @@
 	 * the Remmina default colors */
 	widget = gtk_check_button_new_with_label (_("Use system theme colors"));
 	gtk_widget_show (widget);
-<<<<<<< HEAD
-	gtk_grid_attach(GTK_GRID(grid), widget, 1, 3, 2, 1);
-=======
 	gtk_grid_attach(GTK_GRID(grid), widget, 1, 3, 1, 1);
->>>>>>> d1bf082f
 	priv->vte_system_colors = widget;
 
 	gtk_toggle_button_set_active (GTK_TOGGLE_BUTTON (widget), 
@@ -760,16 +756,7 @@
 	widget = gtk_entry_new();
 	gtk_widget_show(widget);
 	gtk_widget_set_hexpand(widget, TRUE);
-<<<<<<< HEAD
-#if GTK_CHECK_VERSION(3, 12, 0)
-	gtk_widget_set_margin_end (GTK_WIDGET(widget), 40);
-#else
-	gtk_widget_set_margin_right (GTK_WIDGET(widget), 40);
-#endif
-	gtk_grid_attach(GTK_GRID(grid), widget, 1, 4, 2, 1);
-=======
 	gtk_grid_attach(GTK_GRID(grid), widget, 1, 4, 1, 1);
->>>>>>> d1bf082f
 	gtk_entry_set_max_length(GTK_ENTRY(widget), 5);
 	g_snprintf(buf, sizeof(buf), "%i", remmina_pref.vte_lines);
 	gtk_entry_set_text(GTK_ENTRY(widget), buf);
@@ -777,23 +764,6 @@
 
 	widget = gtk_label_new(_("Keyboard"));
 	gtk_widget_show(widget);
-<<<<<<< HEAD
-	gtk_misc_set_alignment(GTK_MISC(widget), 0.0, 0.5);
-#if GTK_CHECK_VERSION(3, 12, 0)
-	gtk_widget_set_margin_end (GTK_WIDGET(widget), 40);
-#else
-	gtk_widget_set_margin_right (GTK_WIDGET(widget), 40);
-#endif
-	gtk_grid_attach(GTK_GRID(grid), widget, 0, 5, 1, 1);
-
-#if GTK_VERSION == 3
-	hbox = gtk_box_new(GTK_ORIENTATION_HORIZONTAL, 2);
-#elif GTK_VERSION == 2
-	hbox = gtk_hbox_new(FALSE, 2);
-#endif
-	gtk_widget_show(hbox);
-	gtk_grid_attach(GTK_GRID(grid), hbox, 1, 5, 2, 1);
-=======
 	gtk_misc_set_alignment(GTK_MISC(widget), 0.0, 0.0);
 	gtk_grid_attach(GTK_GRID(grid), widget, 0, 5, 1, 1);
 
@@ -802,7 +772,6 @@
 	gtk_grid_set_column_spacing(GTK_GRID(grid_keys), 4);
 	gtk_widget_show(grid_keys);
 	gtk_grid_attach(GTK_GRID(grid), grid_keys, 1, 5, 1, 1);
->>>>>>> d1bf082f
 
 	widget = gtk_label_new(_("Copy"));
 	gtk_widget_show(widget);
@@ -822,17 +791,6 @@
 	gtk_grid_attach(GTK_GRID(grid_keys), widget, 2, 0, 1, 1);
 	priv->vte_shortcutkey_copy_chooser = widget;
 
-<<<<<<< HEAD
-#if GTK_VERSION == 3
-	hbox = gtk_box_new(GTK_ORIENTATION_HORIZONTAL, 2);
-#elif GTK_VERSION == 2
-	hbox = gtk_hbox_new(FALSE, 2);
-#endif
-	gtk_widget_show(hbox);
-	gtk_grid_attach(GTK_GRID(grid), hbox, 1, 6, 2, 1);
-
-=======
->>>>>>> d1bf082f
 	widget = gtk_label_new(_("Paste"));
 	gtk_widget_show(widget);
 	gtk_misc_set_alignment(GTK_MISC(widget), 0.0, 0.5);
