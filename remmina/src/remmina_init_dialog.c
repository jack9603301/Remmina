--- conflicted
+++ resolved
@@ -440,13 +440,9 @@
 	remmina_init_dialog_attach(table, widget, 1, 2, 2, 1);
 
 	widget = gtk_label_new (NULL);
-<<<<<<< HEAD
-	gtk_label_set_markup(GTK_LABEL (widget), _("Accept Certificate?"));
-=======
 	s = g_strdup_printf("<span size=\"large\"><b>%s</b></span>", _("Accept Certificate?")); 
 	gtk_label_set_markup(GTK_LABEL (widget), s);
 	g_free(s);
->>>>>>> fc54310e
 	gtk_misc_set_alignment(GTK_MISC(widget), 0.5, 0.5);
 	gtk_widget_show(widget);
 	remmina_init_dialog_attach(table, widget, 0, 3, 3, 1);
