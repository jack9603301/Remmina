--- conflicted
+++ resolved
@@ -114,11 +114,5 @@
 gchar* remmina_public_str_replace(const gchar *string, const gchar *search, const gchar *replacement);
 /* Replaces all occurences of search in a new copy of string by replacement
  * and overwrites the original string */
-<<<<<<< HEAD
 gchar* remmina_public_str_replace_in_place(gchar *string, const gchar *search, const gchar *replacement);
-=======
-gchar* remmina_public_str_replace_in_place(gchar *string, const gchar *search, const gchar *replacement);
-int remmina_public_split_resolution_string(const char *resolution_string, int *w, int *h);
-
-#endif  /* __REMMINAPUBLIC_H__  */
->>>>>>> 6fcdce85
+int remmina_public_split_resolution_string(const char *resolution_string, int *w, int *h);