--- conflicted
+++ resolved
@@ -155,18 +155,14 @@
 	}
 	else
 	{
-<<<<<<< HEAD
 #if GTK_VERSION == 3
-		widget = gtk_image_new_from_icon_name(GTK_STOCK_JUMP_TO, GTK_ICON_SIZE_MENU);
+		widget = gtk_image_new_from_icon_name("go-jump", GTK_ICON_SIZE_MENU);
 #else
 		// This is weird I must use the deprecated function call for the jump to 
 		// icon keep it working with MATE, Tango and GNOME themes
 		// Everywhere else can use the forward compatible function
 		widget = gtk_image_new_from_stock(GTK_STOCK_JUMP_TO, GTK_ICON_SIZE_MENU);
 #endif
-=======
-		widget = gtk_image_new_from_icon_name("go-jump", GTK_ICON_SIZE_MENU);
->>>>>>> 24ee88fb
 	}
 
 	gtk_widget_show(widget);
