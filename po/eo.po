--- conflicted
+++ resolved
@@ -6,11 +6,7 @@
 msgstr ""
 "Project-Id-Version: Remmina v1.4.3\n"
 "Report-Msgid-Bugs-To: l10n@lists.remmina.org\n"
-<<<<<<< HEAD
-"POT-Creation-Date: 2020-05-08 07:41+0000\n"
-=======
 "POT-Creation-Date: 2020-05-11 06:29+0000\n"
->>>>>>> 84d7c443
 "PO-Revision-Date: YEAR-MO-DA HO:MI+ZONE\n"
 "Last-Translator: Automatically generated\n"
 "Language-Team: none\n"
@@ -71,11 +67,7 @@
 #: src/remmina_protocol_widget.c:1424 src/remmina_protocol_widget.c:1443
 #: src/remmina_ssh_plugin.c:920 src/remmina_sftp_plugin.c:291
 #: src/remmina_sftp_plugin.c:324 src/remmina_file_editor.c:927
-<<<<<<< HEAD
-#: plugins/www/www_plugin.c:879 plugins/rdp/rdp_plugin.c:2014
-=======
 #: plugins/www/www_plugin.c:872 plugins/rdp/rdp_plugin.c:2014
->>>>>>> 84d7c443
 #: data/ui/remmina_unlock.glade:116 data/ui/remmina_mpc.glade:236
 #: data/ui/remmina_preferences.glade:1533
 msgid "Password"
@@ -240,15 +232,9 @@
 
 #: src/remmina_ssh_plugin.c:1019 src/remmina_message_panel.c:330
 #: src/remmina_sftp_plugin.c:323 src/remmina_file_editor.c:918
-<<<<<<< HEAD
-#: plugins/www/www_plugin.c:878 plugins/vnc/vnc_plugin.c:1832
-#: plugins/vnc/vnc_plugin.c:1852 plugins/rdp/rdp_plugin.c:2013
-#: plugins/nx/nx_plugin.c:721 data/ui/remmina_mpc.glade:144
-=======
 #: plugins/www/www_plugin.c:871 plugins/vnc/vnc_plugin.c:1859
 #: plugins/vnc/vnc_plugin.c:1879 plugins/rdp/rdp_plugin.c:2013
 #: plugins/nx/nx_plugin.c:718 data/ui/remmina_mpc.glade:144
->>>>>>> 84d7c443
 msgid "Username"
 msgstr ""
 
@@ -273,11 +259,7 @@
 msgstr ""
 
 #: src/remmina_ssh_plugin.c:1024 plugins/xdmcp/xdmcp_plugin.c:370
-<<<<<<< HEAD
-#: plugins/rdp/rdp_plugin.c:2043 plugins/nx/nx_plugin.c:725
-=======
 #: plugins/rdp/rdp_plugin.c:2043 plugins/nx/nx_plugin.c:722
->>>>>>> 84d7c443
 msgid "Startup program"
 msgstr ""
 
@@ -434,11 +416,7 @@
 msgid "Go to parent folder"
 msgstr ""
 
-<<<<<<< HEAD
-#: src/remmina_ftp_client.c:763 plugins/vnc/vnc_plugin.c:1889
-=======
 #: src/remmina_ftp_client.c:763 plugins/vnc/vnc_plugin.c:1916
->>>>>>> 84d7c443
 #: plugins/rdp/rdp_plugin.c:2081
 msgid "Refresh"
 msgstr ""
@@ -578,11 +556,7 @@
 msgid "Open Main Window"
 msgstr ""
 
-<<<<<<< HEAD
-#: src/remmina_icon.c:144 data/ui/remmina_main.glade:349
-=======
 #: src/remmina_icon.c:144 src/rcw.c:2257 data/ui/remmina_main.glade:349
->>>>>>> 84d7c443
 msgid "_Preferences"
 msgstr ""
 
@@ -632,53 +606,6 @@
 msgid "Fill client window when scaled"
 msgstr ""
 
-<<<<<<< HEAD
-#: src/rcw.c:1993
-msgid "Turn off scaling to avoid screenshot distortion."
-msgstr ""
-
-#: src/rcw.c:2053 plugins/www/www_plugin.c:847
-msgid "Screenshot taken"
-msgstr ""
-
-#: src/rcw.c:2130
-msgid "Resize the window to fit in remote resolution"
-msgstr ""
-
-#: src/rcw.c:2141
-msgid "Toggle fullscreen mode"
-msgstr ""
-
-#: src/rcw.c:2186 data/ui/remmina_preferences.glade:930
-msgid "Switch tab pages"
-msgstr ""
-
-#: src/rcw.c:2200
-msgid "Toggle dynamic resolution update"
-msgstr ""
-
-#: src/rcw.c:2210
-msgid "Toggle scaled mode"
-msgstr ""
-
-#: src/rcw.c:2245
-msgid "Grab all keyboard events"
-msgstr ""
-
-#: src/rcw.c:2254
-msgid "Preferences"
-msgstr ""
-
-#: src/rcw.c:2262 src/rcw.c:2263 data/ui/remmina_main.glade:303
-msgid "Tools"
-msgstr ""
-
-#: src/rcw.c:2275
-msgid "Duplicate current connection"
-msgstr ""
-
-#: src/rcw.c:2286 data/ui/remmina_preferences.glade:1124
-=======
 #: src/rcw.c:1996
 msgid "Turn off scaling to avoid screenshot distortion."
 msgstr ""
@@ -724,22 +651,10 @@
 msgstr ""
 
 #: src/rcw.c:2289 data/ui/remmina_preferences.glade:1124
->>>>>>> 84d7c443
 #: data/ui/remmina_preferences.glade:1134
 msgid "Screenshot"
 msgstr ""
 
-<<<<<<< HEAD
-#: src/rcw.c:2294 data/ui/remmina_preferences.glade:1033
-msgid "Minimize window"
-msgstr ""
-
-#: src/rcw.c:2303 data/ui/remmina_preferences.glade:1064
-msgid "Disconnect"
-msgstr ""
-
-#: src/rcw.c:3847
-=======
 #: src/rcw.c:2297 data/ui/remmina_preferences.glade:1033
 msgid "Minimize window"
 msgstr ""
@@ -749,16 +664,11 @@
 msgstr ""
 
 #: src/rcw.c:3850
->>>>>>> 84d7c443
 #, c-format
 msgid "The file \"%s\" is corrupted, unreadable, or could not be found."
 msgstr ""
 
-<<<<<<< HEAD
-#: src/rcw.c:4011
-=======
 #: src/rcw.c:4014
->>>>>>> 84d7c443
 msgid "Warning: This plugin requires GtkSocket, but it’s not available."
 msgstr ""
 
@@ -1348,11 +1258,7 @@
 msgstr ""
 
 #: src/remmina_file_editor.c:1017
-<<<<<<< HEAD
-msgid "Turn on \"Autostart\" for this profile"
-=======
 msgid "Autostart this profile"
->>>>>>> 84d7c443
 msgstr ""
 
 #: src/remmina_file_editor.c:1025
@@ -1404,24 +1310,18 @@
 msgid "Pre-command"
 msgstr ""
 
-<<<<<<< HEAD
-=======
 #: src/remmina_file_editor.c:1527
 msgid "command %h %u %t %U %p %g --option"
 msgstr ""
 
->>>>>>> 84d7c443
 #: src/remmina_file_editor.c:1531
 msgid "Post-command"
 msgstr ""
 
-<<<<<<< HEAD
-=======
 #: src/remmina_file_editor.c:1545
 msgid "/path/to/command -opt1 arg %h %u %t -opt2 %U %p %g"
 msgstr ""
 
->>>>>>> 84d7c443
 #: src/remmina_file_editor.c:1596 src/remmina_file_editor.c:1614
 #, c-format
 msgid "Could not find the file \"%s\"."
@@ -1470,61 +1370,6 @@
 msgid "Enter WWW authentication credentials"
 msgstr ""
 
-<<<<<<< HEAD
-#: plugins/www/www_plugin.c:877
-msgid "URL"
-msgstr ""
-
-#: plugins/www/www_plugin.c:877
-msgid "http://address or https://address"
-msgstr ""
-
-#: plugins/www/www_plugin.c:894
-msgid "User agent"
-msgstr ""
-
-#: plugins/www/www_plugin.c:895
-msgid "Proxy URL"
-msgstr ""
-
-#: plugins/www/www_plugin.c:895
-msgid "Ex. https://myproxy.com, socks://mysocks:1080"
-msgstr ""
-
-#: plugins/www/www_plugin.c:896
-msgid "Turn on Java support"
-msgstr ""
-
-#: plugins/www/www_plugin.c:897
-msgid "Turn on smooth scrolling"
-msgstr ""
-
-#: plugins/www/www_plugin.c:898
-msgid "Turn on spatial navigation"
-msgstr ""
-
-#: plugins/www/www_plugin.c:899
-msgid "Turn on plugin support"
-msgstr ""
-
-#: plugins/www/www_plugin.c:900
-msgid "Turn on WebGL support"
-msgstr ""
-
-#: plugins/www/www_plugin.c:901
-msgid "Turn on HTML5 audio support"
-msgstr ""
-
-#: plugins/www/www_plugin.c:902
-msgid "Ignore TLS errors"
-msgstr ""
-
-#: plugins/www/www_plugin.c:903
-msgid "No password storage"
-msgstr ""
-
-#: plugins/www/www_plugin.c:905
-=======
 #: plugins/www/www_plugin.c:870
 msgid "URL"
 msgstr ""
@@ -1580,7 +1425,6 @@
 msgstr ""
 
 #: plugins/www/www_plugin.c:898
->>>>>>> 84d7c443
 msgid "Turn on Web Inspector"
 msgstr ""
 
@@ -1631,11 +1475,7 @@
 msgid "Please retry after turning on encryption for this profile."
 msgstr ""
 
-<<<<<<< HEAD
-#: plugins/vnc/vnc_plugin.c:1803
-=======
 #: plugins/vnc/vnc_plugin.c:1830
->>>>>>> 84d7c443
 msgid "True color (32 bpp)"
 msgstr ""
 
@@ -1643,29 +1483,6 @@
 msgid "High color (16 bpp)"
 msgstr ""
 
-<<<<<<< HEAD
-#: plugins/vnc/vnc_plugin.c:1805
-msgid "256 colors (8 bpp)"
-msgstr ""
-
-#: plugins/vnc/vnc_plugin.c:1812 plugins/rdp/rdp_plugin.c:1957
-#: plugins/rdp/rdp_settings.c:275 plugins/nx/nx_plugin.c:704
-msgid "Best (slowest)"
-msgstr ""
-
-#: plugins/vnc/vnc_plugin.c:1813 plugins/rdp/rdp_plugin.c:1956
-#: plugins/rdp/rdp_settings.c:273 plugins/nx/nx_plugin.c:703
-msgid "Good"
-msgstr ""
-
-#: plugins/vnc/vnc_plugin.c:1814 plugins/rdp/rdp_plugin.c:1955
-#: plugins/rdp/rdp_settings.c:271 plugins/nx/nx_plugin.c:702
-msgid "Medium"
-msgstr ""
-
-#: plugins/vnc/vnc_plugin.c:1815 plugins/rdp/rdp_plugin.c:1954
-#: plugins/rdp/rdp_settings.c:269 plugins/nx/nx_plugin.c:701
-=======
 #: plugins/vnc/vnc_plugin.c:1832
 msgid "256 colors (8 bpp)"
 msgstr ""
@@ -1687,7 +1504,6 @@
 
 #: plugins/vnc/vnc_plugin.c:1842 plugins/rdp/rdp_plugin.c:1954
 #: plugins/rdp/rdp_settings.c:269 plugins/nx/nx_plugin.c:698
->>>>>>> 84d7c443
 msgid "Poor (fastest)"
 msgstr ""
 
@@ -1699,13 +1515,8 @@
 msgid "Color depth"
 msgstr ""
 
-<<<<<<< HEAD
-#: plugins/vnc/vnc_plugin.c:1835 plugins/vnc/vnc_plugin.c:1855
-#: plugins/rdp/rdp_plugin.c:2033 plugins/nx/nx_plugin.c:724
-=======
 #: plugins/vnc/vnc_plugin.c:1862 plugins/vnc/vnc_plugin.c:1882
 #: plugins/rdp/rdp_plugin.c:2033 plugins/nx/nx_plugin.c:721
->>>>>>> 84d7c443
 msgid "Quality"
 msgstr ""
 
@@ -1739,14 +1550,8 @@
 msgid "Open Chat…"
 msgstr ""
 
-<<<<<<< HEAD
-#: plugins/vnc/vnc_plugin.c:1891 plugins/spice/spice_plugin.c:472
-#: plugins/xdmcp/xdmcp_plugin.c:381 plugins/rdp/rdp_plugin.c:2084
-#: plugins/nx/nx_plugin.c:751
-=======
 #: plugins/vnc/vnc_plugin.c:1918 plugins/spice/spice_plugin.c:472
 #: plugins/xdmcp/xdmcp_plugin.c:381 plugins/rdp/rdp_plugin.c:2084
->>>>>>> 84d7c443
 msgid "Send Ctrl+Alt+Delete"
 msgstr ""
 
@@ -1807,13 +1612,8 @@
 msgid "Resize guest to match window size"
 msgstr ""
 
-<<<<<<< HEAD
-#: plugins/spice/spice_plugin.c:459 plugins/rdp/rdp_plugin.c:2058
-msgid "Share smartcard"
-=======
 #: plugins/spice/spice_plugin.c:459
 msgid "Share smart card"
->>>>>>> 84d7c443
 msgstr ""
 
 #: plugins/spice/spice_plugin.c:482
@@ -2077,11 +1877,7 @@
 msgstr ""
 
 #: plugins/rdp/rdp_plugin.c:1992
-<<<<<<< HEAD
-msgid "2600 (Windows XP),7601 (Windows Vista/7),9600 (Windows 8 and newer)"
-=======
 msgid "2600 (Windows XP), 7601 (Windows Vista/7), 9600 (Windows 8 and newer)"
->>>>>>> 84d7c443
 msgstr ""
 
 #: plugins/rdp/rdp_plugin.c:1995
@@ -2178,15 +1974,6 @@
 msgstr ""
 
 #: plugins/rdp/rdp_plugin.c:2052
-<<<<<<< HEAD
-msgid "Smartcard name"
-msgstr ""
-
-#: plugins/rdp/rdp_plugin.c:2053
-msgid "Prefer IPv6 AAA record over IPv4 A record"
-msgstr ""
-
-=======
 msgid "Name of smart card"
 msgstr ""
 
@@ -2194,7 +1981,6 @@
 msgid "Prefer IPv6 AAAA record over IPv4 A record"
 msgstr ""
 
->>>>>>> 84d7c443
 #: plugins/rdp/rdp_plugin.c:2054
 msgid "Share printers"
 msgstr ""
@@ -2211,13 +1997,6 @@
 msgid "Share parallel ports"
 msgstr ""
 
-<<<<<<< HEAD
-=======
-#: plugins/rdp/rdp_plugin.c:2058
-msgid "Share a smart card"
-msgstr ""
-
->>>>>>> 84d7c443
 #: plugins/rdp/rdp_plugin.c:2059
 msgid "Redirect local microphone"
 msgstr ""
@@ -2238,13 +2017,6 @@
 msgid "It disables CAL and hwId is set to 0"
 msgstr ""
 
-<<<<<<< HEAD
-#: plugins/rdp/rdp_plugin.c:2063
-msgid "Turn off password storing"
-msgstr ""
-
-=======
->>>>>>> 84d7c443
 #: plugins/rdp/rdp_plugin.c:2064
 msgid "Attach to console (2003/2003 R2)"
 msgstr ""
@@ -2553,13 +2325,8 @@
 msgid "News"
 msgstr ""
 
-<<<<<<< HEAD
-#: data/ui/remmina_main.glade:410
-msgid "Set as default remote desktop client"
-=======
 #: data/ui/remmina_main.glade:410 data/ui/remmina_news.glade:134
 msgid "Make Remmina your default remote desktop client"
->>>>>>> 84d7c443
 msgstr ""
 
 #: data/ui/remmina_main.glade:437
@@ -2576,11 +2343,7 @@
 
 #. Remmina community website
 #: data/ui/remmina_main.glade:467
-<<<<<<< HEAD
-msgid "Online Community"
-=======
 msgid "Community"
->>>>>>> 84d7c443
 msgstr ""
 
 #: data/ui/remmina_main.glade:585
@@ -2621,13 +2384,6 @@
 
 #: data/ui/remmina_news.glade:120
 msgid "Enable anonymous statistics"
-<<<<<<< HEAD
-msgstr ""
-
-#: data/ui/remmina_news.glade:134
-msgid "Make Remmina the default Remote Desktop Client"
-=======
->>>>>>> 84d7c443
 msgstr ""
 
 #: data/ui/remmina_news.glade:143
@@ -2639,11 +2395,7 @@
 msgstr ""
 
 #: data/ui/remmina_news.glade:168
-<<<<<<< HEAD
-msgid "<big>Important settings</big>"
-=======
 msgid "<big>Take part</big>"
->>>>>>> 84d7c443
 msgstr ""
 
 #: data/ui/remmina_news.glade:194
