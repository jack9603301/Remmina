# Croatian translation for remmina
# Copyright © 2012 Rosetta Contributors and Canonical Ltd 2012
# This file is distributed under the same license as the remmina package.
# FIRST AUTHOR <EMAIL@ADDRESS>, 2012.
# Allan Nordhøy <epost@anotheragency.no>, 2019, 2020, 2021.
# gogogogi <trebelnik2@gmail.com>, 2019, 2020, 2021.
# Milo Ivir <mail@milotype.de>, 2020, 2021.
# Antenore Gatta <antenore@simbiosi.org>, 2021.
msgid ""
msgstr ""
"Project-Id-Version: remmina\n"
"Report-Msgid-Bugs-To: l10n@lists.remmina.org\n"
<<<<<<< HEAD
"POT-Creation-Date: 2021-10-29 12:14+0000\n"
"PO-Revision-Date: 2021-10-29 12:15+0000\n"
=======
"POT-Creation-Date: 2021-12-03 09:34+0000\n"
"PO-Revision-Date: 2021-11-27 19:53+0000\n"
>>>>>>> 050fc71c
"Last-Translator: gogogogi <trebelnik2@gmail.com>\n"
"Language-Team: Croatian <https://hosted.weblate.org/projects/remmina/remmina/"
"hr/>\n"
"Language: hr\n"
"MIME-Version: 1.0\n"
"Content-Type: text/plain; charset=UTF-8\n"
"Content-Transfer-Encoding: 8bit\n"
"Plural-Forms: nplurals=3; plural=n%10==1 && n%100!=11 ? 0 : n%10>=2 && n"
"%10<=4 && (n%100<10 || n%100>=20) ? 1 : 2;\n"
<<<<<<< HEAD
"X-Generator: Weblate 4.9-dev\n"
"X-Launchpad-Export-Date: 2014-09-20 14:25+0000\n"

#: src/remmina_sftp_plugin.c:310 src/remmina_sftp_plugin.c:354
#: src/remmina_protocol_widget.c:1676 src/remmina_protocol_widget.c:1695
#: src/remmina_file_editor.c:1101 src/remmina_file_editor.c:1222
#: src/remmina_ssh_plugin.c:1360 plugins/rdp/rdp_plugin.c:2680
#: plugins/www/www_plugin.c:895 plugins/x2go/x2go_plugin.c:1596
=======
"X-Generator: Weblate 4.10-dev\n"
"X-Launchpad-Export-Date: 2014-09-20 14:25+0000\n"

#: src/remmina_sftp_plugin.c:310 src/remmina_sftp_plugin.c:354
#: src/remmina_protocol_widget.c:1677 src/remmina_protocol_widget.c:1696
#: src/remmina_file_editor.c:1101 src/remmina_file_editor.c:1222
#: src/remmina_ssh_plugin.c:1360 plugins/rdp/rdp_plugin.c:2723
#: plugins/www/www_plugin.c:895 plugins/x2go/x2go_plugin.c:2992
>>>>>>> 050fc71c
#: data/ui/remmina_mpc.glade:236 data/ui/remmina_preferences.glade:1675
#: data/ui/remmina_unlock.glade:116
msgid "Password"
msgstr "Lozinka"

#: src/remmina_sftp_plugin.c:311 src/remmina_sftp_plugin.c:356
#: src/remmina_file_editor.c:1102 src/remmina_ssh_plugin.c:1361
#: src/remmina_ssh_plugin.c:1472
msgid "SSH identity file"
msgstr "Datoteka SSH identiteta"

#: src/remmina_sftp_plugin.c:312 src/remmina_file_editor.c:1103
#: src/remmina_ssh_plugin.c:1362
msgid "SSH agent"
msgstr "SSH agent"

#: src/remmina_sftp_plugin.c:313 src/remmina_file_editor.c:1104
#: src/remmina_ssh_plugin.c:1363
msgid "Public key (automatic)"
msgstr "Javni ključ (automatski)"

#: src/remmina_sftp_plugin.c:314 src/remmina_file_editor.c:1105
#: src/remmina_ssh_plugin.c:1364
msgid "Kerberos (GSSAPI)"
msgstr "Kerberos (GSSAPI)"

#: src/remmina_sftp_plugin.c:323
msgid "Show Hidden Files"
msgstr "Prikaži skrivene datoteke"

#: src/remmina_sftp_plugin.c:325
msgid "Overwrite all files"
msgstr "Zamijeni sve datoteke"

#: src/remmina_sftp_plugin.c:327
msgid "Resume all file transfers"
msgstr "Nastavi sve prijenose datoteka"

<<<<<<< HEAD
#: src/remmina_sftp_plugin.c:328 src/remmina_protocol_widget.c:283
=======
#: src/remmina_sftp_plugin.c:328 src/remmina_protocol_widget.c:284
>>>>>>> 050fc71c
msgid "Connect via SSH from a new terminal"
msgstr "Poveži putem SSH-a iz novog terminala"

#: src/remmina_sftp_plugin.c:353 src/remmina_message_panel.c:330
#: src/remmina_file_editor.c:1216 src/remmina_ssh_plugin.c:1470
<<<<<<< HEAD
#: plugins/rdp/rdp_plugin.c:2679 plugins/vnc/vnc_plugin.c:1976
#: plugins/vnc/vnc_plugin.c:1988 plugins/www/www_plugin.c:894
#: plugins/x2go/x2go_plugin.c:1595 data/ui/remmina_mpc.glade:144
=======
#: plugins/rdp/rdp_plugin.c:2722 plugins/vnc/vnc_plugin.c:1976
#: plugins/vnc/vnc_plugin.c:1988 plugins/www/www_plugin.c:894
#: plugins/x2go/x2go_plugin.c:574 plugins/x2go/x2go_plugin.c:2991
#: data/ui/remmina_mpc.glade:144
>>>>>>> 050fc71c
msgid "Username"
msgstr "Korisničko ime"

#: src/remmina_sftp_plugin.c:355 src/remmina_file_editor.c:1207
#: src/remmina_ssh_plugin.c:1469
msgid "Authentication type"
msgstr "Vrsta ovjere"

#: src/remmina_sftp_plugin.c:357 src/remmina_file_editor.c:1240
#: src/remmina_ssh_plugin.c:1476
msgid "Password to unlock private key"
msgstr "Lozinku za otključavanje privatnog ključa"

<<<<<<< HEAD
#: src/remmina_sftp_plugin.c:358 src/remmina_ssh_plugin.c:1506
=======
#: src/remmina_sftp_plugin.c:358 src/remmina_ssh_plugin.c:1507
>>>>>>> 050fc71c
msgid "SSH Proxy Command"
msgstr "SSH proxy naredba"

#: src/remmina_sftp_plugin.c:367
msgid "SFTP - Secure File Transfer"
msgstr "SFTP - Osigurani prijenos datoteka"

#: src/remmina_plugin_manager.c:73 src/remmina_file_editor.c:1951
msgid "Protocol"
msgstr "Protokol"

#: src/remmina_plugin_manager.c:73
msgid "Entry"
msgstr "Stavka"

#: src/remmina_plugin_manager.c:73
msgid "File"
msgstr "Datoteka"

#: src/remmina_plugin_manager.c:73
msgid "Tool"
msgstr "Alat"

#: src/remmina_plugin_manager.c:73
msgid "Preference"
msgstr "Osobitost"

#: src/remmina_plugin_manager.c:73
msgid "Secret"
msgstr "Tajna"

#: src/remmina_plugin_manager.c:461 data/ui/remmina_main.glade:305
msgid "Plugins"
msgstr "Priključci"

#: src/remmina_plugin_manager.c:461 src/remmina_message_panel.c:452
#: src/remmina_message_panel.c:621 src/remmina_file_editor.c:242
msgid "_OK"
msgstr "_U redu"

#: src/remmina_plugin_manager.c:479 src/remmina_file_editor.c:1908
#: data/ui/remmina_main.glade:442
msgid "Name"
msgstr "Naziv"

#: src/remmina_plugin_manager.c:485
msgid "Type"
msgstr "Vrsta"

#: src/remmina_plugin_manager.c:491
msgid "Description"
msgstr "Opis"

#: src/remmina_plugin_manager.c:497
msgid "Version"
msgstr "Inačica"

#: src/remmina_chat_window.c:178
#, c-format
msgid "Chat with %s"
msgstr "Razgovaraj s %s"

#: src/remmina_chat_window.c:230
msgid "_Send"
msgstr "_Pošalji"

#: src/remmina_chat_window.c:240
msgid "_Clear"
msgstr "_Obriši"
<<<<<<< HEAD

#: src/remmina_applet_menu_item.c:121
msgid "Discovered"
msgstr "Otkriveno"

#: src/remmina_applet_menu_item.c:126
msgid "New Connection"
msgstr "Novo povezivanje"

#: src/remmina_key_chooser.h:38
msgid "Shift+"
msgstr "Shift+"

#: src/remmina_key_chooser.h:39
msgid "Ctrl+"
msgstr "Ctrl+"

#: src/remmina_key_chooser.h:40
msgid "Alt+"
msgstr "Alt+"

#: src/remmina_key_chooser.h:41
msgid "Super+"
msgstr "Super+"

#: src/remmina_key_chooser.h:42
msgid "Hyper+"
msgstr "Hyper+"

#: src/remmina_key_chooser.h:43
msgid "Meta+"
msgstr "Meta+"

#: src/remmina_key_chooser.h:44
msgid "<None>"
msgstr "<Nijedna>"

=======

#: src/remmina_applet_menu_item.c:121
msgid "Discovered"
msgstr "Otkriveno"

#: src/remmina_applet_menu_item.c:126
msgid "New Connection"
msgstr "Novo povezivanje"

#: src/remmina_key_chooser.h:38
msgid "Shift+"
msgstr "Shift+"

#: src/remmina_key_chooser.h:39
msgid "Ctrl+"
msgstr "Ctrl+"

#: src/remmina_key_chooser.h:40
msgid "Alt+"
msgstr "Alt+"

#: src/remmina_key_chooser.h:41
msgid "Super+"
msgstr "Super+"

#: src/remmina_key_chooser.h:42
msgid "Hyper+"
msgstr "Hyper+"

#: src/remmina_key_chooser.h:43
msgid "Meta+"
msgstr "Meta+"

#: src/remmina_key_chooser.h:44
msgid "<None>"
msgstr "<Nijedna>"

>>>>>>> 050fc71c
#: src/remmina_pref_dialog.c:91 src/remmina_file_editor.c:528
msgid "Resolutions"
msgstr "Razlučivost"

#: src/remmina_pref_dialog.c:91 src/remmina_file_editor.c:528
msgid "Configure the available resolutions"
msgstr "Podesite dostupne razlučivosti"

#: src/remmina_pref_dialog.c:143
msgid "Recent lists cleared."
msgstr "Nedavni popis obrisan."

#: src/remmina_pref_dialog.c:154 src/rcw.c:2028
#: data/ui/remmina_preferences.glade:169 data/ui/remmina_preferences.glade:179
msgid "Keystrokes"
msgstr "Tipke prečaca"

#: src/remmina_pref_dialog.c:154
msgid "Configure the keystrokes"
msgstr "Podesi tipke prečaca"

#. TRANSLATORS: Do not translate libsodium, is the name of a library
#: src/remmina_pref_dialog.c:487
msgid "libsodium >= 1.9.0 is required to use master password"
msgstr "libsodium >= 1.9.0 je potreban za korištenje glavne lozinke"

#: src/remmina_pref_dialog.c:806
msgid "Picking a terminal colouring file replaces the file: "
msgstr "Odabir datoteke boje terminala zamjenjuje datoteku: "

#: src/remmina_pref_dialog.c:810
msgid ""
"This file contains the “Custom” terminal colour scheme selectable from the "
"“Advanced” tab of terminal connections and editable in the “Terminal” tab in "
"the settings."
msgstr ""
"Ova datoteka sadrži shemu boja terminala „Prilagođeno,” koja se može "
"odabrati u kartici „Napredno” veza terminala i uređivati u kartici "
"„Terminal” u postavkama."

#: src/remmina_message_panel.c:163 data/ui/remmina_mpc.glade:46
#: data/ui/remmina_unlock.glade:46
msgid "Cancel"
msgstr "Odustani"

#: src/remmina_message_panel.c:199 data/ui/remmina_snap_info_dialog.glade:28
#: data/ui/remmina_string_list.glade:8 data/ui/remmina_string_list.glade:9
#: data/ui/remmina_string_list.glade:63 data/ui/remmina_news.glade:33
#: data/ui/remmina_preferences.glade:2622
msgid "Close"
msgstr "Zatvori"

#: src/remmina_message_panel.c:260
msgid "Yes"
msgstr "Da"

#: src/remmina_message_panel.c:267
msgid "No"
msgstr "Ne"

<<<<<<< HEAD
#: src/remmina_message_panel.c:391 plugins/rdp/rdp_plugin.c:2681
=======
#: src/remmina_message_panel.c:391 plugins/rdp/rdp_plugin.c:2724
>>>>>>> 050fc71c
#: data/ui/remmina_mpc.glade:172
msgid "Domain"
msgstr "Domena"

#: src/remmina_message_panel.c:420
msgid "Save password"
msgstr "Spremi lozinku"

#: src/remmina_message_panel.c:457 src/remmina_message_panel.c:629
#: src/remmina_sftp_client.c:947 src/remmina_file_editor.c:241
#: src/remmina_file_editor.c:1783 plugins/spice/spice_plugin_file_transfer.c:84
#: data/ui/remmina_key_chooser.glade:8 data/ui/remmina_key_chooser.glade:9
#: data/ui/remmina_spinner.glade:8 data/ui/remmina_spinner.glade:9
msgid "_Cancel"
msgstr "_Odustani"

#: src/remmina_message_panel.c:513
msgid "Enter certificate authentication files"
msgstr "Upišite vjerodajnicu datoteka ovjere"

#: src/remmina_message_panel.c:525
msgid "CA Certificate File"
msgstr "CA datoteka vjerodajnice"

#: src/remmina_message_panel.c:547
msgid "CA CRL File"
msgstr "CA CRL datoteka"

#: src/remmina_message_panel.c:569
msgid "Client Certificate File"
msgstr "Datoteka vjerodajnice klijenta"

#: src/remmina_message_panel.c:591
msgid "Client Certificate Key"
msgstr "Ključ vjerodajnice klijenta"

#: src/rcw.c:655
#, c-format
msgid ""
"Are you sure you want to close %i active connections in the current window?"
msgstr "Sigurno želite zatvoriti %i aktivnih povezivanja u trenutnom prozoru?"

#: src/rcw.c:1399
msgid "Viewport fullscreen mode"
msgstr "Način cjelozaslonskog prikaza"

#: src/rcw.c:1407 data/ui/remmina_preferences.glade:607
msgid "Scrolled fullscreen"
msgstr "Pomični cijeli zaslon"

#: src/rcw.c:1493
msgid "Keep aspect ratio when scaled"
msgstr "Zadrži omjer slike pri promjeni veličine"

#: src/rcw.c:1501
msgid "Fill client window when scaled"
msgstr "Popuni prozor klijenta pri promjeni veličine"

#: src/rcw.c:2049
msgid "Send clipboard content as keystrokes"
msgstr "Pošalji sadržaj međuspremnika kao pritisak tipki"

#: src/rcw.c:2155
msgid "Turn off scaling to avoid screenshot distortion."
msgstr ""
"Isključi promjenu veličine kako bi se izbjeglo izobličenje slike zaslona."

#: src/rcw.c:2215 plugins/www/www_plugin.c:855
msgid "Screenshot taken"
msgstr "Zaslon uslikan"

#: src/rcw.c:2298
msgid "_Menu"
msgstr "_Izbornik"

#: src/rcw.c:2299
msgid "Menu"
msgstr "Izbornik"
<<<<<<< HEAD

#: src/rcw.c:2308
msgid "Open the Remmina main window"
msgstr "Otvori glavni Remmina prozor"

#: src/rcw.c:2318
msgid "Duplicate current connection"
msgstr "Udvostruči trenutno povezivanje"

#: src/rcw.c:2335
msgid "Resize the window to fit in remote resolution"
msgstr "Promijeni veličinu prozora prema razlučivosti udaljene površine"

#: src/rcw.c:2346
msgid "Toggle fullscreen mode"
msgstr "Uklj/Isklj cjelozaslonski način rada"

#: src/rcw.c:2392 data/ui/remmina_preferences.glade:1332
#: data/ui/remmina_preferences.glade:1342
msgid "Multi monitor"
msgstr "Višestruki monitori"

#: src/rcw.c:2408
msgid "Toggle dynamic resolution update"
msgstr "Uklj/Isklj promjenjivu nadopnu razlučivosti"

#: src/rcw.c:2418
msgid "Toggle scaled mode"
msgstr "Aktiviraj promjenjivi način"

#: src/rcw.c:2458 data/ui/remmina_preferences.glade:1066
msgid "Switch tab pages"
msgstr "Zamijeni stranice kartica"

#: src/rcw.c:2468
msgid "Grab all keyboard events"
msgstr "Uhvati sve događaje tipkovnice"

#: src/rcw.c:2478
msgid "Preferences"
msgstr "Osobitosti"

#: src/rcw.c:2487
msgid "_Tools"
msgstr "_Alati"

#: src/rcw.c:2488 data/ui/remmina_main.glade:207
msgid "Tools"
msgstr "Alati"

#: src/rcw.c:2501 data/ui/remmina_preferences.glade:1267
#: data/ui/remmina_preferences.glade:1277
msgid "Screenshot"
msgstr "Slika zaslona"

#: src/rcw.c:2515 data/ui/remmina_preferences.glade:1174
msgid "Minimize window"
msgstr "Smanji prozor"

#: src/rcw.c:2525 data/ui/remmina_preferences.glade:1205
msgid "Disconnect"
msgstr "Prekini povezivanje"

#: src/rcw.c:4297
#, c-format
msgid "The file “%s” is corrupted, unreadable, or could not be found."
msgstr "Datoteka “%s” je oštećena, nečitljiva ili nije pronađena."

#: src/rcw.c:4466
msgid "Warning: This plugin requires GtkSocket, but it’s not available."
msgstr "Upozorenje: Ovaj priključak zahtijeva GtkSocket, koji nije dostupan."
=======

#: src/rcw.c:2308
msgid "Open the Remmina main window"
msgstr "Otvori glavni Remmina prozor"

#: src/rcw.c:2318
msgid "Duplicate current connection"
msgstr "Udvostruči trenutno povezivanje"

#: src/rcw.c:2335
msgid "Resize the window to fit in remote resolution"
msgstr "Promijeni veličinu prozora prema razlučivosti udaljene površine"

#: src/rcw.c:2346
msgid "Toggle fullscreen mode"
msgstr "Uklj/Isklj cjelozaslonski način rada"

#: src/rcw.c:2392 data/ui/remmina_preferences.glade:1332
#: data/ui/remmina_preferences.glade:1342
msgid "Multi monitor"
msgstr "Višestruki monitori"

#: src/rcw.c:2408
msgid "Toggle dynamic resolution update"
msgstr "Uklj/Isklj promjenjivu nadopnu razlučivosti"

#: src/rcw.c:2418
msgid "Toggle scaled mode"
msgstr "Aktiviraj promjenjivi način"

#: src/rcw.c:2458 data/ui/remmina_preferences.glade:1066
msgid "Switch tab pages"
msgstr "Zamijeni stranice kartica"

#: src/rcw.c:2468
msgid "Grab all keyboard events"
msgstr "Uhvati sve događaje tipkovnice"

#: src/rcw.c:2478
msgid "Preferences"
msgstr "Osobitosti"

#: src/rcw.c:2487
msgid "_Tools"
msgstr "_Alati"

#: src/rcw.c:2488 data/ui/remmina_main.glade:207
msgid "Tools"
msgstr "Alati"

#: src/rcw.c:2501 data/ui/remmina_preferences.glade:1267
#: data/ui/remmina_preferences.glade:1277
msgid "Screenshot"
msgstr "Slika zaslona"

#: src/rcw.c:2515 data/ui/remmina_preferences.glade:1174
msgid "Minimize window"
msgstr "Smanji prozor"

#: src/rcw.c:2525 data/ui/remmina_preferences.glade:1205
msgid "Disconnect"
msgstr "Prekini povezivanje"

#: src/rcw.c:4297
#, c-format
msgid "The file “%s” is corrupted, unreadable, or could not be found."
msgstr "Datoteka “%s” je oštećena, nečitljiva ili nije pronađena."

#. TRANSLATORS: This should be a link to the Remmina Wiki page:
#. TRANSLATORS: 'GtkSocket feature is not available'.
#: src/rcw.c:4372
msgid ""
"https://gitlab.com/Remmina/Remmina/-/wikis/GtkSocket-feature-is-not-"
"available-in-a-Wayland-session"
msgstr ""
"https://gitlab.com/Remmina/Remmina/-/wikis/GtkSocket-feature-is-not-"
"available-in-a-Wayland-session"

#: src/rcw.c:4509
msgid ""
"Warning: This plugin requires GtkSocket, but this feature is unavailable in "
"a Wayland session."
msgstr ""
"Upozorenje: Ovaj priključak zahtijeva GtkSocket, ali ova značajka nije "
"dostupna u Wayland sesiji."

#. TRANSLATORS: This should be a link to the Remmina Wiki page:
#. 'GtkSocket feature is not available'.
#: src/rcw.c:4515
msgid ""
"Plugins relying on GtkSocket can't run in a Wayland session.\n"
"For more information and a possible workaround, please visit the Remmina "
"Wiki at:\n"
"\n"
"https://gitlab.com/Remmina/Remmina/-/wikis/GtkSocket-feature-is-not-"
"available-in-a-Wayland-session"
msgstr ""
"Priključci koji se oslanjaju na GtkSocketu ne mogu se pokrenuti u Wayland "
"sesiji.\n"
"Za više informacija i moguće rješenje, posjetite Remmina Wiki na:\n"
"\n"
"https://gitlab.com/Remmina/Remmina/-/wikis/GtkSocket-feature-is-not-"
"available-in-a-Wayland-session"

#: src/rcw.c:4529
msgid "Open in browser"
msgstr "Otvori u pregledniku"
>>>>>>> 050fc71c

#: src/remmina_mpchange.c:234
msgid "The passwords do not match"
msgstr "Lozinke se ne podudaraju"

#: src/remmina_mpchange.c:244
msgid "Resetting passwords, please wait…"
msgstr "Obnova lozinka, pričekaj…"

#: src/remmina_mpchange.c:327
msgid "The multi password changer requires a secrecy plugin.\n"
msgstr "Višestruki mjenjač lozinka zahtijeva priključak tajnosti.\n"

#: src/remmina_mpchange.c:330
msgid "The multi password changer requires a secrecy service.\n"
msgstr "Višestruki mjenjač lozinka zahtijeva tajnost usluge.\n"

#: src/remmina_mpchange.c:409
#, c-format
msgid "%d password changed."
msgid_plural "%d passwords changed."
msgstr[0] "%d lozinka je promijenjena."
msgstr[1] "%d lozinke su promijenjene."
msgstr[2] "%d lozinka je promijenjeno."

#. TRANSLATORS: Shown in terminal. Do not use characters that may be not supported on a terminal
#: src/remmina.c:86
msgid "Show 'About'"
msgstr "Prikaži 'O programu'"

#. TRANSLATORS: Shown in terminal. Do not use characters that may be not supported on a terminal
#: src/remmina.c:88
msgid ""
"Connect either to a desktop described in a file (.remmina or a filetype "
"supported by a plugin) or a supported URI (RDP, VNC, SSH or SPICE)"
msgstr ""
"Poveži se ili s radnom površinom kao što je opisno u datoteci (.remmina ili "
"vrsta datoteke podržana priključkom) ili podržanim URI-jem (RDP, VNC, SSH "
"ili SPICE)"

#: src/remmina.c:88 src/remmina.c:90 src/remmina.c:92
msgid "FILE"
msgstr "DATOTEKA"

#. TRANSLATORS: Shown in terminal. Do not use characters that may be not supported on a terminal
#: src/remmina.c:90
#, fuzzy
#| msgid ""
#| "Connect to a desktop described in a file (.remmina or a type supported by "
#| "a plugin)"
msgid ""
"Connect to a desktop described in a file (.remmina or a filetype supported "
"by a plugin)"
msgstr ""
"Povezivanje s radnom površinom opisano datotekom (.remmina ili upišite "
"podržani priključak)"

#. TRANSLATORS: Shown in terminal. Do not use characters that may be not supported on a terminal
#: src/remmina.c:92
#, fuzzy
#| msgid ""
#| "Edit desktop connection described in file (.remmina or type supported by "
#| "plugin)"
msgid ""
"Edit desktop connection described in file (.remmina or a filetype supported "
"by plugin)"
msgstr ""
"Uređivanje povezivanja radne površine opisano datotekom (.remmina ili "
"upišite podržani priključak)"

#. TRANSLATORS: Shown in terminal. Do not use characters that may be not supported on a terminal
#: src/remmina.c:95
msgid "Start in kiosk mode"
msgstr "Pokreni Remminu u Kiosk načinu rada"

#. TRANSLATORS: Shown in terminal. Do not use characters that may be not supported on a terminal
#: src/remmina.c:97
msgid "Create new connection profile"
msgstr "Stvori novi profil povezivanja"

#. TRANSLATORS: Shown in terminal. Do not use characters that may be not supported on a terminal
#: src/remmina.c:99
msgid "Show preferences"
msgstr "Prikaži osobitosti"

#: src/remmina.c:99
msgid "TABINDEX"
msgstr "KARTICA SADRŽAJA"

#. TRANSLATORS: Shown in terminal. Do not use characters that may be not supported on a terminal
#: src/remmina.c:106
msgid "Quit"
msgstr "Zatvori"

#. TRANSLATORS: Shown in terminal. Do not use characters that may be not supported on a terminal
#: src/remmina.c:108
msgid "Use default server name (for --new)"
msgstr "Koristi zadani naziv poslužitelja (za --new)"

#: src/remmina.c:108
msgid "SERVER"
msgstr "POSLUŽITELJ"

#. TRANSLATORS: Shown in terminal. Do not use characters that may be not supported on a terminal
#: src/remmina.c:110
msgid "Use default protocol (for --new)"
msgstr "Koristi zadani protokol (za --new)"

#: src/remmina.c:110
msgid "PROTOCOL"
msgstr "PROTOKOL"

#. TRANSLATORS: Shown in terminal. Do not use characters that may be not supported on a terminal
#: src/remmina.c:112
msgid "Start in tray"
msgstr "Pokreni u ikoni trake sustava"

#. TRANSLATORS: Shown in terminal. Do not use characters that may be not supported on a terminal
#: src/remmina.c:114
msgid "Show the application version"
msgstr "Prikaži inačicu aplikacije"

#. TRANSLATORS: Shown in terminal. Do not use characters that may be not supported on a terminal
#: src/remmina.c:116
msgid "Show version of the application and its plugins"
msgstr "Prikaži inačicu aplikacije i njenih priključaka"

#. TRANSLATORS: Shown in terminal. Do not use characters that may be not supported on a terminal
#: src/remmina.c:118
msgid "Modify connection profile (requires --set-option)"
msgstr "Promijeni profil povezivanja, (zahtijeva --set-option)"

#. TRANSLATORS: Shown in terminal. Do not use characters that may be not supported on a terminal
#: src/remmina.c:120
msgid "Set one or more profile settings, to be used with --update-profile"
msgstr ""
"Postavi jedan ili više postavki profila, mora se koristiti sa --update-"
"profile"

#: src/remmina.c:121
msgid "Encrypt a password"
msgstr "Šifriraj lozinku"

#. TRANSLATORS:
#. * This link should point to a resource explaining how to get Remmina
#. * to log more verbose statements.
#.
#: src/remmina.c:337
#, fuzzy
#| msgid ""
#| "Remmina does not log all output statements. To enable a more verbose "
#| "output please use G_MESSAGES_DEBUG=all as an environment variable.\n"
#| "For more information, please visit the Remmina Wiki at:\n"
#| "https://gitlab.com/Remmina/Remmina/-/wikis/Usage/Remmina-debugging"
msgid ""
"Remmina does not log all output statements. Turn on more verbose output by "
"using \"G_MESSAGES_DEBUG=all\" as an environment variable.\n"
"More info available on the Remmina wiki at:\n"
"https://gitlab.com/Remmina/Remmina/-/wikis/Usage/Remmina-debugging"
msgstr ""
"Remmina ne bilježi sve izlazne izjave. Za omogućavanje opširnijeg bilježenja "
"koristite G_MESSAGES_DEBUG=all kao varijablu okruženja.\n"
"Za više informacija, posjetite Remmina Wiki na:\n"
"https://gitlab.com/Remmina/Remmina/-/wikis/Usage/Remmina-debugging"

#. TRANSLATORS: Shown in terminal. Do not use characters that may be not supported on a terminal
#: src/remmina.c:391
msgid "- or protocol://username:encryptedpassword@host:port"
msgstr "- ili protokol://korisničko ime:šifrirana lozinka@računalo:ulaz"

#: src/remmina.c:394
msgid ""
"Examples:\n"
"To connect using an existing connection profile, use:\n"
"\n"
"\tremmina -c FILE.remmina\n"
"\n"
"To quick connect using a URI:\n"
"\n"
"\tremmina -c rdp://username@server\n"
"\tremmina -c rdp://domain\\\\username@server\n"
"\tremmina -c vnc://username@server\n"
"\tremmina -c vnc://server?VncUsername=username\n"
"\tremmina -c ssh://user@server\n"
"\tremmina -c spice://server\n"
"\n"
"To quick connect using a URI along with an encrypted password:\n"
"\n"
"\tremmina -c rdp://username:encrypted-password@server\n"
"\tremmina -c vnc://username:encrypted-password@server\n"
"\tremmina -c vnc://server?VncUsername=username\\&VncPassword=encrypted-"
"password\n"
"\n"
"To encrypt a password for use with a URI:\n"
"\n"
"\tremmina --encrypt-password\n"
"\n"
"To update username and password and set a different resolution mode of a "
"Remmina connection profile, use:\n"
"\n"
"\techo \"username\\napassword\" | remmina --update-profile /PATH/TO/FOO."
"remmina --set-option username --set-option resolution_mode=2 --set-option "
"password\n"
msgstr ""
"Primjeri:\n"
"Za povezivanje koristeći postojeće profile povezivanja, koristite:\n"
"\n"
"\tremmina -c DATOTEKA.remmina\n"
"\n"
"Za brzo povezivanje koristeći URI:\n"
"\n"
"\tremmina -c rdp://korisničko ime@poslužitelj\n"
"\tremmina -c rdp://domena\\\\korisničko ime@poslužitelj\n"
"\tremmina -c vnc://korisničko ime@poslužitelj\n"
"\tremmina -c vnc://server?VncUsername=korisničko ime\n"
"\tremmina -c ssh://korisničko ime@poslužitelj\n"
"\tremmina -c spice://poslužitelj\n"
"\n"
"Za brzo povezivanje koristeći URI sa šifriranom lozinkom:\n"
"\n"
"\tremmina -c rdp://korisničko ime:šifrirana-lozinka@poslužitelj\n"
"\tremmina -c vnc://korisničko ime:šifrirana-lozinka@poslužitelj\n"
"\tremmina -c vnc://server?VncUsername=username\\&VncPassword=šifrirana-"
"lozinka\n"
"\n"
"Za šifriranje lozinke i korištenjem s URI-jem:\n"
"\n"
"\tremmina --encrypt-password\n"
"\n"
"Za nadopunu korisničkog imena i lozinke i postavljanje druge razlučivosti "
"profila Remmina povezivanja, koristite:\n"
"\n"
"\techo \"korisničko ime\\nalozinka\" | remmina --update-profile /PUTANJA/DO/"
"FOO.remmina --set-option korisničko ime --set-option resolution_mode=2 --set-"
"option\n"
<<<<<<< HEAD

#: src/remmina_public.c:345
#, c-format
msgid "Address is too long for UNIX socket_path: %s"
msgstr "Adresa je predugačka za UNIX socket_path: %s"

#: src/remmina_public.c:355
#, c-format
msgid "Creating UNIX socket failed: %s"
msgstr "Stvaranje UNIX priključnice neuspjelo: %s"

#: src/remmina_public.c:361
#, c-format
msgid "Connecting to UNIX socket failed: %s"
msgstr "Povezivanje sa UNIX priključnicom neuspjelo: %s"

#: src/remmina_public.c:631
msgid "Please enter format 'widthxheight'."
msgstr "Upišite format 'širinaxvisina'."

#: src/remmina_public.c:653
msgid "Change security settings"
msgstr "Promijeni postavke sigurnosti"

=======

#: src/remmina_public.c:345
#, c-format
msgid "Address is too long for UNIX socket_path: %s"
msgstr "Adresa je predugačka za UNIX socket_path: %s"

#: src/remmina_public.c:355
#, c-format
msgid "Creating UNIX socket failed: %s"
msgstr "Stvaranje UNIX priključnice neuspjelo: %s"

#: src/remmina_public.c:361
#, c-format
msgid "Connecting to UNIX socket failed: %s"
msgstr "Povezivanje sa UNIX priključnicom neuspjelo: %s"

#: src/remmina_public.c:631
msgid "Please enter format 'widthxheight'."
msgstr "Upišite format 'širinaxvisina'."

#: src/remmina_public.c:653
msgid "Change security settings"
msgstr "Promijeni postavke sigurnosti"

>>>>>>> 050fc71c
#. TRANSLATORS: translator-credits should be replaced with a formatted list of translators in your own language
#: src/remmina_about.c:54
msgid "translator-credits"
msgstr ""
"Launchpad Contributions:\n"
"  Marko Martinović https://launchpad.net/~marko-martinovic-"
"deactivatedaccount\n"
"  Milo Ivir https://launchpad.net/~milotype\n"
"  gogo https://launchpad.net/~trebelnik-stefina"

#: src/remmina_ftp_client.c:389
msgid "Choose download location"
msgstr "Odaberi lokaciju preuzimanja"

#: src/remmina_ftp_client.c:529
msgid "Are you sure to delete the selected files on server?"
msgstr "Sigurno želite obrisati odabrane datoteke na poslužitelju?"

#: src/remmina_ftp_client.c:586
msgid "Choose a file to upload"
msgstr "Odaberite datoteku za slanje"

#: src/remmina_ftp_client.c:593
msgid "Upload folder"
msgstr "Mapa slanja"

#: src/remmina_ftp_client.c:649 src/remmina_ftp_client.c:763
msgid "Download"
msgstr "Preuzimanje"

#: src/remmina_ftp_client.c:656 src/remmina_ftp_client.c:770
msgid "Upload"
msgstr "Pošalji"

#: src/remmina_ftp_client.c:663
msgid "_Delete"
msgstr "_Obriši"

#: src/remmina_ftp_client.c:748
msgid "Home"
msgstr "Osobna mapa"

#: src/remmina_ftp_client.c:749
msgid "Go to home folder"
msgstr "Idi u Osobnu mapu"

#: src/remmina_ftp_client.c:753
msgid "Up"
msgstr "Gore"

#: src/remmina_ftp_client.c:754
msgid "Go to parent folder"
msgstr "Idi u sadržajnu mapu"

<<<<<<< HEAD
#: src/remmina_ftp_client.c:758 plugins/rdp/rdp_plugin.c:2770
=======
#: src/remmina_ftp_client.c:758 plugins/rdp/rdp_plugin.c:2813
>>>>>>> 050fc71c
#: plugins/vnc/vnc_plugin.c:2027
msgid "Refresh"
msgstr "Osvježi"

#: src/remmina_ftp_client.c:759
msgid "Refresh current folder"
msgstr "Osvježi trenutnu mapu"

#: src/remmina_ftp_client.c:764
msgid "Download from server"
msgstr "Preuzmi s poslužitelja"

#: src/remmina_ftp_client.c:771
msgid "Upload to server"
msgstr "Pošalji na poslužitelj"

#: src/remmina_ftp_client.c:775 data/ui/remmina_main.glade:197
msgid "Delete"
msgstr "Obriši"

#: src/remmina_ftp_client.c:776
msgid "Delete files on server"
msgstr "Obriši datoteke na poslužitelju"

#: src/remmina_ftp_client.c:905 src/remmina_ftp_client.c:974
msgid "Filename"
msgstr "Naziv datoteke"

#: src/remmina_ftp_client.c:918 src/remmina_ftp_client.c:1003
msgid "Size"
msgstr "Veličina"

#: src/remmina_ftp_client.c:926
msgid "User"
msgstr "Korisnik"

#: src/remmina_ftp_client.c:932 src/remmina_file_editor.c:1933
#: data/ui/remmina_mpc.glade:115 data/ui/remmina_main.glade:464
msgid "Group"
msgstr "Grupa"

#: src/remmina_ftp_client.c:938
msgid "Permission"
msgstr "Dozvola"

<<<<<<< HEAD
#: src/remmina_ftp_client.c:990 plugins/rdp/rdp_plugin.c:2568
msgid "Remote"
msgstr "Udaljeno"

#: src/remmina_ftp_client.c:997 plugins/rdp/rdp_plugin.c:2567
=======
#: src/remmina_ftp_client.c:990 plugins/rdp/rdp_plugin.c:2611
msgid "Remote"
msgstr "Udaljeno"

#: src/remmina_ftp_client.c:997 plugins/rdp/rdp_plugin.c:2610
>>>>>>> 050fc71c
msgid "Local"
msgstr "Lokalno"

#: src/remmina_ftp_client.c:1011
msgid "Progress"
msgstr "Napredak"

<<<<<<< HEAD
#: src/remmina_protocol_widget.c:290 src/remmina_ssh_plugin.c:829
=======
#: src/remmina_protocol_widget.c:291 src/remmina_ssh_plugin.c:829
>>>>>>> 050fc71c
#: src/remmina_ssh_plugin.c:1445
msgid "Open SFTP transfer…"
msgstr "Otvori SFTP prijenos…"

<<<<<<< HEAD
#: src/remmina_protocol_widget.c:319
=======
#: src/remmina_protocol_widget.c:320
>>>>>>> 050fc71c
msgid "Executing external commands…"
msgstr "Pokretanje vanjskih naredbi…"

#. TRANSLATORS: “%s” is a placeholder for the connection profile name
<<<<<<< HEAD
#: src/remmina_protocol_widget.c:327
=======
#: src/remmina_protocol_widget.c:328
>>>>>>> 050fc71c
#, c-format
msgid "Connecting to “%s”…"
msgstr "Povezivanje na “%s”…"

#. TRANSLATORS: “%s” is a placeholder for an hostname or an IP address.
<<<<<<< HEAD
#: src/remmina_protocol_widget.c:915 src/remmina_protocol_widget.c:1100
=======
#: src/remmina_protocol_widget.c:916 src/remmina_protocol_widget.c:1101
>>>>>>> 050fc71c
#, c-format
msgid "Connecting to “%s” via SSH…"
msgstr "Povezivanje na “%s” putem SSH…"

#. TRANSLATORS: “%i” is a placeholder for a TCP port number.
<<<<<<< HEAD
#: src/remmina_protocol_widget.c:1164
=======
#: src/remmina_protocol_widget.c:1165
>>>>>>> 050fc71c
#, c-format
msgid "Awaiting incoming SSH connection on port %i…"
msgstr "Čekanje dolaznog SSH povezivanja na ulazu %i…"

<<<<<<< HEAD
#: src/remmina_protocol_widget.c:1217
=======
#: src/remmina_protocol_widget.c:1218
>>>>>>> 050fc71c
#, c-format
msgid "The “%s” command is not available on the SSH server."
msgstr "“%s” naredba nije dostupna na SSH poslužitelju."

<<<<<<< HEAD
#: src/remmina_protocol_widget.c:1222
=======
#: src/remmina_protocol_widget.c:1223
>>>>>>> 050fc71c
#, c-format
msgid "Could not run the “%s” command on the SSH server (status = %i)."
msgstr "Neuspjelo pokretanje “%s” naredbe na SSH poslužitelju (stanje = %i)."

#. TRANSLATORS: %s is a placeholder for an error message
<<<<<<< HEAD
#: src/remmina_protocol_widget.c:1230
=======
#: src/remmina_protocol_widget.c:1231
>>>>>>> 050fc71c
#, c-format
msgid "Could not run command. %s"
msgstr "Nemoguće pokretanje naredbe. %s"

#. TRANSLATORS: “%s” is a placeholder for a hostname or IP address.
<<<<<<< HEAD
#: src/remmina_protocol_widget.c:1300
=======
#: src/remmina_protocol_widget.c:1301
>>>>>>> 050fc71c
#, c-format
msgid "Connecting to %s via SSH…"
msgstr "Povezivanje s %s putem SSH…"

<<<<<<< HEAD
#: src/remmina_protocol_widget.c:1694
msgid "Type in SSH username and password."
msgstr "Upišite SSH korisničko ime i lozinku."

#: src/remmina_protocol_widget.c:1749 src/remmina_protocol_widget.c:1781
=======
#: src/remmina_protocol_widget.c:1695
msgid "Type in SSH username and password."
msgstr "Upišite SSH korisničko ime i lozinku."

#: src/remmina_protocol_widget.c:1750 src/remmina_protocol_widget.c:1782
>>>>>>> 050fc71c
msgid "Fingerprint automatically accepted"
msgstr "Otisak prsta je automatski prihvaćen"

#. TRANSLATORS: The user is asked to verify a new SSL certificate.
<<<<<<< HEAD
#: src/remmina_protocol_widget.c:1757
=======
#: src/remmina_protocol_widget.c:1758
>>>>>>> 050fc71c
msgid "Certificate details:"
msgstr "Pojedinosti vjerodajnice:"

#. TRANSLATORS: An SSL certificate subject is usually the remote server the user connect to.
<<<<<<< HEAD
#: src/remmina_protocol_widget.c:1759 src/remmina_protocol_widget.c:1791
=======
#: src/remmina_protocol_widget.c:1760 src/remmina_protocol_widget.c:1792
>>>>>>> 050fc71c
msgid "Subject:"
msgstr "Predmet:"

#. TRANSLATORS: The name or email of the entity that have issued the SSL certificate
<<<<<<< HEAD
#: src/remmina_protocol_widget.c:1761 src/remmina_protocol_widget.c:1793
=======
#: src/remmina_protocol_widget.c:1762 src/remmina_protocol_widget.c:1794
>>>>>>> 050fc71c
msgid "Issuer:"
msgstr "Izdavač:"

#. TRANSLATORS: An SSL certificate fingerprint, is a hash of a certificate calculated on all certificate's data and its signature.
<<<<<<< HEAD
#: src/remmina_protocol_widget.c:1763
=======
#: src/remmina_protocol_widget.c:1764
>>>>>>> 050fc71c
msgid "Fingerprint:"
msgstr "Otisak:"

#. TRANSLATORS: The user is asked to accept or refuse a new SSL certificate.
<<<<<<< HEAD
#: src/remmina_protocol_widget.c:1765
=======
#: src/remmina_protocol_widget.c:1766
>>>>>>> 050fc71c
msgid "Accept certificate?"
msgstr "Prihvati vjerodajnicu?"

#. TRANSLATORS: The user is asked to verify a new SSL certificate.
<<<<<<< HEAD
#: src/remmina_protocol_widget.c:1789
=======
#: src/remmina_protocol_widget.c:1790
>>>>>>> 050fc71c
msgid "The certificate changed! Details:"
msgstr "Vjerodajnica promijenjena! Pojedinosti:"

#. TRANSLATORS: An SSL certificate fingerprint, is a hash of a certificate calculated on all certificate's data and its signature.
<<<<<<< HEAD
#: src/remmina_protocol_widget.c:1795
=======
#: src/remmina_protocol_widget.c:1796
>>>>>>> 050fc71c
msgid "Old fingerprint:"
msgstr "Stari otisak:"

#. TRANSLATORS: An SSL certificate fingerprint, is a hash of a certificate calculated on all certificate's data and its signature.
<<<<<<< HEAD
#: src/remmina_protocol_widget.c:1797
=======
#: src/remmina_protocol_widget.c:1798
>>>>>>> 050fc71c
msgid "New fingerprint:"
msgstr "Novi otisak:"

#. TRANSLATORS: The user is asked to accept or refuse a new SSL certificate.
<<<<<<< HEAD
#: src/remmina_protocol_widget.c:1799
=======
#: src/remmina_protocol_widget.c:1800
>>>>>>> 050fc71c
msgid "Accept changed certificate?"
msgstr "Prihvati promijenjenu vjerodajnicu?"

#. TRANSLATORS: “%i” is a placeholder for a port number. “%s”  is a placeholder for a protocol name (VNC).
<<<<<<< HEAD
#: src/remmina_protocol_widget.c:1942
=======
#: src/remmina_protocol_widget.c:1943
>>>>>>> 050fc71c
#, c-format
msgid "Listening on port %i for an incoming %s connection…"
msgstr "Osluškivanje na ulazu %i za dolazno %s povezivanje…"

<<<<<<< HEAD
#: src/remmina_protocol_widget.c:1967
msgid "Could not authenticate, attempting reconnection…"
msgstr "Neuspjela ovjera. Pokušaj ponovnog povezivanja…"

#: src/remmina_protocol_widget.c:2029 src/remmina_file_editor.c:436
=======
#: src/remmina_protocol_widget.c:1968
msgid "Could not authenticate, attempting reconnection…"
msgstr "Neuspjela ovjera. Pokušaj ponovnog povezivanja…"

#: src/remmina_protocol_widget.c:2030 src/remmina_file_editor.c:436
>>>>>>> 050fc71c
#: src/remmina_file_editor.c:1172 data/ui/remmina_main.glade:478
msgid "Server"
msgstr "Poslužitelj"

#. TRANSLATORS: “%s” is a placeholder for a protocol name, like “RDP”.
<<<<<<< HEAD
#: src/remmina_protocol_widget.c:2047
=======
#: src/remmina_protocol_widget.c:2048
>>>>>>> 050fc71c
#, c-format
msgid "Install the %s protocol plugin first."
msgstr "Prvo instalirajte %s priključak protokola."

#: src/remmina_ssh.c:236
#, c-format
msgid "Could not authenticate with TOTP/OTP/2FA. %s"
msgstr "Neuspjela ovjera s TOTP/OTP/2FA. %s"

#: src/remmina_ssh.c:295 src/remmina_ssh.c:676
#, c-format
msgid "Could not authenticate with SSH password. %s"
msgstr "Neuspjela ovjera sa SSH lozinkom. %s"

#: src/remmina_ssh.c:322 src/remmina_ssh.c:389
msgid "No saved SSH passphrase supplied. Asking user to enter it."
msgstr "Nema spremljenih SSH lozinki. Upitaj korisnika da ju upiše."

#. TRANSLATORS: The placeholder %s is an error message
#: src/remmina_ssh.c:327 src/remmina_ssh.c:368 src/remmina_ssh.c:394
#: src/remmina_ssh.c:433 src/remmina_ssh.c:746
#, c-format
msgid "Could not authenticate with public SSH key. %s"
msgstr "Neuspjela ovjera sa SSH javnim ključem. %s"

#. TRANSLATORS: The placeholder %s is an error message
#: src/remmina_ssh.c:336
#, c-format
msgid "SSH certificate cannot be imported. %s"
msgstr "SSH vjerodajnica se ne može uvesti. %s"

#. TRANSLATORS: The placeholder %s is an error message
#: src/remmina_ssh.c:345
#, c-format
msgid "SSH certificate cannot be copied into the private SSH key. %s"
msgstr "SSH vjerodajnica se ne može kopirati u privatni SSH ključ. %s"

#. TRANSLATORS: The placeholder %s is an error message
#: src/remmina_ssh.c:355
#, c-format
msgid "Could not authenticate using SSH certificate. %s"
msgstr "Neuspjela ovjera pomoću SSH vjerodajnice. %s"

#: src/remmina_ssh.c:369
msgid "SSH identity file not selected."
msgstr "Datoteka SSH identiteta nije odabrana."

#. TRANSLATORS: The placeholder %s is an error message
#: src/remmina_ssh.c:380
#, c-format
msgid "Public SSH key cannot be imported. %s"
msgstr "SSH javni ključ ne može biti uvezen. %s"

#: src/remmina_ssh.c:478
#, c-format
msgid "Could not authenticate automatically with public SSH key. %s"
msgstr "Neuspjela automatska ovjera sa SSH javnim ključem. %s"

#: src/remmina_ssh.c:523
#, c-format
msgid "Could not authenticate automatically with SSH agent. %s"
msgstr "Neuspjela automatska ovjera sa SSH agentom. %s"

#: src/remmina_ssh.c:569 src/remmina_ssh.c:856
#, c-format
msgid "Could not authenticate with SSH GSSAPI/Kerberos. %s"
msgstr "Neuspjela ovjera sa SSH GSSAPI/Kerberos. %s"

#: src/remmina_ssh.c:598
msgid "The public SSH key changed!"
msgstr "SSH javni ključ je promijenjen!"

#: src/remmina_ssh.c:711
#, c-format
msgid "Could not authenticate with keyboard-interactive. %s"
msgstr "Neuspjela automatska ovjera s interakcijom tipkovnice. %s"

#: src/remmina_ssh.c:813
#, c-format
msgid "Could not authenticate with automatic public SSH key. %s"
msgstr "Neuspjela automatska ovjera sa SSH javnim ključem. %s"

#. TRANSLATORS: The placeholder %s is an error message
#: src/remmina_ssh.c:921
#, c-format
msgid "Could not fetch the server's public SSH key. %s"
msgstr "Neuspjelo preuzimanje s poslužitelja SSH javnog ključa. %s"

#. TRANSLATORS: The placeholder %s is an error message
#: src/remmina_ssh.c:928
#, c-format
msgid "Could not fetch public SSH key. %s"
msgstr "Neuspjelo preuzimanje SSH javnog ključa. %s"

#. TRANSLATORS: The placeholder %s is an error message
#: src/remmina_ssh.c:936
#, c-format
msgid "Could not fetch checksum of the public SSH key. %s"
msgstr "Neuspjelo preuzimanje kontrolnog zbroja za SSH javni ključ. %s"

#: src/remmina_ssh.c:949
msgid "The server is unknown. The public key fingerprint is:"
msgstr "Poslužitelj je nepoznat. Otisak javnog ključa je:"

#: src/remmina_ssh.c:951 src/remmina_ssh.c:957
msgid "Do you trust the new public key?"
msgstr "Želite li vjerovati novom javnom ključu?"

#: src/remmina_ssh.c:954
msgid ""
"Warning: The server has changed its public key. This means you are either "
"under attack,\n"
"or the administrator has changed the key. The new public key fingerprint is:"
msgstr ""
"UPOZORENJE: Poslužitelj je promijenio svoj javni ključ. To znači ili da ste "
"pod napadom,\n"
"ili je administrator promijenio ključ. Novi otisak javnog ključa je:"

#. TRANSLATORS: The placeholder %s is an error message
#: src/remmina_ssh.c:979
#, c-format
msgid "Could not check list of known SSH hosts. %s"
msgstr "Nemoguća provjera popisa poznatih SSH poslužitelja. %s"

#: src/remmina_ssh.c:988
msgid "SSH password"
msgstr "SSH lozinka"

#: src/remmina_ssh.c:995 src/remmina_ssh.c:1039
msgid "SSH private key passphrase"
msgstr "SSH lozinka privatnog ključa"

#: src/remmina_ssh.c:1000
msgid "SSH Kerberos/GSSAPI"
msgstr "SSH Kerberos/GSSAPI"

#: src/remmina_ssh.c:1005
msgid "Enter TOTP/OTP/2FA code"
msgstr "Upiši TOTP/OTP/2FA kôd"

#: src/remmina_ssh.c:1035 src/remmina_ssh.c:1061
msgid "SSH tunnel credentials"
msgstr "SSH tunel vjerodajnice"

#: src/remmina_ssh.c:1035 src/remmina_ssh.c:1061
msgid "SSH credentials"
msgstr "SSH vjerodajnice"

#: src/remmina_ssh.c:1112
msgid "Keyboard interactive login, TOTP/OTP/2FA"
msgstr "Prijava interakcijom tipkovnice, TOTP/OTP/2FA"

#. TRANSLATORS: The placeholder %s is an error message
#: src/remmina_ssh.c:1337
#, c-format
msgid "Could not start SSH session. %s"
msgstr "Neuspjelo pokretanje SSH sesije. %s"

#. TRANSLATORS: The placeholder %s is an error message
#: src/remmina_ssh.c:1735
#, c-format
msgid "Could not create channel. %s"
msgstr "Neuspjelo stvaranje kanala. %s"

#. TRANSLATORS: The placeholder %s is an error message
#: src/remmina_ssh.c:1746
#, c-format
msgid "Could not connect to SSH tunnel. %s"
msgstr "Neuspjelo povezivanje sa SSH tunelom. %s"

#. TRANSLATORS: The placeholder %s is an error message
#: src/remmina_ssh.c:1816 src/remmina_ssh.c:1837 src/remmina_ssh.c:1846
#, c-format
msgid "Could not request port forwarding. %s"
msgstr "Neuspjeli zahtjev prosljeđivanja ulaza. %s"

#: src/remmina_ssh.c:1876
msgid "The server did not respond."
msgstr "Poslužitelj ne odgovara."

#: src/remmina_ssh.c:1916
#, c-format
msgid "Cannot connect to local port %i."
msgstr "Nemoguće povezivanje s lokalnim ulazom %i."

#. TRANSLATORS: The placeholder %s is an error message
#: src/remmina_ssh.c:1965
#, c-format
msgid "Could not write to SSH channel. %s"
msgstr "Neuspjelo zapisivanje u SSH kanal. %s"

#. TRANSLATORS: The placeholder %s is an error message
#: src/remmina_ssh.c:1972
#, c-format
msgid "Could not read from tunnel listening socket. %s"
msgstr "Neuspjelo čitanje s priključnice osluškivanja tunela. %s"

#. TRANSLATORS: The placeholder %s is an error message
#: src/remmina_ssh.c:1992
#, c-format
msgid "Could not poll SSH channel. %s"
msgstr "Nemoguće pokretanje SSH kanala. %s"

#. TRANSLATORS: The placeholder %s is an error message
#: src/remmina_ssh.c:1999
#, c-format
msgid "Could not read SSH channel in a non-blocking way. %s"
msgstr "Nemoguće čitanje SSH kanala u neblokirajućem načinu. %s"

#. TRANSLATORS: The placeholder %s is an error message
#: src/remmina_ssh.c:2018
#, c-format
msgid "Could not send data to tunnel listening socket. %s"
msgstr "Nemoguće slanje podataka u priključnicu osluškivanja tunela. %s"

#: src/remmina_ssh.c:2120
msgid "Assign a destination port."
msgstr "Dodijeli odredišni ulaz."

#: src/remmina_ssh.c:2127
msgid "Could not create socket."
msgstr "Neuspjelo stvaranje priključnice."

#: src/remmina_ssh.c:2137
msgid "Could not bind server socket to local port."
msgstr "Nemoguće povezivanje priključnice poslužitelja na lokalni ulaz."

#: src/remmina_ssh.c:2143
msgid "Could not listen to local port."
msgstr "Neuspjelo osluškivanje na lokalnom ulazu."

#. TRANSLATORS: Do not translate pthread
#: src/remmina_ssh.c:2153 src/remmina_ssh.c:2170 src/remmina_ssh.c:2188
msgid "Could not start pthread."
msgstr "Neuspjelo pthread pokretanje."

#. TRANSLATORS: The placeholder %s is an error message
#: src/remmina_ssh.c:2280
#, c-format
msgid "Could not create SFTP session. %s"
msgstr "Neuspjelo stvaranje SFTP sesije. %s"

#. TRANSLATORS: The placeholder %s is an error message
#: src/remmina_ssh.c:2285
#, c-format
msgid "Could not start SFTP session. %s"
msgstr "Neuspjelo stvaranje FTP sesije. %s"

#. TRANSLATORS: The placeholder %s is an error message
<<<<<<< HEAD
#: src/remmina_ssh.c:2378
=======
#: src/remmina_ssh.c:2379
>>>>>>> 050fc71c
#, c-format
msgid "Could not open channel. %s"
msgstr "Neuspjelo otvaranje kanala. %s"

#. TRANSLATORS: The placeholder %s is an error message
<<<<<<< HEAD
#: src/remmina_ssh.c:2393
=======
#: src/remmina_ssh.c:2394
>>>>>>> 050fc71c
#, c-format
msgid "Could not request shell. %s"
msgstr "Neuspjeli zahtjev ljuske. %s"

<<<<<<< HEAD
#: src/remmina_ssh.c:2511
=======
#: src/remmina_ssh.c:2521
>>>>>>> 050fc71c
msgid "Could not create PTY device."
msgstr "Neuspjelo stvaranje PTY uređaja."

#: src/remmina_exec.c:475
#, c-format
msgid "Plugin %s is not registered."
msgstr "Priključak %s nije registriran."

#: src/remmina_main.c:669
msgid "The latest successful connection attempt, or a pre-computed date"
msgstr "Zadnji uspješan pokušaj povezivanja ili unaprijed izračunati datum"

#: src/remmina_main.c:671
#, c-format
msgid "Total %i item."
msgid_plural "Total %i items."
msgstr[0] "Ukupno %i stavka."
msgstr[1] "Ukupno %i stavke."
msgstr[2] "Ukupno %i stavki."

#: src/remmina_main.c:865
#, c-format
msgid "Are you sure you want to delete “%s”?"
msgstr "Sigurno želite trajno obrisati \"%s\"?"

#: src/remmina_main.c:989
#, c-format
msgid ""
"Unable to import:\n"
"%s"
msgstr ""
"Nemoguć uvoz:\n"
"%s"

#: src/remmina_main.c:1015 data/ui/remmina_main.glade:285
msgid "Import"
msgstr "Uvoz"

#: src/remmina_main.c:1038 src/remmina_file_editor.c:1791
msgid "_Save"
msgstr "_Spremi"

#: src/remmina_main.c:1044
msgid "This protocol does not support exporting."
msgstr "Ovaj protokol ne podržava izvoz."

#: src/remmina_main.c:1361
msgid "Remmina Remote Desktop Client"
msgstr "Remmina klijent za udaljenu površinu"

#: src/remmina_main.c:1363
msgid "Remmina Kiosk"
msgstr "Remmina kiosk"

#. TRANSLATORS: The placeholder %s is a directory path
#: src/remmina_sftp_client.c:173
#, c-format
msgid "Could not create the folder “%s”."
msgstr "Neuspjelo stvaranje mape “%s”."

#. TRANSLATORS: The placeholder %s is a file path
#: src/remmina_sftp_client.c:181 src/remmina_sftp_client.c:202
#, c-format
msgid "Could not create the file “%s”."
msgstr "Neuspjelo stvaranje datoteke “%s”."

#. TRANSLATORS: The placeholders %s are a file path, and an error message.
#: src/remmina_sftp_client.c:220
#, c-format
msgid "Could not open the file “%s” on the server. %s"
msgstr "Neuspjelo otvaranje datoteke “%s” na poslužitelju. %s"

#: src/remmina_sftp_client.c:242
#, c-format
msgid "Could not save the file “%s”."
msgstr "Neuspjelo spremanje datoteke “%s”."

#: src/remmina_sftp_client.c:281 src/remmina_sftp_client.c:698
#: src/remmina_sftp_client.c:761
#, c-format
msgid "Could not open the folder “%s”. %s"
msgstr "Neuspjelo otvaranje mape “%s”. %s"

#: src/remmina_sftp_client.c:385
#, c-format
msgid "Could not create the folder “%s” on the server. %s"
msgstr "Neuspjelo stvaranje mape “%s” na poslužitelju. %s"

#: src/remmina_sftp_client.c:413 src/remmina_sftp_client.c:435
#, c-format
msgid "Could not create the file “%s” on the server. %s"
msgstr "Neuspjelo stvaranje datoteke “%s” na poslužitelju. %s"

#: src/remmina_sftp_client.c:456
#, c-format
msgid "Could not open the file “%s”."
msgstr "Neuspjelo otvaranje datoteke “%s”."

#: src/remmina_sftp_client.c:476
#, c-format
msgid "Could not write to the file “%s” on the server. %s"
msgstr "Neuspjelo pisanje u datoteku “%s” na poslužitelju. %s"

#: src/remmina_sftp_client.c:716
#, c-format
msgid "Could not read from the folder. %s"
msgstr "Neuspjelo čitanje iz mape. %s"

#: src/remmina_sftp_client.c:823
msgid "Are you sure you want to cancel the file transfer in progress?"
msgstr "Sigurno želite prekinuti trenutni prijenos datoteka?"

#: src/remmina_sftp_client.c:857
#, c-format
msgid "Could not delete “%s”. %s"
msgstr "Neuspjelo brisanje “%s”: %s"

#: src/remmina_sftp_client.c:942
msgid "The file exists already"
msgstr "Datoteka već postoji"

#: src/remmina_sftp_client.c:945
msgid "Resume"
msgstr "Nastavi"

#: src/remmina_sftp_client.c:946
msgid "Overwrite"
msgstr "Prebriši"

#: src/remmina_sftp_client.c:964
msgid "The following file already exists in the target folder:"
msgstr "Sljedeća datoteka već postoji u odredišnoj mapi:"

#: src/remmina_file_editor.c:61
msgid ""
"<big>Supported formats\n"
"• server\n"
"• server[:port]\n"
"VNC additional formats\n"
"• ID:repeater ID number\n"
"• unix:///path/socket.sock</big>"
msgstr ""
"<big> Podržani formati\n"
"• poslužitelj\n"
"• poslužitelj[:ulaz]\n"
"VNC dodatni formati\n"
"• ID:repetitor ID broja\n"
"• unix:///putanja/socket.sock</big>"

#: src/remmina_file_editor.c:70
msgid ""
"<big>• command in PATH args %h\n"
"• /path/to/foo -options %h %u\n"
"• %h is substituted with the server name\n"
"• %t is substituted with the SSH server name\n"
"• %u is substituted with the username\n"
"• %U is substituted with the SSH username\n"
"• %p is substituted with Remmina profile name\n"
"• %g is substituted with Remmina profile group name\n"
"• %d is substituted with local date and time in ISO 8601 format\n"
"Do not run in background if you want the command to be executed before "
"connecting.\n"
"</big>"
msgstr ""
"<big>• naredba u PUTANJI argumenata %h\n"
"• /putanja/do/foo -options %h %u\n"
"• %h se zamjenjuje s nazivom poslužitelja\n"
"• %t se zamjenjuje s nazivom SSH poslužitelja\n"
"• %u se zamjenjuje s korisničkim imenom\n"
"• %U se zamjenjuje s korisničkim imenom za SSH\n"
"• %p se zamjenjuje s nazivom Remmina profila\n"
"• %g se zamjenjuje s nazivom grupe Remmina profila\n"
"• %d se zamjenjuje s lokalnim datumom i vremenom u ISO 8601 formatu\n"
"Ne pokrećite u pozadini, ako želite da se naredba pokrene prije "
"povezivanja.\n"
"</big>"

#: src/remmina_file_editor.c:84
msgid ""
"<big>Supported formats\n"
"• server\n"
"• server[:port]\n"
"• username@server[:port] (SSH protocol only)</big>"
msgstr ""
"<big> Podržani formati\n"
"• poslužitelj\n"
"• poslužitelj[:ulaz]\n"
"• korisničko ime@poslužitelj[:ulaz] (samo SSH protokol)</big>"

#: src/remmina_file_editor.c:162
msgid "Input is invalid."
msgstr "Neispravan unos."

#: src/remmina_file_editor.c:239
msgid "Choose a Remote Desktop Server"
msgstr "Odaberi poslužitelja udaljene radne površine"

#: src/remmina_file_editor.c:460
#, c-format
msgid "Browse the network to find a %s server"
msgstr "Pregledaj mrežu za pronalazak %s poslužitelja"

#: src/remmina_file_editor.c:564
msgid "Resolution"
msgstr "Razlučivost"

#: src/remmina_file_editor.c:571
msgid "Use initial window size"
msgstr "Koristi početnu veličinu prozora"

#: src/remmina_file_editor.c:575
msgid "Use client resolution"
msgstr "Koristi razlučivost klijenta"

#: src/remmina_file_editor.c:586 src/remmina_file_editor.c:1152
msgid "Custom"
msgstr "Prilagođeno"

#: src/remmina_file_editor.c:945
msgid "Keyboard mapping"
msgstr "Mapiranje tipkovnice"

#: src/remmina_file_editor.c:1072
msgid "Behavior"
msgstr "Ponašanje"

#: src/remmina_file_editor.c:1075
msgid "Execute a Command"
msgstr "Pokreni naredbu"

#: src/remmina_file_editor.c:1079
msgid "Before connecting"
msgstr "Prije povezivanja"

#: src/remmina_file_editor.c:1081
msgid "command %h %u %t %U %p %g --option"
msgstr "naredba %h %u %t %U %p %g --option"

#: src/remmina_file_editor.c:1086
msgid "After connecting"
msgstr "Nakon povezivanja"

#: src/remmina_file_editor.c:1088
msgid "/path/to/command -opt1 arg %h %u %t -opt2 %U %p %g"
msgstr "/putanja/do/naredbe -mogućnost1 arg %h %u %t -mogućnost2 %U %p %g"

#: src/remmina_file_editor.c:1092
msgid "Start-up"
msgstr "Pokreni"

#: src/remmina_file_editor.c:1095
msgid "Auto-start this profile"
msgstr "Automatski pokreni ovaj profil"

#: src/remmina_file_editor.c:1125
msgid "SSH Tunnel"
msgstr "SSH tuneliranje"

#: src/remmina_file_editor.c:1126
msgid "Enable SSH tunnel"
msgstr "Omogući SSH tuneliranje"

#: src/remmina_file_editor.c:1133
msgid "Tunnel via loopback address"
msgstr "Tunel putem povratne adrese"

#: src/remmina_file_editor.c:1143
#, c-format
msgid "Same server at port %i"
msgstr "Isti poslužitelj na ulazu %i"

<<<<<<< HEAD
#: src/remmina_file_editor.c:1193 plugins/rdp/rdp_plugin.c:2724
=======
#: src/remmina_file_editor.c:1193 plugins/rdp/rdp_plugin.c:2767
>>>>>>> 050fc71c
msgid "Start-up path"
msgstr "Pokreni putanju"

#: src/remmina_file_editor.c:1202
msgid "SSH Authentication"
msgstr "SSH ovjera"

#: src/remmina_file_editor.c:1229
msgid "SSH private key file"
msgstr "Datoteka privatnog SSH ključa"

#: src/remmina_file_editor.c:1235 src/remmina_ssh_plugin.c:1474
msgid "SSH certificate file"
msgstr "Datoteka SSH vjerodajnice"

#: src/remmina_file_editor.c:1293
msgid "Basic"
msgstr "Osnovno"

#: src/remmina_file_editor.c:1299
msgid "Advanced"
msgstr "Napredno"

#: src/remmina_file_editor.c:1310
msgid "Notes"
msgstr "Napomene"

#: src/remmina_file_editor.c:1438
#, c-format
msgid "(%s: %i): Can't validate setting '%s' since 'value' or 'gfe' are NULL!"
msgstr ""
"(%s: %i): Nemoguća potvrda postavke '%s' budući da su 'value' ili 'gfe' NULA!"

#: src/remmina_file_editor.c:1441
#, c-format
msgid ""
"(%s: %i): Can't validate user input since 'setting_name_to_validate', "
"'value' or 'gfe' are NULL!"
msgstr ""
"(%s: %i): Nemoguća potvrda unosa korisnika budući da su "
"'setting_name_to_validate', 'value' ili 'gfe' NULA!"

#. TRANSLATORS: Meta-error. Shouldn't be visible.
<<<<<<< HEAD
#: src/remmina_file_editor.c:1445 plugins/x2go/x2go_plugin.c:856
#: plugins/x2go/x2go_plugin.c:1440
=======
#: src/remmina_file_editor.c:1445 plugins/x2go/x2go_plugin.c:2188
#: plugins/x2go/x2go_plugin.c:2817
>>>>>>> 050fc71c
msgid "Internal error."
msgstr "Unutrašnja greška."

#: src/remmina_file_editor.c:1667 src/remmina_file_editor.c:1703
#: src/remmina_file_editor.c:1724 src/remmina_file_editor.c:1747
#, c-format
msgid "Couldn't validate user input. %s"
msgstr "Neuspjelo potvrda unosa korisnika. %s"

#: src/remmina_file_editor.c:1691
msgid "Default settings saved."
msgstr "Zadane postavke spremljene."

#: src/remmina_file_editor.c:1781
msgid "Remote Connection Profile"
msgstr "Profil udaljenog povezivanja"

#: src/remmina_file_editor.c:1787
msgid "Save as Default"
msgstr "Spremi kao zadano"
<<<<<<< HEAD

#: src/remmina_file_editor.c:1788
msgid "Use the current settings as the default for all new connection profiles"
msgstr "Koristi trenutne postavke kao zadane za sve nove profile povezivanja"

#: src/remmina_file_editor.c:1796 data/ui/remmina_main.glade:160
msgid "Connect"
msgstr "Poveži se"

#: src/remmina_file_editor.c:1799
msgid "_Save and Connect"
msgstr "_Spremi i poveži"

#: src/remmina_file_editor.c:1922
msgid "Quick Connect"
msgstr "Brzo povezivanje"

#: src/remmina_file_editor.c:1946
#, c-format
msgid "Use '%s' as subgroup delimiter"
msgstr "Koristi '%s' kao razdjelnik podgrupe"

#: src/remmina_file_editor.c:2012 src/remmina_file_editor.c:2030
#, c-format
msgid "Could not find the file “%s”."
msgstr "Datoteka “%s” nije pronađena."

#. TRANSLATORS: This is a message that pops up when an external Remmina plugin tries to set the window resolution using a legacy parameter.
#. TRANSLATORS: This is a message that pop-up when an external Remmina plugin tries to set the windows resolution using a legacy parameter.
#: src/remmina_file.c:451 src/remmina_file.c:497
msgid ""
"Using the «resolution» parameter in the Remmina preferences file is "
"deprecated.\n"
msgstr ""
"Korištenje «razlučivost» parametra u datoteci Remmina osobitosti je "
"zastarjelo.\n"

#: src/remmina_icon.c:136
msgid "Open Main Window"
msgstr "Otvori glavni prozor"

#: src/remmina_icon.c:141 data/ui/remmina_main.glade:254
msgid "_Preferences"
msgstr "_Osobitosti"

#: src/remmina_icon.c:146
msgid "_About"
msgstr "_O programu"

#: src/remmina_icon.c:156
msgid "Enable Service Discovery"
msgstr "Omogući otkrivanje usluge"

#: src/remmina_icon.c:168 data/ui/remmina_main.glade:404
msgid "_Quit"
msgstr "_Zatvori"

#. TRANSLATORS: Applet name as per the Freedesktop Desktop entry specification https://specifications.freedesktop.org/desktop-entry-spec/latest/
#. TRANSLATORS: Applet Name as per the Freedesktop Desktop entry specification https://specifications.freedesktop.org/desktop-entry-spec/latest/
#: src/remmina_icon.c:294 src/remmina_icon.c:450
msgid "Remmina Applet"
msgstr "Remmina aplet"

#. TRANSLATORS: Applet comment/description as per the Freedesktop Desktop entry specification https://specifications.freedesktop.org/desktop-entry-spec/latest/
#: src/remmina_icon.c:296 src/remmina_icon.c:452
msgid "Connect to remote desktops through the applet menu"
msgstr "Povezivanje s udaljenim radnim površinama putem apleta izbornika"

#: src/remmina_icon.c:359
msgid "StatusNotifier/Appindicator support in “"
msgstr "Podrška za Obavijesti stanja/Appindicator “"

#. TRANSLATORS: %s is a placeholder for "StatusNotifier/Appindicator suppor in “DESKTOP NAME”: "
#: src/remmina_icon.c:366
#, c-format
msgid "%s your desktop does support it"
msgstr "%s vaša radna površina ju podržava"

#. TRANSLATORS: %s is a placeholder for "StatusNotifier/Appindicator suppor in “DESKTOP NAME”: "
#: src/remmina_icon.c:368
#, c-format
msgid "%s and Remmina has built-in (compiled) support for libappindicator."
msgstr "%s i Remmina imaju ugrađenu (kompiliranu) podršku za libappindicator."

#. TRANSLATORS: %s is a placeholder for "StatusNotifier/Appindicator suppor in “DESKTOP NAME”: "
#: src/remmina_icon.c:371
#, c-format
msgid ""
"%s not supported natively by your Desktop Environment. libappindicator will "
"try to fallback to GtkStatusIcon/xembed"
msgstr ""
"%s nije izvorno podržan u vašem radnom okruženju. libappindicator će "
"pokušati vratiti na GtkStatusIcon/xembed"

#. TRANSLATORS: %s is a placeholder for "StatusNotifier/Appindicator suppor in “DESKTOP NAME”: "
#: src/remmina_icon.c:375
#, c-format
msgid "%s You may need to install, and use XApp Status Applet"
msgstr "%s Možda trebate instalirati, i koristiti XApp aplet stanja"

#. TRANSLATORS: %s is a placeholder for "StatusNotifier/Appindicator suppor in “DESKTOP NAME”: "
#: src/remmina_icon.c:378
#, c-format
msgid "%s You may need to install, and use KStatusNotifierItem"
msgstr "%s Možda trebate instalirati, i koristiti KStatusNotifierItem"

#. TRANSLATORS: %s is a placeholder for "StatusNotifier/Appindicator suppor in “DESKTOP NAME”: "
#: src/remmina_icon.c:381
#, c-format
msgid "%s You may need to install, and use XEmbed SNI Proxy"
msgstr "%s Možda trebate instalirati, i koristiti XEmbed SNI Proxy"

#. TRANSLATORS: %s is a placeholder for "StatusNotifier/Appindicator suppor in “DESKTOP NAME”: "
#: src/remmina_icon.c:384
#, c-format
msgid "%s You may need to install, and use Gnome Shell Extension Appindicator"
msgstr ""
"%s Možda trebate instalirati, i koristiti proširenje Gnome Shell "
"Appindicatora"

#. TRANSLATORS: %s is a placeholder for an error message
#: src/remmina_ssh_plugin.c:539
#, c-format
msgid "Error: %s"
msgstr "Greška: %s"

#: src/remmina_ssh_plugin.c:556
msgid "Terminal content saved in"
msgstr "Sadržaj terminala spremljen u"

#: src/remmina_ssh_plugin.c:822
msgid "Select All (host+A)"
msgstr "Odaberi sve (Host+a)"

#: src/remmina_ssh_plugin.c:823
msgid "Copy (host+C)"
msgstr "Kopiraj (Host+C)"

#: src/remmina_ssh_plugin.c:824
msgid "Paste (host+V)"
msgstr "Zalijepi (host + V)"

#: src/remmina_ssh_plugin.c:825
msgid "Save session to file"
msgstr "Spremi sesiju u datoteku"

#: src/remmina_ssh_plugin.c:826
msgid "Increase font size (host+Page Up)"
msgstr "Povećaj veličinu slova (host+Page Up)"

#: src/remmina_ssh_plugin.c:827
msgid "Decrease font size (host+Page Down)"
msgstr "Smanji veličinu slova (host+Page Down)"

#: src/remmina_ssh_plugin.c:828
msgid "Find text (host+G)"
msgstr "Pretraži tekst (host+G)"

#: src/remmina_ssh_plugin.c:1439 data/ui/remmina_main.glade:177
msgid "Copy"
msgstr "Kopiraj"

#: src/remmina_ssh_plugin.c:1439
msgid "_Copy"
msgstr "_Kopiraj"

#: src/remmina_ssh_plugin.c:1440
msgid "Paste"
msgstr "Zalijepi"

#: src/remmina_ssh_plugin.c:1440
msgid "_Paste"
msgstr "_Zalijepi"

#: src/remmina_ssh_plugin.c:1441
msgid "Select all"
msgstr "Odaberi sve"

#: src/remmina_ssh_plugin.c:1441
msgid "_Select all"
msgstr "_Odaberi sve"

#: src/remmina_ssh_plugin.c:1442
msgid "Increase font size"
msgstr "Povećaj veličinu slova"

#: src/remmina_ssh_plugin.c:1442
msgid "_Increase font size"
msgstr "_Povećaj veličinu slova"

#: src/remmina_ssh_plugin.c:1443
msgid "Decrease font size"
msgstr "Smanji veličinu slova"

#: src/remmina_ssh_plugin.c:1443
msgid "_Decrease font size"
msgstr "_Smanji veličinu slova"

#: src/remmina_ssh_plugin.c:1444
msgid "Find text"
msgstr "Pretraži tekst"

#: src/remmina_ssh_plugin.c:1444
msgid "_Find text"
msgstr "_Pretraži tekst"

#: src/remmina_ssh_plugin.c:1471 plugins/spice/spice_plugin.c:674
#: plugins/vnc/vnc_plugin.c:1977 plugins/vnc/vnc_plugin.c:1989
msgid "User password"
msgstr "Korisnička lozinka"

#: src/remmina_ssh_plugin.c:1477 plugins/rdp/rdp_plugin.c:2723
msgid "Start-up program"
msgstr "Program pokretanja"

#: src/remmina_ssh_plugin.c:1482
msgid ""
"The filename can use the following placeholders:\n"
"\n"
"  • %h is substituted with the server name\n"
"  • %t is substituted with the SSH server name\n"
"  • %u is substituted with the username\n"
"  • %U is substituted with the SSH username\n"
"  • %p is substituted with Remmina profile name\n"
"  • %g is substituted with Remmina profile group name\n"
"  • %d is substituted with local date and time in ISO 8601 format\n"
msgstr ""
"Naziv datoteke može koristiti sljedeća rezervirana mjesta:\n"
"\n"
"  • %h je zamijenjen s nazivom poslužitelja\n"
"  • %t je zamijenjen s nazivom SSH poslužitelja\n"
"  • %u je zamijenjen s korisničkim imenom\n"
"  • %U je zamijenjen sa SSH korisničkim imenom\n"
"  • %p je zamijenjen s nazivom Remmina profila\n"
"  • %g je zamijenjen s nazivom grupe Remmina profila\n"
"  • %d je zamijenjen s lokalnim datumom i vremenom u ISO 8601 formatu\n"

#: src/remmina_ssh_plugin.c:1504
msgid "Terminal colour scheme"
msgstr "Shema boja terminala"

#: src/remmina_ssh_plugin.c:1505
msgid "Character set"
msgstr "Skup znakova"

#: src/remmina_ssh_plugin.c:1507
msgid "KEX (Key Exchange) algorithms"
msgstr "KEX (razmjena ključeva) algoritmi"

#: src/remmina_ssh_plugin.c:1508
msgid "Symmetric cipher client to server"
msgstr "Simetrični šifrirani klijent prema poslužitelju"

#: src/remmina_ssh_plugin.c:1509
msgid "Preferred server host key types"
msgstr "Poželjne vrste ključeva poslužitelja"

#: src/remmina_ssh_plugin.c:1510
msgid "Folder for SSH session log"
msgstr "Mapa za zapis SSH sesije"

#: src/remmina_ssh_plugin.c:1511
msgid "Filename for SSH session log"
msgstr "Naziv datoteke za zapis SSH sesije"

#: src/remmina_ssh_plugin.c:1512
msgid "Log SSH session when exiting Remmina"
msgstr "Zapisuj SSH sesiju pri zatvaranju Remmine"

#: src/remmina_ssh_plugin.c:1513
msgid "Log SSH session asynchronously"
msgstr "Zapisuj SSH sesiju asinkrono"

#: src/remmina_ssh_plugin.c:1513
msgid "Saving the session asynchronously may have a notable performance impact"
msgstr "Spremanje sesije asinkrono može imati značajan utjecaj na performanse"

#: src/remmina_ssh_plugin.c:1514
msgid "Audible terminal bell"
msgstr "Terminalovo zvono"

#: src/remmina_ssh_plugin.c:1515
msgid "SSH compression"
msgstr "SSH sažimanje"

#: src/remmina_ssh_plugin.c:1516
msgid "Don't remember passwords"
msgstr "Ne pamti lozinke"

#: src/remmina_ssh_plugin.c:1517
msgid "Strict host key checking"
msgstr "Ograniči provjeru ključa poslužitelja"

#: src/remmina_ssh_plugin.c:1531
msgid "SSH - Secure Shell"
msgstr "SSH - Osigurana ljuska"

#: plugins/kwallet/src/kwallet_plugin_main.c:118
msgid "Secured password storage in KWallet"
msgstr "Spremište osigurane lozinke u KWalletu"

#: plugins/rdp/rdp_settings.c:217
msgid "<Auto-detect>"
msgstr "<Automatsko otkrivanje>"

#: plugins/rdp/rdp_settings.c:249
msgid "<Not set>"
msgstr "<Nije postavljeno>"

#: plugins/rdp/rdp_settings.c:280
msgid "<Choose a quality level to edit…>"
msgstr "<Odaberi razinu kvalitete za uređivanje…>"

#: plugins/rdp/rdp_settings.c:282 plugins/rdp/rdp_plugin.c:2542
#: plugins/vnc/vnc_plugin.c:1934
msgid "Poor (fastest)"
msgstr "Slabija (brže)"

#: plugins/rdp/rdp_settings.c:284 plugins/rdp/rdp_plugin.c:2543
#: plugins/vnc/vnc_plugin.c:1933
msgid "Medium"
msgstr "Srednja"

#: plugins/rdp/rdp_settings.c:286 plugins/rdp/rdp_plugin.c:2544
#: plugins/vnc/vnc_plugin.c:1931
msgid "Good"
msgstr "Bolja"

#: plugins/rdp/rdp_settings.c:288 plugins/rdp/rdp_plugin.c:2545
#: plugins/vnc/vnc_plugin.c:1932
msgid "Best (slowest)"
msgstr "Najbolja (najsporije)"

#: plugins/rdp/rdp_settings.c:427
msgid "Keyboard layout"
msgstr "Raspored tipkovnice"

#: plugins/rdp/rdp_settings.c:457
msgid "Use client keyboard mapping"
msgstr "Koristi mapiranje tipkovnice klijenta"

#: plugins/rdp/rdp_settings.c:468
msgid "Keyboard scancode remapping"
msgstr "Mapiranje tipkovnice"

#: plugins/rdp/rdp_settings.c:483
msgid "List of key=value,… pairs to remap scancodes. E.g. 0x56=0x29,0x29=0x56"
msgstr ""
"Popis ključeva=vrijednost,… parovi za ponovno mapiranje kôdova skeniranja. "
"Npr. 0x56=0x29,0x29=0x56"

#: plugins/rdp/rdp_settings.c:486
msgid "FreeRDP > 2.3.0 is required to map scancodes"
msgstr "FreeRDP > 2.3.0 je potreban za mapiranje kôdova"

#: plugins/rdp/rdp_settings.c:494
msgid "Quality settings"
msgstr "Postavke kvalitete"

#: plugins/rdp/rdp_settings.c:517
msgid "Wallpaper"
msgstr "Slika pozadine"

#: plugins/rdp/rdp_settings.c:525
msgid "Window drag"
msgstr "Povlačenje prozora"

#: plugins/rdp/rdp_settings.c:532
msgid "Menu animation"
msgstr "Animacija izbornika"

#: plugins/rdp/rdp_settings.c:540
msgid "Theme"
msgstr "Tema"

#: plugins/rdp/rdp_settings.c:547
msgid "Cursor shadow"
msgstr "Sjenka pokazivača"

#: plugins/rdp/rdp_settings.c:555
msgid "Cursor blinking"
msgstr "Treptanje pokazivača"

#: plugins/rdp/rdp_settings.c:562
msgid "Font smoothing"
msgstr "Zaglađivanje slova"

#: plugins/rdp/rdp_settings.c:570
msgid "Composition"
msgstr "Oblikovanje"

#: plugins/rdp/rdp_settings.c:580
msgid "Remote scale factor"
msgstr "Udaljeni razmjer veličine"

#: plugins/rdp/rdp_settings.c:595
msgid "Desktop scale factor %"
msgstr "Razmjer veličine radne površine %"

#: plugins/rdp/rdp_settings.c:607
msgid "Device scale factor %"
msgstr "Razmjer veličine uređaja %"

#: plugins/rdp/rdp_settings.c:630
msgid "Desktop orientation"
msgstr "Orijentacija radne površine"

#: plugins/rdp/rdp_settings.c:650
msgid "Input device settings"
msgstr "Postavke ulaznog uređaja"

#: plugins/rdp/rdp_settings.c:658 plugins/rdp/rdp_plugin.c:2686
#: plugins/vnc/vnc_plugin.c:2014
msgid "Disable smooth scrolling"
msgstr "Onemogući glatko pomicanje"

#: plugins/rdp/rdp_settings.c:669
msgid "General settings"
msgstr "Opće postavke"

#: plugins/rdp/rdp_settings.c:676 plugins/rdp/rdp_plugin.c:2738
msgid "Reconnect attempts number"
msgstr "Broj ponovnih povezivanja"

#: plugins/rdp/rdp_settings.c:689 plugins/rdp/rdp_plugin.c:2738
msgid ""
"The maximum number of reconnect attempts upon an RDP disconnect (default: 20)"
msgstr ""
"Najveći broj pokušaja ponovnog povezivanja zbog prekida povezivanja s RDP-om "
"(zadano: 20)"

#: plugins/rdp/rdp_plugin.c:762 plugins/rdp/rdp_plugin.c:827
msgid "Enter RDP authentication credentials"
msgstr "Upišite RDP vjerodajnicu ovjere"

#: plugins/rdp/rdp_plugin.c:835
msgid "Enter RDP gateway authentication credentials"
msgstr "Upišite RDP pristupnik vjerodajnice ovjere"

#: plugins/rdp/rdp_plugin.c:2073
#, c-format
msgid ""
"Could not access the RDP server “%s”.\n"
"Account locked out."
msgstr ""
"Neuspjelo pristupanje RDP poslužitelju “%s”.\n"
"Račun je zaključan."

#: plugins/rdp/rdp_plugin.c:2080
#, c-format
msgid ""
"Could not access the RDP server “%s”.\n"
"Account expired."
msgstr ""
"Neuspjelo pristupanje RDP poslužitelju “%s”.\n"
"Račun je istekao."

#: plugins/rdp/rdp_plugin.c:2087
#, c-format
msgid ""
"Could not access the RDP server “%s”.\n"
"Password expired."
msgstr ""
"Neuspjelo pristupanje RDP poslužitelju “%s”.\n"
"Lozinka je istekla."

#: plugins/rdp/rdp_plugin.c:2094
#, c-format
=======

#: src/remmina_file_editor.c:1788
msgid "Use the current settings as the default for all new connection profiles"
msgstr "Koristi trenutne postavke kao zadane za sve nove profile povezivanja"

#: src/remmina_file_editor.c:1796 data/ui/remmina_main.glade:160
msgid "Connect"
msgstr "Poveži se"

#: src/remmina_file_editor.c:1799
msgid "_Save and Connect"
msgstr "_Spremi i poveži"

#: src/remmina_file_editor.c:1922
msgid "Quick Connect"
msgstr "Brzo povezivanje"

#: src/remmina_file_editor.c:1946
#, c-format
msgid "Use '%s' as subgroup delimiter"
msgstr "Koristi '%s' kao razdjelnik podgrupe"

#: src/remmina_file_editor.c:2012 src/remmina_file_editor.c:2030
#, c-format
msgid "Could not find the file “%s”."
msgstr "Datoteka “%s” nije pronađena."

#. TRANSLATORS: This is a message that pops up when an external Remmina plugin tries to set the window resolution using a legacy parameter.
#. TRANSLATORS: This is a message that pop-up when an external Remmina plugin tries to set the windows resolution using a legacy parameter.
#: src/remmina_file.c:451 src/remmina_file.c:497
msgid ""
"Using the «resolution» parameter in the Remmina preferences file is "
"deprecated.\n"
msgstr ""
"Korištenje «razlučivost» parametra u datoteci Remmina osobitosti je "
"zastarjelo.\n"

#: src/remmina_icon.c:136
msgid "Open Main Window"
msgstr "Otvori glavni prozor"

#: src/remmina_icon.c:141 data/ui/remmina_main.glade:254
msgid "_Preferences"
msgstr "_Osobitosti"

#: src/remmina_icon.c:146
msgid "_About"
msgstr "_O programu"

#: src/remmina_icon.c:156
msgid "Enable Service Discovery"
msgstr "Omogući otkrivanje usluge"

#: src/remmina_icon.c:168 data/ui/remmina_main.glade:404
msgid "_Quit"
msgstr "_Zatvori"

#. TRANSLATORS: Applet name as per the Freedesktop Desktop entry specification https://specifications.freedesktop.org/desktop-entry-spec/latest/
#. TRANSLATORS: Applet Name as per the Freedesktop Desktop entry specification https://specifications.freedesktop.org/desktop-entry-spec/latest/
#: src/remmina_icon.c:294 src/remmina_icon.c:450
msgid "Remmina Applet"
msgstr "Remmina aplet"

#. TRANSLATORS: Applet comment/description as per the Freedesktop Desktop entry specification https://specifications.freedesktop.org/desktop-entry-spec/latest/
#: src/remmina_icon.c:296 src/remmina_icon.c:452
msgid "Connect to remote desktops through the applet menu"
msgstr "Povezivanje s udaljenim radnim površinama putem apleta izbornika"

#: src/remmina_icon.c:359
msgid "StatusNotifier/Appindicator support in “"
msgstr "Podrška za Obavijesti stanja/Appindicator “"

#. TRANSLATORS: %s is a placeholder for "StatusNotifier/Appindicator suppor in “DESKTOP NAME”: "
#: src/remmina_icon.c:366
#, c-format
msgid "%s your desktop does support it"
msgstr "%s vaša radna površina ju podržava"

#. TRANSLATORS: %s is a placeholder for "StatusNotifier/Appindicator suppor in “DESKTOP NAME”: "
#: src/remmina_icon.c:368
#, c-format
msgid "%s and Remmina has built-in (compiled) support for libappindicator."
msgstr "%s i Remmina imaju ugrađenu (kompiliranu) podršku za libappindicator."

#. TRANSLATORS: %s is a placeholder for "StatusNotifier/Appindicator suppor in “DESKTOP NAME”: "
#: src/remmina_icon.c:371
#, c-format
msgid ""
"%s not supported natively by your Desktop Environment. libappindicator will "
"try to fallback to GtkStatusIcon/xembed"
msgstr ""
"%s nije izvorno podržan u vašem radnom okruženju. libappindicator će "
"pokušati vratiti na GtkStatusIcon/xembed"

#. TRANSLATORS: %s is a placeholder for "StatusNotifier/Appindicator suppor in “DESKTOP NAME”: "
#: src/remmina_icon.c:375
#, c-format
msgid "%s You may need to install, and use XApp Status Applet"
msgstr "%s Možda trebate instalirati, i koristiti XApp aplet stanja"

#. TRANSLATORS: %s is a placeholder for "StatusNotifier/Appindicator suppor in “DESKTOP NAME”: "
#: src/remmina_icon.c:378
#, c-format
msgid "%s You may need to install, and use KStatusNotifierItem"
msgstr "%s Možda trebate instalirati, i koristiti KStatusNotifierItem"

#. TRANSLATORS: %s is a placeholder for "StatusNotifier/Appindicator suppor in “DESKTOP NAME”: "
#: src/remmina_icon.c:381
#, c-format
msgid "%s You may need to install, and use XEmbed SNI Proxy"
msgstr "%s Možda trebate instalirati, i koristiti XEmbed SNI Proxy"

#. TRANSLATORS: %s is a placeholder for "StatusNotifier/Appindicator suppor in “DESKTOP NAME”: "
#: src/remmina_icon.c:384
#, c-format
msgid "%s You may need to install, and use Gnome Shell Extension Appindicator"
msgstr ""
"%s Možda trebate instalirati, i koristiti proširenje Gnome Shell "
"Appindicatora"

#. TRANSLATORS: %s is a placeholder for an error message
#: src/remmina_ssh_plugin.c:539
#, c-format
msgid "Error: %s"
msgstr "Greška: %s"

#: src/remmina_ssh_plugin.c:556
msgid "Terminal content saved in"
msgstr "Sadržaj terminala spremljen u"

#: src/remmina_ssh_plugin.c:822
msgid "Select All (host+A)"
msgstr "Odaberi sve (Host+a)"

#: src/remmina_ssh_plugin.c:823
msgid "Copy (host+C)"
msgstr "Kopiraj (Host+C)"

#: src/remmina_ssh_plugin.c:824
msgid "Paste (host+V)"
msgstr "Zalijepi (host + V)"

#: src/remmina_ssh_plugin.c:825
msgid "Save session to file"
msgstr "Spremi sesiju u datoteku"

#: src/remmina_ssh_plugin.c:826
msgid "Increase font size (host+Page Up)"
msgstr "Povećaj veličinu slova (host+Page Up)"

#: src/remmina_ssh_plugin.c:827
msgid "Decrease font size (host+Page Down)"
msgstr "Smanji veličinu slova (host+Page Down)"

#: src/remmina_ssh_plugin.c:828
msgid "Find text (host+G)"
msgstr "Pretraži tekst (host+G)"

#: src/remmina_ssh_plugin.c:1439 data/ui/remmina_main.glade:177
msgid "Copy"
msgstr "Kopiraj"

#: src/remmina_ssh_plugin.c:1439
msgid "_Copy"
msgstr "_Kopiraj"

#: src/remmina_ssh_plugin.c:1440
msgid "Paste"
msgstr "Zalijepi"

#: src/remmina_ssh_plugin.c:1440
msgid "_Paste"
msgstr "_Zalijepi"

#: src/remmina_ssh_plugin.c:1441
msgid "Select all"
msgstr "Odaberi sve"

#: src/remmina_ssh_plugin.c:1441
msgid "_Select all"
msgstr "_Odaberi sve"

#: src/remmina_ssh_plugin.c:1442
msgid "Increase font size"
msgstr "Povećaj veličinu slova"

#: src/remmina_ssh_plugin.c:1442
msgid "_Increase font size"
msgstr "_Povećaj veličinu slova"

#: src/remmina_ssh_plugin.c:1443
msgid "Decrease font size"
msgstr "Smanji veličinu slova"

#: src/remmina_ssh_plugin.c:1443
msgid "_Decrease font size"
msgstr "_Smanji veličinu slova"

#: src/remmina_ssh_plugin.c:1444
msgid "Find text"
msgstr "Pretraži tekst"

#: src/remmina_ssh_plugin.c:1444
msgid "_Find text"
msgstr "_Pretraži tekst"

#: src/remmina_ssh_plugin.c:1471 plugins/spice/spice_plugin.c:674
#: plugins/vnc/vnc_plugin.c:1977 plugins/vnc/vnc_plugin.c:1989
msgid "User password"
msgstr "Korisnička lozinka"

#: src/remmina_ssh_plugin.c:1477
#, fuzzy
#| msgid "Pre-command"
msgid "Opening command"
msgstr "Naredba prije povezivanja"

#: src/remmina_ssh_plugin.c:1478
#, fuzzy
#| msgid "Start-up program"
msgid "Start-up background program"
msgstr "Program pokretanja"

#: src/remmina_ssh_plugin.c:1483
msgid ""
"The filename can use the following placeholders:\n"
"\n"
"  • %h is substituted with the server name\n"
"  • %t is substituted with the SSH server name\n"
"  • %u is substituted with the username\n"
"  • %U is substituted with the SSH username\n"
"  • %p is substituted with Remmina profile name\n"
"  • %g is substituted with Remmina profile group name\n"
"  • %d is substituted with local date and time in ISO 8601 format\n"
msgstr ""
"Naziv datoteke može koristiti sljedeća rezervirana mjesta:\n"
"\n"
"  • %h je zamijenjen s nazivom poslužitelja\n"
"  • %t je zamijenjen s nazivom SSH poslužitelja\n"
"  • %u je zamijenjen s korisničkim imenom\n"
"  • %U je zamijenjen sa SSH korisničkim imenom\n"
"  • %p je zamijenjen s nazivom Remmina profila\n"
"  • %g je zamijenjen s nazivom grupe Remmina profila\n"
"  • %d je zamijenjen s lokalnim datumom i vremenom u ISO 8601 formatu\n"

#: src/remmina_ssh_plugin.c:1505
msgid "Terminal colour scheme"
msgstr "Shema boja terminala"

#: src/remmina_ssh_plugin.c:1506
msgid "Character set"
msgstr "Skup znakova"

#: src/remmina_ssh_plugin.c:1508
msgid "KEX (Key Exchange) algorithms"
msgstr "KEX (razmjena ključeva) algoritmi"

#: src/remmina_ssh_plugin.c:1509
msgid "Symmetric cipher client to server"
msgstr "Simetrični šifrirani klijent prema poslužitelju"

#: src/remmina_ssh_plugin.c:1510
msgid "Preferred server host key types"
msgstr "Poželjne vrste ključeva poslužitelja"

#: src/remmina_ssh_plugin.c:1511
msgid "Folder for SSH session log"
msgstr "Mapa za zapis SSH sesije"

#: src/remmina_ssh_plugin.c:1512
msgid "Filename for SSH session log"
msgstr "Naziv datoteke za zapis SSH sesije"

#: src/remmina_ssh_plugin.c:1513
msgid "Log SSH session when exiting Remmina"
msgstr "Zapisuj SSH sesiju pri zatvaranju Remmine"

#: src/remmina_ssh_plugin.c:1514
msgid "Log SSH session asynchronously"
msgstr "Zapisuj SSH sesiju asinkrono"

#: src/remmina_ssh_plugin.c:1514
msgid "Saving the session asynchronously may have a notable performance impact"
msgstr "Spremanje sesije asinkrono može imati značajan utjecaj na performanse"

#: src/remmina_ssh_plugin.c:1515
msgid "Audible terminal bell"
msgstr "Terminalovo zvono"

#: src/remmina_ssh_plugin.c:1516
msgid "SSH compression"
msgstr "SSH sažimanje"

#: src/remmina_ssh_plugin.c:1517
msgid "Don't remember passwords"
msgstr "Ne pamti lozinke"

#: src/remmina_ssh_plugin.c:1518
msgid "Strict host key checking"
msgstr "Ograniči provjeru ključa poslužitelja"

#: src/remmina_ssh_plugin.c:1532
msgid "SSH - Secure Shell"
msgstr "SSH - Osigurana ljuska"

#: plugins/kwallet/src/kwallet_plugin_main.c:118
msgid "Secured password storage in KWallet"
msgstr "Spremište osigurane lozinke u KWalletu"

#: plugins/rdp/rdp_settings.c:217
msgid "<Auto-detect>"
msgstr "<Automatsko otkrivanje>"

#: plugins/rdp/rdp_settings.c:249
msgid "<Not set>"
msgstr "<Nije postavljeno>"

#: plugins/rdp/rdp_settings.c:280
msgid "<Choose a quality level to edit…>"
msgstr "<Odaberi razinu kvalitete za uređivanje…>"

#: plugins/rdp/rdp_settings.c:282 plugins/rdp/rdp_plugin.c:2585
#: plugins/vnc/vnc_plugin.c:1934
msgid "Poor (fastest)"
msgstr "Slabija (brže)"

#: plugins/rdp/rdp_settings.c:284 plugins/rdp/rdp_plugin.c:2586
#: plugins/vnc/vnc_plugin.c:1933
msgid "Medium"
msgstr "Srednja"

#: plugins/rdp/rdp_settings.c:286 plugins/rdp/rdp_plugin.c:2587
#: plugins/vnc/vnc_plugin.c:1931
msgid "Good"
msgstr "Bolja"

#: plugins/rdp/rdp_settings.c:288 plugins/rdp/rdp_plugin.c:2588
#: plugins/vnc/vnc_plugin.c:1932
msgid "Best (slowest)"
msgstr "Najbolja (najsporije)"

#: plugins/rdp/rdp_settings.c:427
msgid "Keyboard layout"
msgstr "Raspored tipkovnice"

#: plugins/rdp/rdp_settings.c:457
msgid "Use client keyboard mapping"
msgstr "Koristi mapiranje tipkovnice klijenta"

#: plugins/rdp/rdp_settings.c:468
msgid "Keyboard scancode remapping"
msgstr "Mapiranje tipkovnice"

#: plugins/rdp/rdp_settings.c:483
msgid "List of key=value,… pairs to remap scancodes. E.g. 0x56=0x29,0x29=0x56"
msgstr ""
"Popis ključeva=vrijednost,… parovi za ponovno mapiranje kôdova skeniranja. "
"Npr. 0x56=0x29,0x29=0x56"

#: plugins/rdp/rdp_settings.c:486
msgid "FreeRDP > 2.3.0 is required to map scancodes"
msgstr "FreeRDP > 2.3.0 je potreban za mapiranje kôdova"

#: plugins/rdp/rdp_settings.c:494
msgid "Quality settings"
msgstr "Postavke kvalitete"

#: plugins/rdp/rdp_settings.c:517
msgid "Wallpaper"
msgstr "Slika pozadine"

#: plugins/rdp/rdp_settings.c:525
msgid "Window drag"
msgstr "Povlačenje prozora"

#: plugins/rdp/rdp_settings.c:532
msgid "Menu animation"
msgstr "Animacija izbornika"

#: plugins/rdp/rdp_settings.c:540
msgid "Theme"
msgstr "Tema"

#: plugins/rdp/rdp_settings.c:547
msgid "Cursor shadow"
msgstr "Sjenka pokazivača"

#: plugins/rdp/rdp_settings.c:555
msgid "Cursor blinking"
msgstr "Treptanje pokazivača"

#: plugins/rdp/rdp_settings.c:562
msgid "Font smoothing"
msgstr "Zaglađivanje slova"

#: plugins/rdp/rdp_settings.c:570
msgid "Composition"
msgstr "Oblikovanje"

#: plugins/rdp/rdp_settings.c:580
msgid "Remote scale factor"
msgstr "Udaljeni razmjer veličine"

#: plugins/rdp/rdp_settings.c:595
msgid "Desktop scale factor %"
msgstr "Razmjer veličine radne površine %"

#: plugins/rdp/rdp_settings.c:607
msgid "Device scale factor %"
msgstr "Razmjer veličine uređaja %"

#: plugins/rdp/rdp_settings.c:630
msgid "Desktop orientation"
msgstr "Orijentacija radne površine"

#: plugins/rdp/rdp_settings.c:650
msgid "Input device settings"
msgstr "Postavke ulaznog uređaja"

#: plugins/rdp/rdp_settings.c:658 plugins/rdp/rdp_plugin.c:2729
#: plugins/vnc/vnc_plugin.c:2014
msgid "Disable smooth scrolling"
msgstr "Onemogući glatko pomicanje"

#: plugins/rdp/rdp_settings.c:669
msgid "General settings"
msgstr "Opće postavke"

#: plugins/rdp/rdp_settings.c:676 plugins/rdp/rdp_plugin.c:2781
msgid "Reconnect attempts number"
msgstr "Broj ponovnih povezivanja"

#: plugins/rdp/rdp_settings.c:689 plugins/rdp/rdp_plugin.c:2781
msgid ""
"The maximum number of reconnect attempts upon an RDP disconnect (default: 20)"
msgstr ""
"Najveći broj pokušaja ponovnog povezivanja zbog prekida povezivanja s RDP-om "
"(zadano: 20)"

#: plugins/rdp/rdp_plugin.c:769 plugins/rdp/rdp_plugin.c:834
msgid "Enter RDP authentication credentials"
msgstr "Upišite RDP vjerodajnicu ovjere"

#: plugins/rdp/rdp_plugin.c:842
msgid "Enter RDP gateway authentication credentials"
msgstr "Upišite RDP pristupnik vjerodajnice ovjere"

#: plugins/rdp/rdp_plugin.c:2116
#, c-format
msgid ""
"Could not access the RDP server “%s”.\n"
"Account locked out."
msgstr ""
"Neuspjelo pristupanje RDP poslužitelju “%s”.\n"
"Račun je zaključan."

#: plugins/rdp/rdp_plugin.c:2123
#, c-format
msgid ""
"Could not access the RDP server “%s”.\n"
"Account expired."
msgstr ""
"Neuspjelo pristupanje RDP poslužitelju “%s”.\n"
"Račun je istekao."

#: plugins/rdp/rdp_plugin.c:2130
#, c-format
msgid ""
"Could not access the RDP server “%s”.\n"
"Password expired."
msgstr ""
"Neuspjelo pristupanje RDP poslužitelju “%s”.\n"
"Lozinka je istekla."

#: plugins/rdp/rdp_plugin.c:2137
#, c-format
msgid ""
"Could not access the RDP server “%s”.\n"
"Account disabled."
msgstr ""
"Neuspjelo pristupanje RDP poslužitelju “%s”.\n"
"Račun je deaktiviran."

#: plugins/rdp/rdp_plugin.c:2143
#, c-format
msgid ""
"Could not access the RDP server “%s”.\n"
"Insufficient user privileges."
msgstr ""
"Neuspjelo pristupanje RDP poslužitelju “%s”.\n"
"Nedovoljne korisničke dozvole."

#: plugins/rdp/rdp_plugin.c:2151
#, c-format
msgid ""
"Could not access the RDP server “%s”.\n"
"Account restricted."
msgstr ""
"Neuspjelo pristupanje RDP poslužitelju “%s”.\n"
"Račun je ograničen."

#: plugins/rdp/rdp_plugin.c:2159
#, c-format
msgid ""
"Could not access the RDP server “%s”.\n"
"Change user password before connecting."
msgstr ""
"Neuspjelo pristupanje RDP poslužitelju “%s”.\n"
"Promijeni korisničku lozinku prije povezivanja."

#: plugins/rdp/rdp_plugin.c:2164
#, c-format
msgid "Lost connection to the RDP server “%s”."
msgstr "Izgubljeno povezivanje s RDP poslužiteljem “%s”."

#: plugins/rdp/rdp_plugin.c:2167
#, c-format
msgid "Could not find the address for the RDP server “%s”."
msgstr "Neuspjelo pronalaženje adrese za RDP poslužitelj “%s”."

#: plugins/rdp/rdp_plugin.c:2171
#, c-format
msgid ""
"Could not connect to the RDP server “%s” via TLS. Check that client and "
"server support a common TLS version."
msgstr ""
"Neuspjelo povezivanje s RDP poslužiteljem “%s” putem TLS-a. Provjerite "
"podržava li klijent i poslužitelj uobičajenu TLS inačicu."

#. TRANSLATORS: the placeholder may be either an IP/FQDN or a server hostname
#: plugins/rdp/rdp_plugin.c:2175
#, c-format
msgid ""
"Unable to establish a connection to the RDP server “%s”. Check “Security "
"protocol negotiation”."
msgstr ""
"Nemoguće uspostavljanje povezivanja s RDP poslužiteljem “%s”. Provjerite "
"\"Pregovaranje sigurnosnog protokola\"."

#: plugins/rdp/rdp_plugin.c:2183
#, c-format
msgid "Cannot connect to the RDP server “%s”."
msgstr "Nemoguće povezivanje s RDP poslužiteljem “%s”."

#: plugins/rdp/rdp_plugin.c:2186
msgid "Could not start libfreerdp-gdi."
msgstr "Nemoguće je pokrenuti libfreerdp-gdi."

#: plugins/rdp/rdp_plugin.c:2189
#, c-format
msgid ""
"You requested a H.264 GFX mode for the server “%s”, but your libfreerdp does "
"not support H.264. Please use a non-AVC colour depth setting."
msgstr ""
"Zatražen je H.264 GFX način rada za poslužitelja “%s”, ali vaš libfreerdp ne "
"podržava H.264. Koristite postavku ne-AVC dubine boja."

#: plugins/rdp/rdp_plugin.c:2196
#, c-format
msgid "The “%s” server refused the connection."
msgstr "Poslužitelj “%s” je odbio povezivanje."

#: plugins/rdp/rdp_plugin.c:2201
#, c-format
msgid ""
"The Remote Desktop Gateway “%s” denied the user “%s\\%s” access due to "
"policy."
msgstr ""
"Pristupnik udaljene radne površine “%s” je odbio pristup korisniku “%s\\%s” "
"zbog pravila pristupa."

#: plugins/rdp/rdp_plugin.c:2211
#, c-format
msgid "Cannot connect to the “%s” RDP server."
msgstr "Nemoguće povezivanje s “%s” RDP poslužiteljem."

#: plugins/rdp/rdp_plugin.c:2554
msgid "Automatic (32 bpp) (Server chooses its best format)"
msgstr "Automatski (32 bpp) (Poslužitelj odabire najbolji format)"

#: plugins/rdp/rdp_plugin.c:2555
msgid "GFX AVC444 (32 bpp)"
msgstr "GFX AVC444 (32 bpp)"

#: plugins/rdp/rdp_plugin.c:2556
msgid "GFX AVC420 (32 bpp)"
msgstr "GFX AVC420 (32 bpp)"

#: plugins/rdp/rdp_plugin.c:2557
msgid "GFX RFX (32 bpp)"
msgstr "GFX RFX (32 bpp)"

#: plugins/rdp/rdp_plugin.c:2558
msgid "GFX RFX Progressive (32 bpp)"
msgstr "GFX RFX progresivno (32 bpp)"

#: plugins/rdp/rdp_plugin.c:2559
msgid "RemoteFX (32 bpp)"
msgstr "UdaljeniFX (32 bpp)"

#: plugins/rdp/rdp_plugin.c:2560 plugins/vnc/vnc_plugin.c:1922
msgid "True colour (32 bpp)"
msgstr "Stvarna boja (32 bpp)"

#: plugins/rdp/rdp_plugin.c:2561
msgid "True colour (24 bpp)"
msgstr "Stvarna boja (24 bpp)"

#: plugins/rdp/rdp_plugin.c:2562 plugins/vnc/vnc_plugin.c:1923
msgid "High colour (16 bpp)"
msgstr "Visoka boja (16 bpp)"

#: plugins/rdp/rdp_plugin.c:2563
msgid "High colour (15 bpp)"
msgstr "Visoka boja (15 bpp)"

#: plugins/rdp/rdp_plugin.c:2564 plugins/vnc/vnc_plugin.c:1924
msgid "256 colours (8 bpp)"
msgstr "256 boja (8 bpp)"

#: plugins/rdp/rdp_plugin.c:2595 data/ui/remmina_preferences.glade:641
msgid "None"
msgstr "Nepoznat"

#: plugins/rdp/rdp_plugin.c:2596
msgid "Auto-detect"
msgstr "Automatsko-otkrivanje"

#: plugins/rdp/rdp_plugin.c:2597
msgid "Modem"
msgstr "Modem"

#: plugins/rdp/rdp_plugin.c:2598
msgid "Low performance broadband"
msgstr "Širokopojasni pristup internetu slabih performansi"

#: plugins/rdp/rdp_plugin.c:2599
msgid "Satellite"
msgstr "Satelit"

#: plugins/rdp/rdp_plugin.c:2600
msgid "High performance broadband"
msgstr "Širokopojasni pristup internetu velikih performansi"

#: plugins/rdp/rdp_plugin.c:2601
msgid "WAN"
msgstr "WAN"

#: plugins/rdp/rdp_plugin.c:2602
msgid "LAN"
msgstr "LAN"

#: plugins/rdp/rdp_plugin.c:2609 plugins/spice/spice_plugin.c:635
#: data/ui/remmina_preferences.glade:677
msgid "Off"
msgstr "Isključeno"

#: plugins/rdp/rdp_plugin.c:2618
msgid "Automatic negotiation"
msgstr "Automatsko pregovaranje"

#: plugins/rdp/rdp_plugin.c:2619
msgid "NLA protocol security"
msgstr "NLA sigurnosni protokol"

#: plugins/rdp/rdp_plugin.c:2620
msgid "TLS protocol security"
msgstr "TLS sigurnosni protokol"

#: plugins/rdp/rdp_plugin.c:2621
msgid "RDP protocol security"
msgstr "RDP sigurnosni protokol"

#: plugins/rdp/rdp_plugin.c:2622
msgid "NLA extended protocol security"
msgstr "NLA prošireni sigurnosni protokol"

#: plugins/rdp/rdp_plugin.c:2635
msgid "2600 (Windows XP), 7601 (Windows Vista/7), 9600 (Windows 8 and newer)"
msgstr "2600 (Windows XP),7601 (Windows Vista/7),9600 (Windows 8 i noviji)"

#: plugins/rdp/rdp_plugin.c:2638
msgid ""
"Used i.a. by terminal services in a smart card channel to distinguish client "
"capabilities:\n"
"  • < 4034: Windows XP base smart card functions\n"
"  • 4034-7064: Windows Vista/7: SCardReadCache(),\n"
"    SCardWriteCache(), SCardGetTransmitCount()\n"
"  • >= 7065: Windows 8 and newer: SCardGetReaderIcon(),\n"
"    SCardGetDeviceTypeId()"
msgstr ""
"Koristi se za usluge terminala u kanalu pametnih kartica za razlikovanje "
"sposobnosti klijenta:\n"
"  • < 4034: Windows XP osnovne funkcije pametne kartice\n"
"  • 4034-7064: Windows Vista/7: SCardReadCache(),\n"
"    SCardWriteCache(), SCardGetTransmitCount()\n"
"  • >= 7065: Windows 8 i noviji: SCardGetReaderIcon(),\n"
"    SCardGetDeviceTypeId()"

#: plugins/rdp/rdp_plugin.c:2646
msgid ""
"Options for redirection of audio input:\n"
"  • [sys:<sys>,][dev:<dev>,][format:<format>,][rate:<rate>,]\n"
"    [channel:<channel>] Audio input (microphone)\n"
"  • sys:pulse\n"
"  • format:1\n"
"  • sys:oss,dev:1,format:1\n"
"  • sys:alsa"
msgstr ""
"Mogućnosti preusmeravanja zvučnog ulaza:\n"
"  • [sys:<sustav>,][dev:<uređaj>,][format:<format>,][rate:<frekvencija>,]\n"
"    [channel:<kanal>] zvučni ulaz (mikrofon)\n"
"  • sys:pulse\n"
"  • format:1\n"
"  • sys:oss,dev:1,format:1\n"
"  • sys:alsa"

#: plugins/rdp/rdp_plugin.c:2655
msgid ""
"Options for redirection of audio output:\n"
"  • [sys:<sys>,][dev:<dev>,][format:<format>,][rate:<rate>,]\n"
"    [channel:<channel>] Audio output\n"
"  • sys:pulse\n"
"  • format:1\n"
"  • sys:oss,dev:1,format:1\n"
"  • sys:alsa"
msgstr ""
"Mogućnosti preusmeravanja zvučnog ulaza:\n"
"  • [sys:<sustav>,][dev:<uređaj>,][format:<format>,][rate:<frekvencija>,]\n"
"    [channel:<kanal>] zvučni ulaz\n"
"  • sys:pulse\n"
"  • format:1\n"
"  • sys:oss,dev:1,format:1\n"
"  • sys:alsa"

#: plugins/rdp/rdp_plugin.c:2665
msgid ""
"Options for redirection of USB device:\n"
"  • [dbg,][id:<vid>:<pid>#…,][addr:<bus>:<addr>#…,][auto]\n"
"  • auto\n"
"  • id:054c:0268#4669:6e6b,addr:04:0c"
msgstr ""
"Mogućnosti preusmeravanja USB uređaja:\n"
"  • [dbg,][id:<vid>:<pid>#…,][addr:<sabirnica>:<adresa>#…,][auto]\n"
"  • auto\n"
"  • id:054c:0268#4669:6e6b,addr:04:0c"

#: plugins/rdp/rdp_plugin.c:2671
msgid ""
"Advanced setting for high latency links:\n"
"Adjusts the connection timeout. Use if your connection times out.\n"
"The highest possible value is 600000 ms (10 minutes).\n"
msgstr ""
"Napredne postavke za poveznice visoke latencije:\n"
"Prilagodite istek povezivanja. Koristite istek svojeg povezivanja.\n"
"Najveća moguća vrijednost 600000 ms (10 minuta).\n"

#: plugins/rdp/rdp_plugin.c:2676
msgid ""
"Performance optimisations based on the network connection type:\n"
"Using auto-detection is advised.\n"
"If “Auto-detect” fails, choose the most appropriate option in the list.\n"
msgstr ""
"Optimizacija performansa temeljena na vrsti mrežnog povezivanja:\n"
"Korištenje automatskog otkrivanja je preporučeno.\n"
"Ako \"Automatsko otkrivanje\" ne uspije, odaberite najprikladniju mogućnost "
"na popisu.\n"

#: plugins/rdp/rdp_plugin.c:2681
msgid ""
"Comma-separated list of monitor IDs and desktop orientations:\n"
"  • [<id>:<orientation-in-degrees>,]\n"
"  • 0,1,2,3\n"
"  • 0:270,1:90\n"
"Orientations are specified in degrees, valid values are:\n"
"  •   0 (landscape)\n"
"  •  90 (portrait)\n"
"  • 180 (landscape flipped)\n"
"  • 270 (portrait flipped)\n"
"\n"
msgstr ""
"Zarezima odvojen popis ID-a monitora i položaji radnih površina:\n"
"  • [<id>: <položaji-u-stupnjevima>,]\n"
"  • 0,1,2,3\n"
"  • 0:270,1:90\n"
"Položaji se zadaju u stupnjevima, ispravne vrijednosti su:\n"
"  • 0 (položeno)\n"
"  • 90 (uspravno)\n"
"  • 180 (položeno preokrenuto)\n"
"  • 270 (uspravno preokrenuto)\n"
"\n"

#: plugins/rdp/rdp_plugin.c:2693
msgid ""
"Redirect directory <path> as named share <name>.\n"
"  • <name>,<fullpath>[;<name>,<fullpath>[;…]]\n"
"  • MyHome,/home/remminer\n"
"  • /home/remminer\n"
"  • MyHome,/home/remminer;SomePath,/path/to/somepath\n"
"Hotplug support is enabled with:\n"
"  • hotplug,*\n"
"\n"
msgstr ""
"Preusmjeri <putanju> direktorija kao dijeljeni naziv <naziv>.\n"
"   <naziv>,<punaputanja>[;<naziv>,<punaputanja>[;]]\n"
"   MyHome,/home/remminer\n"
"   /home/remminer\n"
"   MyHome,/home/remminer;OdređenaPutanja,/putanja/do/određenaputanja\n"
"Hotplug podrška se omogućuje s:\n"
"   hotplug,*\n"
"\n"

#: plugins/rdp/rdp_plugin.c:2725 plugins/spice/spice_plugin.c:677
msgid "Share folder"
msgstr "Dijeli mapu"

#: plugins/rdp/rdp_plugin.c:2725
msgid "Use “Redirect directory” in the advanced tab for multiple directories"
msgstr ""
"Korištenje \"Direktorija preusmjeravanja\" na kartici Napredno za više "
"direktorija"

#: plugins/rdp/rdp_plugin.c:2726
msgid "Restricted admin mode"
msgstr "Ograničen način rada administratora"

#: plugins/rdp/rdp_plugin.c:2727
msgid "Password hash"
msgstr "Zbroj provjere lozinke"

#: plugins/rdp/rdp_plugin.c:2727
msgid "Restricted admin mode password hash"
msgstr "Zbroj provjere ograničenog načina rada administratora"

#: plugins/rdp/rdp_plugin.c:2728
msgid "Left-handed mouse support"
msgstr "Podrška za ljevoruku upotrebu miša"

#: plugins/rdp/rdp_plugin.c:2728
msgid "Swap left and right mouse buttons for left-handed mouse support"
msgstr "Zamijeni lijeve i desne tipke miša za ljevoruku upotrebu miša"

#: plugins/rdp/rdp_plugin.c:2730
msgid "Enable multi monitor"
msgstr "Omogući upotrebu više monitora"

#: plugins/rdp/rdp_plugin.c:2731
msgid "Span screen over multiple monitors"
msgstr "Raširi zaslon preko više monitora"

#: plugins/rdp/rdp_plugin.c:2732
msgid "List monitor IDs"
msgstr "Prikaži ID-ove monitora"

#: plugins/rdp/rdp_plugin.c:2734 plugins/vnc/vnc_plugin.c:1978
#: plugins/vnc/vnc_plugin.c:1990 plugins/gvnc/gvnc_plugin.c:849
msgid "Colour depth"
msgstr "Dubina boja"

#: plugins/rdp/rdp_plugin.c:2735
msgid "Network connection type"
msgstr "Vrsta mrežnog povezivanja"

#: plugins/rdp/rdp_plugin.c:2750 plugins/vnc/vnc_plugin.c:1979
#: plugins/vnc/vnc_plugin.c:1991
msgid "Quality"
msgstr "Kvaliteta"

#: plugins/rdp/rdp_plugin.c:2751
msgid "Security protocol negotiation"
msgstr "Pregovaranje sigurnosnog protokola"

#: plugins/rdp/rdp_plugin.c:2752
msgid "Gateway transport type"
msgstr "Vrsta transporta pristupnika"

#: plugins/rdp/rdp_plugin.c:2753
msgid "FreeRDP log level"
msgstr "FreeRDP razina zapisa"

#: plugins/rdp/rdp_plugin.c:2754
msgid "FreeRDP log filters"
msgstr "FreeRDP filtri zapisa"

#: plugins/rdp/rdp_plugin.c:2754
msgid "tag:level[,tag:level[,…]]"
msgstr "oznaka:razina[,oznaka:razina[,…]]"

#: plugins/rdp/rdp_plugin.c:2755
msgid "Audio output mode"
msgstr "Način zvučnog izlaza"

#: plugins/rdp/rdp_plugin.c:2756
msgid "Redirect local audio output"
msgstr "Preusmjeri lokalni izlaz zvuka"

#: plugins/rdp/rdp_plugin.c:2757
msgid "Redirect local microphone"
msgstr "Preusmjeri lokalni mikrofon"

#: plugins/rdp/rdp_plugin.c:2758
msgid "Connection timeout in ms"
msgstr "Istek povezivanja u ms"

#: plugins/rdp/rdp_plugin.c:2759
msgid "Remote Desktop Gateway server"
msgstr "Poslužitelj pristupnika udaljene radne površine"

#: plugins/rdp/rdp_plugin.c:2760
msgid "Remote Desktop Gateway username"
msgstr "Korisničko ime pristupnika udaljene radne površine"

#: plugins/rdp/rdp_plugin.c:2761
msgid "Remote Desktop Gateway password"
msgstr "Lozinka pristupnika udaljene radne površine"

#: plugins/rdp/rdp_plugin.c:2762
msgid "Remote Desktop Gateway domain"
msgstr "Domena pristupnika udaljene radne površine"

#: plugins/rdp/rdp_plugin.c:2763
msgid "Redirect directory"
msgstr "Direktorij preusmjeravanja"

#: plugins/rdp/rdp_plugin.c:2764
msgid "Client name"
msgstr "Naziv klijenta"

#: plugins/rdp/rdp_plugin.c:2765
msgid "Client build"
msgstr "Izgradnja klijenta"

#: plugins/rdp/rdp_plugin.c:2766
msgid "Start-up program"
msgstr "Program pokretanja"

#: plugins/rdp/rdp_plugin.c:2768
msgid "Load balance info"
msgstr "Učitaj uravnotežene informacije"

#. TRANSLATORS: Do not use typographic quotation marks, these must stay as "double quote", also know as “Typewriter ("programmer's") quote, ambidextrous.”
#: plugins/rdp/rdp_plugin.c:2770
msgid "Override printer drivers"
msgstr "Zaobiđi upravljačke programe pisača"

#: plugins/rdp/rdp_plugin.c:2770
msgid ""
"\"Samsung_CLX-3300_Series\":\"Samsung CLX-3300 Series PS\";\"Canon MF410\":"
"\"Canon MF410 Series UFR II\""
msgstr ""
"\"Samsung_CLX-3300_Series\":\"Samsung CLX-3300 Series PS\";\"Canon MF410\":"
"\"Canon MF410 Series UFR II\""

#: plugins/rdp/rdp_plugin.c:2771
msgid "USB device redirection"
msgstr "Preusmjeravanje USB uređaja"

#: plugins/rdp/rdp_plugin.c:2772
msgid "Local serial name"
msgstr "Naziv lokalnog serijskog uređaja"

#: plugins/rdp/rdp_plugin.c:2772
msgid "COM1, COM2, etc."
msgstr "COM1, COM2, itd."

#: plugins/rdp/rdp_plugin.c:2773
msgid "Local serial driver"
msgstr "Upravljački program lokalnog serijskog uređaja"

#: plugins/rdp/rdp_plugin.c:2773
msgid "Serial"
msgstr "Serijski"

#: plugins/rdp/rdp_plugin.c:2774
msgid "Local serial path"
msgstr "Putanja lokalnog serijskog uređaja"

#: plugins/rdp/rdp_plugin.c:2774
msgid "/dev/ttyS0, /dev/ttyS1, etc."
msgstr "/dev/ttyS0, /dev/ttyS1, itd."

#: plugins/rdp/rdp_plugin.c:2775
msgid "Local parallel name"
msgstr "Naziv lokalnog paralelnog uređaja"

#: plugins/rdp/rdp_plugin.c:2776
msgid "Local parallel device"
msgstr "Lokalni paralelni uređaj"

#: plugins/rdp/rdp_plugin.c:2777
msgid "Name of smart card"
msgstr "Naziv pametne kartice"

#: plugins/rdp/rdp_plugin.c:2778
msgid "Dynamic virtual channel"
msgstr "Promjenjivi virtualni kanal"

#: plugins/rdp/rdp_plugin.c:2778 plugins/rdp/rdp_plugin.c:2779
msgid "<channel>[,<options>]"
msgstr "<kanal>[,<mogućnost>]"

#: plugins/rdp/rdp_plugin.c:2779
msgid "Static virtual channel"
msgstr "Odaberi virtualni kanal"

#: plugins/rdp/rdp_plugin.c:2780
msgid "TCP redirection"
msgstr "TCP preusmjeravanje"

#: plugins/rdp/rdp_plugin.c:2780
msgid "/PATH/TO/rdp2tcp"
msgstr "/PUTANJA/DO/rdp2tcp"

#: plugins/rdp/rdp_plugin.c:2782
msgid "Prefer IPv6 AAAA record over IPv4 A record"
msgstr "Koristi IPv6 AAAA zapis umjesto IPv4 A zapisa"

#: plugins/rdp/rdp_plugin.c:2783
msgid "Share printers"
msgstr "Dijeli pisače"

#: plugins/rdp/rdp_plugin.c:2784
msgid "Share serial ports"
msgstr "Dijeli lokalne serijske ulaze"

#: plugins/rdp/rdp_plugin.c:2785
msgid "(SELinux) permissive mode for serial ports"
msgstr "(SELinux) dopušteni način serijskih ulaza"

#: plugins/rdp/rdp_plugin.c:2786
msgid "Share parallel ports"
msgstr "Dijeli paralelne ulaze"

#: plugins/rdp/rdp_plugin.c:2787
msgid "Share a smart card"
msgstr "Dijeli pametnu karticu"

#: plugins/rdp/rdp_plugin.c:2788 plugins/vnc/vnc_plugin.c:2009
msgid "Turn off clipboard sync"
msgstr "Isključi usklađivanje međuspremnika"

#: plugins/rdp/rdp_plugin.c:2789
msgid "Ignore certificate"
msgstr "Zanemari vjerodajnicu"

#: plugins/rdp/rdp_plugin.c:2790
msgid "Use the old license workflow"
msgstr "Koristi stari tijek rada licence"

#: plugins/rdp/rdp_plugin.c:2790
msgid "It disables CAL and hwId is set to 0"
msgstr "Onemogućuje CAL i hwId postavlja na 0"

#: plugins/rdp/rdp_plugin.c:2791 plugins/spice/spice_plugin.c:702
#: plugins/vnc/vnc_plugin.c:2013 plugins/www/www_plugin.c:919
#: plugins/gvnc/gvnc_plugin.c:867
msgid "Forget passwords after use"
msgstr "Zaboravi lozinku nakon korištenja"

#: plugins/rdp/rdp_plugin.c:2792
msgid "Attach to console (2003/2003 R2)"
msgstr "Pričvrsti za konzolu (2003/2003 R2)"

#: plugins/rdp/rdp_plugin.c:2793
msgid "Turn off fast-path"
msgstr "Isključi brzu-putanju"

#: plugins/rdp/rdp_plugin.c:2794
msgid "Server detection using Remote Desktop Gateway"
msgstr "Otkrivanje poslužitelja pomoću pristupnika udaljene radne površine"

#: plugins/rdp/rdp_plugin.c:2796
msgid "Use system proxy settings"
msgstr "Korisit proxy postavke sustava"

#: plugins/rdp/rdp_plugin.c:2798
msgid "Turn off automatic reconnection"
msgstr "Isključi automatsko ponovno povezivanje"

#: plugins/rdp/rdp_plugin.c:2799
msgid "Relax order checks"
msgstr "Opuštene provjere redoslijeda"

#: plugins/rdp/rdp_plugin.c:2800
msgid "Glyph cache"
msgstr "Predmemorija simbola"

#: plugins/rdp/rdp_plugin.c:2801
msgid "Enable multitransport protocol (UDP)"
msgstr "Omogući višetransportni protokol (UDP)"

#: plugins/rdp/rdp_plugin.c:2801
msgid "Using the UDP protocol may improve performance"
msgstr "Korištenje UDP protokola može poboljšati performanse"

#: plugins/rdp/rdp_plugin.c:2802
msgid "Use base credentials for gateway too"
msgstr "Koristi isto osnovne vjerodajnice za pristupnik"

#: plugins/rdp/rdp_plugin.c:2804
msgid "Enable Gateway websockets support"
msgstr "Omogući podršku websocket prostupnika"

#: plugins/rdp/rdp_plugin.c:2817 plugins/spice/spice_plugin.c:715
#: plugins/vnc/vnc_plugin.c:2029
msgid "Send Ctrl+Alt+Delete"
msgstr "Pošalji Ctrl+Alt+Delete"

#: plugins/rdp/rdp_plugin.c:2830
msgid "RDP - Remote Desktop Protocol"
msgstr "RDP - Protokol Udaljene radne površine"

#: plugins/rdp/rdp_plugin.c:2855
msgid "RDP - RDP File Handler"
msgstr "RDP - RDP rukovanje datotekama"

#: plugins/rdp/rdp_plugin.c:2870
msgid "RDP - Preferences"
msgstr "RDP - Osobitosti"

#: plugins/rdp/rdp_plugin.c:2923
msgid "Export connection in Windows .rdp file format"
msgstr "Izvezi povezivanje u Windows .rdp formatu datoteke"

#: plugins/rdp/rdp_event.c:344
#, c-format
msgid "Reconnection attempt %d of %d…"
msgstr "Pokušaj ponovnog povezivanja %d od %d…"

#: plugins/spice/spice_plugin_file_transfer.c:82
msgid "File Transfers"
msgstr "Prijenosi datoteka"

#: plugins/spice/spice_plugin_file_transfer.c:219
msgid "Transfer error"
msgstr "Greška prijenosa"

#: plugins/spice/spice_plugin_file_transfer.c:220
#, c-format
msgid "%s: %s"
msgstr "%s: %s"

#: plugins/spice/spice_plugin_file_transfer.c:223
msgid "Transfer completed"
msgstr "Prijenos završen"

#: plugins/spice/spice_plugin_file_transfer.c:224
#, c-format
msgid "The %s file has been transferred"
msgstr "Datoteka %s je prenesena"

#: plugins/spice/spice_plugin.c:351
msgid "Enter SPICE password"
msgstr "Upišite SPICE lozinku"

#: plugins/spice/spice_plugin.c:386
#, c-format
msgid "Disconnected from the SPICE server “%s”."
msgstr "Prekinuto povezivanje sa SPICE poslužiteljem “%s”."

#: plugins/spice/spice_plugin.c:402
msgid "TLS connection error."
msgstr "Greška TLS povezivanja."

#: plugins/spice/spice_plugin.c:408
msgid "Connection to the SPICE server dropped."
msgstr "Povezivanje sa SPICE poslužiteljem neuspjelo."

#: plugins/spice/spice_plugin.c:616 plugins/spice/spice_plugin.c:634
msgid "Default"
msgstr "Zadano"

#: plugins/spice/spice_plugin.c:636
msgid "Auto GLZ"
msgstr "Auto GLZ"

#: plugins/spice/spice_plugin.c:637
msgid "Auto LZ"
msgstr "Auto LZ"

#: plugins/spice/spice_plugin.c:650
msgid "Disable video overlay if videos are not displayed properly.\n"
msgstr "Onemogući video prikaz ako je video prikazan neispravno.\n"

#: plugins/spice/spice_plugin.c:675
msgid "Use TLS encryption"
msgstr "Koristi TLS šifianje"

#: plugins/spice/spice_plugin.c:676
msgid "Server CA certificate"
msgstr "CA vjerodajnica poslužitelja"

#: plugins/spice/spice_plugin.c:694
msgid "Prefered video codec"
msgstr "Željeni video kôdek"

#: plugins/spice/spice_plugin.c:695
msgid "Turn off GStreamer overlay"
msgstr "Isključi GStreamer sloj"

#: plugins/spice/spice_plugin.c:698
msgid "Prefered image compression"
msgstr "Željeno sažimanje slike"

#: plugins/spice/spice_plugin.c:701 plugins/spice/spice_plugin.c:714
#: plugins/gvnc/gvnc_plugin.c:866 plugins/gvnc/gvnc_plugin.c:880
msgid "No clipboard sync"
msgstr "Bez usklađivanja međuspremnika"

#: plugins/spice/spice_plugin.c:703 plugins/gvnc/gvnc_plugin.c:869
msgid "Enable audio channel"
msgstr "Omogući kanal zvuka"

#: plugins/spice/spice_plugin.c:704
msgid "Share smart card"
msgstr "Dijeli pametnu karticu"

#: plugins/spice/spice_plugin.c:705 plugins/spice/spice_plugin.c:713
#: plugins/vnc/vnc_plugin.c:2008 plugins/vnc/vnc_plugin.c:2025
#: plugins/gvnc/gvnc_plugin.c:870 plugins/gvnc/gvnc_plugin.c:879
msgid "View only"
msgstr "Samo gledaj"

#: plugins/spice/spice_plugin.c:716 plugins/spice/spice_plugin_usb.c:51
msgid "Select USB devices for redirection"
msgstr "Odaberi USB uređaj za preusmjaravanje"

#: plugins/spice/spice_plugin.c:727
msgid "SPICE - Simple Protocol for Independent Computing Environments"
msgstr "SPICE - Jednostavan Protokol za Nezavisna Računalna Okruženja"

#: plugins/spice/spice_plugin_usb.c:54
msgid "_Close"
msgstr "_Zatvori"

#: plugins/spice/spice_plugin_usb.c:94
msgid "USB redirection error"
msgstr "Greška USB preusmjeravanja"

#: plugins/vnc/vnc_plugin.c:772
msgid "Enter VNC password"
msgstr "Upišite VNC lozinku"

#: plugins/vnc/vnc_plugin.c:825 plugins/gvnc/gvnc_plugin.c:539
msgid "Enter VNC authentication credentials"
msgstr "Upišite VNC vjerodajnicu ovjere"

#: plugins/vnc/vnc_plugin.c:936
msgid "Unable to connect to VNC server"
msgstr "Neuspjelo povezivanje s VNC poslužiteljem"

#: plugins/vnc/vnc_plugin.c:937
#, c-format
msgid "Couldn’t convert '%s' to host address"
msgstr "Neuspjelo pretvaranje '%s' u adresu računala"

#: plugins/vnc/vnc_plugin.c:938
#, c-format
msgid "VNC connection failed: %s"
msgstr "VNC povezivanje neuspjelo: %s"

#: plugins/vnc/vnc_plugin.c:939
msgid "Your connection has been rejected."
msgstr "Vaše povezivanje je odbijeno."

#: plugins/vnc/vnc_plugin.c:966
#, c-format
msgid "The VNC server requested an unknown authentication method. %s"
msgstr "VNC poslužitelj zahtijeva nepoznati način ovjere. %s"

#: plugins/vnc/vnc_plugin.c:968
msgid "Please retry after turning on encryption for this profile."
msgstr "Pokušajte ponovno nakon omogućavanja šifriranja za ovaj profil."

#: plugins/vnc/vnc_plugin.c:1939
msgid ""
"Connect to VNC using a repeater:\n"
"  • The server field must contain the repeater ID, e.g. ID:123456789\n"
"  • The repeater field have to be set to the repeater IP and port, like:\n"
"    10.10.10.12:5901\n"
"  • From the remote VNC server, you will connect to\n"
"    the repeater, e.g. with x11vnc:\n"
"    x11vnc -connect repeater=ID:123456789+10.10.10.12:5500"
msgstr ""
"Povezivanje s VNC-om pomoću repetitora:\n"
"  • Polje poslužitelja mora sadržavati ID repetitora, npr. ID:123456789\n"
"  • Polje repetitora mora biti postavljeno na IP i ulaz repetitora, poput:\n"
"    10.10.10.12:5901\n"
"  • S udaljenog VNC poslužitelja povezat ćete se s\n"
"    repetitorom, npr. s x11vnc:\n"
"    x11vnc -connect repetitor=ID:123456789+10.10.10.12:5500"

#: plugins/vnc/vnc_plugin.c:1948
msgid ""
"Listening for remote VNC connection:\n"
"  • The \"Listen on port\" field is the port Remmina will listen to,\n"
"    e.g. 8888\n"
"  • From the remote VNC server, you will connect to\n"
"    Remmina, e.g. with x11vnc:\n"
"    x11vnc -display :0 -connect 192.168.1.36:8888"
msgstr ""
"Osluškivanje udaljenog VNC povezivanja:\n"
"  • \"Osluškuj na ulazu\" polje je ulaz koji će Remmina osluškivati,\n"
"    npr. 8888\n"
"  • Sa udaljenog VNC poslužitelja, povezat ćete se s\n"
"    Remminom, npr. sa x11vnc:\n"
"    x11vnc -display :0 -connect 192.168.1.36:8888"

#: plugins/vnc/vnc_plugin.c:1975
msgid "Repeater"
msgstr "Repetitor"

#: plugins/vnc/vnc_plugin.c:1987
msgid "Listen on port"
msgstr "Osluškuj na ulazu"

#: plugins/vnc/vnc_plugin.c:2007
msgid "Show remote cursor"
msgstr "Prikaži udaljeni pokazivač"

#: plugins/vnc/vnc_plugin.c:2010
msgid "Turn off encryption"
msgstr "Isključi šifriranje"

#: plugins/vnc/vnc_plugin.c:2011 plugins/vnc/vnc_plugin.c:2026
msgid "Prevent local interaction on the server"
msgstr "Spriječi lokalnu interakciju na poslužitelju"

#: plugins/vnc/vnc_plugin.c:2012 plugins/gvnc/gvnc_plugin.c:868
msgid "Ignore remote bell messages"
msgstr "Zanemari udaljena poruke zvona"

#: plugins/vnc/vnc_plugin.c:2028
msgid "Open Chat…"
msgstr "Otvori razgovor…"

#: plugins/vnc/vnc_plugin.h:41
msgid "Remmina VNC Plugin"
msgstr "Remmina VNC priključak"

#: plugins/vnc/vnc_plugin.h:46
msgid "Remmina VNC listener Plugin"
msgstr "Priključak Remmina VNC osluškivanja"

#: plugins/www/www_config.h:43
msgid "Remmina web-browser plugin"
msgstr "Priključak Remmina preglednika"

#: plugins/www/www_plugin.c:98
msgid "File downloaded"
msgstr "Datoteka preuzeta"

#: plugins/www/www_plugin.c:581
msgid "Enter WWW authentication credentials"
msgstr "Upišite WWW vjerodajnicu ovjere"

#: plugins/www/www_plugin.c:893
msgid "URL"
msgstr "URL"

#: plugins/www/www_plugin.c:893
msgid "http://address or https://address"
msgstr "http://adresa ili https://adresa"

#: plugins/www/www_plugin.c:910
msgid "User agent"
msgstr "Korisnički agent"

#: plugins/www/www_plugin.c:911
msgid "Proxy URL"
msgstr "Proxy URL"

#: plugins/www/www_plugin.c:911
msgid "E.g. https://example.org, socks://mysocks:1080"
msgstr "Npr. https://primjer.org, socks://mysocks:1080"

#: plugins/www/www_plugin.c:912
msgid "Turn on Java support"
msgstr "Uključi java podršku"

#: plugins/www/www_plugin.c:913
msgid "Turn on smooth scrolling"
msgstr "Uključi glatko pomicanje"

#: plugins/www/www_plugin.c:914
msgid "Turn on spatial navigation"
msgstr "Uključi prostornu navigaciju"

#: plugins/www/www_plugin.c:915
msgid "Turn on plugin support"
msgstr "Uključi podršku priključaka"

#: plugins/www/www_plugin.c:916
msgid "Turn on WebGL support"
msgstr "Uključi WebGL podršku"

#: plugins/www/www_plugin.c:917
msgid "Turn on HTML5 audio support"
msgstr "Uključi HTML5 podršku"

#: plugins/www/www_plugin.c:918
msgid "Ignore TLS errors"
msgstr "Zanemari TLS greške"

#: plugins/www/www_plugin.c:921
msgid "Turn on Web Inspector"
msgstr "Uključi Web inspektora"

#: plugins/exec/exec_plugin.c:160
msgid "You did not set any command to be executed"
msgstr "Niste postavili naredbu za izvršavanje"

#: plugins/exec/exec_plugin.c:206
>>>>>>> 050fc71c
msgid ""
"Warning: Running a command synchronously may cause Remmina not to respond.\n"
"Do you really want to continue?"
msgstr ""
<<<<<<< HEAD
"Neuspjelo pristupanje RDP poslužitelju “%s”.\n"
"Račun je deaktiviran."

#: plugins/rdp/rdp_plugin.c:2100
#, c-format
msgid ""
"Could not access the RDP server “%s”.\n"
"Insufficient user privileges."
msgstr ""
"Neuspjelo pristupanje RDP poslužitelju “%s”.\n"
"Nedovoljne korisničke dozvole."

#: plugins/rdp/rdp_plugin.c:2108
#, c-format
msgid ""
"Could not access the RDP server “%s”.\n"
"Account restricted."
msgstr ""
"Neuspjelo pristupanje RDP poslužitelju “%s”.\n"
"Račun je ograničen."

#: plugins/rdp/rdp_plugin.c:2116
#, c-format
msgid ""
"Could not access the RDP server “%s”.\n"
"Change user password before connecting."
msgstr ""
"Neuspjelo pristupanje RDP poslužitelju “%s”.\n"
"Promijeni korisničku lozinku prije povezivanja."

#: plugins/rdp/rdp_plugin.c:2121
#, c-format
msgid "Lost connection to the RDP server “%s”."
msgstr "Izgubljeno povezivanje s RDP poslužiteljem “%s”."

#: plugins/rdp/rdp_plugin.c:2124
#, c-format
msgid "Could not find the address for the RDP server “%s”."
msgstr "Neuspjelo pronalaženje adrese za RDP poslužitelj “%s”."

#: plugins/rdp/rdp_plugin.c:2128
#, c-format
msgid ""
"Could not connect to the RDP server “%s” via TLS. Check that client and "
"server support a common TLS version."
msgstr ""
"Neuspjelo povezivanje s RDP poslužiteljem “%s” putem TLS-a. Provjerite "
"podržava li klijent i poslužitelj uobičajenu TLS inačicu."

#. TRANSLATORS: the placeholder may be either an IP/FQDN or a server hostname
#: plugins/rdp/rdp_plugin.c:2132
#, c-format
msgid ""
"Unable to establish a connection to the RDP server “%s”. Check “Security "
"protocol negotiation”."
msgstr ""
"Nemoguće uspostavljanje povezivanja s RDP poslužiteljem “%s”. Provjerite "
"\"Pregovaranje sigurnosnog protokola\"."

#: plugins/rdp/rdp_plugin.c:2140
#, c-format
msgid "Cannot connect to the RDP server “%s”."
msgstr "Nemoguće povezivanje s RDP poslužiteljem “%s”."

#: plugins/rdp/rdp_plugin.c:2143
msgid "Could not start libfreerdp-gdi."
msgstr "Nemoguće je pokrenuti libfreerdp-gdi."

#: plugins/rdp/rdp_plugin.c:2146
#, c-format
msgid ""
"You requested a H.264 GFX mode for the server “%s”, but your libfreerdp does "
"not support H.264. Please use a non-AVC colour depth setting."
msgstr ""
"Zatražen je H.264 GFX način rada za poslužitelja “%s”, ali vaš libfreerdp ne "
"podržava H.264. Koristite postavku ne-AVC dubine boja."

#: plugins/rdp/rdp_plugin.c:2153
#, c-format
msgid "The “%s” server refused the connection."
msgstr "Poslužitelj “%s” je odbio povezivanje."

#: plugins/rdp/rdp_plugin.c:2158
#, c-format
msgid ""
"The Remote Desktop Gateway “%s” denied the user “%s\\%s” access due to "
"policy."
msgstr ""
"Pristupnik udaljene radne površine “%s” je odbio pristup korisniku “%s\\%s” "
"zbog pravila pristupa."

#: plugins/rdp/rdp_plugin.c:2168
#, c-format
msgid "Cannot connect to the “%s” RDP server."
msgstr "Nemoguće povezivanje s “%s” RDP poslužiteljem."

#: plugins/rdp/rdp_plugin.c:2511
msgid "Automatic (32 bpp) (Server chooses its best format)"
msgstr "Automatski (32 bpp) (Poslužitelj odabire najbolji format)"

#: plugins/rdp/rdp_plugin.c:2512
msgid "GFX AVC444 (32 bpp)"
msgstr "GFX AVC444 (32 bpp)"

#: plugins/rdp/rdp_plugin.c:2513
msgid "GFX AVC420 (32 bpp)"
msgstr "GFX AVC420 (32 bpp)"

#: plugins/rdp/rdp_plugin.c:2514
msgid "GFX RFX (32 bpp)"
msgstr "GFX RFX (32 bpp)"

#: plugins/rdp/rdp_plugin.c:2515
msgid "GFX RFX Progressive (32 bpp)"
msgstr "GFX RFX progresivno (32 bpp)"

#: plugins/rdp/rdp_plugin.c:2516
msgid "RemoteFX (32 bpp)"
msgstr "UdaljeniFX (32 bpp)"

#: plugins/rdp/rdp_plugin.c:2517 plugins/vnc/vnc_plugin.c:1922
msgid "True colour (32 bpp)"
msgstr "Stvarna boja (32 bpp)"

#: plugins/rdp/rdp_plugin.c:2518
msgid "True colour (24 bpp)"
msgstr "Stvarna boja (24 bpp)"

#: plugins/rdp/rdp_plugin.c:2519 plugins/vnc/vnc_plugin.c:1923
msgid "High colour (16 bpp)"
msgstr "Visoka boja (16 bpp)"

#: plugins/rdp/rdp_plugin.c:2520
msgid "High colour (15 bpp)"
msgstr "Visoka boja (15 bpp)"

#: plugins/rdp/rdp_plugin.c:2521 plugins/vnc/vnc_plugin.c:1924
msgid "256 colours (8 bpp)"
msgstr "256 boja (8 bpp)"

#: plugins/rdp/rdp_plugin.c:2552 data/ui/remmina_preferences.glade:641
msgid "None"
msgstr "Nepoznat"

#: plugins/rdp/rdp_plugin.c:2553
msgid "Auto-detect"
msgstr "Automatsko-otkrivanje"

#: plugins/rdp/rdp_plugin.c:2554
msgid "Modem"
msgstr "Modem"

#: plugins/rdp/rdp_plugin.c:2555
msgid "Low performance broadband"
msgstr "Širokopojasni pristup internetu slabih performansi"

#: plugins/rdp/rdp_plugin.c:2556
msgid "Satellite"
msgstr "Satelit"

#: plugins/rdp/rdp_plugin.c:2557
msgid "High performance broadband"
msgstr "Širokopojasni pristup internetu velikih performansi"

#: plugins/rdp/rdp_plugin.c:2558
msgid "WAN"
msgstr "WAN"

#: plugins/rdp/rdp_plugin.c:2559
msgid "LAN"
msgstr "LAN"

#: plugins/rdp/rdp_plugin.c:2566 plugins/spice/spice_plugin.c:635
#: data/ui/remmina_preferences.glade:677
msgid "Off"
msgstr "Isključeno"

#: plugins/rdp/rdp_plugin.c:2575
msgid "Automatic negotiation"
msgstr "Automatsko pregovaranje"

#: plugins/rdp/rdp_plugin.c:2576
msgid "NLA protocol security"
msgstr "NLA sigurnosni protokol"

#: plugins/rdp/rdp_plugin.c:2577
msgid "TLS protocol security"
msgstr "TLS sigurnosni protokol"

#: plugins/rdp/rdp_plugin.c:2578
msgid "RDP protocol security"
msgstr "RDP sigurnosni protokol"

#: plugins/rdp/rdp_plugin.c:2579
msgid "NLA extended protocol security"
msgstr "NLA prošireni sigurnosni protokol"

#: plugins/rdp/rdp_plugin.c:2592
msgid "2600 (Windows XP), 7601 (Windows Vista/7), 9600 (Windows 8 and newer)"
msgstr "2600 (Windows XP),7601 (Windows Vista/7),9600 (Windows 8 i noviji)"

#: plugins/rdp/rdp_plugin.c:2595
=======
"Upozorenje: Uzastopno izvršavanje naredbe može prekinuti rad Remmine.\n"
"Želite li stvarno nastaviti?"

#: plugins/exec/exec_plugin.c:274
msgid "Command"
msgstr "Naredba"

#: plugins/exec/exec_plugin.c:275
msgid "Asynchronous execution"
msgstr "Neusklađeno izvršavanje"

#: plugins/exec/exec_plugin_config.h:41
msgid "Execute a command"
msgstr "Pokreni naredbu"

#: plugins/tool_hello_world/plugin_config.h:40
msgid "Hello, World!"
msgstr "Pozdrav svijete!"

#: plugins/secret/src/glibsecret_plugin.c:188
msgid "Secured password storage in the GNOME keyring"
msgstr "Pohrana osiguranih lozinka u GNOME skupu ključeva"

#: plugins/x2go/x2go_plugin.c:67
#, c-format
msgid ""
"The command-line feature '%s' is not available! Attempting to start PyHoca-"
"CLI without using this feature…"
msgstr ""
"Značajka naredbenog retka '%s' nije dostupna! Pokušaj pokretanja PyHoca-CLI "
"bez korištenja ove značajke…"

#: plugins/x2go/x2go_plugin.c:287 plugins/x2go/x2go_plugin.c:419
#: plugins/x2go/x2go_plugin.c:478 plugins/x2go/x2go_plugin.c:581
#: plugins/x2go/x2go_plugin.c:656 plugins/x2go/x2go_plugin.c:668
#: plugins/x2go/x2go_plugin.c:676 plugins/x2go/x2go_plugin.c:699
#: plugins/x2go/x2go_plugin.c:708 plugins/x2go/x2go_plugin.c:724
#: plugins/x2go/x2go_plugin.c:763 plugins/x2go/x2go_plugin.c:775
#: plugins/x2go/x2go_plugin.c:806 plugins/x2go/x2go_plugin.c:817
#: plugins/x2go/x2go_plugin.c:825 plugins/x2go/x2go_plugin.c:939
#: plugins/x2go/x2go_plugin.c:966 plugins/x2go/x2go_plugin.c:980
#: plugins/x2go/x2go_plugin.c:1077 plugins/x2go/x2go_plugin.c:1141
#: plugins/x2go/x2go_plugin.c:1445 plugins/x2go/x2go_plugin.c:1479
#: plugins/x2go/x2go_plugin.c:1575 plugins/x2go/x2go_plugin.c:1869
#: plugins/x2go/x2go_plugin.c:2669 plugins/x2go/x2go_plugin.c:2882
#: plugins/x2go/x2go_plugin.c:2887 plugins/x2go/x2go_plugin.c:2892
#: plugins/x2go/x2go_plugin.c:2897 plugins/x2go/x2go_plugin.c:2912
#: plugins/x2go/x2go_plugin.c:2917 plugins/x2go/x2go_plugin.c:2922
#: plugins/x2go/x2go_plugin.c:2927
#, c-format
msgid "Internal error: %s"
msgstr "Unutrašnja greška: %s"

#: plugins/x2go/x2go_plugin.c:288 plugins/x2go/x2go_plugin.c:420
#: plugins/x2go/x2go_plugin.c:479 plugins/x2go/x2go_plugin.c:1078
msgid "Parameter 'custom_data' is not initialized!"
msgstr "Parametar 'custom_data' nije pokrenut!"

#: plugins/x2go/x2go_plugin.c:301
msgid "Broken `DialogData`! Aborting…"
msgstr "Slomljen `DialogData`! Prekidanje…"

#: plugins/x2go/x2go_plugin.c:305
msgid "Can't retrieve `DialogData`! Aborting…"
msgstr "Nemoguće primanje `DialogData`! Prekidanje…"

#: plugins/x2go/x2go_plugin.c:488
msgid "Couldn't retrieve valid `DialogData` or `sessions_list`! Aborting…"
msgstr ""
"Nemoguće primanje valjanog `DialogData`ili `sessions_list`! Prekidanje…"

#. TRANSLATORS: Stick to x2goclient's translation for terminate.
#: plugins/x2go/x2go_plugin.c:497
msgid "_Terminate"
msgstr "_Prekini"

#. TRANSLATORS: Stick to x2goclient's translation for resume.
#: plugins/x2go/x2go_plugin.c:500
msgid "_Resume"
msgstr "_Nastavi"

#: plugins/x2go/x2go_plugin.c:502
msgid "_New"
msgstr "_Nova"

#. TRANSLATORS: Tooltip for terminating button inside Session-Chooser-Dialog.
#. TRANSLATORS: Please stick to X2GoClient's way of translating.
#: plugins/x2go/x2go_plugin.c:511
msgid "Terminating X2Go sessions can take a moment."
msgstr "Prekidanje X2Go sesije može kratko potrajati."

#: plugins/x2go/x2go_plugin.c:568
msgid "X Display"
msgstr "X prikaz"

#: plugins/x2go/x2go_plugin.c:569
msgid "Status"
msgstr "Stanje"

#: plugins/x2go/x2go_plugin.c:570
msgid "Session ID"
msgstr "ID sesije"

#: plugins/x2go/x2go_plugin.c:571
msgid "Create date"
msgstr "Datum stvaranja"

#: plugins/x2go/x2go_plugin.c:572
msgid "Suspended since"
msgstr "Suspendirano od"

#: plugins/x2go/x2go_plugin.c:573
msgid "Agent PID"
msgstr "PID agenta"

#: plugins/x2go/x2go_plugin.c:575
msgid "Hostname"
msgstr "Naziv računala"

#: plugins/x2go/x2go_plugin.c:576
msgid "Cookie"
msgstr "Kolačić"

#: plugins/x2go/x2go_plugin.c:577
msgid "Graphic port"
msgstr "Grafički ulaz"

#: plugins/x2go/x2go_plugin.c:578
msgid "SND port"
msgstr "SND ulaz"

#: plugins/x2go/x2go_plugin.c:579
msgid "SSHFS port"
msgstr "SSHFS ulaz"

#: plugins/x2go/x2go_plugin.c:582
msgid "Unknown property"
msgstr "Nepoznato svojstvo"

#: plugins/x2go/x2go_plugin.c:657 plugins/x2go/x2go_plugin.c:700
msgid "Couldn't find child GtkTreeView of session chooser dialog."
msgstr "Nemoguć pronalazak sadržanog GtkTreeView dijaloga odabiratelja sesije."

#: plugins/x2go/x2go_plugin.c:669
msgid "Both parameters 'dialog' and 'treeview' are uninitialized!"
msgstr "Oba parametra 'dialog' i 'treeview' nisu pokrenuti!"

#: plugins/x2go/x2go_plugin.c:677
>>>>>>> 050fc71c
msgid ""
"GtkTreeModel of session chooser dialog could not be obtained for an unknown "
"reason."
msgstr ""
<<<<<<< HEAD
"Koristi se za usluge terminala u kanalu pametnih kartica za razlikovanje "
"sposobnosti klijenta:\n"
"  • < 4034: Windows XP osnovne funkcije pametne kartice\n"
"  • 4034-7064: Windows Vista/7: SCardReadCache(),\n"
"    SCardWriteCache(), SCardGetTransmitCount()\n"
"  • >= 7065: Windows 8 i noviji: SCardGetReaderIcon(),\n"
"    SCardGetDeviceTypeId()"

#: plugins/rdp/rdp_plugin.c:2603
msgid ""
"Options for redirection of audio input:\n"
"  • [sys:<sys>,][dev:<dev>,][format:<format>,][rate:<rate>,]\n"
"    [channel:<channel>] Audio input (microphone)\n"
"  • sys:pulse\n"
"  • format:1\n"
"  • sys:oss,dev:1,format:1\n"
"  • sys:alsa"
msgstr ""
"Mogućnosti preusmeravanja zvučnog ulaza:\n"
"  • [sys:<sustav>,][dev:<uređaj>,][format:<format>,][rate:<frekvencija>,]\n"
"    [channel:<kanal>] zvučni ulaz (mikrofon)\n"
"  • sys:pulse\n"
"  • format:1\n"
"  • sys:oss,dev:1,format:1\n"
"  • sys:alsa"

#: plugins/rdp/rdp_plugin.c:2612
=======
"GtkTreeModel dijaloga odabiratelja sesije ne može se dobiti zbog nepoznatog "
"razloga."

#: plugins/x2go/x2go_plugin.c:709
msgid "Couldn't get currently selected row (session)!"
msgstr "Neuspjelo dobivanje trenutno odabranog retka (sesije)!"

#: plugins/x2go/x2go_plugin.c:725
#, c-format
>>>>>>> 050fc71c
msgid ""
"Exactly one session should be selectable but '%i' rows (sessions) are "
"selected."
msgstr ""
<<<<<<< HEAD
"Mogućnosti preusmeravanja zvučnog ulaza:\n"
"  • [sys:<sustav>,][dev:<uređaj>,][format:<format>,][rate:<frekvencija>,]\n"
"    [channel:<kanal>] zvučni ulaz\n"
"  • sys:pulse\n"
"  • format:1\n"
"  • sys:oss,dev:1,format:1\n"
"  • sys:alsa"

#: plugins/rdp/rdp_plugin.c:2622
=======
"Točno jedna sesija se može odabrati ali '%i' redka (sesije) su odabrana."

#: plugins/x2go/x2go_plugin.c:764
msgid "Failed to fill 'GtkTreeIter'."
msgstr "Neuspjelo popunjavanje 'GtkTreeIter'."

#: plugins/x2go/x2go_plugin.c:776
#, c-format
msgid "Couldn't get property with index '%i' out of selected row."
msgstr "Neuspjelo dobivanje svojstva indeksa '%i' iz odabranog retka."

#: plugins/x2go/x2go_plugin.c:807
msgid "parameter 'argv' is 'NULL'."
msgstr "parametar 'argv' je 'NULL'."

#: plugins/x2go/x2go_plugin.c:818
msgid "parameter 'error' is 'NULL'."
msgstr "parametar 'error' je 'NULL'."

#: plugins/x2go/x2go_plugin.c:826
msgid "parameter 'env' is either invalid or uninitialized."
msgstr "parametar 'env' ili je nevaljan ili nije pokrenut."

#: plugins/x2go/x2go_plugin.c:842 plugins/x2go/x2go_plugin.c:2170
msgid "Started PyHoca-CLI with the following arguments:"
msgstr "Pokrenut je PyHoca-CLI sa sljedećim argumentima:"

#: plugins/x2go/x2go_plugin.c:870
>>>>>>> 050fc71c
msgid ""
"The necessary PyHoca-CLI process has encountered a internet connection "
"problem."
msgstr ""
<<<<<<< HEAD
"Mogućnosti preusmeravanja USB uređaja:\n"
"  • [dbg,][id:<vid>:<pid>#…,][addr:<sabirnica>:<adresa>#…,][auto]\n"
"  • auto\n"
"  • id:054c:0268#4669:6e6b,addr:04:0c"

#: plugins/rdp/rdp_plugin.c:2628
=======
"Potreban PyHoca-CLI proces je naišao na unutrašnji problem povezivanja."

#: plugins/x2go/x2go_plugin.c:880
msgid "An unknown error occured while trying to start PyHoca-CLI."
msgstr "Nepoznata greška se dogodila pri pokretanju PyHoca-CLI."

#: plugins/x2go/x2go_plugin.c:890
#, c-format
>>>>>>> 050fc71c
msgid ""
"An unknown error occured while trying to start PyHoca-CLI. Exit code: %i"
msgstr ""
<<<<<<< HEAD
"Napredne postavke za poveznice visoke latencije:\n"
"Prilagodite istek povezivanja. Koristite istek svojeg povezivanja.\n"
"Najveća moguća vrijednost 600000 ms (10 minuta).\n"

#: plugins/rdp/rdp_plugin.c:2633
=======
"Nepoznata greška se dogodila pri pokretanju PyHoca-CLI. Izlazni kôd: %i"

#: plugins/x2go/x2go_plugin.c:897
#, c-format
>>>>>>> 050fc71c
msgid ""
"An unknown error occured while trying to start PyHoca-CLI. Exit code: %i. "
"Error: '%s'"
msgstr ""
<<<<<<< HEAD
"Optimizacija performansa temeljena na vrsti mrežnog povezivanja:\n"
"Korištenje automatskog otkrivanja je preporučeno.\n"
"Ako \"Automatsko otkrivanje\" ne uspije, odaberite najprikladniju mogućnost "
"na popisu.\n"

#: plugins/rdp/rdp_plugin.c:2638
msgid ""
"Comma-separated list of monitor IDs and desktop orientations:\n"
"  • [<id>:<orientation-in-degrees>,]\n"
"  • 0,1,2,3\n"
"  • 0:270,1:90\n"
"Orientations are specified in degrees, valid values are:\n"
"  •   0 (landscape)\n"
"  •  90 (portrait)\n"
"  • 180 (landscape flipped)\n"
"  • 270 (portrait flipped)\n"
"\n"
msgstr ""
"Zarezima odvojen popis ID-a monitora i položaji radnih površina:\n"
"  • [<id>: <položaji-u-stupnjevima>,]\n"
"  • 0,1,2,3\n"
"  • 0:270,1:90\n"
"Položaji se zadaju u stupnjevima, ispravne vrijednosti su:\n"
"  • 0 (položeno)\n"
"  • 90 (uspravno)\n"
"  • 180 (položeno preokrenuto)\n"
"  • 270 (uspravno preokrenuto)\n"
"\n"

#: plugins/rdp/rdp_plugin.c:2650
=======
"Nepoznata greška se dogodila pri pokretanju PyHoca-CLI. Izlazni kôd: %i. "
"Greška: '%s'"

#: plugins/x2go/x2go_plugin.c:940
msgid "Parameter 'custom_data' is not fully initialized!"
msgstr "Parametar 'custom_data' nije potpuno pokrenut!"

#: plugins/x2go/x2go_plugin.c:967 plugins/x2go/x2go_plugin.c:1576
#: plugins/x2go/x2go_plugin.c:1870
msgid "'Invalid connection data.'"
msgstr "'Nevaljani podaci povezivanja.'"

#: plugins/x2go/x2go_plugin.c:981
msgid "Parameter 'session_id' is not initialized!"
msgstr "Parametar 'session_id' nije pokrenut!"

#: plugins/x2go/x2go_plugin.c:1047
#, c-format
msgid "An error occured while trying to terminate a X2Go session: %s"
msgstr "Greška se dogodila pri prekidanju X2Go sesije: %s"

#: plugins/x2go/x2go_plugin.c:1094 plugins/x2go/x2go_plugin.c:1118
msgid "Couldn't get session ID from session chooser dialog."
msgstr "Neuspjelo dobivanje ID sesije iz dijaloga odabiratelja sesije."

#: plugins/x2go/x2go_plugin.c:1101
#, c-format
msgid "Resuming session: '%s'"
msgstr "Pokretanje sesije: '%s'"

#: plugins/x2go/x2go_plugin.c:1125
#, c-format
msgid "Terminating session: '%s'"
msgstr "Prekidanje sesije: '%s'"

#: plugins/x2go/x2go_plugin.c:1142
msgid "GtkTreePath 'path' describes a non-existing row!"
msgstr "GtkTreePath 'path' opisuje nepostojeći redak!"

#: plugins/x2go/x2go_plugin.c:1380
msgid "PyHoca-CLI exited unexpectedly. This connection will now be closed."
msgstr ""
"PyHoca-CLI je neočekivano završio. Ovo povezivanje će sada biti prekinuto."

#: plugins/x2go/x2go_plugin.c:1388
msgid "An error occured."
msgstr "Dogodila se greška."

#: plugins/x2go/x2go_plugin.c:1389
>>>>>>> 050fc71c
msgid ""
"The necessary child process 'pyhoca-cli' stopped unexpectedly.\n"
"Please check your profile settings and PyHoca-CLI's output for possible "
"errors. Also ensure the remote server is reachable."
msgstr ""
<<<<<<< HEAD
"Preusmjeri <putanju> direktorija kao dijeljeni naziv <naziv>.\n"
"   <naziv>,<punaputanja>[;<naziv>,<punaputanja>[;]]\n"
"   MyHome,/home/remminer\n"
"   /home/remminer\n"
"   MyHome,/home/remminer;OdređenaPutanja,/putanja/do/određenaputanja\n"
"Hotplug podrška se omogućuje s:\n"
"   hotplug,*\n"
"\n"

#: plugins/rdp/rdp_plugin.c:2682 plugins/spice/spice_plugin.c:677
msgid "Share folder"
msgstr "Dijeli mapu"

#: plugins/rdp/rdp_plugin.c:2682
msgid "Use “Redirect directory” in the advanced tab for multiple directories"
msgstr ""
"Korištenje \"Direktorija preusmjeravanja\" na kartici Napredno za više "
"direktorija"

#: plugins/rdp/rdp_plugin.c:2683
msgid "Restricted admin mode"
msgstr "Ograničen način rada administratora"

#: plugins/rdp/rdp_plugin.c:2684
msgid "Password hash"
msgstr "Zbroj provjere lozinke"

#: plugins/rdp/rdp_plugin.c:2684
msgid "Restricted admin mode password hash"
msgstr "Zbroj provjere ograničenog načina rada administratora"

#: plugins/rdp/rdp_plugin.c:2685
msgid "Left-handed mouse support"
msgstr "Podrška za ljevoruku upotrebu miša"

#: plugins/rdp/rdp_plugin.c:2685
msgid "Swap left and right mouse buttons for left-handed mouse support"
msgstr "Zamijeni lijeve i desne tipke miša za ljevoruku upotrebu miša"

#: plugins/rdp/rdp_plugin.c:2687
msgid "Enable multi monitor"
msgstr "Omogući upotrebu više monitora"

#: plugins/rdp/rdp_plugin.c:2688
msgid "Span screen over multiple monitors"
msgstr "Raširi zaslon preko više monitora"

#: plugins/rdp/rdp_plugin.c:2689
msgid "List monitor IDs"
msgstr "Prikaži ID-ove monitora"

#: plugins/rdp/rdp_plugin.c:2691 plugins/vnc/vnc_plugin.c:1978
#: plugins/vnc/vnc_plugin.c:1990 plugins/gvnc/gvnc_plugin.c:849
msgid "Colour depth"
msgstr "Dubina boja"

#: plugins/rdp/rdp_plugin.c:2692
msgid "Network connection type"
msgstr "Vrsta mrežnog povezivanja"

#: plugins/rdp/rdp_plugin.c:2707 plugins/vnc/vnc_plugin.c:1979
#: plugins/vnc/vnc_plugin.c:1991
msgid "Quality"
msgstr "Kvaliteta"

#: plugins/rdp/rdp_plugin.c:2708
msgid "Security protocol negotiation"
msgstr "Pregovaranje sigurnosnog protokola"

#: plugins/rdp/rdp_plugin.c:2709
msgid "Gateway transport type"
msgstr "Vrsta transporta pristupnika"

#: plugins/rdp/rdp_plugin.c:2710
msgid "FreeRDP log level"
msgstr "FreeRDP razina zapisa"

#: plugins/rdp/rdp_plugin.c:2711
msgid "FreeRDP log filters"
msgstr "FreeRDP filtri zapisa"

#: plugins/rdp/rdp_plugin.c:2711
msgid "tag:level[,tag:level[,…]]"
msgstr "oznaka:razina[,oznaka:razina[,…]]"

#: plugins/rdp/rdp_plugin.c:2712
msgid "Audio output mode"
msgstr "Način zvučnog izlaza"

#: plugins/rdp/rdp_plugin.c:2713
msgid "Redirect local audio output"
msgstr "Preusmjeri lokalni izlaz zvuka"

#: plugins/rdp/rdp_plugin.c:2714
msgid "Redirect local microphone"
msgstr "Preusmjeri lokalni mikrofon"

#: plugins/rdp/rdp_plugin.c:2715
msgid "Connection timeout in ms"
msgstr "Istek povezivanja u ms"

#: plugins/rdp/rdp_plugin.c:2716
msgid "Remote Desktop Gateway server"
msgstr "Poslužitelj pristupnika udaljene radne površine"

#: plugins/rdp/rdp_plugin.c:2717
msgid "Remote Desktop Gateway username"
msgstr "Korisničko ime pristupnika udaljene radne površine"

#: plugins/rdp/rdp_plugin.c:2718
msgid "Remote Desktop Gateway password"
msgstr "Lozinka pristupnika udaljene radne površine"

#: plugins/rdp/rdp_plugin.c:2719
msgid "Remote Desktop Gateway domain"
msgstr "Domena pristupnika udaljene radne površine"

#: plugins/rdp/rdp_plugin.c:2720
msgid "Redirect directory"
msgstr "Direktorij preusmjeravanja"

#: plugins/rdp/rdp_plugin.c:2721
msgid "Client name"
msgstr "Naziv klijenta"

#: plugins/rdp/rdp_plugin.c:2722
msgid "Client build"
msgstr "Izgradnja klijenta"

#: plugins/rdp/rdp_plugin.c:2725
msgid "Load balance info"
msgstr "Učitaj uravnotežene informacije"

#. TRANSLATORS: Do not use typographic quotation marks, these must stay as "double quote", also know as “Typewriter ("programmer's") quote, ambidextrous.”
#: plugins/rdp/rdp_plugin.c:2727
msgid "Override printer drivers"
msgstr "Zaobiđi upravljačke programe pisača"

#: plugins/rdp/rdp_plugin.c:2727
msgid ""
"\"Samsung_CLX-3300_Series\":\"Samsung CLX-3300 Series PS\";\"Canon MF410\":"
"\"Canon MF410 Series UFR II\""
msgstr ""
"\"Samsung_CLX-3300_Series\":\"Samsung CLX-3300 Series PS\";\"Canon MF410\":"
"\"Canon MF410 Series UFR II\""

#: plugins/rdp/rdp_plugin.c:2728
msgid "USB device redirection"
msgstr "Preusmjeravanje USB uređaja"

#: plugins/rdp/rdp_plugin.c:2729
msgid "Local serial name"
msgstr "Naziv lokalnog serijskog uređaja"

#: plugins/rdp/rdp_plugin.c:2729
msgid "COM1, COM2, etc."
msgstr "COM1, COM2, itd."

#: plugins/rdp/rdp_plugin.c:2730
msgid "Local serial driver"
msgstr "Upravljački program lokalnog serijskog uređaja"

#: plugins/rdp/rdp_plugin.c:2730
msgid "Serial"
msgstr "Serijski"

#: plugins/rdp/rdp_plugin.c:2731
msgid "Local serial path"
msgstr "Putanja lokalnog serijskog uređaja"

#: plugins/rdp/rdp_plugin.c:2731
msgid "/dev/ttyS0, /dev/ttyS1, etc."
msgstr "/dev/ttyS0, /dev/ttyS1, itd."

#: plugins/rdp/rdp_plugin.c:2732
msgid "Local parallel name"
msgstr "Naziv lokalnog paralelnog uređaja"

#: plugins/rdp/rdp_plugin.c:2733
msgid "Local parallel device"
msgstr "Lokalni paralelni uređaj"

#: plugins/rdp/rdp_plugin.c:2734
msgid "Name of smart card"
msgstr "Naziv pametne kartice"

#: plugins/rdp/rdp_plugin.c:2735
msgid "Dynamic virtual channel"
msgstr "Promjenjivi virtualni kanal"

#: plugins/rdp/rdp_plugin.c:2735 plugins/rdp/rdp_plugin.c:2736
msgid "<channel>[,<options>]"
msgstr "<kanal>[,<mogućnost>]"

#: plugins/rdp/rdp_plugin.c:2736
msgid "Static virtual channel"
msgstr "Odaberi virtualni kanal"

#: plugins/rdp/rdp_plugin.c:2737
msgid "TCP redirection"
msgstr "TCP preusmjeravanje"

#: plugins/rdp/rdp_plugin.c:2737
msgid "/PATH/TO/rdp2tcp"
msgstr "/PUTANJA/DO/rdp2tcp"

#: plugins/rdp/rdp_plugin.c:2739
msgid "Prefer IPv6 AAAA record over IPv4 A record"
msgstr "Koristi IPv6 AAAA zapis umjesto IPv4 A zapisa"

#: plugins/rdp/rdp_plugin.c:2740
msgid "Share printers"
msgstr "Dijeli pisače"

#: plugins/rdp/rdp_plugin.c:2741
msgid "Share serial ports"
msgstr "Dijeli lokalne serijske ulaze"

#: plugins/rdp/rdp_plugin.c:2742
msgid "(SELinux) permissive mode for serial ports"
msgstr "(SELinux) dopušteni način serijskih ulaza"

#: plugins/rdp/rdp_plugin.c:2743
msgid "Share parallel ports"
msgstr "Dijeli paralelne ulaze"

#: plugins/rdp/rdp_plugin.c:2744
msgid "Share a smart card"
msgstr "Dijeli pametnu karticu"

#: plugins/rdp/rdp_plugin.c:2745 plugins/vnc/vnc_plugin.c:2009
msgid "Turn off clipboard sync"
msgstr "Isključi usklađivanje međuspremnika"

#: plugins/rdp/rdp_plugin.c:2746
msgid "Ignore certificate"
msgstr "Zanemari vjerodajnicu"

#: plugins/rdp/rdp_plugin.c:2747
msgid "Use the old license workflow"
msgstr "Koristi stari tijek rada licence"

#: plugins/rdp/rdp_plugin.c:2747
msgid "It disables CAL and hwId is set to 0"
msgstr "Onemogućuje CAL i hwId postavlja na 0"

#: plugins/rdp/rdp_plugin.c:2748 plugins/spice/spice_plugin.c:702
#: plugins/vnc/vnc_plugin.c:2013 plugins/www/www_plugin.c:919
#: plugins/gvnc/gvnc_plugin.c:867
msgid "Forget passwords after use"
msgstr "Zaboravi lozinku nakon korištenja"

#: plugins/rdp/rdp_plugin.c:2749
msgid "Attach to console (2003/2003 R2)"
msgstr "Pričvrsti za konzolu (2003/2003 R2)"

#: plugins/rdp/rdp_plugin.c:2750
msgid "Turn off fast-path"
msgstr "Isključi brzu-putanju"

#: plugins/rdp/rdp_plugin.c:2751
msgid "Server detection using Remote Desktop Gateway"
msgstr "Otkrivanje poslužitelja pomoću pristupnika udaljene radne površine"

#: plugins/rdp/rdp_plugin.c:2753
msgid "Use system proxy settings"
msgstr "Korisit proxy postavke sustava"

#: plugins/rdp/rdp_plugin.c:2755
msgid "Turn off automatic reconnection"
msgstr "Isključi automatsko ponovno povezivanje"

#: plugins/rdp/rdp_plugin.c:2756
msgid "Relax order checks"
msgstr "Opuštene provjere redoslijeda"

#: plugins/rdp/rdp_plugin.c:2757
msgid "Glyph cache"
msgstr "Predmemorija simbola"

#: plugins/rdp/rdp_plugin.c:2758
msgid "Enable multitransport protocol (UDP)"
msgstr "Omogući višetransportni protokol (UDP)"

#: plugins/rdp/rdp_plugin.c:2758
msgid "Using the UDP protocol may improve performance"
msgstr "Korištenje UDP protokola može poboljšati performanse"

#: plugins/rdp/rdp_plugin.c:2759
msgid "Use base credentials for gateway too"
msgstr "Koristi isto osnovne vjerodajnice za pristupnik"

#: plugins/rdp/rdp_plugin.c:2761
msgid "Enable Gateway websockets support"
msgstr "Omogući podršku websocket prostupnika"

#: plugins/rdp/rdp_plugin.c:2774 plugins/spice/spice_plugin.c:715
#: plugins/vnc/vnc_plugin.c:2029
msgid "Send Ctrl+Alt+Delete"
msgstr "Pošalji Ctrl+Alt+Delete"

#: plugins/rdp/rdp_plugin.c:2787
msgid "RDP - Remote Desktop Protocol"
msgstr "RDP - Protokol Udaljene radne površine"

#: plugins/rdp/rdp_plugin.c:2812
msgid "RDP - RDP File Handler"
msgstr "RDP - RDP rukovanje datotekama"

#: plugins/rdp/rdp_plugin.c:2827
msgid "RDP - Preferences"
msgstr "RDP - Osobitosti"

#: plugins/rdp/rdp_plugin.c:2880
msgid "Export connection in Windows .rdp file format"
msgstr "Izvezi povezivanje u Windows .rdp formatu datoteke"

#: plugins/rdp/rdp_event.c:344
#, c-format
msgid "Reconnection attempt %d of %d…"
msgstr "Pokušaj ponovnog povezivanja %d od %d…"

#: plugins/spice/spice_plugin_file_transfer.c:82
msgid "File Transfers"
msgstr "Prijenosi datoteka"

#: plugins/spice/spice_plugin_file_transfer.c:219
msgid "Transfer error"
msgstr "Greška prijenosa"

#: plugins/spice/spice_plugin_file_transfer.c:220
#, c-format
msgid "%s: %s"
msgstr "%s: %s"

#: plugins/spice/spice_plugin_file_transfer.c:223
msgid "Transfer completed"
msgstr "Prijenos završen"

#: plugins/spice/spice_plugin_file_transfer.c:224
#, c-format
msgid "The %s file has been transferred"
msgstr "Datoteka %s je prenesena"

#: plugins/spice/spice_plugin.c:351
msgid "Enter SPICE password"
msgstr "Upišite SPICE lozinku"

#: plugins/spice/spice_plugin.c:386
#, c-format
msgid "Disconnected from the SPICE server “%s”."
msgstr "Prekinuto povezivanje sa SPICE poslužiteljem “%s”."

#: plugins/spice/spice_plugin.c:402
msgid "TLS connection error."
msgstr "Greška TLS povezivanja."

#: plugins/spice/spice_plugin.c:408
msgid "Connection to the SPICE server dropped."
msgstr "Povezivanje sa SPICE poslužiteljem neuspjelo."

#: plugins/spice/spice_plugin.c:616 plugins/spice/spice_plugin.c:634
msgid "Default"
msgstr "Zadano"

#: plugins/spice/spice_plugin.c:636
msgid "Auto GLZ"
msgstr "Auto GLZ"

#: plugins/spice/spice_plugin.c:637
msgid "Auto LZ"
msgstr "Auto LZ"

#: plugins/spice/spice_plugin.c:650
msgid "Disable video overlay if videos are not displayed properly.\n"
msgstr "Onemogući video prikaz ako je video prikazan neispravno.\n"

#: plugins/spice/spice_plugin.c:675
msgid "Use TLS encryption"
msgstr "Koristi TLS šifianje"

#: plugins/spice/spice_plugin.c:676
msgid "Server CA certificate"
msgstr "CA vjerodajnica poslužitelja"

#: plugins/spice/spice_plugin.c:694
msgid "Prefered video codec"
msgstr "Željeni video kôdek"

#: plugins/spice/spice_plugin.c:695
msgid "Turn off GStreamer overlay"
msgstr "Isključi GStreamer sloj"

#: plugins/spice/spice_plugin.c:698
msgid "Prefered image compression"
msgstr "Željeno sažimanje slike"

#: plugins/spice/spice_plugin.c:701 plugins/spice/spice_plugin.c:714
#: plugins/gvnc/gvnc_plugin.c:866 plugins/gvnc/gvnc_plugin.c:880
msgid "No clipboard sync"
msgstr "Bez usklađivanja međuspremnika"

#: plugins/spice/spice_plugin.c:703 plugins/gvnc/gvnc_plugin.c:869
msgid "Enable audio channel"
msgstr "Omogući kanal zvuka"

#: plugins/spice/spice_plugin.c:704
msgid "Share smart card"
msgstr "Dijeli pametnu karticu"

#: plugins/spice/spice_plugin.c:705 plugins/spice/spice_plugin.c:713
#: plugins/vnc/vnc_plugin.c:2008 plugins/vnc/vnc_plugin.c:2025
#: plugins/gvnc/gvnc_plugin.c:870 plugins/gvnc/gvnc_plugin.c:879
msgid "View only"
msgstr "Samo gledaj"

#: plugins/spice/spice_plugin.c:716 plugins/spice/spice_plugin_usb.c:51
msgid "Select USB devices for redirection"
msgstr "Odaberi USB uređaj za preusmjaravanje"

#: plugins/spice/spice_plugin.c:727
msgid "SPICE - Simple Protocol for Independent Computing Environments"
msgstr "SPICE - Jednostavan Protokol za Nezavisna Računalna Okruženja"

#: plugins/spice/spice_plugin_usb.c:54
msgid "_Close"
msgstr "_Zatvori"

#: plugins/spice/spice_plugin_usb.c:94
msgid "USB redirection error"
msgstr "Greška USB preusmjeravanja"

#: plugins/vnc/vnc_plugin.c:772
msgid "Enter VNC password"
msgstr "Upišite VNC lozinku"

#: plugins/vnc/vnc_plugin.c:825 plugins/gvnc/gvnc_plugin.c:539
msgid "Enter VNC authentication credentials"
msgstr "Upišite VNC vjerodajnicu ovjere"

#: plugins/vnc/vnc_plugin.c:936
msgid "Unable to connect to VNC server"
msgstr "Neuspjelo povezivanje s VNC poslužiteljem"

#: plugins/vnc/vnc_plugin.c:937
#, c-format
msgid "Couldn’t convert '%s' to host address"
msgstr "Neuspjelo pretvaranje '%s' u adresu računala"

#: plugins/vnc/vnc_plugin.c:938
#, c-format
msgid "VNC connection failed: %s"
msgstr "VNC povezivanje neuspjelo: %s"
=======
"Potreban sadržani proces 'pyhoca-cli' je neočekivano završio.\n"
"Provjerite svoje postavke profila i PyHoca-CLI ispis za moguće greške i "
"pobrinite se da je udaljeni poslužitelj dostupan."

#: plugins/x2go/x2go_plugin.c:1432
msgid "Can't save empty username!"
msgstr "Nemoguće spremanje praznog korisničkog imena!"

#: plugins/x2go/x2go_plugin.c:1446
msgid "Could not save new credentials."
msgstr "Nemoguće spremanje novih vjerodajnica."

#: plugins/x2go/x2go_plugin.c:1449
msgid ""
"An error occured while trying to save new credentials: 's_password' or "
"'s_username' strings were not set."
msgstr ""
"Greška se dogodila pri spremanju novih vjerodajnica: 's_password' ili "
"'s_username' izrazi nisu navedeni."

#: plugins/x2go/x2go_plugin.c:1480
msgid "Parameter 'default_username' is uninitialized."
msgstr "Parametar 'default_username' nije pokrenut."

#: plugins/x2go/x2go_plugin.c:1509
msgid "Enter X2Go credentials"
msgstr "Upišite X2Go vjerodajnice"

#: plugins/x2go/x2go_plugin.c:1706
msgid ""
"Couldn't parse the output of PyHoca-CLI's --list-sessions option. Creating a "
"new session now."
msgstr ""
"Nemoguća obrada izlaza PyHoca-CLI --list-sessions mogućnosti. Stvaranje nove "
"sesije."

#: plugins/x2go/x2go_plugin.c:1745
msgid "Couldn't allocate enough memory!"
msgstr "Nemoguće dodjeljivanje potrebne memorije!"

#: plugins/x2go/x2go_plugin.c:1755
#, c-format
msgid "Found already existing X2Go session with ID: '%s'"
msgstr "Već je pronađena postojeća X2Go sesija sa ID: '%s'"

#. TRANSLATORS: Please stick to X2GoClient's translation.
#: plugins/x2go/x2go_plugin.c:1798
msgid "Suspended"
msgstr "Suspendirano"

#. TRANSLATORS: Please stick to X2GoClient's translation.
#: plugins/x2go/x2go_plugin.c:1801
msgid "Running"
msgstr "Pokrenuto"

#. TRANSLATORS: Please stick to X2GoClient's translation.
#: plugins/x2go/x2go_plugin.c:1804
msgid "Terminated"
msgstr "Prekinuto"

#: plugins/x2go/x2go_plugin.c:1837
msgid ""
"Could not find any sessions on remote machine. Creating a new session now."
msgstr ""
"Nemoguć pronalazaka sesija na udaljenom računalu. Stvaranje nove sesije."

#: plugins/x2go/x2go_plugin.c:1892
msgid "Choose a session to resume:"
msgstr "Odaberite sesiju za pokretanje:"

#: plugins/x2go/x2go_plugin.c:1935
msgid "Waiting for user to select a session…"
msgstr "Čekanje korisnika da odabere sesiju…"

#: plugins/x2go/x2go_plugin.c:1943
msgid "No session was selected. Creating a new one."
msgstr "Nema odabrane sesije. Stvaranje nove."

#: plugins/x2go/x2go_plugin.c:1991
#, c-format
msgid "A non-critical error happened: %s"
msgstr "Dogodila se nekritička greška: %s"

#: plugins/x2go/x2go_plugin.c:1996
#, c-format
msgid "User chose to resume session with ID: '%s'"
msgstr "Korisnik je odabrao pokretanje sesije sa ID: '%s'"

#. TRANSLATORS: Please stick to X2GoClient's way of translating.
#: plugins/x2go/x2go_plugin.c:2017
#, c-format
msgid "Resuming session '%s'…"
msgstr "Pokretanje sesije '%s'…"

#: plugins/x2go/x2go_plugin.c:2148
msgid "DPI setting is out of bounds. Please adjust it in profile settings."
msgstr "DPI postavka je izvan granica. Prilagodite ju u postavkama profila."

#: plugins/x2go/x2go_plugin.c:2190
msgid "An error occured while starting an X2Go session…"
msgstr "Greška se dogodila pri pokretanju X2Go sesije…"

#: plugins/x2go/x2go_plugin.c:2198
msgid "Could not start X2Go session."
msgstr "Neuspjelo pokretanje X2Go sesije."

#: plugins/x2go/x2go_plugin.c:2199
#, c-format
msgid "Could not start PyHoca-CLI (%i): '%s'"
msgstr "Neuspjelo pokretanje PyHoca-CLI (%i): '%s'"

#: plugins/x2go/x2go_plugin.c:2314
msgid ""
"Couldn't get PyHoca-CLI's command-line features. This indicates it is either "
"too old, or not installed. An old limited set of features will be used for "
"now."
msgstr ""
"Nemoguće dobivanje PyHoca-CLI značajki naredbenog retka. To znači da je vaša "
"pyhoca-cli inačica zastarjela ili nije instaliran! Stoga će se koristiti "
"zastarjeli ograničeni skup značajki."

#: plugins/x2go/x2go_plugin.c:2323
msgid ""
"Could not parse PyHoca-CLI's command-line features. Using a limited feature-"
"set for now."
msgstr ""
"Nemoguća Obrada PyHoca-CLI značajki naredbenog retka! Koristi se ograničeni "
"skup značajki."

#: plugins/x2go/x2go_plugin.c:2329
msgid "Retrieved the following PyHoca-CLI command-line features:"
msgstr "Primljene su sljedeće PyHoca-CLI značajke naredbenog redka:"

#: plugins/x2go/x2go_plugin.c:2337
#, c-format
msgid "Available feature[%i]: '%s'"
msgstr "Dostupna značajka[%i]: '%s'"

#: plugins/x2go/x2go_plugin.c:2442
msgid "Could not open X11 DISPLAY."
msgstr "Neuspjelo otvaranje X11 ZASLONA."

#: plugins/x2go/x2go_plugin.c:2482
msgid "Waiting for window of X2Go Agent to appear…"
msgstr "Čekanje pojavljivanja prozora X2Go agenta…"

#: plugins/x2go/x2go_plugin.c:2508
msgid "Waiting for PyHoca-CLI to show the session's window…"
msgstr "Čekanje da PyHoca-CLI prikaže prozor sesije…"

#: plugins/x2go/x2go_plugin.c:2559
msgid "No X2Go session window appeared. Something went wrong…"
msgstr "Nije se pojavio prozor X2Go sesije. Nešto je pošlo po krivu…"

#: plugins/x2go/x2go_plugin.c:2670
msgid "RemminaProtocolWidget* gp is 'NULL'!"
msgstr "RemminaProtocolWidget* gp je 'NULL'!"

#: plugins/x2go/x2go_plugin.c:2691
#, c-format
msgid "The %s protocol is unavailable because GtkSocket only works under X.org"
msgstr "Protokol %s je nedostupan jer GtkSocket radi samo pod X.Org-om"

#: plugins/x2go/x2go_plugin.c:2700
msgid "Could not initialize pthread. Falling back to non-threaded mode…"
msgstr "Nemoguće pokretanje pthread. Vraćanje na non-threaded način…"

#. TRANSLATORS: Presumably you just want to translate 'and' into
#. your language.
#. (Except your listing-grammar differs from english.)
#. 'value1', 'value2', 'valueN-1' and 'valueN'
#. TRANSLATORS: Presumably you just want to translate 'and' into
#. your language.
#. (Except your listing-grammar differs from english.)
#. 'value1' and 'value2'
#: plugins/x2go/x2go_plugin.c:2743 plugins/x2go/x2go_plugin.c:2761
#, c-format
msgid "%sand '%s'"
msgstr "%si '%s'"

#. TRANSLATORS: Presumably you just want to leave it english.
#. (Except your listing-grammar differs from english.)
#. 'value1', 'value2', 'valueN-1' and 'valueN'
#. TRANSLATORS: Presumably you just want to leave it english.
#. (Except your listing-grammar differs from english.)
#. 'value1' and 'value2'
#: plugins/x2go/x2go_plugin.c:2748 plugins/x2go/x2go_plugin.c:2766
#, c-format
msgid "%s'%s' "
msgstr "%s'%s' "

#. TRANSLATORS: Presumably you just want to leave it english.
#. (Except your listing-grammar differs from english.)
#. 'value1', 'value2', 'valueN-1' and 'valueN'
#: plugins/x2go/x2go_plugin.c:2753
#, c-format
msgid "%s'%s', "
msgstr "%s'%s', "

#: plugins/x2go/x2go_plugin.c:2792
msgid "Invalid validation data in ProtocolSettings array!"
msgstr "Nevaljana provjera podataka ProtocolSettings polju!"

#: plugins/x2go/x2go_plugin.c:2807 plugins/x2go/x2go_plugin.c:2872
msgid "Validation data in ProtocolSettings array is invalid!"
msgstr "Provjera podataka u polju ProtocolSettings je neispravna!"

#: plugins/x2go/x2go_plugin.c:2816
msgid "Parameters 'key' or 'value' are 'NULL'!"
msgstr "Parametri 'key' ili 'value' su 'NULL'!"

#: plugins/x2go/x2go_plugin.c:2834
#, c-format
msgid "Allowed values are %s."
msgstr "Dopuštene vrijednosti su %s."

#: plugins/x2go/x2go_plugin.c:2836
#, c-format
msgid "The only allowed value is '%s'."
msgstr "Samo dopuštena vrijednost je '%s'."

#: plugins/x2go/x2go_plugin.c:2883
msgid "The lower limit is not a valid integer!"
msgstr "Niže ograničenje nije valjani cijeli broj!"

#: plugins/x2go/x2go_plugin.c:2888
msgid "The lower limit is too high!"
msgstr "Niže ograničenje je preveliko!"

#: plugins/x2go/x2go_plugin.c:2893
msgid "The lower limit is too low!"
msgstr "Niže ograničenje je premalo!"

#: plugins/x2go/x2go_plugin.c:2898 plugins/x2go/x2go_plugin.c:2928
#: plugins/x2go/x2go_plugin.c:2948
msgid "Something unknown went wrong."
msgstr "Nešto nepoznato je pošlo po krivu."

#: plugins/x2go/x2go_plugin.c:2903 plugins/x2go/x2go_plugin.c:2933
#: plugins/x2go/x2go_plugin.c:2952
msgid "Please check the RemminaProtocolSetting array for possible errors."
msgstr "Provjerite RemminaProtocolSetting polje za moguće greške."

#: plugins/x2go/x2go_plugin.c:2913
msgid "The upper limit is not a valid integer!"
msgstr "Gornje ograničenje nije valjan cijeli broj!"

#: plugins/x2go/x2go_plugin.c:2918
msgid "The upper limit is too high!"
msgstr "Gornje ograničenje je preveliko!"

#: plugins/x2go/x2go_plugin.c:2923
msgid "The upper limit is too low!"
msgstr "Gornje ograničenje je premalo!"

#: plugins/x2go/x2go_plugin.c:2943
msgid "The input is not a valid integer!"
msgstr "Unos nije valjan cijeli broj!"

#: plugins/x2go/x2go_plugin.c:2945 plugins/x2go/x2go_plugin.c:2964
#, c-format
msgid "Input must be a number between %i and %i."
msgstr "Unos mora biti broj između %i i %i."

#: plugins/x2go/x2go_plugin.c:2993
msgid "Startup program"
msgstr "Program pokretanja"

#: plugins/x2go/x2go_plugin.c:2995
msgid "Which command should be executed after creating the X2Go session?"
msgstr "Koja naredba se treba pokrenuti nakon stvaranja X2Go sesije?"

#: plugins/x2go/x2go_plugin.c:2997
msgid "Keyboard Layout (auto)"
msgstr "Raspored tipkovnice (automatski)"

#: plugins/x2go/x2go_plugin.c:2998
msgid "Keyboard type (auto)"
msgstr "Vrsta tipkovnice (automatski)"

#: plugins/x2go/x2go_plugin.c:2999
msgid "Audio support"
msgstr "Podrška zvuka"

#: plugins/x2go/x2go_plugin.c:3001
msgid "The sound system of the X2Go server (default: 'pulse')."
msgstr "Zvučni sustav X2Go poslužitelja (zadan: 'pulse')."

#: plugins/x2go/x2go_plugin.c:3004
msgid "Clipboard direction"
msgstr "Smjer međuspremnika"

#: plugins/x2go/x2go_plugin.c:3006
msgid "Which direction should clipboard content be copied? (default: 'both')."
msgstr ""
"U kojem se smjeru sadržaj međuspremnika treba kopirati? (zadano: 'both')."

#: plugins/x2go/x2go_plugin.c:3010
msgid "DPI resolution"
msgstr "DPI razlučivost"

#: plugins/x2go/x2go_plugin.c:3011
msgid ""
"Launch session with a specific resolution (in dots per inch). Must be "
"between 20 and 400."
msgstr ""
"Pokrenite sesiju s određenom razlučivosti (u točkama po inču). Mora biti "
"između 20 i 400."

#: plugins/x2go/x2go_plugin.c:3055
msgid "X2Go plugin loaded."
msgstr "X2Go priključak je učitan."

#: plugins/x2go/x2go_plugin.h:43
msgid "X2Go - Launch an X2Go session"
msgstr "X2Go - Pokrenite X2Go sesiju"

#: plugins/gvnc/gvnc_plugin_config.h:40
msgid "Remmina VNC plugin for GNOME and KVM"
msgstr "Remmina VNC priključak za GNOME i KVM"

#: plugins/gvnc/gvnc_plugin.c:477
#, c-format
msgid "Unsupported authentication type %u"
msgstr "Nepodržana vrsta ovjere %u"

#: plugins/gvnc/gvnc_plugin.c:489
#, c-format
msgid "Authentication failure: %s"
msgstr "Neuspjela ovjera: %s"

#: plugins/gvnc/gvnc_plugin.c:820
msgid "Use server settings"
msgstr "Koristi postavke poslužitelja"

#: plugins/gvnc/gvnc_plugin.c:821
msgid "True colour (24 bits)"
msgstr "Stvarna boja (24 bitna)"

#: plugins/gvnc/gvnc_plugin.c:822
msgid "High colour (16 bits)"
msgstr "Visoka boja (16 bitna)"

#: plugins/gvnc/gvnc_plugin.c:823
msgid "Low colour (8 bits)"
msgstr "Slaba boja (8 bitna)"

#: plugins/gvnc/gvnc_plugin.c:824
msgid "Ultra low colour (3 bits)"
msgstr "Ultra slaba boja (8 bitna)"

#: plugins/gvnc/gvnc_plugin.c:848
msgid "VNC password"
msgstr "VNC lozinka"

#: plugins/gvnc/gvnc_plugin.c:850
msgid "Use JPEG Compression"
msgstr "Koristi JPEG sažimanje"

#: plugins/gvnc/gvnc_plugin.c:850
msgid "This might not work on all VNC servers"
msgstr "Ovo možda neće raditi na svim VNC poslužiteljima"

#: plugins/gvnc/gvnc_plugin.c:851
msgid "Enable GTK-VNC debug"
msgstr "Omogući GTK-VNC otklanjanje grešaka"

#: plugins/gvnc/gvnc_plugin.c:871
msgid "Shared connection"
msgstr "Dijeljena povezivanja"

#: plugins/gvnc/gvnc_plugin.c:871
msgid ""
"If the server should try to share the desktop by leaving other clients "
"connected"
msgstr ""
"Ako poslužitelj pokuša dijeliti radnu površinu ostavljajući ostale klijente "
"povezanima"

#: plugins/gvnc/gvnc_plugin.c:881
msgid "Send Ctrl+Alt+_Del"
msgstr "Pošalji Ctrl+Alt+_Delete"

#: plugins/gvnc/gvnc_plugin.c:882
msgid "Send Ctrl+Alt+_Backspace"
msgstr "Pošalji Ctrl+Alt+_Backspace"

#: plugins/gvnc/gvnc_plugin.c:883
msgid "Send Ctrl+Alt+_F1"
msgstr "Pošalji Ctrl+Alt+_F1"

#: plugins/gvnc/gvnc_plugin.c:884
msgid "Send Ctrl+Alt+_F2"
msgstr "Pošalji Ctrl+Alt+_F2"

#: plugins/gvnc/gvnc_plugin.c:885
msgid "Send Ctrl+Alt+_F3"
msgstr "Pošalji Ctrl+Alt+_F3"

#: plugins/gvnc/gvnc_plugin.c:886
msgid "Send Ctrl+Alt+_F4"
msgstr "Pošalji Ctrl+Alt+_F4"

#: plugins/gvnc/gvnc_plugin.c:887
msgid "Send Ctrl+Alt+_F5"
msgstr "Pošalji Ctrl+Alt+_F5"

#: plugins/gvnc/gvnc_plugin.c:888
msgid "Send Ctrl+Alt+_F6"
msgstr "Pošalji Ctrl+Alt+_F6"

#: plugins/gvnc/gvnc_plugin.c:889
msgid "Send Ctrl+Alt+_F7"
msgstr "Pošalji Ctrl+Alt+_F7"

#: plugins/gvnc/gvnc_plugin.c:890
msgid "Send Ctrl+Alt+_F8"
msgstr "Pošalji Ctrl+Alt+_F8"

#: plugins/gvnc/gvnc_plugin.c:891
msgid "Send Ctrl+Alt+_F9"
msgstr "Pošalji Ctrl+Alt+_F9"

#: plugins/gvnc/gvnc_plugin.c:892
msgid "Send Ctrl+Alt+_F10"
msgstr "Pošalji Ctrl+Alt+_F10"

#: plugins/gvnc/gvnc_plugin.c:893
msgid "Send Ctrl+Alt+_F11"
msgstr "Pošalji Ctrl+Alt+_F11"

#: plugins/gvnc/gvnc_plugin.c:894
msgid "Send Ctrl+Alt+_F12"
msgstr "Pošalji Ctrl+Alt+_F12"

#: plugins/gvnc/gvnc_plugin.c:896
msgid "Reboot remote host"
msgstr "Ponovno pokreni udaljeni poslužitelja"

#: plugins/gvnc/gvnc_plugin.c:897
msgid "Reset remote host (hard reboot)"
msgstr "Ponovno pokreni udaljeni poslužitelj (prisilno ponovno pokretanje)"

#: plugins/gvnc/gvnc_plugin.c:898
msgid "Shutdown remote host"
msgstr "Isključi udaljeni poslužitelj"
>>>>>>> 050fc71c

#: plugins/vnc/vnc_plugin.c:939
msgid "Your connection has been rejected."
msgstr "Vaše povezivanje je odbijeno."

#: plugins/vnc/vnc_plugin.c:966
#, c-format
msgid "The VNC server requested an unknown authentication method. %s"
msgstr "VNC poslužitelj zahtijeva nepoznati način ovjere. %s"

#: plugins/vnc/vnc_plugin.c:968
msgid "Please retry after turning on encryption for this profile."
msgstr "Pokušajte ponovno nakon omogućavanja šifriranja za ovaj profil."

#: plugins/vnc/vnc_plugin.c:1939
msgid ""
"Connect to VNC using a repeater:\n"
"  • The server field must contain the repeater ID, e.g. ID:123456789\n"
"  • The repeater field have to be set to the repeater IP and port, like:\n"
"    10.10.10.12:5901\n"
"  • From the remote VNC server, you will connect to\n"
"    the repeater, e.g. with x11vnc:\n"
"    x11vnc -connect repeater=ID:123456789+10.10.10.12:5500"
msgstr ""
"Povezivanje s VNC-om pomoću repetitora:\n"
"  • Polje poslužitelja mora sadržavati ID repetitora, npr. ID:123456789\n"
"  • Polje repetitora mora biti postavljeno na IP i ulaz repetitora, poput:\n"
"    10.10.10.12:5901\n"
"  • S udaljenog VNC poslužitelja povezat ćete se s\n"
"    repetitorom, npr. s x11vnc:\n"
"    x11vnc -connect repetitor=ID:123456789+10.10.10.12:5500"

<<<<<<< HEAD
#: plugins/vnc/vnc_plugin.c:1948
msgid ""
"Listening for remote VNC connection:\n"
"  • The \"Listen on port\" field is the port Remmina will listen to,\n"
"    e.g. 8888\n"
"  • From the remote VNC server, you will connect to\n"
"    Remmina, e.g. with x11vnc:\n"
"    x11vnc -display :0 -connect 192.168.1.36:8888"
msgstr ""
"Osluškivanje udaljenog VNC povezivanja:\n"
"  • \"Osluškuj na ulazu\" polje je ulaz koji će Remmina osluškivati,\n"
"    npr. 8888\n"
"  • Sa udaljenog VNC poslužitelja, povezat ćete se s\n"
"    Remminom, npr. sa x11vnc:\n"
"    x11vnc -display :0 -connect 192.168.1.36:8888"

#: plugins/vnc/vnc_plugin.c:1975
msgid "Repeater"
msgstr "Repetitor"

#: plugins/vnc/vnc_plugin.c:1987
msgid "Listen on port"
msgstr "Osluškuj na ulazu"

#: plugins/vnc/vnc_plugin.c:2007
msgid "Show remote cursor"
msgstr "Prikaži udaljeni pokazivač"

#: plugins/vnc/vnc_plugin.c:2010
msgid "Turn off encryption"
msgstr "Isključi šifriranje"

#: plugins/vnc/vnc_plugin.c:2011 plugins/vnc/vnc_plugin.c:2026
msgid "Prevent local interaction on the server"
msgstr "Spriječi lokalnu interakciju na poslužitelju"

#: plugins/vnc/vnc_plugin.c:2012 plugins/gvnc/gvnc_plugin.c:868
msgid "Ignore remote bell messages"
msgstr "Zanemari udaljena poruke zvona"

#: plugins/vnc/vnc_plugin.c:2028
msgid "Open Chat…"
msgstr "Otvori razgovor…"

#: plugins/vnc/vnc_plugin.h:41
msgid "Remmina VNC Plugin"
msgstr "Remmina VNC priključak"

#: plugins/vnc/vnc_plugin.h:46
msgid "Remmina VNC listener Plugin"
msgstr "Priključak Remmina VNC osluškivanja"

#: plugins/www/www_config.h:43
msgid "Remmina web-browser plugin"
msgstr "Priključak Remmina preglednika"

#: plugins/www/www_plugin.c:98
msgid "File downloaded"
msgstr "Datoteka preuzeta"

#: plugins/www/www_plugin.c:581
msgid "Enter WWW authentication credentials"
msgstr "Upišite WWW vjerodajnicu ovjere"

#: plugins/www/www_plugin.c:893
msgid "URL"
msgstr "URL"

#: plugins/www/www_plugin.c:893
msgid "http://address or https://address"
msgstr "http://adresa ili https://adresa"

#: plugins/www/www_plugin.c:910
msgid "User agent"
msgstr "Korisnički agent"

#: plugins/www/www_plugin.c:911
msgid "Proxy URL"
msgstr "Proxy URL"

#: plugins/www/www_plugin.c:911
msgid "E.g. https://example.org, socks://mysocks:1080"
msgstr "Npr. https://primjer.org, socks://mysocks:1080"

#: plugins/www/www_plugin.c:912
msgid "Turn on Java support"
msgstr "Uključi java podršku"

#: plugins/www/www_plugin.c:913
msgid "Turn on smooth scrolling"
msgstr "Uključi glatko pomicanje"

#: plugins/www/www_plugin.c:914
msgid "Turn on spatial navigation"
msgstr "Uključi prostornu navigaciju"

#: plugins/www/www_plugin.c:915
msgid "Turn on plugin support"
msgstr "Uključi podršku priključaka"

#: plugins/www/www_plugin.c:916
msgid "Turn on WebGL support"
msgstr "Uključi WebGL podršku"

#: plugins/www/www_plugin.c:917
msgid "Turn on HTML5 audio support"
msgstr "Uključi HTML5 podršku"

#: plugins/www/www_plugin.c:918
msgid "Ignore TLS errors"
msgstr "Zanemari TLS greške"

#: plugins/www/www_plugin.c:921
msgid "Turn on Web Inspector"
msgstr "Uključi Web inspektora"

#: plugins/exec/exec_plugin.c:160
msgid "You did not set any command to be executed"
msgstr "Niste postavili naredbu za izvršavanje"

#: plugins/exec/exec_plugin.c:206
msgid ""
"Warning: Running a command synchronously may cause Remmina not to respond.\n"
"Do you really want to continue?"
msgstr ""
"Upozorenje: Uzastopno izvršavanje naredbe može prekinuti rad Remmine.\n"
"Želite li stvarno nastaviti?"

#: plugins/exec/exec_plugin.c:274
msgid "Command"
msgstr "Naredba"

#: plugins/exec/exec_plugin.c:275
msgid "Asynchronous execution"
msgstr "Neusklađeno izvršavanje"

#: plugins/exec/exec_plugin_config.h:41
msgid "Execute a command"
msgstr "Pokreni naredbu"

#: plugins/tool_hello_world/plugin_config.h:40
msgid "Hello, World!"
msgstr "Pozdrav svijete!"

#: plugins/secret/src/glibsecret_plugin.c:188
msgid "Secured password storage in the GNOME keyring"
msgstr "Pohrana osiguranih lozinka u GNOME skupu ključeva"

#: plugins/x2go/x2go_plugin.c:275
msgid "Broken `DialogData`! Aborting…"
msgstr "Slomljen `DialogData`! Prekidanje…"

#: plugins/x2go/x2go_plugin.c:279
msgid "Can't retrieve `DialogData`! Aborting…"
msgstr "Nemoguće primanje `DialogData`! Prekidanje…"

#: plugins/x2go/x2go_plugin.c:505
msgid "PyHoca-CLI exited unexpectedly. This connection will now be closed."
msgstr ""
"PyHoca-CLI je neočekivano završio. Ovo povezivanje će sada biti prekinuto."

#: plugins/x2go/x2go_plugin.c:514
msgid "An error occured."
msgstr "Dogodila se greška."

#: plugins/x2go/x2go_plugin.c:515
msgid ""
"The necessary child process 'pyhoca-cli' stopped unexpectedly.\n"
"Please check your profile settings and PyHoca-CLI's output for possible "
"errors. Also ensure the remote server is reachable."
msgstr ""
"Potreban sadržani proces 'pyhoca-cli' je neočekivano završio.\n"
"Provjerite svoje postavke profila i PyHoca-CLI ispis za moguće greške i "
"pobrinite se da je udaljeni poslužitelj dostupan."

#: plugins/x2go/x2go_plugin.c:561
msgid "Started PyHoca-CLI with the following arguments:"
msgstr "Pokrenut je PyHoca-CLI sa sljedećim argumentima:"

#: plugins/x2go/x2go_plugin.c:580
#, c-format
msgid "Could not retrieve PyHoca-CLI's command-line features! Exit code: %i"
msgstr ""
"Nemoguće primanje PyHoca-CLI značajki naredbenog retka! Izlazni kôd: %i"

#: plugins/x2go/x2go_plugin.c:585
#, c-format
msgid "Error: '%s'"
msgstr "Greška: '%s'"

#: plugins/x2go/x2go_plugin.c:609
msgid "Can't save empty username!"
msgstr "Nemoguće spremanje praznog korisničkog imena!"

#: plugins/x2go/x2go_plugin.c:621
msgid "Internal error: Could not save new credentials."
msgstr "Unutrašnja greška: Nemoguće spremanje novih vjerodajnica."

#: plugins/x2go/x2go_plugin.c:623
msgid ""
"An error occured while trying to save new credentials: 's_password' or "
"'s_username' strings were not set."
msgstr ""
"Greška se dogodila pri spremanju novih vjerodajnica: 's_password' ili "
"'s_username' izrazi nisu navedeni."

#: plugins/x2go/x2go_plugin.c:659
msgid "Enter X2Go credentials"
msgstr "Upišite X2Go vjerodajnice"

#: plugins/x2go/x2go_plugin.c:818
msgid "DPI setting is out of bounds. Please adjust it in profile settings."
msgstr "DPI postavka je izvan granica. Prilagodite ju u postavkama profila."

#: plugins/x2go/x2go_plugin.c:838
msgid "Started pyhoca-cli with following arguments:"
msgstr "Pokrenuta je pyhoca-cli sa sljedećim značajkama:"

#: plugins/x2go/x2go_plugin.c:858
msgid "An error occured while starting an X2Go session…"
msgstr "Greška se dogodila pri pokretanju X2Go sesije…"

#: plugins/x2go/x2go_plugin.c:867
msgid "Could not start X2Go session."
msgstr "Neuspjelo pokretanje X2Go sesije."

#: plugins/x2go/x2go_plugin.c:868
#, c-format
msgid "Could not start PyHoca-CLI (%i): '%s'"
msgstr "Neuspjelo pokretanje PyHoca-CLI (%i): '%s'"

#: plugins/x2go/x2go_plugin.c:945
msgid ""
"Couldn't get PyHoca-CLI's command-line features. This indicates it is either "
"too old, or not installed. An old limited set of features will be used for "
"now."
msgstr ""
"Nemoguće dobivanje PyHoca-CLI značajki naredbenog retka. To znači da je vaša "
"pyhoca-cli inačica zastarjela ili nije instaliran! Stoga će se koristiti "
"zastarjeli ograničeni skup značajki."

#: plugins/x2go/x2go_plugin.c:956
msgid ""
"Could not parse PyHoca-CLI's command-line features. Using a limited feature-"
"set for now."
msgstr ""
"Nemoguća Obrada PyHoca-CLI značajki naredbenog retka! Koristi se ograničeni "
"skup značajki."

#: plugins/x2go/x2go_plugin.c:962
msgid "Retrieved the following PyHoca-CLI command-line features:"
msgstr "Primljene su sljedeće PyHoca-CLI značajke naredbenog redka:"

#: plugins/x2go/x2go_plugin.c:967
#, c-format
msgid "Available feature[%i]: '%s'"
msgstr "Dostupna značajka[%i]: '%s'"

#: plugins/x2go/x2go_plugin.c:1072
msgid "Could not open X11 DISPLAY."
msgstr "Neuspjelo otvaranje X11 ZASLONA."

#: plugins/x2go/x2go_plugin.c:1112
msgid "Waiting for window of X2Go Agent to appear…"
msgstr "Čekanje pojavljivanja prozora X2Go agenta…"

#: plugins/x2go/x2go_plugin.c:1138
msgid "Waiting for PyHoca-CLI to show the session's window…"
msgstr "Čekanje da PyHoca-CLI prikaže prozor sesije…"

#: plugins/x2go/x2go_plugin.c:1189
msgid "No X2Go session window appeared. Something went wrong…"
msgstr "Nije se pojavio prozor X2Go sesije. Nešto je pošlo po krivu…"

#: plugins/x2go/x2go_plugin.c:1298
msgid "Internal error: RemminaProtocolWidget* gp is NULL!"
msgstr "Unutrašnja greška: RemminaProtocolWidget* gp je NULA!"

#: plugins/x2go/x2go_plugin.c:1319
#, c-format
msgid "The %s protocol is unavailable because GtkSocket only works under X.org"
msgstr "Protokol %s je nedostupan jer GtkSocket radi samo pod X.Org-om"

#: plugins/x2go/x2go_plugin.c:1327
msgid "Could not initialize pthread. Falling back to non-threaded mode…"
msgstr "Nemoguće pokretanje pthread. Vraćanje na non-threaded način…"

#. TRANSLATORS: Presumably you just want to translate 'and' into
#. your language.
#. (Except your listing-grammar differs from english.)
#. 'value1', 'value2', 'valueN-1' and 'valueN'
#. TRANSLATORS: Presumably you just want to translate 'and' into
#. your language.
#. (Except your listing-grammar differs from english.)
#. 'value1' and 'value2'
#: plugins/x2go/x2go_plugin.c:1370 plugins/x2go/x2go_plugin.c:1388
#, c-format
msgid "%sand '%s'"
msgstr "%si '%s'"

#. TRANSLATORS: Presumably you just want to leave it english.
#. (Except your listing-grammar differs from english.)
#. 'value1', 'value2', 'valueN-1' and 'valueN'
#. TRANSLATORS: Presumably you just want to leave it english.
#. (Except your listing-grammar differs from english.)
#. 'value1' and 'value2'
#: plugins/x2go/x2go_plugin.c:1375 plugins/x2go/x2go_plugin.c:1393
#, c-format
msgid "%s'%s' "
msgstr "%s'%s' "

#. TRANSLATORS: Presumably you just want to leave it english.
#. (Except your listing-grammar differs from english.)
#. 'value1', 'value2', 'valueN-1' and 'valueN'
#: plugins/x2go/x2go_plugin.c:1380
#, c-format
msgid "%s'%s', "
msgstr "%s'%s', "

#: plugins/x2go/x2go_plugin.c:1418
msgid "Invalid validation data in ProtocolSettings array!"
msgstr "Nevaljana provjera podataka ProtocolSettings polju!"

#: plugins/x2go/x2go_plugin.c:1430 plugins/x2go/x2go_plugin.c:1492
msgid "Validation data in ProtocolSettings array is invalid!"
msgstr "Provjera podataka u polju ProtocolSettings je neispravna!"

#: plugins/x2go/x2go_plugin.c:1457
#, c-format
msgid "Allowed values are %s."
msgstr "Dopuštene vrijednosti su %s."

#: plugins/x2go/x2go_plugin.c:1459
#, c-format
msgid "The only allowed value is '%s'."
msgstr "Samo dopuštena vrijednost je '%s'."

#: plugins/x2go/x2go_plugin.c:1501
msgid "The lower limit is not a valid integer!"
msgstr "Niže ograničenje nije valjani cijeli broj!"

#: plugins/x2go/x2go_plugin.c:1503
msgid "The lower limit is too high!"
msgstr "Niže ograničenje je preveliko!"

#: plugins/x2go/x2go_plugin.c:1505
msgid "The lower limit is too low!"
msgstr "Niže ograničenje je premalo!"

#: plugins/x2go/x2go_plugin.c:1507 plugins/x2go/x2go_plugin.c:1533
#: plugins/x2go/x2go_plugin.c:1552
msgid "Something went wrong."
msgstr "Nešto je pošlo po krivu."

#: plugins/x2go/x2go_plugin.c:1511 plugins/x2go/x2go_plugin.c:1537
#: plugins/x2go/x2go_plugin.c:1556
msgid "Please check the RemminaProtocolSetting array for possible errors."
msgstr "Provjerite RemminaProtocolSetting polje za moguće greške."

#: plugins/x2go/x2go_plugin.c:1520 plugins/x2go/x2go_plugin.c:1524
#: plugins/x2go/x2go_plugin.c:1528 plugins/x2go/x2go_plugin.c:1532
msgid "Internal error: "
msgstr "Unutrašnja greška: "

#: plugins/x2go/x2go_plugin.c:1521
msgid "The upper limit is not a valid integer!"
msgstr "Gornje ograničenje nije valjan cijeli broj!"

#: plugins/x2go/x2go_plugin.c:1525
msgid "The upper limit is too high!"
msgstr "Gornje ograničenje je preveliko!"

#: plugins/x2go/x2go_plugin.c:1529
msgid "The upper limit is too low!"
msgstr "Gornje ograničenje je premalo!"

#: plugins/x2go/x2go_plugin.c:1547
msgid "The input is not a valid integer!"
msgstr "Unos nije valjan cijeli broj!"

#: plugins/x2go/x2go_plugin.c:1549 plugins/x2go/x2go_plugin.c:1568
#, c-format
msgid "Input must be a number between %i and %i."
msgstr "Unos mora biti broj između %i i %i."

#: plugins/x2go/x2go_plugin.c:1597
msgid "Startup program"
msgstr "Program pokretanja"

#: plugins/x2go/x2go_plugin.c:1599
msgid "Which command should be executed after creating the X2Go session?"
msgstr "Koja naredba se treba pokrenuti nakon stvaranja X2Go sesije?"

#: plugins/x2go/x2go_plugin.c:1601
msgid "Keyboard Layout (auto)"
msgstr "Raspored tipkovnice (automatski)"

#: plugins/x2go/x2go_plugin.c:1602
msgid "Keyboard type (auto)"
msgstr "Vrsta tipkovnice (automatski)"

#: plugins/x2go/x2go_plugin.c:1603
msgid "Audio support"
msgstr "Podrška zvuka"

#: plugins/x2go/x2go_plugin.c:1605
msgid "The sound system of the X2Go server (default: 'pulse')."
msgstr "Zvučni sustav X2Go poslužitelja (zadan: 'pulse')."

#: plugins/x2go/x2go_plugin.c:1608
msgid "Clipboard direction"
msgstr "Smjer međuspremnika"

#: plugins/x2go/x2go_plugin.c:1610
msgid "Which direction should clipboard content be copied? (default: 'both')."
msgstr ""
"U kojem se smjeru sadržaj međuspremnika treba kopirati? (zadano: 'both')."

#: plugins/x2go/x2go_plugin.c:1614
msgid "DPI resolution"
msgstr "DPI razlučivost"

#: plugins/x2go/x2go_plugin.c:1615
msgid ""
"Launch session with a specific resolution (in dots per inch). Must be "
"between 20 and 400."
msgstr ""
"Pokrenite sesiju s određenom razlučivosti (u točkama po inču). Mora biti "
"između 20 i 400."

#: plugins/x2go/x2go_plugin.c:1659
msgid "X2Go plugin loaded."
msgstr "X2Go priključak je učitan."

#: plugins/x2go/x2go_plugin.h:43
msgid "X2Go - Launch an X2Go session"
msgstr "X2Go - Pokrenite X2Go sesiju"

#: plugins/gvnc/gvnc_plugin_config.h:40
msgid "Remmina VNC plugin for GNOME and KVM"
msgstr "Remmina VNC priključak za GNOME i KVM"

#: plugins/gvnc/gvnc_plugin.c:477
#, c-format
msgid "Unsupported authentication type %u"
msgstr "Nepodržana vrsta ovjere %u"

#: plugins/gvnc/gvnc_plugin.c:489
#, c-format
msgid "Authentication failure: %s"
msgstr "Neuspjela ovjera: %s"

#: plugins/gvnc/gvnc_plugin.c:820
msgid "Use server settings"
msgstr "Koristi postavke poslužitelja"

#: plugins/gvnc/gvnc_plugin.c:821
msgid "True colour (24 bits)"
msgstr "Stvarna boja (24 bitna)"

#: plugins/gvnc/gvnc_plugin.c:822
msgid "High colour (16 bits)"
msgstr "Visoka boja (16 bitna)"

#: plugins/gvnc/gvnc_plugin.c:823
msgid "Low colour (8 bits)"
msgstr "Slaba boja (8 bitna)"

#: plugins/gvnc/gvnc_plugin.c:824
msgid "Ultra low colour (3 bits)"
msgstr "Ultra slaba boja (8 bitna)"

#: plugins/gvnc/gvnc_plugin.c:848
msgid "VNC password"
msgstr "VNC lozinka"

#: plugins/gvnc/gvnc_plugin.c:850
msgid "Use JPEG Compression"
msgstr "Koristi JPEG sažimanje"

#: plugins/gvnc/gvnc_plugin.c:850
msgid "This might not work on all VNC servers"
msgstr "Ovo možda neće raditi na svim VNC poslužiteljima"

#: plugins/gvnc/gvnc_plugin.c:851
msgid "Enable GTK-VNC debug"
msgstr "Omogući GTK-VNC otklanjanje grešaka"

#: plugins/gvnc/gvnc_plugin.c:871
msgid "Shared connection"
msgstr "Dijeljena povezivanja"

#: plugins/gvnc/gvnc_plugin.c:871
msgid ""
"If the server should try to share the desktop by leaving other clients "
"connected"
msgstr ""
"Ako poslužitelj pokuša dijeliti radnu površinu ostavljajući ostale klijente "
"povezanima"

#: plugins/gvnc/gvnc_plugin.c:881
msgid "Send Ctrl+Alt+_Del"
msgstr "Pošalji Ctrl+Alt+_Delete"

#: plugins/gvnc/gvnc_plugin.c:882
msgid "Send Ctrl+Alt+_Backspace"
msgstr "Pošalji Ctrl+Alt+_Backspace"

#: plugins/gvnc/gvnc_plugin.c:883
msgid "Send Ctrl+Alt+_F1"
msgstr "Pošalji Ctrl+Alt+_F1"

#: plugins/gvnc/gvnc_plugin.c:884
msgid "Send Ctrl+Alt+_F2"
msgstr "Pošalji Ctrl+Alt+_F2"

#: plugins/gvnc/gvnc_plugin.c:885
msgid "Send Ctrl+Alt+_F3"
msgstr "Pošalji Ctrl+Alt+_F3"

#: plugins/gvnc/gvnc_plugin.c:886
msgid "Send Ctrl+Alt+_F4"
msgstr "Pošalji Ctrl+Alt+_F4"

#: plugins/gvnc/gvnc_plugin.c:887
msgid "Send Ctrl+Alt+_F5"
msgstr "Pošalji Ctrl+Alt+_F5"

#: plugins/gvnc/gvnc_plugin.c:888
msgid "Send Ctrl+Alt+_F6"
msgstr "Pošalji Ctrl+Alt+_F6"

#: plugins/gvnc/gvnc_plugin.c:889
msgid "Send Ctrl+Alt+_F7"
msgstr "Pošalji Ctrl+Alt+_F7"

#: plugins/gvnc/gvnc_plugin.c:890
msgid "Send Ctrl+Alt+_F8"
msgstr "Pošalji Ctrl+Alt+_F8"

#: plugins/gvnc/gvnc_plugin.c:891
msgid "Send Ctrl+Alt+_F9"
msgstr "Pošalji Ctrl+Alt+_F9"

#: plugins/gvnc/gvnc_plugin.c:892
msgid "Send Ctrl+Alt+_F10"
msgstr "Pošalji Ctrl+Alt+_F10"

#: plugins/gvnc/gvnc_plugin.c:893
msgid "Send Ctrl+Alt+_F11"
msgstr "Pošalji Ctrl+Alt+_F11"

#: plugins/gvnc/gvnc_plugin.c:894
msgid "Send Ctrl+Alt+_F12"
msgstr "Pošalji Ctrl+Alt+_F12"

#: plugins/gvnc/gvnc_plugin.c:896
msgid "Reboot remote host"
msgstr "Ponovno pokreni udaljeni poslužitelja"

#: plugins/gvnc/gvnc_plugin.c:897
msgid "Reset remote host (hard reboot)"
msgstr "Ponovno pokreni udaljeni poslužitelj (prisilno ponovno pokretanje)"

#: plugins/gvnc/gvnc_plugin.c:898
msgid "Shutdown remote host"
msgstr "Isključi udaljeni poslužitelj"

#: plugins/telepathy/telepathy_channel_handler.c:237
#, c-format
msgid ""
"%s wants to share their desktop.\n"
"Do you accept?"
msgstr ""
"%s želi dijeliti svoju radnu površinu.\n"
"Želite li prihvatiti poziv?"

#: plugins/telepathy/telepathy_channel_handler.c:240
msgid "Desktop sharing invitation"
msgstr "Poziv dijeljenja radne površine"

#: plugins/telepathy/telepathy_plugin.c:57
msgid "Telepathy - Desktop Sharing"
msgstr "Telepathy - Dijeljenje radne površine"

#: data/ui/remmina_snap_info_dialog.glade:71
msgid ""
"<big><b>Remmina Snap package</b></big>\n"
"\n"
"<span>\n"
"Remmina is running on your system as a Snap package.\n"
"Some Remmina functions need to be set up to work properly.\n"
"</span>\n"
msgstr ""
"<big><b>Remmina Snap paket</b></big>\n"
"\n"
"<span>\n"
"Remmina je pokrenuta na vašem sustavu kao Snap paket.\n"
"Određene Remmina funkcije je potrebno postaviti kako bi radile ispravno.\n"
"</span>\n"

#: data/ui/remmina_snap_info_dialog.glade:120
msgid ""
"To enable access to some important features, like password saving in your "
"keyring and RDP printer sharing, please open your software center and give "
"the appropriate permissions to Remmina. As an alternative you can enter the "
"following commands in a terminal window:"
msgstr ""
"Za omogućavanje pristupa određenim bitnim značajkama, poput spremanja "
"lozinki u vaš skup ključeva i dijeljenje RDP pisača, otvorite svoj "
"softverski centar i zadajte prikladne dozvole za Remminu. Alternativno "
"možete pokrenuti sljedeće naredbe u terminalu:"

#: data/ui/remmina_snap_info_dialog.glade:167
msgid "<big>Permissions</big>"
msgstr "<big>Dozvole</big>"

#: data/ui/remmina_snap_info_dialog.glade:202
msgid ""
"Since Snap packages run confined from the rest of the system, Remmina "
"profiles are saved inside the Snap file system by default. You can change "
"the location in the Remmina preferences."
msgstr ""
"Budući da se Snap paketi pokreću izdvojeno od ostatka sustava, Remmina "
"profili su spremljeni unutar Snap datotečnog sustava po zadanome. Lokaciju "
"možete promijeniti u Remmina osobitostima."

#: data/ui/remmina_snap_info_dialog.glade:222
msgid "Change where Remmina profiles are stored"
msgstr "Promijenite gdje se Remmina profili spremaju"

#: data/ui/remmina_snap_info_dialog.glade:261
msgid "<big>Snap settings</big>"
msgstr "<big>Snap postavke</big>"

#: data/ui/remmina_snap_info_dialog.glade:274
msgid "Do not show this message again"
msgstr "Ne prikazuj više ovu poruku"

#: data/ui/remmina_search_popover.glade:56 data/ui/remmina_search.glade:61
msgid "Search"
msgstr "Pretraži"

#: data/ui/remmina_search_popover.glade:70 data/ui/remmina_search.glade:75
msgid "Search for previous occurrence"
msgstr "Pretraži prijašnje pojavljivanje traženog pojma"

#: data/ui/remmina_search_popover.glade:93 data/ui/remmina_search.glade:98
msgid "Search for next occurrence"
msgstr "Pretraži sljedeće pojavljivanje traženog pojma"

#: data/ui/remmina_search_popover.glade:125 data/ui/remmina_search.glade:130
msgid "Toggle search options"
msgstr "Uklj/Isklj mogućnosti pretrage"

#: data/ui/remmina_search_popover.glade:186 data/ui/remmina_search.glade:191
msgid "_Match case"
msgstr "_Uspoređuj mala i velika slova"

#: data/ui/remmina_search_popover.glade:203 data/ui/remmina_search.glade:208
msgid "Match _entire word only"
msgstr "Podudaraj _samo cijele riječi"

#: data/ui/remmina_search_popover.glade:220 data/ui/remmina_search.glade:225
msgid "Match as _regular expression"
msgstr "Podudaranje s _običnim izrazom"

#: data/ui/remmina_search_popover.glade:237 data/ui/remmina_search.glade:242
msgid "_Wrap around"
msgstr "_Beskonačno"

#: data/ui/remmina_about.glade:30 data/ui/remmina_main.glade:395
msgid "About"
msgstr "O programu"

#: data/ui/remmina_about.glade:34
msgid ""
"Copyright © 2014–2021 Antenore Gatta, Giovanni Panozzo.\n"
"Copyright © 2009–2014 Vic Lee\n"
"More details in COPYING"
msgstr ""
"Autorsko pravo © 2014. – 2021. Antenore Gatta, Giovanni Panozzo.\n"
"Autorsko pravo © 2009. – 2014. Vic Lee\n"
"Više pojedinosti u COPYING"

#: data/ui/remmina_about.glade:38
msgid "https://www.remmina.org/"
msgstr "https://www.remmina.org/"

#: data/ui/remmina_string_list.glade:14 data/ui/remmina_string_list.glade:158
msgid "Add"
msgstr "Dodaj"

#: data/ui/remmina_string_list.glade:20 data/ui/remmina_string_list.glade:137
#: data/ui/remmina_key_chooser.glade:14 data/ui/remmina_key_chooser.glade:15
msgid "_Remove"
msgstr "_Ukloni"

#: data/ui/remmina_string_list.glade:26 data/ui/remmina_string_list.glade:116
msgid "Move up"
msgstr "Pomakni gore"

#: data/ui/remmina_string_list.glade:32 data/ui/remmina_string_list.glade:95
msgid "Move down"
msgstr "Pomakni dolje"

#: data/ui/remmina_mpc.glade:14
msgid "<span weight='bold' size='larger'>Multi Password Changer</span>"
msgstr "<span weight='bold' size='larger'>Višestruki mjenjač lozinka</span>"

#: data/ui/remmina_mpc.glade:32
msgid "Change"
msgstr "Promijeni"

#: data/ui/remmina_mpc.glade:201
msgid "Selection criteria"
msgstr "Kriterij odabira"

#: data/ui/remmina_mpc.glade:261
msgid "Confirm password"
msgstr "Potvrdi lozniku"

#: data/ui/remmina_mpc.glade:294
msgid "Set new password"
msgstr "Postavi novu lozinku"

#. A column table with multiple check-boxes
#: data/ui/remmina_mpc.glade:331
msgctxt "Multi password changer"
msgid "Select"
msgstr "Odaberi"

#: data/ui/remmina_mpc.glade:343
msgctxt "Multi password changer table"
msgid "Name"
msgstr "Naziv"

#: data/ui/remmina_mpc.glade:354
msgctxt "Multi password changer table"
msgid "Group"
msgstr "Grupa"

#: data/ui/remmina_mpc.glade:365
msgctxt "Multi password changer table"
msgid "Domain\\Username"
msgstr "Domena\\Korisničko ime"

#: data/ui/remmina_news.glade:75
msgid ""
"<big><b>The news are turned off</b></big>\n"
"\n"
"<span>\n"
"Turning on news means the program connects to a Remmina server to download "
"the release notes.\n"
"</span>\n"
"\n"
"<span>\n"
"Version checking can only be activated at compile time.\n"
"</span>\n"
"\n"
"<span>\n"
"<a href=\"https://gitlab.com/Remmina/Remmina/-/tags/\" title=\"Remmina "
"release notes\"><i>Visit the website to read the release notes</i></a>.\n"
"</span>"
msgstr ""
"<big><b>Novosti su isključene</b></big>\n"
"\n"
"<span>\n"
"Uključivanje novosti znači da se program povezuje s Remmina poslužiteljem "
"kako bi se preuzele bilješke izdanja.\n"
"</span>\n"
"\n"
"<span>\n"
"Provjera inačice može se samo aktivirati u vrijeme kompilacije.\n"
"</span>\n"
"\n"
"<span>\n"
"<a href=\"https://gitlab.com/Remmina/Remmina/-/tags/\" title=\"Remmina "
"release notes\"><i>Posjetite web stranicu kako bi pročitali bilješke "
"izdanja</i></a>.\n"
"</span>"

#. The star (*) is a reference to privacy consent
#: data/ui/remmina_news.glade:130 data/ui/remmina_preferences.glade:464
msgid ""
"Send <b><a href=\"https://remmina.gitlab.io/remminadoc.gitlab.io/"
"remmina__stats_8c.html#details\" title=\"Remmina usage statistics"
"\">anonymous</a></b> statistics. (*)"
msgstr ""
"Pošalji <b><a href=\"https://remmina.gitlab.io/remminadoc.gitlab.io/"
"remmina__stats_8c.html#details\" title=\"Remmina statistiku upotrebe"
"\">anonimnu</a></b> statistiku. (*)"

#: data/ui/remmina_news.glade:142 data/ui/remmina_news.glade:195
msgid "Send anonymous statistics"
msgstr "Šalji anonimnu statistiku"

#: data/ui/remmina_news.glade:156
msgid "Use as default remote desktop client"
msgstr "Koristi kao zadani klijent udaljene površine"

#: data/ui/remmina_news.glade:165
msgid "Apply"
msgstr "Primijeni"

#: data/ui/remmina_news.glade:169
msgid "Allow Remmina to automatically open .rdp and .remmina files."
msgstr "Dopusti Remmini automatsko otvaranje .rdp i .remmina datoteka."

#. The star (*) is a reference to privacy consent
#: data/ui/remmina_news.glade:183 data/ui/remmina_preferences.glade:479
msgid ""
"Fetch news from <a href=\"https://remmina.org\" title=\"Remmina news site"
"\">remmina.org</a> (*)"
msgstr ""
"Preuzmi novosti s <a href=\"https://remmina.org\" title=\"Remmina stranica "
"novosti\">remmina.org</a> (*)"

#: data/ui/remmina_news.glade:208 data/ui/remmina_preferences.glade:446
msgid ""
"* By enabling statistics and/or news you consent to send and fetch data to/"
"from remmina.org"
msgstr ""
"* Omogućavanjem statistike i/ili novosti pristajete na slanje i preuzimanje "
"podataka na/s remmina.org"

#: data/ui/remmina_news.glade:231
msgid "<big>Take part</big>"
msgstr "<big>Sudjelujte</big>"

#. Pay attention to the quoting characters as they may break the pango layout. If in doubt and cannot test, copy and paste the symbols from the English string.
#: data/ui/remmina_news.glade:257
msgid ""
"<span>\n"
"<b>You have our gratitude in choosing copylefted libre software, <a href="
"\"https://remmina.org/donations/\" title=\"Where’s the money, Lebowski? "
"“blblblblblb”\">donations also make us happy</a>, and further help improve "
"Remmina.</b>\n"
"</span>\n"
msgstr ""
"<span>\n"
"<b>Hvala Vam što koristite copylefted slobodan softver, <a href=\"https://"
"remmina.org/donations/\" title=\"Where’s the money, Lebowski? "
"“blblblblblb”\">donacije nas isto tako raduju</a>, te pomažu u budućim "
"poboljšanjima Remmine.</b>\n"
"</span>\n"

#: data/ui/remmina_news.glade:277
msgid "<big>Contribute</big>"
msgstr "<big>Doprinesite</big>"

=======
#: plugins/telepathy/telepathy_channel_handler.c:240
msgid "Desktop sharing invitation"
msgstr "Poziv dijeljenja radne površine"

#: plugins/telepathy/telepathy_plugin.c:57
msgid "Telepathy - Desktop Sharing"
msgstr "Telepathy - Dijeljenje radne površine"

#: data/ui/remmina_snap_info_dialog.glade:71
msgid ""
"<big><b>Remmina Snap package</b></big>\n"
"\n"
"<span>\n"
"Remmina is running on your system as a Snap package.\n"
"Some Remmina functions need to be set up to work properly.\n"
"</span>\n"
msgstr ""
"<big><b>Remmina Snap paket</b></big>\n"
"\n"
"<span>\n"
"Remmina je pokrenuta na vašem sustavu kao Snap paket.\n"
"Određene Remmina funkcije je potrebno postaviti kako bi radile ispravno.\n"
"</span>\n"

#: data/ui/remmina_snap_info_dialog.glade:120
msgid ""
"To enable access to some important features, like password saving in your "
"keyring and RDP printer sharing, please open your software center and give "
"the appropriate permissions to Remmina. As an alternative you can enter the "
"following commands in a terminal window:"
msgstr ""
"Za omogućavanje pristupa određenim bitnim značajkama, poput spremanja "
"lozinki u vaš skup ključeva i dijeljenje RDP pisača, otvorite svoj "
"softverski centar i zadajte prikladne dozvole za Remminu. Alternativno "
"možete pokrenuti sljedeće naredbe u terminalu:"

#: data/ui/remmina_snap_info_dialog.glade:167
msgid "<big>Permissions</big>"
msgstr "<big>Dozvole</big>"

#: data/ui/remmina_snap_info_dialog.glade:202
msgid ""
"Since Snap packages run confined from the rest of the system, Remmina "
"profiles are saved inside the Snap file system by default. You can change "
"the location in the Remmina preferences."
msgstr ""
"Budući da se Snap paketi pokreću izdvojeno od ostatka sustava, Remmina "
"profili su spremljeni unutar Snap datotečnog sustava po zadanome. Lokaciju "
"možete promijeniti u Remmina osobitostima."

#: data/ui/remmina_snap_info_dialog.glade:222
msgid "Change where Remmina profiles are stored"
msgstr "Promijenite gdje se Remmina profili spremaju"

#: data/ui/remmina_snap_info_dialog.glade:261
msgid "<big>Snap settings</big>"
msgstr "<big>Snap postavke</big>"

#: data/ui/remmina_snap_info_dialog.glade:274
msgid "Do not show this message again"
msgstr "Ne prikazuj više ovu poruku"

#: data/ui/remmina_search_popover.glade:56 data/ui/remmina_search.glade:61
msgid "Search"
msgstr "Pretraži"

#: data/ui/remmina_search_popover.glade:70 data/ui/remmina_search.glade:75
msgid "Search for previous occurrence"
msgstr "Pretraži prijašnje pojavljivanje traženog pojma"

#: data/ui/remmina_search_popover.glade:93 data/ui/remmina_search.glade:98
msgid "Search for next occurrence"
msgstr "Pretraži sljedeće pojavljivanje traženog pojma"

#: data/ui/remmina_search_popover.glade:125 data/ui/remmina_search.glade:130
msgid "Toggle search options"
msgstr "Uklj/Isklj mogućnosti pretrage"

#: data/ui/remmina_search_popover.glade:186 data/ui/remmina_search.glade:191
msgid "_Match case"
msgstr "_Uspoređuj mala i velika slova"

#: data/ui/remmina_search_popover.glade:203 data/ui/remmina_search.glade:208
msgid "Match _entire word only"
msgstr "Podudaraj _samo cijele riječi"

#: data/ui/remmina_search_popover.glade:220 data/ui/remmina_search.glade:225
msgid "Match as _regular expression"
msgstr "Podudaranje s _običnim izrazom"

#: data/ui/remmina_search_popover.glade:237 data/ui/remmina_search.glade:242
msgid "_Wrap around"
msgstr "_Beskonačno"

#: data/ui/remmina_about.glade:30 data/ui/remmina_main.glade:395
msgid "About"
msgstr "O programu"

#: data/ui/remmina_about.glade:34
msgid ""
"Copyright © 2014–2021 Antenore Gatta, Giovanni Panozzo.\n"
"Copyright © 2009–2014 Vic Lee\n"
"More details in COPYING"
msgstr ""
"Autorsko pravo © 2014. – 2021. Antenore Gatta, Giovanni Panozzo.\n"
"Autorsko pravo © 2009. – 2014. Vic Lee\n"
"Više pojedinosti u COPYING"

#: data/ui/remmina_about.glade:38
msgid "https://www.remmina.org/"
msgstr "https://www.remmina.org/"

#: data/ui/remmina_string_list.glade:14 data/ui/remmina_string_list.glade:158
msgid "Add"
msgstr "Dodaj"

#: data/ui/remmina_string_list.glade:20 data/ui/remmina_string_list.glade:137
#: data/ui/remmina_key_chooser.glade:14 data/ui/remmina_key_chooser.glade:15
msgid "_Remove"
msgstr "_Ukloni"

#: data/ui/remmina_string_list.glade:26 data/ui/remmina_string_list.glade:116
msgid "Move up"
msgstr "Pomakni gore"

#: data/ui/remmina_string_list.glade:32 data/ui/remmina_string_list.glade:95
msgid "Move down"
msgstr "Pomakni dolje"

#: data/ui/remmina_mpc.glade:14
msgid "<span weight='bold' size='larger'>Multi Password Changer</span>"
msgstr "<span weight='bold' size='larger'>Višestruki mjenjač lozinka</span>"

#: data/ui/remmina_mpc.glade:32
msgid "Change"
msgstr "Promijeni"

#: data/ui/remmina_mpc.glade:201
msgid "Selection criteria"
msgstr "Kriterij odabira"

#: data/ui/remmina_mpc.glade:261
msgid "Confirm password"
msgstr "Potvrdi lozniku"

#: data/ui/remmina_mpc.glade:294
msgid "Set new password"
msgstr "Postavi novu lozinku"

#. A column table with multiple check-boxes
#: data/ui/remmina_mpc.glade:331
msgctxt "Multi password changer"
msgid "Select"
msgstr "Odaberi"

#: data/ui/remmina_mpc.glade:343
msgctxt "Multi password changer table"
msgid "Name"
msgstr "Naziv"

#: data/ui/remmina_mpc.glade:354
msgctxt "Multi password changer table"
msgid "Group"
msgstr "Grupa"

#: data/ui/remmina_mpc.glade:365
msgctxt "Multi password changer table"
msgid "Domain\\Username"
msgstr "Domena\\Korisničko ime"

#: data/ui/remmina_news.glade:75
msgid ""
"<big><b>The news are turned off</b></big>\n"
"\n"
"<span>\n"
"Turning on news means the program connects to a Remmina server to download "
"the release notes.\n"
"</span>\n"
"\n"
"<span>\n"
"Version checking can only be activated at compile time.\n"
"</span>\n"
"\n"
"<span>\n"
"<a href=\"https://gitlab.com/Remmina/Remmina/-/tags/\" title=\"Remmina "
"release notes\"><i>Visit the website to read the release notes</i></a>.\n"
"</span>"
msgstr ""
"<big><b>Novosti su isključene</b></big>\n"
"\n"
"<span>\n"
"Uključivanje novosti znači da se program povezuje s Remmina poslužiteljem "
"kako bi se preuzele bilješke izdanja.\n"
"</span>\n"
"\n"
"<span>\n"
"Provjera inačice može se samo aktivirati u vrijeme kompilacije.\n"
"</span>\n"
"\n"
"<span>\n"
"<a href=\"https://gitlab.com/Remmina/Remmina/-/tags/\" title=\"Remmina "
"release notes\"><i>Posjetite web stranicu kako bi pročitali bilješke "
"izdanja</i></a>.\n"
"</span>"

#. The star (*) is a reference to privacy consent
#: data/ui/remmina_news.glade:130 data/ui/remmina_preferences.glade:464
msgid ""
"Send <b><a href=\"https://remmina.gitlab.io/remminadoc.gitlab.io/"
"remmina__stats_8c.html#details\" title=\"Remmina usage statistics"
"\">anonymous</a></b> statistics. (*)"
msgstr ""
"Pošalji <b><a href=\"https://remmina.gitlab.io/remminadoc.gitlab.io/"
"remmina__stats_8c.html#details\" title=\"Remmina statistiku upotrebe"
"\">anonimnu</a></b> statistiku. (*)"

#: data/ui/remmina_news.glade:142 data/ui/remmina_news.glade:195
msgid "Send anonymous statistics"
msgstr "Šalji anonimnu statistiku"

#: data/ui/remmina_news.glade:156
msgid "Use as default remote desktop client"
msgstr "Koristi kao zadani klijent udaljene površine"

#: data/ui/remmina_news.glade:165
msgid "Apply"
msgstr "Primijeni"

#: data/ui/remmina_news.glade:169
msgid "Allow Remmina to automatically open .rdp and .remmina files."
msgstr "Dopusti Remmini automatsko otvaranje .rdp i .remmina datoteka."

#. The star (*) is a reference to privacy consent
#: data/ui/remmina_news.glade:183 data/ui/remmina_preferences.glade:479
msgid ""
"Fetch news from <a href=\"https://remmina.org\" title=\"Remmina news site"
"\">remmina.org</a> (*)"
msgstr ""
"Preuzmi novosti s <a href=\"https://remmina.org\" title=\"Remmina stranica "
"novosti\">remmina.org</a> (*)"

#: data/ui/remmina_news.glade:208 data/ui/remmina_preferences.glade:446
msgid ""
"* By enabling statistics and/or news you consent to send and fetch data to/"
"from remmina.org"
msgstr ""
"* Omogućavanjem statistike i/ili novosti pristajete na slanje i preuzimanje "
"podataka na/s remmina.org"

#: data/ui/remmina_news.glade:231
msgid "<big>Take part</big>"
msgstr "<big>Sudjelujte</big>"

#. Pay attention to the quoting characters as they may break the pango layout. If in doubt and cannot test, copy and paste the symbols from the English string.
#: data/ui/remmina_news.glade:257
msgid ""
"<span>\n"
"<b>You have our gratitude in choosing copylefted libre software, <a href="
"\"https://remmina.org/donations/\" title=\"Where’s the money, Lebowski? "
"“blblblblblb”\">donations also make us happy</a>, and further help improve "
"Remmina.</b>\n"
"</span>\n"
msgstr ""
"<span>\n"
"<b>Hvala Vam što koristite copylefted slobodan softver, <a href=\"https://"
"remmina.org/donations/\" title=\"Where’s the money, Lebowski? "
"“blblblblblb”\">donacije nas isto tako raduju</a>, te pomažu u budućim "
"poboljšanjima Remmine.</b>\n"
"</span>\n"

#: data/ui/remmina_news.glade:277
msgid "<big>Contribute</big>"
msgstr "<big>Doprinesite</big>"

>>>>>>> 050fc71c
#: data/ui/remmina_key_chooser.glade:23
msgid "Choose a new key"
msgstr "Odaberi novu tipku"

#: data/ui/remmina_key_chooser.glade:82
msgid "Please press the new key…"
msgstr "Pritisni novu tipku…"

#: data/ui/remmina_main.glade:35
msgid "Hide or show the search bar"
msgstr "Prikaži ili sakrij traku pretrage"

#: data/ui/remmina_main.glade:41
msgid "Add a new connection profile"
msgstr "Dodaj novi profil povezivanja"

#: data/ui/remmina_main.glade:47
msgid "Switch from grouped to list view"
msgstr "Prebaci iz grupnog u pogled popisa"

#: data/ui/remmina_main.glade:79
msgid "Select the protocol to use with the quick connect bar."
msgstr "Odaberite protokol za korištenje s trakom brzog povezivanja."

#: data/ui/remmina_main.glade:97
msgid "Search string or server name/IP address for “Quick Connect”"
msgstr "Pretraži izraz ili naziv poslužitelja/IP adresu za “Brzo povezivanje”"

#: data/ui/remmina_main.glade:101 data/ui/remmina_main.glade:103
msgid "Server name or IP address"
msgstr "Naziv poslužitelja/IP adresa"

#: data/ui/remmina_main.glade:102 data/ui/remmina_main.glade:104
#: data/ui/remmina_preferences.glade:504
msgid "Clear"
msgstr "Obriši"

#: data/ui/remmina_main.glade:187
msgid "Edit"
msgstr "Uredi"

#: data/ui/remmina_main.glade:217
msgid "Collapse all"
msgstr "Skupi sve"

#: data/ui/remmina_main.glade:227
msgid "Expand all"
msgstr "Raširi sve"

#: data/ui/remmina_main.glade:265
msgid "Multi password changer"
msgstr "Višestruki mjenjač lozinka"

#: data/ui/remmina_main.glade:275
msgid "Debugging"
msgstr "Otklanjanje grešaka"

#: data/ui/remmina_main.glade:295
msgid "Export"
msgstr "Izvoz"

#: data/ui/remmina_main.glade:322
msgid "Make Remmina your default remote desktop client"
msgstr "Postavi Remminu kao zadani klijent za udaljenu površinu"

#: data/ui/remmina_main.glade:338
msgid "News"
msgstr "Novosti"

#: data/ui/remmina_main.glade:348
msgid "Homepage"
msgstr "Naslovnica"

#: data/ui/remmina_main.glade:358
msgid "Donations"
msgstr "Donacije"

#: data/ui/remmina_main.glade:368
msgid "Wiki"
msgstr "Wiki"

#. Remmina community website
#: data/ui/remmina_main.glade:378
msgid "Community"
msgstr "Zajednica"

#: data/ui/remmina_main.glade:492
msgid "Plugin"
msgstr "Priključak"

#: data/ui/remmina_main.glade:506
msgid "Last used"
msgstr "Posljednje korišteno"

#: data/ui/remmina_main.glade:555
msgid "New connection profile"
msgstr "Novi profil povezivanja"

#: data/ui/remmina_main.glade:567
msgid "Show search bar"
msgstr "Prikaži traku pretrage"

#: data/ui/remmina_main.glade:587
msgid "Remmina main menu"
msgstr "Remmina glavni izbornik"

#: data/ui/remmina_main.glade:594
msgid "Actions"
msgstr "Radnje"

#: data/ui/remmina_main.glade:609
msgid "Toggle view"
msgstr "Uklj/Isklj prikaz"

#: data/ui/remmina_spinner.glade:54
msgid "Please wait…"
msgstr "Pričekaj…"

#: data/ui/remmina_preferences.glade:42
msgid "Double-click action"
msgstr "Radnja dvostrukog klika"

#: data/ui/remmina_preferences.glade:58
msgid "Open connection"
msgstr "Otvori povezivanje"

#: data/ui/remmina_preferences.glade:59
msgid "Edit settings"
msgstr "Uredi postavke"

#: data/ui/remmina_preferences.glade:75
msgid "Scaling quality"
msgstr "Kvaliteta promjene veličine"

#: data/ui/remmina_preferences.glade:91
msgid "Nearest"
msgstr "Najbliži"

#: data/ui/remmina_preferences.glade:92
msgid "Tiles"
msgstr "Pločice"

#: data/ui/remmina_preferences.glade:93
msgid "Bilinear"
msgstr "Bilinearno"

#: data/ui/remmina_preferences.glade:94
msgid "Hyper"
msgstr "Hiper"

#: data/ui/remmina_preferences.glade:110
msgid "Step size for auto-scroll"
msgstr "Korak veličine za automatsko pomicanje"

#: data/ui/remmina_preferences.glade:139
msgid "Maximal amount of recent items"
msgstr "Najviše nedavnih stavki"

#: data/ui/remmina_preferences.glade:154
msgid "Screen resolutions"
msgstr "Razlučivost zaslona"

#: data/ui/remmina_preferences.glade:200
msgid "Folder for screenshots"
msgstr "Mapa za spremanje slika zaslona"

#: data/ui/remmina_preferences.glade:212
msgid "Choose a folder to save screenshots from Remmina in."
msgstr "Odaberite mapu za spremanje slika zaslona iz Remmine."

#: data/ui/remmina_preferences.glade:216 data/ui/remmina_preferences.glade:302
msgid "Select a folder"
msgstr "Odaberi mapu"

#: data/ui/remmina_preferences.glade:227
msgid "Set up"
msgstr "Postavi"

#: data/ui/remmina_preferences.glade:249
msgid "Screenshot filenames"
msgstr "Nazivi datoteka slika zaslona"

#: data/ui/remmina_preferences.glade:261
msgid ""
"%p Profile name\n"
"%h Server name/IP\n"
"%Y Year, %m Month, %d Day, %H Hour, %M Minute, %S Seconds (UTC time)\n"
msgstr ""
"%p Naziv profila\n"
"%h Naziv/IP poslužitelja\n"
"%Y Godina, %m Mjesec, %d Dan, %H Sat, %M Minuta, %S Sekunda (UTC vrijeme)\n"

#: data/ui/remmina_preferences.glade:280
msgid ""
"The folder connection profiles are saved in, it defaults to the XDG_USER_DATA"
msgstr ""
"Ovo je mapa gdje će profili povezivanja biti spremljeni, zadano spremanje je "
"u XDG_USER_DATA"

#. The folder where profiles are saved
#: data/ui/remmina_preferences.glade:285
msgid "Remmina data folder"
msgstr "Remmina mapa podataka"

#: data/ui/remmina_preferences.glade:297
msgid "Choose a folder to save connection profiles from Remmina in."
msgstr "Odaberite mapu za spremanje profila povezivanja iz Remmine."

#: data/ui/remmina_preferences.glade:315
msgid "Remember last view for each connection"
msgstr "Zapamti posljednji način prikaza za svako povezivanje"

#. The star (*) is a reference to privacy consent
#: data/ui/remmina_preferences.glade:319
msgid "Remember last view mode"
msgstr "Zapamti posljednji način prikaza"

#: data/ui/remmina_preferences.glade:359
msgid ""
"Set a custom filename for your Remmina connection profiles, using a "
"formatting string."
msgstr ""
"Postavite prilagođeni naziv datoteke za vaše Remmina profile povezivanja, "
"pomoću izraza oblikovanja."

#: data/ui/remmina_preferences.glade:363
msgid "Template for profile filenames"
msgstr "Predložak naziva datoteka profila"

#: data/ui/remmina_preferences.glade:375
msgid ""
"%G Group name (slash will be converted to - automatically)\n"
"%P Protocol name\n"
"%N Connection name\n"
"%h Hostname/IP\n"
"\n"
"\n"
msgstr ""
"%G Naziv grupe (kosa crta biti će pretvorena u - automatski)\n"
"%P Naziv protokola\n"
"%N Naziv povezivanja\n"
"%h Naziv računala/IP\n"
"\n"
"\n"

#: data/ui/remmina_preferences.glade:397
msgid "Only save generated screenshots, don't copy them to clipboard."
msgstr "Samo spremi stvorene slike zaslona, ne kopiraj ih u međuspremnik."

#: data/ui/remmina_preferences.glade:402
msgid "Prevent screenshots from entering clipboard"
msgstr "Spriječi spremanje slika zaslona u međuspremnik"

#: data/ui/remmina_preferences.glade:529
msgid "Options"
msgstr "Mogućnosti"

#: data/ui/remmina_preferences.glade:554
msgid "Always show tabs"
msgstr "Uvijek prikaži kartice"

#: data/ui/remmina_preferences.glade:570
msgid "Hide the toolbar shown in the tabbed interface"
msgstr "Sakrij alatnu traku u sučelju kartica"

#: data/ui/remmina_preferences.glade:591
msgid "Default view"
msgstr "Zadani način prikaza"

#: data/ui/remmina_preferences.glade:605
msgid "Automatic"
msgstr "Automatski"

#: data/ui/remmina_preferences.glade:606
msgid "Scrolled window"
msgstr "Pomični prozor"

#: data/ui/remmina_preferences.glade:608
msgid "Viewport fullscreen"
msgstr "Cjelozaslonski prikaz"

#. How tabs are grouped in the Remmina connection window
#: data/ui/remmina_preferences.glade:624
msgctxt "Appearance preferences"
msgid "Tabs grouping"
msgstr "Grupiranje kartica"

#: data/ui/remmina_preferences.glade:638
msgid "By group"
msgstr "Po grupi"

#: data/ui/remmina_preferences.glade:639
msgid "By protocol"
msgstr "Po protokolu"

#: data/ui/remmina_preferences.glade:640
msgid "Per connection"
msgstr "Po povezivanju"

#: data/ui/remmina_preferences.glade:652
msgid "Fullscreen on the same screen as the connection window"
msgstr "Cjelozaslonski prikaz na istome zaslonu kao i na prozoru povezivanja"

#: data/ui/remmina_preferences.glade:675
msgid "Peeking"
msgstr "Virenje"

#: data/ui/remmina_preferences.glade:676
msgid "Hidden"
msgstr "Skriveno"

#: data/ui/remmina_preferences.glade:693
msgid "Fullscreen toolbar visibility"
msgstr "Vidljivost alatne trake cjelozaslonskog prikaza"

#: data/ui/remmina_preferences.glade:703
msgid "Hide the search bar shown in the main window"
msgstr "Sakrij traku pretrage u glavnom prozoru"

#: data/ui/remmina_preferences.glade:719
msgid "Prefer dark theme"
msgstr "Koristi tamnu temu"

#: data/ui/remmina_preferences.glade:723
msgid ""
"If a GTK theme includes a dark variant, it will be used instead of the "
"configured theme."
msgstr ""
"Ako GTK tema uključuje tamnu varijantu, ona će se koristiti umjesto podešene "
"teme."

#: data/ui/remmina_preferences.glade:743
msgid "“Grab all keyboard events” status colour"
msgstr "Boja stanja “Uhvati sve događaje tipkovnice”"

#: data/ui/remmina_preferences.glade:754
msgid "Enable/Disable “Grab all keyboard events” status colour"
msgstr "Omogući/Onemogući “Uhvati sve događaje tipkovnice” boju stanja"

#: data/ui/remmina_preferences.glade:770
msgid ""
"Hexadecimal- or colour names (red, #ff0000).\n"
"It changes the background colour of connection names in the Remmina "
"connection toolbar (when in fullscreen)."
msgstr ""
"Heksadecimalno ili naziv boje (crvena, # ff0000).\n"
"Mijenja boju pozadine naziva povezivanja u Remmina alatnoj traci povezivanja "
"(u cjelozaslonskom prikazu)."

#: data/ui/remmina_preferences.glade:827
msgid "Appearance"
msgstr "Izgled"

#: data/ui/remmina_preferences.glade:853
msgid "Show new connection on top of the menu"
msgstr "Prikaži novo povezivanje na vrhu izbornika"

#: data/ui/remmina_preferences.glade:872
msgid "Hide total count shown in the group menu"
msgstr "Sakrij ukupan broj u izborniku grupe"

#: data/ui/remmina_preferences.glade:890
msgid "No tray icon"
msgstr "Bez ikone trake sustava"

#: data/ui/remmina_preferences.glade:909
msgid "Start in tray upon user login"
msgstr "Pokreni Remminu u ikoni trake sustava pri prijavljivanju korisnika"

#: data/ui/remmina_preferences.glade:940
msgid "Applet"
msgstr "Aplet"

#: data/ui/remmina_preferences.glade:972
msgid "Host key"
msgstr "Tipka računala"

#: data/ui/remmina_preferences.glade:1004
msgid "Show/hide fullscreen"
msgstr "Prikaži/Sakrij cijeli zaslon"

#: data/ui/remmina_preferences.glade:1035
msgid "Auto-fit window"
msgstr "Automatski prilagodi na prozor"

#: data/ui/remmina_preferences.glade:1112
msgid "Apply/remove scaling"
msgstr "Primijeni/Ukloni promjenu veličine"

#: data/ui/remmina_preferences.glade:1143
msgid "Grab keyboard"
msgstr "Uhvati tipkovnicu"

#: data/ui/remmina_preferences.glade:1236
msgid "Show/hide toolbar"
msgstr "Prikaži/Sakrij alatnu traku"

#: data/ui/remmina_preferences.glade:1299
#: data/ui/remmina_preferences.glade:1309
msgid "View-only mode"
msgstr "Samo-za-gledanje način rada"

#: data/ui/remmina_preferences.glade:1372
msgid "Keyboard"
msgstr "Tipkovnica"

#: data/ui/remmina_preferences.glade:1403
msgid "Local SSH port"
msgstr "Lokalni SSH ulaz"

#: data/ui/remmina_preferences.glade:1427
msgid "Parse ~/.ssh/config"
msgstr "Obradi ~/.ssh/config"

#: data/ui/remmina_preferences.glade:1451
msgid "No logging at all"
msgstr "Bez zapisivanja"

#: data/ui/remmina_preferences.glade:1452
msgid "Rare conditions or warnings"
msgstr "Rijetka stanja upozorenja"

#: data/ui/remmina_preferences.glade:1453
msgid "API-accessible entrypoints"
msgstr "API-pristupne točke unosa"

#: data/ui/remmina_preferences.glade:1454
msgid "Lower level protocol info, packet level"
msgstr "Informacije protokola niže razine, razina paketa"

#: data/ui/remmina_preferences.glade:1455
msgid "Function entering and leaving"
msgstr "Ulaz i izlaz funkcije"

#: data/ui/remmina_preferences.glade:1472
msgid "SSH log level"
msgstr "SSH razina zapisivanja"

#. http://man7.org/linux/man-pages/man7/tcp.7.html
#: data/ui/remmina_preferences.glade:1543
msgid "Seconds of connection idleness before TCP keepalive probes are sent."
msgstr ""
"Vrijeme (u sekundama) koliko povezivanje mora ostati u mirovanju prije nego "
"TCP započne sondiranje za održavanje povezivanja."

#. http://man7.org/linux/man-pages/man7/tcp.7.html
#: data/ui/remmina_preferences.glade:1559
msgid "Seconds between each keepalive probe."
msgstr ""
"Vrijeme (u sekundama) između pojedinih sondiranja za održavanje povezivanja."

#. http://man7.org/linux/man-pages/man7/tcp.7.html
#: data/ui/remmina_preferences.glade:1575
msgid ""
"Number of keepalive probes sent via TCP connection before it is dropped."
msgstr ""
"Najveći broj sondiranja za održavanje povezivanja koje bi TCP trebao poslati "
"prije prekidanja povezivanja."

#. http://man7.org/linux/man-pages/man7/tcp.7.html
#: data/ui/remmina_preferences.glade:1591
msgid ""
"Amount of milliseconds to attempt acknowledging data before closing the "
"corresponding TCP connection forcibly."
msgstr ""
"Određuje najveće trajanje u milisekundama za koje emitirani podaci mogu "
"ostati neodgovoreni prije nego što TCP prisilno zatvori odgovarajuće "
"povezivanje."

#: data/ui/remmina_preferences.glade:1617
msgid "SSH options"
msgstr "SSH mogućnosti"

#: data/ui/remmina_preferences.glade:1645
#: data/ui/remmina_preferences.glade:1714
#: data/ui/remmina_preferences.glade:1785
msgid "Use secret key authentication for some widgets"
msgstr "Koristite ovjeru tajnim ključem za određene widgete"

#: data/ui/remmina_preferences.glade:1649
msgid "Use master password"
msgstr "Koristi glavnu lozinku"

#: data/ui/remmina_preferences.glade:1662
msgid "Automatic lock interval"
msgstr "Razdoblje automatskog zaključavanja"

#: data/ui/remmina_preferences.glade:1688
msgid "Repeat the password"
msgstr "Ponovni upis lozinke"

#: data/ui/remmina_preferences.glade:1699
msgid "Automatically accept all fingerprints and certificates"
msgstr "Automatski prihvati sve otiske prsta i vjerodajnice"

#: data/ui/remmina_preferences.glade:1703
msgid "Trust all fingerprints and certificates"
msgstr "Vjeruj svim otiscima prsta i vjerodajnicama"

#: data/ui/remmina_preferences.glade:1746
msgid "Master password validity in seconds"
msgstr "Valjanost glavne lozinke u sekundama"

#: data/ui/remmina_preferences.glade:1810
msgid "Security"
msgstr "Sigurnost"

#: data/ui/remmina_preferences.glade:1841
msgid "Terminal font"
msgstr "Slova terminala"

#: data/ui/remmina_preferences.glade:1854
msgid "Scrollback lines"
msgstr "Redci pomicanja"

#: data/ui/remmina_preferences.glade:1902
msgid "Shortcuts for copying and pasting"
msgstr "Prečaci za kopiranje i lijepljenje"

#: data/ui/remmina_preferences.glade:1915
msgid "Select all shortcuts"
msgstr "Odaberi sve prečace"

#: data/ui/remmina_preferences.glade:1928
#: data/ui/remmina_preferences.glade:1945
#: data/ui/remmina_preferences.glade:2398
#: data/ui/remmina_preferences.glade:2428
#: data/ui/remmina_preferences.glade:2562
#: data/ui/remmina_preferences.glade:2579
msgid "(Host key+)"
msgstr "(Host tipka+)"

#: data/ui/remmina_preferences.glade:1963
msgid "Use default system font"
msgstr "Koristi slova zadana sustavom"

#: data/ui/remmina_preferences.glade:1988
msgid ""
"Selecting “SGR 1” also switches to the bright counterparts of the first 8 "
"palette colours (in addition to making text bold)."
msgstr ""
"Biranjem “SGR 1” također se prebacuje na svijetle uzorke prvih 8 boja palete "
"(dodatno podebljavanju teksta)."

#: data/ui/remmina_preferences.glade:2004
msgid "Allow using bright colours with bold text"
msgstr "Dopusti korištenje svijetle boje s podebljanim tekstom"

#: data/ui/remmina_preferences.glade:2018
msgid "Colour theme"
msgstr "Tema boje"

#: data/ui/remmina_preferences.glade:2029
msgid ""
"Choose a colour scheme file. Usually available in /usr/share/remmina/theme. "
"https://github.com/mbadolato/iTerm2-Color-Schemes has more details."
msgstr ""
"Odaberite datoteku sheme boja. Uobičajeno dostupnu u putanji /usr/share/"
"remmina/theme. Za više pojedinosti pogledajte https://github.com/mbadolato/"
"iTerm2-Color-Schemes."

#: data/ui/remmina_preferences.glade:2033
msgid "Pick a terminal colouring file"
msgstr "Odaberi datoteku boje za terminal"

#: data/ui/remmina_preferences.glade:2048
msgid "Bright colours"
msgstr "Svjetle boje"

#: data/ui/remmina_preferences.glade:2062
msgid "Pick a light black colour"
msgstr "Odaberi svijetlo crnu boju"

#: data/ui/remmina_preferences.glade:2076
msgid "Pick a light red colour"
msgstr "Odaberi svijetlo crvenu boju"

#: data/ui/remmina_preferences.glade:2090
msgid "Pick a bright green colour"
msgstr "Odaberi svijetlo zelenu boju"

#: data/ui/remmina_preferences.glade:2104
msgid "Pick a bright yellow colour"
msgstr "Odaberi svijetlo žutu boju"

#: data/ui/remmina_preferences.glade:2118
msgid "Pick a bright blue colour"
msgstr "Odaberi svijetlo plavu boju"

#: data/ui/remmina_preferences.glade:2132
msgid "Pick a light magenta colour"
msgstr "Odaberi svijetlo magenta boju"

#: data/ui/remmina_preferences.glade:2146
msgid "Pick a light cyan colour"
msgstr "Odaberi svijetlo cijan boju"

#: data/ui/remmina_preferences.glade:2160
msgid "Pick a light white colour"
msgstr "Odaberi svijetlo bijelu boju"

#: data/ui/remmina_preferences.glade:2174
msgid "Pick a black colour"
msgstr "Odaberi crnu boju"

#: data/ui/remmina_preferences.glade:2188
msgid "Pick a red colour"
msgstr "Odaberi crvenu boju"

#: data/ui/remmina_preferences.glade:2202
msgid "Pick a green colour"
msgstr "Odaberi zelenu boju"

#: data/ui/remmina_preferences.glade:2216
msgid "Pick a yellow colour"
msgstr "Odaberi žutu boju"

#: data/ui/remmina_preferences.glade:2230
msgid "Pick a blue colour"
msgstr "Odaberi plavu boju"

#: data/ui/remmina_preferences.glade:2244
msgid "Pick a magenta colour"
msgstr "Odaberi magenta boju"

#: data/ui/remmina_preferences.glade:2258
msgid "Pick a cyan colour"
msgstr "Odaberi cijan boju"

#: data/ui/remmina_preferences.glade:2272
msgid "Pick a white colour"
msgstr "Odaberi bijelu boju"

#: data/ui/remmina_preferences.glade:2285
msgid "Normal colours"
msgstr "Normalne boje"

#: data/ui/remmina_preferences.glade:2298
#: data/ui/remmina_preferences.glade:2313
msgid "Cursor colour"
msgstr "Boja pokazivača"

#: data/ui/remmina_preferences.glade:2327
#: data/ui/remmina_preferences.glade:2342
msgid "Background colour"
msgstr "Boja pozadine"

#: data/ui/remmina_preferences.glade:2358
#: data/ui/remmina_preferences.glade:2372
msgid "Foreground colour"
msgstr "Boja prednjeg prikaza"

#: data/ui/remmina_preferences.glade:2385
msgid "Increase and decrease font size"
msgstr "Povećava i smanjuje veličinu slova"

#: data/ui/remmina_preferences.glade:2415
msgid "Search text shortcut"
msgstr "Pretraži prečac teksta"

#: data/ui/remmina_preferences.glade:2446
#: data/ui/remmina_preferences.glade:2461
msgid "Bold colour"
msgstr "Podebljana boja"

#: data/ui/remmina_preferences.glade:2475
#: data/ui/remmina_preferences.glade:2516
msgid "Highlight colour"
msgstr "Boja isticanja"

#: data/ui/remmina_preferences.glade:2488
#: data/ui/remmina_preferences.glade:2532
msgid "Highlight foreground colour"
msgstr "Prednja boja isticanja"

#: data/ui/remmina_preferences.glade:2501
#: data/ui/remmina_preferences.glade:2548
msgid "Cursor foreground colour"
msgstr "Prednja boja pokazivača"

#: data/ui/remmina_preferences.glade:2604
msgid "Terminal"
msgstr "Terminal"

#: data/ui/remmina_preferences.glade:2618
msgid "Remmina Preferences"
msgstr "Remmina osobitosti"

#: data/ui/remmina_unlock.glade:60
msgid "Unlock"
msgstr "Otključaj"

#: data/ui/remmina_unlock.glade:94
msgid "Unlock Remmina"
msgstr "Otključaj Remminu"

#: data/ui/remmina_unlock.glade:128
msgid "Master password"
msgstr "Glavna lozinka"

<<<<<<< HEAD
#~ msgid "Website"
#~ msgstr "Web stranica"

#~ msgid "Given username can't get saved since it's empty!"
#~ msgstr "Navedeno korisničko ime se ne može spremiti jer je prazno!"

=======
#~ msgid "Started pyhoca-cli with following arguments:"
#~ msgstr "Pokrenuta je pyhoca-cli sa sljedećim značajkama:"

#~ msgid ""
#~ "For more information, please visit the Remmina Wiki:\n"
#~ "https://gitlab.com/Remmina/Remmina/-/wikis/Usage/Remmina-debugging"
#~ msgstr ""
#~ "Za više informacija, posjetite Remmina Wiki:\n"
#~ "https://gitlab.com/Remmina/Remmina/-/wikis/Usage/Remmina-debugging"

#~ msgid "_Select session"
#~ msgstr "_Odaberi sesiju"

#~ msgid "Started PyHoca-CLI with the following environment variables:"
#~ msgstr "Pokrenut je PyHoca-CLI sa sljedećim argumentima okruženja:"

#, c-format
#~ msgid "Could not retrieve PyHoca-CLI's command-line features! Exit code: %i"
#~ msgstr ""
#~ "Nemoguće primanje PyHoca-CLI značajki naredbenog retka! Izlazni kôd: %i"

#, c-format
#~ msgid "Error: '%s'"
#~ msgstr "Greška: '%s'"

#~ msgid "Website"
#~ msgstr "Web stranica"

#~ msgid "Given username can't get saved since it's empty!"
#~ msgstr "Navedeno korisničko ime se ne može spremiti jer je prazno!"

>>>>>>> 050fc71c
#~ msgid "Limit minimum is too large!"
#~ msgstr "Ograničenje minimuma je preveliko!"

#~ msgid "Limit minimum is too small!"
#~ msgstr "Ograničenje minimuma je premalo!"

#~ msgid "Limit maximum is not a valid integer!"
#~ msgstr "Ograničenje maksimuma nije valjani cijeli broj!"

#~ msgid "Limit maximum is too large!"
#~ msgstr "Ograničenje maksimuma je preveliko!"

#~ msgid "Limit maximum is too small!"
#~ msgstr "Ograničenje maksimuma je premalo!"

#, fuzzy
#~| msgid "Username"
#~ msgid "User name"
#~ msgstr "Korisničko ime"

#~ msgid "Could not run %s on SSH server."
#~ msgstr "Neuspjelo pokretanje %s na SSH poslužitelju."

#~ msgid "Ran out of available local X display numbers."
#~ msgstr "Ponestalo je dostupnih brojeva lokalnog X ekrana."

#~ msgid "Grayscale"
#~ msgstr "Sive nijanse"

#~ msgid "256 colours"
#~ msgstr "256 boja"

#~ msgid "High colour (16 bit)"
#~ msgstr "High colour (16 bit)"

#~ msgid "True colour (24 bit)"
#~ msgstr "True colour (24 bit)"

#~ msgid "Use local cursor"
#~ msgstr "Koristi lokalni pokazivač"

#~ msgid "Disconnect after first session"
#~ msgstr "Prekini vezu nakon prve sesije"

#~ msgid "Listen for TCP connections"
#~ msgstr "Osluškuj TCP veze"

#~ msgid "XDMCP - X Remote Session"
#~ msgstr "XDMCP – udaljena X sesija"

#~ msgid "Terminal Emulator"
#~ msgstr "Emulator terminala"

#~ msgid "Command to be executed"
#~ msgstr "Naredba za izvršavanje"

#~ msgid "Detached window"
#~ msgstr "Odvojeni prozor"

#~ msgid "Remmina simple terminal"
#~ msgstr "Jednostavan Remmina terminal"

#~ msgid "Terminating…"
#~ msgstr "Prekidanje …"

#~ msgid "NX sessions on %s"
#~ msgstr "NX sesije na %s"

#~ msgid "Attach"
#~ msgstr "Dodaj"

#~ msgid "Restore"
#~ msgstr "Vrati"

#~ msgid "Start"
#~ msgstr "Pokreni"

#~ msgid "Password for private SSH key"
#~ msgstr "Lozinka za privatni SSH ključ"

#~ msgid "Disable clipboard sync"
#~ msgstr "Deaktiviraj sinkronizaciju međuspremnika"

#~ msgid "Disable encryption"
#~ msgstr "Deaktiviraj šifriranje"

#~ msgid "Send Ctrl+Alt+Del"
#~ msgstr "Pošalji Ctrl+Alt+Del"

#~ msgid "NX - NX Technology"
#~ msgstr "NX – NX tehnologija"

#~ msgid "Tabs"
#~ msgstr "Kartice"

#~ msgid "File encryption"
#~ msgstr "Šifriranje datoteke"

#~ msgid "Fingerprints and certificates"
#~ msgstr "Otisci prsta i vjerodajnice"

#~ msgid "Shortcut for pasting from clipboard"
#~ msgstr "Prečac umetanja iz međuspremnika"

#~ msgid "Show the Remmina changelog."
#~ msgstr "Prikaži zapis promjena za Remmina."

#~ msgid ""
#~ "<tt><big>Supported formats\n"
#~ "• server\n"
#~ "• server:port\n"
#~ "• server:[port]</big></tt>"
#~ msgstr ""
#~ "<tt><big>Podržani formati\n"
#~ "• poslužitelj\n"
#~ "• poslužitelj:ulaz\n"
#~ "• poslužitelj:[ulaz]</big></tt>"

#~ msgid "Remote Desktop Client"
#~ msgstr "Klijent udaljene radne površine"

#~ msgid "SSH agent (automatic)"
#~ msgstr "SSH agent (automatski)"

#, fuzzy
#~| msgid "CA Certificate File"
#~ msgid "SSH certificat file"
#~ msgstr "Datoteka vjerodajnice izdavatelja vjerodajnica"

#~ msgid "_Open"
#~ msgstr "_Otvori"

#~ msgid "Local - low quality"
#~ msgstr "Lokalno – slaba kvaliteta"

#~ msgid "Local - medium quality"
#~ msgstr "Lokalno – srednja kvaliteta"

#~ msgid "Local - high quality"
#~ msgstr "Lokalno – visoka kvaliteta"

#~ msgid "Sound"
#~ msgstr "Zvuk"

#~ msgid "Dark tray icon"
#~ msgstr "Tamna ikona u traci sustava"

#~ msgid "Improves contrast if you have a light panel."
#~ msgstr "Poboljšava kontrast, ako se koristi svijetla ploča."

#~ msgid "Connecting to \"%s\" via SSH…"
#~ msgstr "Povezivanje s „%s” putem SSH-a …"

#~ msgid "Could not authenticate with public SSH key using SSH agent. %s"
#~ msgstr ""
#~ "Neuspjela autentifikacija s javnim SSH ključem koristeći SSH agenta. %s"

#~ msgid "Could not authenticate with password. %s"
#~ msgstr "Neuspjela autentifikacija s lozinkom. %s"

#~ msgid "Identity file"
#~ msgstr "Datoteka identiteta"

#~ msgid "SSH passphrase is empty, it should not be."
#~ msgstr "SSH lozinka je prazna, ne bi trebala biti."

#~ msgid "True color (32 bpp)"
#~ msgstr "True color (32 bpp)"

#~ msgid "High color (16 bpp)"
#~ msgstr "High color (16 bpp)"

#~ msgid "256 colors (8 bpp)"
#~ msgstr "256 boja (8 bpp)"

#~ msgid "Color depth"
#~ msgstr "Dubina boja"

#~ msgid "Disable server input"
#~ msgstr "Deaktiviraj unos na poslužitelju"

#~ msgid "Profile filename template"
#~ msgstr "Predložak za imena datoteka profila"

#~ msgid "Allow bold text"
#~ msgstr "Dopusti podebljani tekst"

#~ msgid "Resize guest to match window size"
#~ msgstr "Prilagodi gosta na veličinu prozora"

#~ msgid "Remote Desktop Preference"
#~ msgstr "Osobitosti udaljene radne površine"

#~ msgid "button"
#~ msgstr "gumb"

#~ msgid "Run a plugin"
#~ msgstr "Pokreni jedan priključak"

#~ msgid "Autostart"
#~ msgstr "Automatsko pokretanje"

#~ msgid "Post-command"
#~ msgstr "Naredba nakon zatvaranja veze"

#~ msgid ""
#~ "Send anonymous statistics for use on https://remmina.org/remmina-stats"
#~ msgstr "Šalji anonimnu statistiku na https://remmina.org/remmina-stats"<|MERGE_RESOLUTION|>--- conflicted
+++ resolved
@@ -10,13 +10,8 @@
 msgstr ""
 "Project-Id-Version: remmina\n"
 "Report-Msgid-Bugs-To: l10n@lists.remmina.org\n"
-<<<<<<< HEAD
-"POT-Creation-Date: 2021-10-29 12:14+0000\n"
-"PO-Revision-Date: 2021-10-29 12:15+0000\n"
-=======
 "POT-Creation-Date: 2021-12-03 09:34+0000\n"
 "PO-Revision-Date: 2021-11-27 19:53+0000\n"
->>>>>>> 050fc71c
 "Last-Translator: gogogogi <trebelnik2@gmail.com>\n"
 "Language-Team: Croatian <https://hosted.weblate.org/projects/remmina/remmina/"
 "hr/>\n"
@@ -26,16 +21,6 @@
 "Content-Transfer-Encoding: 8bit\n"
 "Plural-Forms: nplurals=3; plural=n%10==1 && n%100!=11 ? 0 : n%10>=2 && n"
 "%10<=4 && (n%100<10 || n%100>=20) ? 1 : 2;\n"
-<<<<<<< HEAD
-"X-Generator: Weblate 4.9-dev\n"
-"X-Launchpad-Export-Date: 2014-09-20 14:25+0000\n"
-
-#: src/remmina_sftp_plugin.c:310 src/remmina_sftp_plugin.c:354
-#: src/remmina_protocol_widget.c:1676 src/remmina_protocol_widget.c:1695
-#: src/remmina_file_editor.c:1101 src/remmina_file_editor.c:1222
-#: src/remmina_ssh_plugin.c:1360 plugins/rdp/rdp_plugin.c:2680
-#: plugins/www/www_plugin.c:895 plugins/x2go/x2go_plugin.c:1596
-=======
 "X-Generator: Weblate 4.10-dev\n"
 "X-Launchpad-Export-Date: 2014-09-20 14:25+0000\n"
 
@@ -44,7 +29,6 @@
 #: src/remmina_file_editor.c:1101 src/remmina_file_editor.c:1222
 #: src/remmina_ssh_plugin.c:1360 plugins/rdp/rdp_plugin.c:2723
 #: plugins/www/www_plugin.c:895 plugins/x2go/x2go_plugin.c:2992
->>>>>>> 050fc71c
 #: data/ui/remmina_mpc.glade:236 data/ui/remmina_preferences.glade:1675
 #: data/ui/remmina_unlock.glade:116
 msgid "Password"
@@ -83,26 +67,16 @@
 msgid "Resume all file transfers"
 msgstr "Nastavi sve prijenose datoteka"
 
-<<<<<<< HEAD
-#: src/remmina_sftp_plugin.c:328 src/remmina_protocol_widget.c:283
-=======
 #: src/remmina_sftp_plugin.c:328 src/remmina_protocol_widget.c:284
->>>>>>> 050fc71c
 msgid "Connect via SSH from a new terminal"
 msgstr "Poveži putem SSH-a iz novog terminala"
 
 #: src/remmina_sftp_plugin.c:353 src/remmina_message_panel.c:330
 #: src/remmina_file_editor.c:1216 src/remmina_ssh_plugin.c:1470
-<<<<<<< HEAD
-#: plugins/rdp/rdp_plugin.c:2679 plugins/vnc/vnc_plugin.c:1976
-#: plugins/vnc/vnc_plugin.c:1988 plugins/www/www_plugin.c:894
-#: plugins/x2go/x2go_plugin.c:1595 data/ui/remmina_mpc.glade:144
-=======
 #: plugins/rdp/rdp_plugin.c:2722 plugins/vnc/vnc_plugin.c:1976
 #: plugins/vnc/vnc_plugin.c:1988 plugins/www/www_plugin.c:894
 #: plugins/x2go/x2go_plugin.c:574 plugins/x2go/x2go_plugin.c:2991
 #: data/ui/remmina_mpc.glade:144
->>>>>>> 050fc71c
 msgid "Username"
 msgstr "Korisničko ime"
 
@@ -116,11 +90,7 @@
 msgid "Password to unlock private key"
 msgstr "Lozinku za otključavanje privatnog ključa"
 
-<<<<<<< HEAD
-#: src/remmina_sftp_plugin.c:358 src/remmina_ssh_plugin.c:1506
-=======
 #: src/remmina_sftp_plugin.c:358 src/remmina_ssh_plugin.c:1507
->>>>>>> 050fc71c
 msgid "SSH Proxy Command"
 msgstr "SSH proxy naredba"
 
@@ -190,7 +160,6 @@
 #: src/remmina_chat_window.c:240
 msgid "_Clear"
 msgstr "_Obriši"
-<<<<<<< HEAD
 
 #: src/remmina_applet_menu_item.c:121
 msgid "Discovered"
@@ -228,45 +197,6 @@
 msgid "<None>"
 msgstr "<Nijedna>"
 
-=======
-
-#: src/remmina_applet_menu_item.c:121
-msgid "Discovered"
-msgstr "Otkriveno"
-
-#: src/remmina_applet_menu_item.c:126
-msgid "New Connection"
-msgstr "Novo povezivanje"
-
-#: src/remmina_key_chooser.h:38
-msgid "Shift+"
-msgstr "Shift+"
-
-#: src/remmina_key_chooser.h:39
-msgid "Ctrl+"
-msgstr "Ctrl+"
-
-#: src/remmina_key_chooser.h:40
-msgid "Alt+"
-msgstr "Alt+"
-
-#: src/remmina_key_chooser.h:41
-msgid "Super+"
-msgstr "Super+"
-
-#: src/remmina_key_chooser.h:42
-msgid "Hyper+"
-msgstr "Hyper+"
-
-#: src/remmina_key_chooser.h:43
-msgid "Meta+"
-msgstr "Meta+"
-
-#: src/remmina_key_chooser.h:44
-msgid "<None>"
-msgstr "<Nijedna>"
-
->>>>>>> 050fc71c
 #: src/remmina_pref_dialog.c:91 src/remmina_file_editor.c:528
 msgid "Resolutions"
 msgstr "Razlučivost"
@@ -327,11 +257,7 @@
 msgid "No"
 msgstr "Ne"
 
-<<<<<<< HEAD
-#: src/remmina_message_panel.c:391 plugins/rdp/rdp_plugin.c:2681
-=======
 #: src/remmina_message_panel.c:391 plugins/rdp/rdp_plugin.c:2724
->>>>>>> 050fc71c
 #: data/ui/remmina_mpc.glade:172
 msgid "Domain"
 msgstr "Domena"
@@ -410,79 +336,6 @@
 #: src/rcw.c:2299
 msgid "Menu"
 msgstr "Izbornik"
-<<<<<<< HEAD
-
-#: src/rcw.c:2308
-msgid "Open the Remmina main window"
-msgstr "Otvori glavni Remmina prozor"
-
-#: src/rcw.c:2318
-msgid "Duplicate current connection"
-msgstr "Udvostruči trenutno povezivanje"
-
-#: src/rcw.c:2335
-msgid "Resize the window to fit in remote resolution"
-msgstr "Promijeni veličinu prozora prema razlučivosti udaljene površine"
-
-#: src/rcw.c:2346
-msgid "Toggle fullscreen mode"
-msgstr "Uklj/Isklj cjelozaslonski način rada"
-
-#: src/rcw.c:2392 data/ui/remmina_preferences.glade:1332
-#: data/ui/remmina_preferences.glade:1342
-msgid "Multi monitor"
-msgstr "Višestruki monitori"
-
-#: src/rcw.c:2408
-msgid "Toggle dynamic resolution update"
-msgstr "Uklj/Isklj promjenjivu nadopnu razlučivosti"
-
-#: src/rcw.c:2418
-msgid "Toggle scaled mode"
-msgstr "Aktiviraj promjenjivi način"
-
-#: src/rcw.c:2458 data/ui/remmina_preferences.glade:1066
-msgid "Switch tab pages"
-msgstr "Zamijeni stranice kartica"
-
-#: src/rcw.c:2468
-msgid "Grab all keyboard events"
-msgstr "Uhvati sve događaje tipkovnice"
-
-#: src/rcw.c:2478
-msgid "Preferences"
-msgstr "Osobitosti"
-
-#: src/rcw.c:2487
-msgid "_Tools"
-msgstr "_Alati"
-
-#: src/rcw.c:2488 data/ui/remmina_main.glade:207
-msgid "Tools"
-msgstr "Alati"
-
-#: src/rcw.c:2501 data/ui/remmina_preferences.glade:1267
-#: data/ui/remmina_preferences.glade:1277
-msgid "Screenshot"
-msgstr "Slika zaslona"
-
-#: src/rcw.c:2515 data/ui/remmina_preferences.glade:1174
-msgid "Minimize window"
-msgstr "Smanji prozor"
-
-#: src/rcw.c:2525 data/ui/remmina_preferences.glade:1205
-msgid "Disconnect"
-msgstr "Prekini povezivanje"
-
-#: src/rcw.c:4297
-#, c-format
-msgid "The file “%s” is corrupted, unreadable, or could not be found."
-msgstr "Datoteka “%s” je oštećena, nečitljiva ili nije pronađena."
-
-#: src/rcw.c:4466
-msgid "Warning: This plugin requires GtkSocket, but it’s not available."
-msgstr "Upozorenje: Ovaj priključak zahtijeva GtkSocket, koji nije dostupan."
-=======
 
 #: src/rcw.c:2308
 msgid "Open the Remmina main window"
@@ -590,7 +443,6 @@
 #: src/rcw.c:4529
 msgid "Open in browser"
 msgstr "Otvori u pregledniku"
->>>>>>> 050fc71c
 
 #: src/remmina_mpchange.c:234
 msgid "The passwords do not match"
@@ -826,7 +678,6 @@
 "\techo \"korisničko ime\\nalozinka\" | remmina --update-profile /PUTANJA/DO/"
 "FOO.remmina --set-option korisničko ime --set-option resolution_mode=2 --set-"
 "option\n"
-<<<<<<< HEAD
 
 #: src/remmina_public.c:345
 #, c-format
@@ -851,32 +702,6 @@
 msgid "Change security settings"
 msgstr "Promijeni postavke sigurnosti"
 
-=======
-
-#: src/remmina_public.c:345
-#, c-format
-msgid "Address is too long for UNIX socket_path: %s"
-msgstr "Adresa je predugačka za UNIX socket_path: %s"
-
-#: src/remmina_public.c:355
-#, c-format
-msgid "Creating UNIX socket failed: %s"
-msgstr "Stvaranje UNIX priključnice neuspjelo: %s"
-
-#: src/remmina_public.c:361
-#, c-format
-msgid "Connecting to UNIX socket failed: %s"
-msgstr "Povezivanje sa UNIX priključnicom neuspjelo: %s"
-
-#: src/remmina_public.c:631
-msgid "Please enter format 'widthxheight'."
-msgstr "Upišite format 'širinaxvisina'."
-
-#: src/remmina_public.c:653
-msgid "Change security settings"
-msgstr "Promijeni postavke sigurnosti"
-
->>>>>>> 050fc71c
 #. TRANSLATORS: translator-credits should be replaced with a formatted list of translators in your own language
 #: src/remmina_about.c:54
 msgid "translator-credits"
@@ -931,11 +756,7 @@
 msgid "Go to parent folder"
 msgstr "Idi u sadržajnu mapu"
 
-<<<<<<< HEAD
-#: src/remmina_ftp_client.c:758 plugins/rdp/rdp_plugin.c:2770
-=======
 #: src/remmina_ftp_client.c:758 plugins/rdp/rdp_plugin.c:2813
->>>>>>> 050fc71c
 #: plugins/vnc/vnc_plugin.c:2027
 msgid "Refresh"
 msgstr "Osvježi"
@@ -981,19 +802,11 @@
 msgid "Permission"
 msgstr "Dozvola"
 
-<<<<<<< HEAD
-#: src/remmina_ftp_client.c:990 plugins/rdp/rdp_plugin.c:2568
-msgid "Remote"
-msgstr "Udaljeno"
-
-#: src/remmina_ftp_client.c:997 plugins/rdp/rdp_plugin.c:2567
-=======
 #: src/remmina_ftp_client.c:990 plugins/rdp/rdp_plugin.c:2611
 msgid "Remote"
 msgstr "Udaljeno"
 
 #: src/remmina_ftp_client.c:997 plugins/rdp/rdp_plugin.c:2610
->>>>>>> 050fc71c
 msgid "Local"
 msgstr "Lokalno"
 
@@ -1001,221 +814,125 @@
 msgid "Progress"
 msgstr "Napredak"
 
-<<<<<<< HEAD
-#: src/remmina_protocol_widget.c:290 src/remmina_ssh_plugin.c:829
-=======
 #: src/remmina_protocol_widget.c:291 src/remmina_ssh_plugin.c:829
->>>>>>> 050fc71c
 #: src/remmina_ssh_plugin.c:1445
 msgid "Open SFTP transfer…"
 msgstr "Otvori SFTP prijenos…"
 
-<<<<<<< HEAD
-#: src/remmina_protocol_widget.c:319
-=======
 #: src/remmina_protocol_widget.c:320
->>>>>>> 050fc71c
 msgid "Executing external commands…"
 msgstr "Pokretanje vanjskih naredbi…"
 
 #. TRANSLATORS: “%s” is a placeholder for the connection profile name
-<<<<<<< HEAD
-#: src/remmina_protocol_widget.c:327
-=======
 #: src/remmina_protocol_widget.c:328
->>>>>>> 050fc71c
 #, c-format
 msgid "Connecting to “%s”…"
 msgstr "Povezivanje na “%s”…"
 
 #. TRANSLATORS: “%s” is a placeholder for an hostname or an IP address.
-<<<<<<< HEAD
-#: src/remmina_protocol_widget.c:915 src/remmina_protocol_widget.c:1100
-=======
 #: src/remmina_protocol_widget.c:916 src/remmina_protocol_widget.c:1101
->>>>>>> 050fc71c
 #, c-format
 msgid "Connecting to “%s” via SSH…"
 msgstr "Povezivanje na “%s” putem SSH…"
 
 #. TRANSLATORS: “%i” is a placeholder for a TCP port number.
-<<<<<<< HEAD
-#: src/remmina_protocol_widget.c:1164
-=======
 #: src/remmina_protocol_widget.c:1165
->>>>>>> 050fc71c
 #, c-format
 msgid "Awaiting incoming SSH connection on port %i…"
 msgstr "Čekanje dolaznog SSH povezivanja na ulazu %i…"
 
-<<<<<<< HEAD
-#: src/remmina_protocol_widget.c:1217
-=======
 #: src/remmina_protocol_widget.c:1218
->>>>>>> 050fc71c
 #, c-format
 msgid "The “%s” command is not available on the SSH server."
 msgstr "“%s” naredba nije dostupna na SSH poslužitelju."
 
-<<<<<<< HEAD
-#: src/remmina_protocol_widget.c:1222
-=======
 #: src/remmina_protocol_widget.c:1223
->>>>>>> 050fc71c
 #, c-format
 msgid "Could not run the “%s” command on the SSH server (status = %i)."
 msgstr "Neuspjelo pokretanje “%s” naredbe na SSH poslužitelju (stanje = %i)."
 
 #. TRANSLATORS: %s is a placeholder for an error message
-<<<<<<< HEAD
-#: src/remmina_protocol_widget.c:1230
-=======
 #: src/remmina_protocol_widget.c:1231
->>>>>>> 050fc71c
 #, c-format
 msgid "Could not run command. %s"
 msgstr "Nemoguće pokretanje naredbe. %s"
 
 #. TRANSLATORS: “%s” is a placeholder for a hostname or IP address.
-<<<<<<< HEAD
-#: src/remmina_protocol_widget.c:1300
-=======
 #: src/remmina_protocol_widget.c:1301
->>>>>>> 050fc71c
 #, c-format
 msgid "Connecting to %s via SSH…"
 msgstr "Povezivanje s %s putem SSH…"
 
-<<<<<<< HEAD
-#: src/remmina_protocol_widget.c:1694
-msgid "Type in SSH username and password."
-msgstr "Upišite SSH korisničko ime i lozinku."
-
-#: src/remmina_protocol_widget.c:1749 src/remmina_protocol_widget.c:1781
-=======
 #: src/remmina_protocol_widget.c:1695
 msgid "Type in SSH username and password."
 msgstr "Upišite SSH korisničko ime i lozinku."
 
 #: src/remmina_protocol_widget.c:1750 src/remmina_protocol_widget.c:1782
->>>>>>> 050fc71c
 msgid "Fingerprint automatically accepted"
 msgstr "Otisak prsta je automatski prihvaćen"
 
 #. TRANSLATORS: The user is asked to verify a new SSL certificate.
-<<<<<<< HEAD
-#: src/remmina_protocol_widget.c:1757
-=======
 #: src/remmina_protocol_widget.c:1758
->>>>>>> 050fc71c
 msgid "Certificate details:"
 msgstr "Pojedinosti vjerodajnice:"
 
 #. TRANSLATORS: An SSL certificate subject is usually the remote server the user connect to.
-<<<<<<< HEAD
-#: src/remmina_protocol_widget.c:1759 src/remmina_protocol_widget.c:1791
-=======
 #: src/remmina_protocol_widget.c:1760 src/remmina_protocol_widget.c:1792
->>>>>>> 050fc71c
 msgid "Subject:"
 msgstr "Predmet:"
 
 #. TRANSLATORS: The name or email of the entity that have issued the SSL certificate
-<<<<<<< HEAD
-#: src/remmina_protocol_widget.c:1761 src/remmina_protocol_widget.c:1793
-=======
 #: src/remmina_protocol_widget.c:1762 src/remmina_protocol_widget.c:1794
->>>>>>> 050fc71c
 msgid "Issuer:"
 msgstr "Izdavač:"
 
 #. TRANSLATORS: An SSL certificate fingerprint, is a hash of a certificate calculated on all certificate's data and its signature.
-<<<<<<< HEAD
-#: src/remmina_protocol_widget.c:1763
-=======
 #: src/remmina_protocol_widget.c:1764
->>>>>>> 050fc71c
 msgid "Fingerprint:"
 msgstr "Otisak:"
 
 #. TRANSLATORS: The user is asked to accept or refuse a new SSL certificate.
-<<<<<<< HEAD
-#: src/remmina_protocol_widget.c:1765
-=======
 #: src/remmina_protocol_widget.c:1766
->>>>>>> 050fc71c
 msgid "Accept certificate?"
 msgstr "Prihvati vjerodajnicu?"
 
 #. TRANSLATORS: The user is asked to verify a new SSL certificate.
-<<<<<<< HEAD
-#: src/remmina_protocol_widget.c:1789
-=======
 #: src/remmina_protocol_widget.c:1790
->>>>>>> 050fc71c
 msgid "The certificate changed! Details:"
 msgstr "Vjerodajnica promijenjena! Pojedinosti:"
 
 #. TRANSLATORS: An SSL certificate fingerprint, is a hash of a certificate calculated on all certificate's data and its signature.
-<<<<<<< HEAD
-#: src/remmina_protocol_widget.c:1795
-=======
 #: src/remmina_protocol_widget.c:1796
->>>>>>> 050fc71c
 msgid "Old fingerprint:"
 msgstr "Stari otisak:"
 
 #. TRANSLATORS: An SSL certificate fingerprint, is a hash of a certificate calculated on all certificate's data and its signature.
-<<<<<<< HEAD
-#: src/remmina_protocol_widget.c:1797
-=======
 #: src/remmina_protocol_widget.c:1798
->>>>>>> 050fc71c
 msgid "New fingerprint:"
 msgstr "Novi otisak:"
 
 #. TRANSLATORS: The user is asked to accept or refuse a new SSL certificate.
-<<<<<<< HEAD
-#: src/remmina_protocol_widget.c:1799
-=======
 #: src/remmina_protocol_widget.c:1800
->>>>>>> 050fc71c
 msgid "Accept changed certificate?"
 msgstr "Prihvati promijenjenu vjerodajnicu?"
 
 #. TRANSLATORS: “%i” is a placeholder for a port number. “%s”  is a placeholder for a protocol name (VNC).
-<<<<<<< HEAD
-#: src/remmina_protocol_widget.c:1942
-=======
 #: src/remmina_protocol_widget.c:1943
->>>>>>> 050fc71c
 #, c-format
 msgid "Listening on port %i for an incoming %s connection…"
 msgstr "Osluškivanje na ulazu %i za dolazno %s povezivanje…"
 
-<<<<<<< HEAD
-#: src/remmina_protocol_widget.c:1967
-msgid "Could not authenticate, attempting reconnection…"
-msgstr "Neuspjela ovjera. Pokušaj ponovnog povezivanja…"
-
-#: src/remmina_protocol_widget.c:2029 src/remmina_file_editor.c:436
-=======
 #: src/remmina_protocol_widget.c:1968
 msgid "Could not authenticate, attempting reconnection…"
 msgstr "Neuspjela ovjera. Pokušaj ponovnog povezivanja…"
 
 #: src/remmina_protocol_widget.c:2030 src/remmina_file_editor.c:436
->>>>>>> 050fc71c
 #: src/remmina_file_editor.c:1172 data/ui/remmina_main.glade:478
 msgid "Server"
 msgstr "Poslužitelj"
 
 #. TRANSLATORS: “%s” is a placeholder for a protocol name, like “RDP”.
-<<<<<<< HEAD
-#: src/remmina_protocol_widget.c:2047
-=======
 #: src/remmina_protocol_widget.c:2048
->>>>>>> 050fc71c
 #, c-format
 msgid "Install the %s protocol plugin first."
 msgstr "Prvo instalirajte %s priključak protokola."
@@ -1465,30 +1182,18 @@
 msgstr "Neuspjelo stvaranje FTP sesije. %s"
 
 #. TRANSLATORS: The placeholder %s is an error message
-<<<<<<< HEAD
-#: src/remmina_ssh.c:2378
-=======
 #: src/remmina_ssh.c:2379
->>>>>>> 050fc71c
 #, c-format
 msgid "Could not open channel. %s"
 msgstr "Neuspjelo otvaranje kanala. %s"
 
 #. TRANSLATORS: The placeholder %s is an error message
-<<<<<<< HEAD
-#: src/remmina_ssh.c:2393
-=======
 #: src/remmina_ssh.c:2394
->>>>>>> 050fc71c
 #, c-format
 msgid "Could not request shell. %s"
 msgstr "Neuspjeli zahtjev ljuske. %s"
 
-<<<<<<< HEAD
-#: src/remmina_ssh.c:2511
-=======
 #: src/remmina_ssh.c:2521
->>>>>>> 050fc71c
 msgid "Could not create PTY device."
 msgstr "Neuspjelo stvaranje PTY uređaja."
 
@@ -1760,11 +1465,7 @@
 msgid "Same server at port %i"
 msgstr "Isti poslužitelj na ulazu %i"
 
-<<<<<<< HEAD
-#: src/remmina_file_editor.c:1193 plugins/rdp/rdp_plugin.c:2724
-=======
 #: src/remmina_file_editor.c:1193 plugins/rdp/rdp_plugin.c:2767
->>>>>>> 050fc71c
 msgid "Start-up path"
 msgstr "Pokreni putanju"
 
@@ -1808,13 +1509,8 @@
 "'setting_name_to_validate', 'value' ili 'gfe' NULA!"
 
 #. TRANSLATORS: Meta-error. Shouldn't be visible.
-<<<<<<< HEAD
-#: src/remmina_file_editor.c:1445 plugins/x2go/x2go_plugin.c:856
-#: plugins/x2go/x2go_plugin.c:1440
-=======
 #: src/remmina_file_editor.c:1445 plugins/x2go/x2go_plugin.c:2188
 #: plugins/x2go/x2go_plugin.c:2817
->>>>>>> 050fc71c
 msgid "Internal error."
 msgstr "Unutrašnja greška."
 
@@ -1835,476 +1531,6 @@
 #: src/remmina_file_editor.c:1787
 msgid "Save as Default"
 msgstr "Spremi kao zadano"
-<<<<<<< HEAD
-
-#: src/remmina_file_editor.c:1788
-msgid "Use the current settings as the default for all new connection profiles"
-msgstr "Koristi trenutne postavke kao zadane za sve nove profile povezivanja"
-
-#: src/remmina_file_editor.c:1796 data/ui/remmina_main.glade:160
-msgid "Connect"
-msgstr "Poveži se"
-
-#: src/remmina_file_editor.c:1799
-msgid "_Save and Connect"
-msgstr "_Spremi i poveži"
-
-#: src/remmina_file_editor.c:1922
-msgid "Quick Connect"
-msgstr "Brzo povezivanje"
-
-#: src/remmina_file_editor.c:1946
-#, c-format
-msgid "Use '%s' as subgroup delimiter"
-msgstr "Koristi '%s' kao razdjelnik podgrupe"
-
-#: src/remmina_file_editor.c:2012 src/remmina_file_editor.c:2030
-#, c-format
-msgid "Could not find the file “%s”."
-msgstr "Datoteka “%s” nije pronađena."
-
-#. TRANSLATORS: This is a message that pops up when an external Remmina plugin tries to set the window resolution using a legacy parameter.
-#. TRANSLATORS: This is a message that pop-up when an external Remmina plugin tries to set the windows resolution using a legacy parameter.
-#: src/remmina_file.c:451 src/remmina_file.c:497
-msgid ""
-"Using the «resolution» parameter in the Remmina preferences file is "
-"deprecated.\n"
-msgstr ""
-"Korištenje «razlučivost» parametra u datoteci Remmina osobitosti je "
-"zastarjelo.\n"
-
-#: src/remmina_icon.c:136
-msgid "Open Main Window"
-msgstr "Otvori glavni prozor"
-
-#: src/remmina_icon.c:141 data/ui/remmina_main.glade:254
-msgid "_Preferences"
-msgstr "_Osobitosti"
-
-#: src/remmina_icon.c:146
-msgid "_About"
-msgstr "_O programu"
-
-#: src/remmina_icon.c:156
-msgid "Enable Service Discovery"
-msgstr "Omogući otkrivanje usluge"
-
-#: src/remmina_icon.c:168 data/ui/remmina_main.glade:404
-msgid "_Quit"
-msgstr "_Zatvori"
-
-#. TRANSLATORS: Applet name as per the Freedesktop Desktop entry specification https://specifications.freedesktop.org/desktop-entry-spec/latest/
-#. TRANSLATORS: Applet Name as per the Freedesktop Desktop entry specification https://specifications.freedesktop.org/desktop-entry-spec/latest/
-#: src/remmina_icon.c:294 src/remmina_icon.c:450
-msgid "Remmina Applet"
-msgstr "Remmina aplet"
-
-#. TRANSLATORS: Applet comment/description as per the Freedesktop Desktop entry specification https://specifications.freedesktop.org/desktop-entry-spec/latest/
-#: src/remmina_icon.c:296 src/remmina_icon.c:452
-msgid "Connect to remote desktops through the applet menu"
-msgstr "Povezivanje s udaljenim radnim površinama putem apleta izbornika"
-
-#: src/remmina_icon.c:359
-msgid "StatusNotifier/Appindicator support in “"
-msgstr "Podrška za Obavijesti stanja/Appindicator “"
-
-#. TRANSLATORS: %s is a placeholder for "StatusNotifier/Appindicator suppor in “DESKTOP NAME”: "
-#: src/remmina_icon.c:366
-#, c-format
-msgid "%s your desktop does support it"
-msgstr "%s vaša radna površina ju podržava"
-
-#. TRANSLATORS: %s is a placeholder for "StatusNotifier/Appindicator suppor in “DESKTOP NAME”: "
-#: src/remmina_icon.c:368
-#, c-format
-msgid "%s and Remmina has built-in (compiled) support for libappindicator."
-msgstr "%s i Remmina imaju ugrađenu (kompiliranu) podršku za libappindicator."
-
-#. TRANSLATORS: %s is a placeholder for "StatusNotifier/Appindicator suppor in “DESKTOP NAME”: "
-#: src/remmina_icon.c:371
-#, c-format
-msgid ""
-"%s not supported natively by your Desktop Environment. libappindicator will "
-"try to fallback to GtkStatusIcon/xembed"
-msgstr ""
-"%s nije izvorno podržan u vašem radnom okruženju. libappindicator će "
-"pokušati vratiti na GtkStatusIcon/xembed"
-
-#. TRANSLATORS: %s is a placeholder for "StatusNotifier/Appindicator suppor in “DESKTOP NAME”: "
-#: src/remmina_icon.c:375
-#, c-format
-msgid "%s You may need to install, and use XApp Status Applet"
-msgstr "%s Možda trebate instalirati, i koristiti XApp aplet stanja"
-
-#. TRANSLATORS: %s is a placeholder for "StatusNotifier/Appindicator suppor in “DESKTOP NAME”: "
-#: src/remmina_icon.c:378
-#, c-format
-msgid "%s You may need to install, and use KStatusNotifierItem"
-msgstr "%s Možda trebate instalirati, i koristiti KStatusNotifierItem"
-
-#. TRANSLATORS: %s is a placeholder for "StatusNotifier/Appindicator suppor in “DESKTOP NAME”: "
-#: src/remmina_icon.c:381
-#, c-format
-msgid "%s You may need to install, and use XEmbed SNI Proxy"
-msgstr "%s Možda trebate instalirati, i koristiti XEmbed SNI Proxy"
-
-#. TRANSLATORS: %s is a placeholder for "StatusNotifier/Appindicator suppor in “DESKTOP NAME”: "
-#: src/remmina_icon.c:384
-#, c-format
-msgid "%s You may need to install, and use Gnome Shell Extension Appindicator"
-msgstr ""
-"%s Možda trebate instalirati, i koristiti proširenje Gnome Shell "
-"Appindicatora"
-
-#. TRANSLATORS: %s is a placeholder for an error message
-#: src/remmina_ssh_plugin.c:539
-#, c-format
-msgid "Error: %s"
-msgstr "Greška: %s"
-
-#: src/remmina_ssh_plugin.c:556
-msgid "Terminal content saved in"
-msgstr "Sadržaj terminala spremljen u"
-
-#: src/remmina_ssh_plugin.c:822
-msgid "Select All (host+A)"
-msgstr "Odaberi sve (Host+a)"
-
-#: src/remmina_ssh_plugin.c:823
-msgid "Copy (host+C)"
-msgstr "Kopiraj (Host+C)"
-
-#: src/remmina_ssh_plugin.c:824
-msgid "Paste (host+V)"
-msgstr "Zalijepi (host + V)"
-
-#: src/remmina_ssh_plugin.c:825
-msgid "Save session to file"
-msgstr "Spremi sesiju u datoteku"
-
-#: src/remmina_ssh_plugin.c:826
-msgid "Increase font size (host+Page Up)"
-msgstr "Povećaj veličinu slova (host+Page Up)"
-
-#: src/remmina_ssh_plugin.c:827
-msgid "Decrease font size (host+Page Down)"
-msgstr "Smanji veličinu slova (host+Page Down)"
-
-#: src/remmina_ssh_plugin.c:828
-msgid "Find text (host+G)"
-msgstr "Pretraži tekst (host+G)"
-
-#: src/remmina_ssh_plugin.c:1439 data/ui/remmina_main.glade:177
-msgid "Copy"
-msgstr "Kopiraj"
-
-#: src/remmina_ssh_plugin.c:1439
-msgid "_Copy"
-msgstr "_Kopiraj"
-
-#: src/remmina_ssh_plugin.c:1440
-msgid "Paste"
-msgstr "Zalijepi"
-
-#: src/remmina_ssh_plugin.c:1440
-msgid "_Paste"
-msgstr "_Zalijepi"
-
-#: src/remmina_ssh_plugin.c:1441
-msgid "Select all"
-msgstr "Odaberi sve"
-
-#: src/remmina_ssh_plugin.c:1441
-msgid "_Select all"
-msgstr "_Odaberi sve"
-
-#: src/remmina_ssh_plugin.c:1442
-msgid "Increase font size"
-msgstr "Povećaj veličinu slova"
-
-#: src/remmina_ssh_plugin.c:1442
-msgid "_Increase font size"
-msgstr "_Povećaj veličinu slova"
-
-#: src/remmina_ssh_plugin.c:1443
-msgid "Decrease font size"
-msgstr "Smanji veličinu slova"
-
-#: src/remmina_ssh_plugin.c:1443
-msgid "_Decrease font size"
-msgstr "_Smanji veličinu slova"
-
-#: src/remmina_ssh_plugin.c:1444
-msgid "Find text"
-msgstr "Pretraži tekst"
-
-#: src/remmina_ssh_plugin.c:1444
-msgid "_Find text"
-msgstr "_Pretraži tekst"
-
-#: src/remmina_ssh_plugin.c:1471 plugins/spice/spice_plugin.c:674
-#: plugins/vnc/vnc_plugin.c:1977 plugins/vnc/vnc_plugin.c:1989
-msgid "User password"
-msgstr "Korisnička lozinka"
-
-#: src/remmina_ssh_plugin.c:1477 plugins/rdp/rdp_plugin.c:2723
-msgid "Start-up program"
-msgstr "Program pokretanja"
-
-#: src/remmina_ssh_plugin.c:1482
-msgid ""
-"The filename can use the following placeholders:\n"
-"\n"
-"  • %h is substituted with the server name\n"
-"  • %t is substituted with the SSH server name\n"
-"  • %u is substituted with the username\n"
-"  • %U is substituted with the SSH username\n"
-"  • %p is substituted with Remmina profile name\n"
-"  • %g is substituted with Remmina profile group name\n"
-"  • %d is substituted with local date and time in ISO 8601 format\n"
-msgstr ""
-"Naziv datoteke može koristiti sljedeća rezervirana mjesta:\n"
-"\n"
-"  • %h je zamijenjen s nazivom poslužitelja\n"
-"  • %t je zamijenjen s nazivom SSH poslužitelja\n"
-"  • %u je zamijenjen s korisničkim imenom\n"
-"  • %U je zamijenjen sa SSH korisničkim imenom\n"
-"  • %p je zamijenjen s nazivom Remmina profila\n"
-"  • %g je zamijenjen s nazivom grupe Remmina profila\n"
-"  • %d je zamijenjen s lokalnim datumom i vremenom u ISO 8601 formatu\n"
-
-#: src/remmina_ssh_plugin.c:1504
-msgid "Terminal colour scheme"
-msgstr "Shema boja terminala"
-
-#: src/remmina_ssh_plugin.c:1505
-msgid "Character set"
-msgstr "Skup znakova"
-
-#: src/remmina_ssh_plugin.c:1507
-msgid "KEX (Key Exchange) algorithms"
-msgstr "KEX (razmjena ključeva) algoritmi"
-
-#: src/remmina_ssh_plugin.c:1508
-msgid "Symmetric cipher client to server"
-msgstr "Simetrični šifrirani klijent prema poslužitelju"
-
-#: src/remmina_ssh_plugin.c:1509
-msgid "Preferred server host key types"
-msgstr "Poželjne vrste ključeva poslužitelja"
-
-#: src/remmina_ssh_plugin.c:1510
-msgid "Folder for SSH session log"
-msgstr "Mapa za zapis SSH sesije"
-
-#: src/remmina_ssh_plugin.c:1511
-msgid "Filename for SSH session log"
-msgstr "Naziv datoteke za zapis SSH sesije"
-
-#: src/remmina_ssh_plugin.c:1512
-msgid "Log SSH session when exiting Remmina"
-msgstr "Zapisuj SSH sesiju pri zatvaranju Remmine"
-
-#: src/remmina_ssh_plugin.c:1513
-msgid "Log SSH session asynchronously"
-msgstr "Zapisuj SSH sesiju asinkrono"
-
-#: src/remmina_ssh_plugin.c:1513
-msgid "Saving the session asynchronously may have a notable performance impact"
-msgstr "Spremanje sesije asinkrono može imati značajan utjecaj na performanse"
-
-#: src/remmina_ssh_plugin.c:1514
-msgid "Audible terminal bell"
-msgstr "Terminalovo zvono"
-
-#: src/remmina_ssh_plugin.c:1515
-msgid "SSH compression"
-msgstr "SSH sažimanje"
-
-#: src/remmina_ssh_plugin.c:1516
-msgid "Don't remember passwords"
-msgstr "Ne pamti lozinke"
-
-#: src/remmina_ssh_plugin.c:1517
-msgid "Strict host key checking"
-msgstr "Ograniči provjeru ključa poslužitelja"
-
-#: src/remmina_ssh_plugin.c:1531
-msgid "SSH - Secure Shell"
-msgstr "SSH - Osigurana ljuska"
-
-#: plugins/kwallet/src/kwallet_plugin_main.c:118
-msgid "Secured password storage in KWallet"
-msgstr "Spremište osigurane lozinke u KWalletu"
-
-#: plugins/rdp/rdp_settings.c:217
-msgid "<Auto-detect>"
-msgstr "<Automatsko otkrivanje>"
-
-#: plugins/rdp/rdp_settings.c:249
-msgid "<Not set>"
-msgstr "<Nije postavljeno>"
-
-#: plugins/rdp/rdp_settings.c:280
-msgid "<Choose a quality level to edit…>"
-msgstr "<Odaberi razinu kvalitete za uređivanje…>"
-
-#: plugins/rdp/rdp_settings.c:282 plugins/rdp/rdp_plugin.c:2542
-#: plugins/vnc/vnc_plugin.c:1934
-msgid "Poor (fastest)"
-msgstr "Slabija (brže)"
-
-#: plugins/rdp/rdp_settings.c:284 plugins/rdp/rdp_plugin.c:2543
-#: plugins/vnc/vnc_plugin.c:1933
-msgid "Medium"
-msgstr "Srednja"
-
-#: plugins/rdp/rdp_settings.c:286 plugins/rdp/rdp_plugin.c:2544
-#: plugins/vnc/vnc_plugin.c:1931
-msgid "Good"
-msgstr "Bolja"
-
-#: plugins/rdp/rdp_settings.c:288 plugins/rdp/rdp_plugin.c:2545
-#: plugins/vnc/vnc_plugin.c:1932
-msgid "Best (slowest)"
-msgstr "Najbolja (najsporije)"
-
-#: plugins/rdp/rdp_settings.c:427
-msgid "Keyboard layout"
-msgstr "Raspored tipkovnice"
-
-#: plugins/rdp/rdp_settings.c:457
-msgid "Use client keyboard mapping"
-msgstr "Koristi mapiranje tipkovnice klijenta"
-
-#: plugins/rdp/rdp_settings.c:468
-msgid "Keyboard scancode remapping"
-msgstr "Mapiranje tipkovnice"
-
-#: plugins/rdp/rdp_settings.c:483
-msgid "List of key=value,… pairs to remap scancodes. E.g. 0x56=0x29,0x29=0x56"
-msgstr ""
-"Popis ključeva=vrijednost,… parovi za ponovno mapiranje kôdova skeniranja. "
-"Npr. 0x56=0x29,0x29=0x56"
-
-#: plugins/rdp/rdp_settings.c:486
-msgid "FreeRDP > 2.3.0 is required to map scancodes"
-msgstr "FreeRDP > 2.3.0 je potreban za mapiranje kôdova"
-
-#: plugins/rdp/rdp_settings.c:494
-msgid "Quality settings"
-msgstr "Postavke kvalitete"
-
-#: plugins/rdp/rdp_settings.c:517
-msgid "Wallpaper"
-msgstr "Slika pozadine"
-
-#: plugins/rdp/rdp_settings.c:525
-msgid "Window drag"
-msgstr "Povlačenje prozora"
-
-#: plugins/rdp/rdp_settings.c:532
-msgid "Menu animation"
-msgstr "Animacija izbornika"
-
-#: plugins/rdp/rdp_settings.c:540
-msgid "Theme"
-msgstr "Tema"
-
-#: plugins/rdp/rdp_settings.c:547
-msgid "Cursor shadow"
-msgstr "Sjenka pokazivača"
-
-#: plugins/rdp/rdp_settings.c:555
-msgid "Cursor blinking"
-msgstr "Treptanje pokazivača"
-
-#: plugins/rdp/rdp_settings.c:562
-msgid "Font smoothing"
-msgstr "Zaglađivanje slova"
-
-#: plugins/rdp/rdp_settings.c:570
-msgid "Composition"
-msgstr "Oblikovanje"
-
-#: plugins/rdp/rdp_settings.c:580
-msgid "Remote scale factor"
-msgstr "Udaljeni razmjer veličine"
-
-#: plugins/rdp/rdp_settings.c:595
-msgid "Desktop scale factor %"
-msgstr "Razmjer veličine radne površine %"
-
-#: plugins/rdp/rdp_settings.c:607
-msgid "Device scale factor %"
-msgstr "Razmjer veličine uređaja %"
-
-#: plugins/rdp/rdp_settings.c:630
-msgid "Desktop orientation"
-msgstr "Orijentacija radne površine"
-
-#: plugins/rdp/rdp_settings.c:650
-msgid "Input device settings"
-msgstr "Postavke ulaznog uređaja"
-
-#: plugins/rdp/rdp_settings.c:658 plugins/rdp/rdp_plugin.c:2686
-#: plugins/vnc/vnc_plugin.c:2014
-msgid "Disable smooth scrolling"
-msgstr "Onemogući glatko pomicanje"
-
-#: plugins/rdp/rdp_settings.c:669
-msgid "General settings"
-msgstr "Opće postavke"
-
-#: plugins/rdp/rdp_settings.c:676 plugins/rdp/rdp_plugin.c:2738
-msgid "Reconnect attempts number"
-msgstr "Broj ponovnih povezivanja"
-
-#: plugins/rdp/rdp_settings.c:689 plugins/rdp/rdp_plugin.c:2738
-msgid ""
-"The maximum number of reconnect attempts upon an RDP disconnect (default: 20)"
-msgstr ""
-"Najveći broj pokušaja ponovnog povezivanja zbog prekida povezivanja s RDP-om "
-"(zadano: 20)"
-
-#: plugins/rdp/rdp_plugin.c:762 plugins/rdp/rdp_plugin.c:827
-msgid "Enter RDP authentication credentials"
-msgstr "Upišite RDP vjerodajnicu ovjere"
-
-#: plugins/rdp/rdp_plugin.c:835
-msgid "Enter RDP gateway authentication credentials"
-msgstr "Upišite RDP pristupnik vjerodajnice ovjere"
-
-#: plugins/rdp/rdp_plugin.c:2073
-#, c-format
-msgid ""
-"Could not access the RDP server “%s”.\n"
-"Account locked out."
-msgstr ""
-"Neuspjelo pristupanje RDP poslužitelju “%s”.\n"
-"Račun je zaključan."
-
-#: plugins/rdp/rdp_plugin.c:2080
-#, c-format
-msgid ""
-"Could not access the RDP server “%s”.\n"
-"Account expired."
-msgstr ""
-"Neuspjelo pristupanje RDP poslužitelju “%s”.\n"
-"Račun je istekao."
-
-#: plugins/rdp/rdp_plugin.c:2087
-#, c-format
-msgid ""
-"Could not access the RDP server “%s”.\n"
-"Password expired."
-msgstr ""
-"Neuspjelo pristupanje RDP poslužitelju “%s”.\n"
-"Lozinka je istekla."
-
-#: plugins/rdp/rdp_plugin.c:2094
-#, c-format
-=======
 
 #: src/remmina_file_editor.c:1788
 msgid "Use the current settings as the default for all new connection profiles"
@@ -3718,215 +2944,10 @@
 msgstr "Niste postavili naredbu za izvršavanje"
 
 #: plugins/exec/exec_plugin.c:206
->>>>>>> 050fc71c
 msgid ""
 "Warning: Running a command synchronously may cause Remmina not to respond.\n"
 "Do you really want to continue?"
 msgstr ""
-<<<<<<< HEAD
-"Neuspjelo pristupanje RDP poslužitelju “%s”.\n"
-"Račun je deaktiviran."
-
-#: plugins/rdp/rdp_plugin.c:2100
-#, c-format
-msgid ""
-"Could not access the RDP server “%s”.\n"
-"Insufficient user privileges."
-msgstr ""
-"Neuspjelo pristupanje RDP poslužitelju “%s”.\n"
-"Nedovoljne korisničke dozvole."
-
-#: plugins/rdp/rdp_plugin.c:2108
-#, c-format
-msgid ""
-"Could not access the RDP server “%s”.\n"
-"Account restricted."
-msgstr ""
-"Neuspjelo pristupanje RDP poslužitelju “%s”.\n"
-"Račun je ograničen."
-
-#: plugins/rdp/rdp_plugin.c:2116
-#, c-format
-msgid ""
-"Could not access the RDP server “%s”.\n"
-"Change user password before connecting."
-msgstr ""
-"Neuspjelo pristupanje RDP poslužitelju “%s”.\n"
-"Promijeni korisničku lozinku prije povezivanja."
-
-#: plugins/rdp/rdp_plugin.c:2121
-#, c-format
-msgid "Lost connection to the RDP server “%s”."
-msgstr "Izgubljeno povezivanje s RDP poslužiteljem “%s”."
-
-#: plugins/rdp/rdp_plugin.c:2124
-#, c-format
-msgid "Could not find the address for the RDP server “%s”."
-msgstr "Neuspjelo pronalaženje adrese za RDP poslužitelj “%s”."
-
-#: plugins/rdp/rdp_plugin.c:2128
-#, c-format
-msgid ""
-"Could not connect to the RDP server “%s” via TLS. Check that client and "
-"server support a common TLS version."
-msgstr ""
-"Neuspjelo povezivanje s RDP poslužiteljem “%s” putem TLS-a. Provjerite "
-"podržava li klijent i poslužitelj uobičajenu TLS inačicu."
-
-#. TRANSLATORS: the placeholder may be either an IP/FQDN or a server hostname
-#: plugins/rdp/rdp_plugin.c:2132
-#, c-format
-msgid ""
-"Unable to establish a connection to the RDP server “%s”. Check “Security "
-"protocol negotiation”."
-msgstr ""
-"Nemoguće uspostavljanje povezivanja s RDP poslužiteljem “%s”. Provjerite "
-"\"Pregovaranje sigurnosnog protokola\"."
-
-#: plugins/rdp/rdp_plugin.c:2140
-#, c-format
-msgid "Cannot connect to the RDP server “%s”."
-msgstr "Nemoguće povezivanje s RDP poslužiteljem “%s”."
-
-#: plugins/rdp/rdp_plugin.c:2143
-msgid "Could not start libfreerdp-gdi."
-msgstr "Nemoguće je pokrenuti libfreerdp-gdi."
-
-#: plugins/rdp/rdp_plugin.c:2146
-#, c-format
-msgid ""
-"You requested a H.264 GFX mode for the server “%s”, but your libfreerdp does "
-"not support H.264. Please use a non-AVC colour depth setting."
-msgstr ""
-"Zatražen je H.264 GFX način rada za poslužitelja “%s”, ali vaš libfreerdp ne "
-"podržava H.264. Koristite postavku ne-AVC dubine boja."
-
-#: plugins/rdp/rdp_plugin.c:2153
-#, c-format
-msgid "The “%s” server refused the connection."
-msgstr "Poslužitelj “%s” je odbio povezivanje."
-
-#: plugins/rdp/rdp_plugin.c:2158
-#, c-format
-msgid ""
-"The Remote Desktop Gateway “%s” denied the user “%s\\%s” access due to "
-"policy."
-msgstr ""
-"Pristupnik udaljene radne površine “%s” je odbio pristup korisniku “%s\\%s” "
-"zbog pravila pristupa."
-
-#: plugins/rdp/rdp_plugin.c:2168
-#, c-format
-msgid "Cannot connect to the “%s” RDP server."
-msgstr "Nemoguće povezivanje s “%s” RDP poslužiteljem."
-
-#: plugins/rdp/rdp_plugin.c:2511
-msgid "Automatic (32 bpp) (Server chooses its best format)"
-msgstr "Automatski (32 bpp) (Poslužitelj odabire najbolji format)"
-
-#: plugins/rdp/rdp_plugin.c:2512
-msgid "GFX AVC444 (32 bpp)"
-msgstr "GFX AVC444 (32 bpp)"
-
-#: plugins/rdp/rdp_plugin.c:2513
-msgid "GFX AVC420 (32 bpp)"
-msgstr "GFX AVC420 (32 bpp)"
-
-#: plugins/rdp/rdp_plugin.c:2514
-msgid "GFX RFX (32 bpp)"
-msgstr "GFX RFX (32 bpp)"
-
-#: plugins/rdp/rdp_plugin.c:2515
-msgid "GFX RFX Progressive (32 bpp)"
-msgstr "GFX RFX progresivno (32 bpp)"
-
-#: plugins/rdp/rdp_plugin.c:2516
-msgid "RemoteFX (32 bpp)"
-msgstr "UdaljeniFX (32 bpp)"
-
-#: plugins/rdp/rdp_plugin.c:2517 plugins/vnc/vnc_plugin.c:1922
-msgid "True colour (32 bpp)"
-msgstr "Stvarna boja (32 bpp)"
-
-#: plugins/rdp/rdp_plugin.c:2518
-msgid "True colour (24 bpp)"
-msgstr "Stvarna boja (24 bpp)"
-
-#: plugins/rdp/rdp_plugin.c:2519 plugins/vnc/vnc_plugin.c:1923
-msgid "High colour (16 bpp)"
-msgstr "Visoka boja (16 bpp)"
-
-#: plugins/rdp/rdp_plugin.c:2520
-msgid "High colour (15 bpp)"
-msgstr "Visoka boja (15 bpp)"
-
-#: plugins/rdp/rdp_plugin.c:2521 plugins/vnc/vnc_plugin.c:1924
-msgid "256 colours (8 bpp)"
-msgstr "256 boja (8 bpp)"
-
-#: plugins/rdp/rdp_plugin.c:2552 data/ui/remmina_preferences.glade:641
-msgid "None"
-msgstr "Nepoznat"
-
-#: plugins/rdp/rdp_plugin.c:2553
-msgid "Auto-detect"
-msgstr "Automatsko-otkrivanje"
-
-#: plugins/rdp/rdp_plugin.c:2554
-msgid "Modem"
-msgstr "Modem"
-
-#: plugins/rdp/rdp_plugin.c:2555
-msgid "Low performance broadband"
-msgstr "Širokopojasni pristup internetu slabih performansi"
-
-#: plugins/rdp/rdp_plugin.c:2556
-msgid "Satellite"
-msgstr "Satelit"
-
-#: plugins/rdp/rdp_plugin.c:2557
-msgid "High performance broadband"
-msgstr "Širokopojasni pristup internetu velikih performansi"
-
-#: plugins/rdp/rdp_plugin.c:2558
-msgid "WAN"
-msgstr "WAN"
-
-#: plugins/rdp/rdp_plugin.c:2559
-msgid "LAN"
-msgstr "LAN"
-
-#: plugins/rdp/rdp_plugin.c:2566 plugins/spice/spice_plugin.c:635
-#: data/ui/remmina_preferences.glade:677
-msgid "Off"
-msgstr "Isključeno"
-
-#: plugins/rdp/rdp_plugin.c:2575
-msgid "Automatic negotiation"
-msgstr "Automatsko pregovaranje"
-
-#: plugins/rdp/rdp_plugin.c:2576
-msgid "NLA protocol security"
-msgstr "NLA sigurnosni protokol"
-
-#: plugins/rdp/rdp_plugin.c:2577
-msgid "TLS protocol security"
-msgstr "TLS sigurnosni protokol"
-
-#: plugins/rdp/rdp_plugin.c:2578
-msgid "RDP protocol security"
-msgstr "RDP sigurnosni protokol"
-
-#: plugins/rdp/rdp_plugin.c:2579
-msgid "NLA extended protocol security"
-msgstr "NLA prošireni sigurnosni protokol"
-
-#: plugins/rdp/rdp_plugin.c:2592
-msgid "2600 (Windows XP), 7601 (Windows Vista/7), 9600 (Windows 8 and newer)"
-msgstr "2600 (Windows XP),7601 (Windows Vista/7),9600 (Windows 8 i noviji)"
-
-#: plugins/rdp/rdp_plugin.c:2595
-=======
 "Upozorenje: Uzastopno izvršavanje naredbe može prekinuti rad Remmine.\n"
 "Želite li stvarno nastaviti?"
 
@@ -4075,40 +3096,10 @@
 msgstr "Oba parametra 'dialog' i 'treeview' nisu pokrenuti!"
 
 #: plugins/x2go/x2go_plugin.c:677
->>>>>>> 050fc71c
 msgid ""
 "GtkTreeModel of session chooser dialog could not be obtained for an unknown "
 "reason."
 msgstr ""
-<<<<<<< HEAD
-"Koristi se za usluge terminala u kanalu pametnih kartica za razlikovanje "
-"sposobnosti klijenta:\n"
-"  • < 4034: Windows XP osnovne funkcije pametne kartice\n"
-"  • 4034-7064: Windows Vista/7: SCardReadCache(),\n"
-"    SCardWriteCache(), SCardGetTransmitCount()\n"
-"  • >= 7065: Windows 8 i noviji: SCardGetReaderIcon(),\n"
-"    SCardGetDeviceTypeId()"
-
-#: plugins/rdp/rdp_plugin.c:2603
-msgid ""
-"Options for redirection of audio input:\n"
-"  • [sys:<sys>,][dev:<dev>,][format:<format>,][rate:<rate>,]\n"
-"    [channel:<channel>] Audio input (microphone)\n"
-"  • sys:pulse\n"
-"  • format:1\n"
-"  • sys:oss,dev:1,format:1\n"
-"  • sys:alsa"
-msgstr ""
-"Mogućnosti preusmeravanja zvučnog ulaza:\n"
-"  • [sys:<sustav>,][dev:<uređaj>,][format:<format>,][rate:<frekvencija>,]\n"
-"    [channel:<kanal>] zvučni ulaz (mikrofon)\n"
-"  • sys:pulse\n"
-"  • format:1\n"
-"  • sys:oss,dev:1,format:1\n"
-"  • sys:alsa"
-
-#: plugins/rdp/rdp_plugin.c:2612
-=======
 "GtkTreeModel dijaloga odabiratelja sesije ne može se dobiti zbog nepoznatog "
 "razloga."
 
@@ -4118,22 +3109,10 @@
 
 #: plugins/x2go/x2go_plugin.c:725
 #, c-format
->>>>>>> 050fc71c
 msgid ""
 "Exactly one session should be selectable but '%i' rows (sessions) are "
 "selected."
 msgstr ""
-<<<<<<< HEAD
-"Mogućnosti preusmeravanja zvučnog ulaza:\n"
-"  • [sys:<sustav>,][dev:<uređaj>,][format:<format>,][rate:<frekvencija>,]\n"
-"    [channel:<kanal>] zvučni ulaz\n"
-"  • sys:pulse\n"
-"  • format:1\n"
-"  • sys:oss,dev:1,format:1\n"
-"  • sys:alsa"
-
-#: plugins/rdp/rdp_plugin.c:2622
-=======
 "Točno jedna sesija se može odabrati ali '%i' redka (sesije) su odabrana."
 
 #: plugins/x2go/x2go_plugin.c:764
@@ -4162,19 +3141,10 @@
 msgstr "Pokrenut je PyHoca-CLI sa sljedećim argumentima:"
 
 #: plugins/x2go/x2go_plugin.c:870
->>>>>>> 050fc71c
 msgid ""
 "The necessary PyHoca-CLI process has encountered a internet connection "
 "problem."
 msgstr ""
-<<<<<<< HEAD
-"Mogućnosti preusmeravanja USB uređaja:\n"
-"  • [dbg,][id:<vid>:<pid>#…,][addr:<sabirnica>:<adresa>#…,][auto]\n"
-"  • auto\n"
-"  • id:054c:0268#4669:6e6b,addr:04:0c"
-
-#: plugins/rdp/rdp_plugin.c:2628
-=======
 "Potreban PyHoca-CLI proces je naišao na unutrašnji problem povezivanja."
 
 #: plugins/x2go/x2go_plugin.c:880
@@ -4183,58 +3153,17 @@
 
 #: plugins/x2go/x2go_plugin.c:890
 #, c-format
->>>>>>> 050fc71c
 msgid ""
 "An unknown error occured while trying to start PyHoca-CLI. Exit code: %i"
 msgstr ""
-<<<<<<< HEAD
-"Napredne postavke za poveznice visoke latencije:\n"
-"Prilagodite istek povezivanja. Koristite istek svojeg povezivanja.\n"
-"Najveća moguća vrijednost 600000 ms (10 minuta).\n"
-
-#: plugins/rdp/rdp_plugin.c:2633
-=======
 "Nepoznata greška se dogodila pri pokretanju PyHoca-CLI. Izlazni kôd: %i"
 
 #: plugins/x2go/x2go_plugin.c:897
 #, c-format
->>>>>>> 050fc71c
 msgid ""
 "An unknown error occured while trying to start PyHoca-CLI. Exit code: %i. "
 "Error: '%s'"
 msgstr ""
-<<<<<<< HEAD
-"Optimizacija performansa temeljena na vrsti mrežnog povezivanja:\n"
-"Korištenje automatskog otkrivanja je preporučeno.\n"
-"Ako \"Automatsko otkrivanje\" ne uspije, odaberite najprikladniju mogućnost "
-"na popisu.\n"
-
-#: plugins/rdp/rdp_plugin.c:2638
-msgid ""
-"Comma-separated list of monitor IDs and desktop orientations:\n"
-"  • [<id>:<orientation-in-degrees>,]\n"
-"  • 0,1,2,3\n"
-"  • 0:270,1:90\n"
-"Orientations are specified in degrees, valid values are:\n"
-"  •   0 (landscape)\n"
-"  •  90 (portrait)\n"
-"  • 180 (landscape flipped)\n"
-"  • 270 (portrait flipped)\n"
-"\n"
-msgstr ""
-"Zarezima odvojen popis ID-a monitora i položaji radnih površina:\n"
-"  • [<id>: <položaji-u-stupnjevima>,]\n"
-"  • 0,1,2,3\n"
-"  • 0:270,1:90\n"
-"Položaji se zadaju u stupnjevima, ispravne vrijednosti su:\n"
-"  • 0 (položeno)\n"
-"  • 90 (uspravno)\n"
-"  • 180 (položeno preokrenuto)\n"
-"  • 270 (uspravno preokrenuto)\n"
-"\n"
-
-#: plugins/rdp/rdp_plugin.c:2650
-=======
 "Nepoznata greška se dogodila pri pokretanju PyHoca-CLI. Izlazni kôd: %i. "
 "Greška: '%s'"
 
@@ -4284,467 +3213,11 @@
 msgstr "Dogodila se greška."
 
 #: plugins/x2go/x2go_plugin.c:1389
->>>>>>> 050fc71c
 msgid ""
 "The necessary child process 'pyhoca-cli' stopped unexpectedly.\n"
 "Please check your profile settings and PyHoca-CLI's output for possible "
 "errors. Also ensure the remote server is reachable."
 msgstr ""
-<<<<<<< HEAD
-"Preusmjeri <putanju> direktorija kao dijeljeni naziv <naziv>.\n"
-"   <naziv>,<punaputanja>[;<naziv>,<punaputanja>[;]]\n"
-"   MyHome,/home/remminer\n"
-"   /home/remminer\n"
-"   MyHome,/home/remminer;OdređenaPutanja,/putanja/do/određenaputanja\n"
-"Hotplug podrška se omogućuje s:\n"
-"   hotplug,*\n"
-"\n"
-
-#: plugins/rdp/rdp_plugin.c:2682 plugins/spice/spice_plugin.c:677
-msgid "Share folder"
-msgstr "Dijeli mapu"
-
-#: plugins/rdp/rdp_plugin.c:2682
-msgid "Use “Redirect directory” in the advanced tab for multiple directories"
-msgstr ""
-"Korištenje \"Direktorija preusmjeravanja\" na kartici Napredno za više "
-"direktorija"
-
-#: plugins/rdp/rdp_plugin.c:2683
-msgid "Restricted admin mode"
-msgstr "Ograničen način rada administratora"
-
-#: plugins/rdp/rdp_plugin.c:2684
-msgid "Password hash"
-msgstr "Zbroj provjere lozinke"
-
-#: plugins/rdp/rdp_plugin.c:2684
-msgid "Restricted admin mode password hash"
-msgstr "Zbroj provjere ograničenog načina rada administratora"
-
-#: plugins/rdp/rdp_plugin.c:2685
-msgid "Left-handed mouse support"
-msgstr "Podrška za ljevoruku upotrebu miša"
-
-#: plugins/rdp/rdp_plugin.c:2685
-msgid "Swap left and right mouse buttons for left-handed mouse support"
-msgstr "Zamijeni lijeve i desne tipke miša za ljevoruku upotrebu miša"
-
-#: plugins/rdp/rdp_plugin.c:2687
-msgid "Enable multi monitor"
-msgstr "Omogući upotrebu više monitora"
-
-#: plugins/rdp/rdp_plugin.c:2688
-msgid "Span screen over multiple monitors"
-msgstr "Raširi zaslon preko više monitora"
-
-#: plugins/rdp/rdp_plugin.c:2689
-msgid "List monitor IDs"
-msgstr "Prikaži ID-ove monitora"
-
-#: plugins/rdp/rdp_plugin.c:2691 plugins/vnc/vnc_plugin.c:1978
-#: plugins/vnc/vnc_plugin.c:1990 plugins/gvnc/gvnc_plugin.c:849
-msgid "Colour depth"
-msgstr "Dubina boja"
-
-#: plugins/rdp/rdp_plugin.c:2692
-msgid "Network connection type"
-msgstr "Vrsta mrežnog povezivanja"
-
-#: plugins/rdp/rdp_plugin.c:2707 plugins/vnc/vnc_plugin.c:1979
-#: plugins/vnc/vnc_plugin.c:1991
-msgid "Quality"
-msgstr "Kvaliteta"
-
-#: plugins/rdp/rdp_plugin.c:2708
-msgid "Security protocol negotiation"
-msgstr "Pregovaranje sigurnosnog protokola"
-
-#: plugins/rdp/rdp_plugin.c:2709
-msgid "Gateway transport type"
-msgstr "Vrsta transporta pristupnika"
-
-#: plugins/rdp/rdp_plugin.c:2710
-msgid "FreeRDP log level"
-msgstr "FreeRDP razina zapisa"
-
-#: plugins/rdp/rdp_plugin.c:2711
-msgid "FreeRDP log filters"
-msgstr "FreeRDP filtri zapisa"
-
-#: plugins/rdp/rdp_plugin.c:2711
-msgid "tag:level[,tag:level[,…]]"
-msgstr "oznaka:razina[,oznaka:razina[,…]]"
-
-#: plugins/rdp/rdp_plugin.c:2712
-msgid "Audio output mode"
-msgstr "Način zvučnog izlaza"
-
-#: plugins/rdp/rdp_plugin.c:2713
-msgid "Redirect local audio output"
-msgstr "Preusmjeri lokalni izlaz zvuka"
-
-#: plugins/rdp/rdp_plugin.c:2714
-msgid "Redirect local microphone"
-msgstr "Preusmjeri lokalni mikrofon"
-
-#: plugins/rdp/rdp_plugin.c:2715
-msgid "Connection timeout in ms"
-msgstr "Istek povezivanja u ms"
-
-#: plugins/rdp/rdp_plugin.c:2716
-msgid "Remote Desktop Gateway server"
-msgstr "Poslužitelj pristupnika udaljene radne površine"
-
-#: plugins/rdp/rdp_plugin.c:2717
-msgid "Remote Desktop Gateway username"
-msgstr "Korisničko ime pristupnika udaljene radne površine"
-
-#: plugins/rdp/rdp_plugin.c:2718
-msgid "Remote Desktop Gateway password"
-msgstr "Lozinka pristupnika udaljene radne površine"
-
-#: plugins/rdp/rdp_plugin.c:2719
-msgid "Remote Desktop Gateway domain"
-msgstr "Domena pristupnika udaljene radne površine"
-
-#: plugins/rdp/rdp_plugin.c:2720
-msgid "Redirect directory"
-msgstr "Direktorij preusmjeravanja"
-
-#: plugins/rdp/rdp_plugin.c:2721
-msgid "Client name"
-msgstr "Naziv klijenta"
-
-#: plugins/rdp/rdp_plugin.c:2722
-msgid "Client build"
-msgstr "Izgradnja klijenta"
-
-#: plugins/rdp/rdp_plugin.c:2725
-msgid "Load balance info"
-msgstr "Učitaj uravnotežene informacije"
-
-#. TRANSLATORS: Do not use typographic quotation marks, these must stay as "double quote", also know as “Typewriter ("programmer's") quote, ambidextrous.”
-#: plugins/rdp/rdp_plugin.c:2727
-msgid "Override printer drivers"
-msgstr "Zaobiđi upravljačke programe pisača"
-
-#: plugins/rdp/rdp_plugin.c:2727
-msgid ""
-"\"Samsung_CLX-3300_Series\":\"Samsung CLX-3300 Series PS\";\"Canon MF410\":"
-"\"Canon MF410 Series UFR II\""
-msgstr ""
-"\"Samsung_CLX-3300_Series\":\"Samsung CLX-3300 Series PS\";\"Canon MF410\":"
-"\"Canon MF410 Series UFR II\""
-
-#: plugins/rdp/rdp_plugin.c:2728
-msgid "USB device redirection"
-msgstr "Preusmjeravanje USB uređaja"
-
-#: plugins/rdp/rdp_plugin.c:2729
-msgid "Local serial name"
-msgstr "Naziv lokalnog serijskog uređaja"
-
-#: plugins/rdp/rdp_plugin.c:2729
-msgid "COM1, COM2, etc."
-msgstr "COM1, COM2, itd."
-
-#: plugins/rdp/rdp_plugin.c:2730
-msgid "Local serial driver"
-msgstr "Upravljački program lokalnog serijskog uređaja"
-
-#: plugins/rdp/rdp_plugin.c:2730
-msgid "Serial"
-msgstr "Serijski"
-
-#: plugins/rdp/rdp_plugin.c:2731
-msgid "Local serial path"
-msgstr "Putanja lokalnog serijskog uređaja"
-
-#: plugins/rdp/rdp_plugin.c:2731
-msgid "/dev/ttyS0, /dev/ttyS1, etc."
-msgstr "/dev/ttyS0, /dev/ttyS1, itd."
-
-#: plugins/rdp/rdp_plugin.c:2732
-msgid "Local parallel name"
-msgstr "Naziv lokalnog paralelnog uređaja"
-
-#: plugins/rdp/rdp_plugin.c:2733
-msgid "Local parallel device"
-msgstr "Lokalni paralelni uređaj"
-
-#: plugins/rdp/rdp_plugin.c:2734
-msgid "Name of smart card"
-msgstr "Naziv pametne kartice"
-
-#: plugins/rdp/rdp_plugin.c:2735
-msgid "Dynamic virtual channel"
-msgstr "Promjenjivi virtualni kanal"
-
-#: plugins/rdp/rdp_plugin.c:2735 plugins/rdp/rdp_plugin.c:2736
-msgid "<channel>[,<options>]"
-msgstr "<kanal>[,<mogućnost>]"
-
-#: plugins/rdp/rdp_plugin.c:2736
-msgid "Static virtual channel"
-msgstr "Odaberi virtualni kanal"
-
-#: plugins/rdp/rdp_plugin.c:2737
-msgid "TCP redirection"
-msgstr "TCP preusmjeravanje"
-
-#: plugins/rdp/rdp_plugin.c:2737
-msgid "/PATH/TO/rdp2tcp"
-msgstr "/PUTANJA/DO/rdp2tcp"
-
-#: plugins/rdp/rdp_plugin.c:2739
-msgid "Prefer IPv6 AAAA record over IPv4 A record"
-msgstr "Koristi IPv6 AAAA zapis umjesto IPv4 A zapisa"
-
-#: plugins/rdp/rdp_plugin.c:2740
-msgid "Share printers"
-msgstr "Dijeli pisače"
-
-#: plugins/rdp/rdp_plugin.c:2741
-msgid "Share serial ports"
-msgstr "Dijeli lokalne serijske ulaze"
-
-#: plugins/rdp/rdp_plugin.c:2742
-msgid "(SELinux) permissive mode for serial ports"
-msgstr "(SELinux) dopušteni način serijskih ulaza"
-
-#: plugins/rdp/rdp_plugin.c:2743
-msgid "Share parallel ports"
-msgstr "Dijeli paralelne ulaze"
-
-#: plugins/rdp/rdp_plugin.c:2744
-msgid "Share a smart card"
-msgstr "Dijeli pametnu karticu"
-
-#: plugins/rdp/rdp_plugin.c:2745 plugins/vnc/vnc_plugin.c:2009
-msgid "Turn off clipboard sync"
-msgstr "Isključi usklađivanje međuspremnika"
-
-#: plugins/rdp/rdp_plugin.c:2746
-msgid "Ignore certificate"
-msgstr "Zanemari vjerodajnicu"
-
-#: plugins/rdp/rdp_plugin.c:2747
-msgid "Use the old license workflow"
-msgstr "Koristi stari tijek rada licence"
-
-#: plugins/rdp/rdp_plugin.c:2747
-msgid "It disables CAL and hwId is set to 0"
-msgstr "Onemogućuje CAL i hwId postavlja na 0"
-
-#: plugins/rdp/rdp_plugin.c:2748 plugins/spice/spice_plugin.c:702
-#: plugins/vnc/vnc_plugin.c:2013 plugins/www/www_plugin.c:919
-#: plugins/gvnc/gvnc_plugin.c:867
-msgid "Forget passwords after use"
-msgstr "Zaboravi lozinku nakon korištenja"
-
-#: plugins/rdp/rdp_plugin.c:2749
-msgid "Attach to console (2003/2003 R2)"
-msgstr "Pričvrsti za konzolu (2003/2003 R2)"
-
-#: plugins/rdp/rdp_plugin.c:2750
-msgid "Turn off fast-path"
-msgstr "Isključi brzu-putanju"
-
-#: plugins/rdp/rdp_plugin.c:2751
-msgid "Server detection using Remote Desktop Gateway"
-msgstr "Otkrivanje poslužitelja pomoću pristupnika udaljene radne površine"
-
-#: plugins/rdp/rdp_plugin.c:2753
-msgid "Use system proxy settings"
-msgstr "Korisit proxy postavke sustava"
-
-#: plugins/rdp/rdp_plugin.c:2755
-msgid "Turn off automatic reconnection"
-msgstr "Isključi automatsko ponovno povezivanje"
-
-#: plugins/rdp/rdp_plugin.c:2756
-msgid "Relax order checks"
-msgstr "Opuštene provjere redoslijeda"
-
-#: plugins/rdp/rdp_plugin.c:2757
-msgid "Glyph cache"
-msgstr "Predmemorija simbola"
-
-#: plugins/rdp/rdp_plugin.c:2758
-msgid "Enable multitransport protocol (UDP)"
-msgstr "Omogući višetransportni protokol (UDP)"
-
-#: plugins/rdp/rdp_plugin.c:2758
-msgid "Using the UDP protocol may improve performance"
-msgstr "Korištenje UDP protokola može poboljšati performanse"
-
-#: plugins/rdp/rdp_plugin.c:2759
-msgid "Use base credentials for gateway too"
-msgstr "Koristi isto osnovne vjerodajnice za pristupnik"
-
-#: plugins/rdp/rdp_plugin.c:2761
-msgid "Enable Gateway websockets support"
-msgstr "Omogući podršku websocket prostupnika"
-
-#: plugins/rdp/rdp_plugin.c:2774 plugins/spice/spice_plugin.c:715
-#: plugins/vnc/vnc_plugin.c:2029
-msgid "Send Ctrl+Alt+Delete"
-msgstr "Pošalji Ctrl+Alt+Delete"
-
-#: plugins/rdp/rdp_plugin.c:2787
-msgid "RDP - Remote Desktop Protocol"
-msgstr "RDP - Protokol Udaljene radne površine"
-
-#: plugins/rdp/rdp_plugin.c:2812
-msgid "RDP - RDP File Handler"
-msgstr "RDP - RDP rukovanje datotekama"
-
-#: plugins/rdp/rdp_plugin.c:2827
-msgid "RDP - Preferences"
-msgstr "RDP - Osobitosti"
-
-#: plugins/rdp/rdp_plugin.c:2880
-msgid "Export connection in Windows .rdp file format"
-msgstr "Izvezi povezivanje u Windows .rdp formatu datoteke"
-
-#: plugins/rdp/rdp_event.c:344
-#, c-format
-msgid "Reconnection attempt %d of %d…"
-msgstr "Pokušaj ponovnog povezivanja %d od %d…"
-
-#: plugins/spice/spice_plugin_file_transfer.c:82
-msgid "File Transfers"
-msgstr "Prijenosi datoteka"
-
-#: plugins/spice/spice_plugin_file_transfer.c:219
-msgid "Transfer error"
-msgstr "Greška prijenosa"
-
-#: plugins/spice/spice_plugin_file_transfer.c:220
-#, c-format
-msgid "%s: %s"
-msgstr "%s: %s"
-
-#: plugins/spice/spice_plugin_file_transfer.c:223
-msgid "Transfer completed"
-msgstr "Prijenos završen"
-
-#: plugins/spice/spice_plugin_file_transfer.c:224
-#, c-format
-msgid "The %s file has been transferred"
-msgstr "Datoteka %s je prenesena"
-
-#: plugins/spice/spice_plugin.c:351
-msgid "Enter SPICE password"
-msgstr "Upišite SPICE lozinku"
-
-#: plugins/spice/spice_plugin.c:386
-#, c-format
-msgid "Disconnected from the SPICE server “%s”."
-msgstr "Prekinuto povezivanje sa SPICE poslužiteljem “%s”."
-
-#: plugins/spice/spice_plugin.c:402
-msgid "TLS connection error."
-msgstr "Greška TLS povezivanja."
-
-#: plugins/spice/spice_plugin.c:408
-msgid "Connection to the SPICE server dropped."
-msgstr "Povezivanje sa SPICE poslužiteljem neuspjelo."
-
-#: plugins/spice/spice_plugin.c:616 plugins/spice/spice_plugin.c:634
-msgid "Default"
-msgstr "Zadano"
-
-#: plugins/spice/spice_plugin.c:636
-msgid "Auto GLZ"
-msgstr "Auto GLZ"
-
-#: plugins/spice/spice_plugin.c:637
-msgid "Auto LZ"
-msgstr "Auto LZ"
-
-#: plugins/spice/spice_plugin.c:650
-msgid "Disable video overlay if videos are not displayed properly.\n"
-msgstr "Onemogući video prikaz ako je video prikazan neispravno.\n"
-
-#: plugins/spice/spice_plugin.c:675
-msgid "Use TLS encryption"
-msgstr "Koristi TLS šifianje"
-
-#: plugins/spice/spice_plugin.c:676
-msgid "Server CA certificate"
-msgstr "CA vjerodajnica poslužitelja"
-
-#: plugins/spice/spice_plugin.c:694
-msgid "Prefered video codec"
-msgstr "Željeni video kôdek"
-
-#: plugins/spice/spice_plugin.c:695
-msgid "Turn off GStreamer overlay"
-msgstr "Isključi GStreamer sloj"
-
-#: plugins/spice/spice_plugin.c:698
-msgid "Prefered image compression"
-msgstr "Željeno sažimanje slike"
-
-#: plugins/spice/spice_plugin.c:701 plugins/spice/spice_plugin.c:714
-#: plugins/gvnc/gvnc_plugin.c:866 plugins/gvnc/gvnc_plugin.c:880
-msgid "No clipboard sync"
-msgstr "Bez usklađivanja međuspremnika"
-
-#: plugins/spice/spice_plugin.c:703 plugins/gvnc/gvnc_plugin.c:869
-msgid "Enable audio channel"
-msgstr "Omogući kanal zvuka"
-
-#: plugins/spice/spice_plugin.c:704
-msgid "Share smart card"
-msgstr "Dijeli pametnu karticu"
-
-#: plugins/spice/spice_plugin.c:705 plugins/spice/spice_plugin.c:713
-#: plugins/vnc/vnc_plugin.c:2008 plugins/vnc/vnc_plugin.c:2025
-#: plugins/gvnc/gvnc_plugin.c:870 plugins/gvnc/gvnc_plugin.c:879
-msgid "View only"
-msgstr "Samo gledaj"
-
-#: plugins/spice/spice_plugin.c:716 plugins/spice/spice_plugin_usb.c:51
-msgid "Select USB devices for redirection"
-msgstr "Odaberi USB uređaj za preusmjaravanje"
-
-#: plugins/spice/spice_plugin.c:727
-msgid "SPICE - Simple Protocol for Independent Computing Environments"
-msgstr "SPICE - Jednostavan Protokol za Nezavisna Računalna Okruženja"
-
-#: plugins/spice/spice_plugin_usb.c:54
-msgid "_Close"
-msgstr "_Zatvori"
-
-#: plugins/spice/spice_plugin_usb.c:94
-msgid "USB redirection error"
-msgstr "Greška USB preusmjeravanja"
-
-#: plugins/vnc/vnc_plugin.c:772
-msgid "Enter VNC password"
-msgstr "Upišite VNC lozinku"
-
-#: plugins/vnc/vnc_plugin.c:825 plugins/gvnc/gvnc_plugin.c:539
-msgid "Enter VNC authentication credentials"
-msgstr "Upišite VNC vjerodajnicu ovjere"
-
-#: plugins/vnc/vnc_plugin.c:936
-msgid "Unable to connect to VNC server"
-msgstr "Neuspjelo povezivanje s VNC poslužiteljem"
-
-#: plugins/vnc/vnc_plugin.c:937
-#, c-format
-msgid "Couldn’t convert '%s' to host address"
-msgstr "Neuspjelo pretvaranje '%s' u adresu računala"
-
-#: plugins/vnc/vnc_plugin.c:938
-#, c-format
-msgid "VNC connection failed: %s"
-msgstr "VNC povezivanje neuspjelo: %s"
-=======
 "Potreban sadržani proces 'pyhoca-cli' je neočekivano završio.\n"
 "Provjerite svoje postavke profila i PyHoca-CLI ispis za moguće greške i "
 "pobrinite se da je udaljeni poslužitelj dostupan."
@@ -5055,607 +3528,6 @@
 "između 20 i 400."
 
 #: plugins/x2go/x2go_plugin.c:3055
-msgid "X2Go plugin loaded."
-msgstr "X2Go priključak je učitan."
-
-#: plugins/x2go/x2go_plugin.h:43
-msgid "X2Go - Launch an X2Go session"
-msgstr "X2Go - Pokrenite X2Go sesiju"
-
-#: plugins/gvnc/gvnc_plugin_config.h:40
-msgid "Remmina VNC plugin for GNOME and KVM"
-msgstr "Remmina VNC priključak za GNOME i KVM"
-
-#: plugins/gvnc/gvnc_plugin.c:477
-#, c-format
-msgid "Unsupported authentication type %u"
-msgstr "Nepodržana vrsta ovjere %u"
-
-#: plugins/gvnc/gvnc_plugin.c:489
-#, c-format
-msgid "Authentication failure: %s"
-msgstr "Neuspjela ovjera: %s"
-
-#: plugins/gvnc/gvnc_plugin.c:820
-msgid "Use server settings"
-msgstr "Koristi postavke poslužitelja"
-
-#: plugins/gvnc/gvnc_plugin.c:821
-msgid "True colour (24 bits)"
-msgstr "Stvarna boja (24 bitna)"
-
-#: plugins/gvnc/gvnc_plugin.c:822
-msgid "High colour (16 bits)"
-msgstr "Visoka boja (16 bitna)"
-
-#: plugins/gvnc/gvnc_plugin.c:823
-msgid "Low colour (8 bits)"
-msgstr "Slaba boja (8 bitna)"
-
-#: plugins/gvnc/gvnc_plugin.c:824
-msgid "Ultra low colour (3 bits)"
-msgstr "Ultra slaba boja (8 bitna)"
-
-#: plugins/gvnc/gvnc_plugin.c:848
-msgid "VNC password"
-msgstr "VNC lozinka"
-
-#: plugins/gvnc/gvnc_plugin.c:850
-msgid "Use JPEG Compression"
-msgstr "Koristi JPEG sažimanje"
-
-#: plugins/gvnc/gvnc_plugin.c:850
-msgid "This might not work on all VNC servers"
-msgstr "Ovo možda neće raditi na svim VNC poslužiteljima"
-
-#: plugins/gvnc/gvnc_plugin.c:851
-msgid "Enable GTK-VNC debug"
-msgstr "Omogući GTK-VNC otklanjanje grešaka"
-
-#: plugins/gvnc/gvnc_plugin.c:871
-msgid "Shared connection"
-msgstr "Dijeljena povezivanja"
-
-#: plugins/gvnc/gvnc_plugin.c:871
-msgid ""
-"If the server should try to share the desktop by leaving other clients "
-"connected"
-msgstr ""
-"Ako poslužitelj pokuša dijeliti radnu površinu ostavljajući ostale klijente "
-"povezanima"
-
-#: plugins/gvnc/gvnc_plugin.c:881
-msgid "Send Ctrl+Alt+_Del"
-msgstr "Pošalji Ctrl+Alt+_Delete"
-
-#: plugins/gvnc/gvnc_plugin.c:882
-msgid "Send Ctrl+Alt+_Backspace"
-msgstr "Pošalji Ctrl+Alt+_Backspace"
-
-#: plugins/gvnc/gvnc_plugin.c:883
-msgid "Send Ctrl+Alt+_F1"
-msgstr "Pošalji Ctrl+Alt+_F1"
-
-#: plugins/gvnc/gvnc_plugin.c:884
-msgid "Send Ctrl+Alt+_F2"
-msgstr "Pošalji Ctrl+Alt+_F2"
-
-#: plugins/gvnc/gvnc_plugin.c:885
-msgid "Send Ctrl+Alt+_F3"
-msgstr "Pošalji Ctrl+Alt+_F3"
-
-#: plugins/gvnc/gvnc_plugin.c:886
-msgid "Send Ctrl+Alt+_F4"
-msgstr "Pošalji Ctrl+Alt+_F4"
-
-#: plugins/gvnc/gvnc_plugin.c:887
-msgid "Send Ctrl+Alt+_F5"
-msgstr "Pošalji Ctrl+Alt+_F5"
-
-#: plugins/gvnc/gvnc_plugin.c:888
-msgid "Send Ctrl+Alt+_F6"
-msgstr "Pošalji Ctrl+Alt+_F6"
-
-#: plugins/gvnc/gvnc_plugin.c:889
-msgid "Send Ctrl+Alt+_F7"
-msgstr "Pošalji Ctrl+Alt+_F7"
-
-#: plugins/gvnc/gvnc_plugin.c:890
-msgid "Send Ctrl+Alt+_F8"
-msgstr "Pošalji Ctrl+Alt+_F8"
-
-#: plugins/gvnc/gvnc_plugin.c:891
-msgid "Send Ctrl+Alt+_F9"
-msgstr "Pošalji Ctrl+Alt+_F9"
-
-#: plugins/gvnc/gvnc_plugin.c:892
-msgid "Send Ctrl+Alt+_F10"
-msgstr "Pošalji Ctrl+Alt+_F10"
-
-#: plugins/gvnc/gvnc_plugin.c:893
-msgid "Send Ctrl+Alt+_F11"
-msgstr "Pošalji Ctrl+Alt+_F11"
-
-#: plugins/gvnc/gvnc_plugin.c:894
-msgid "Send Ctrl+Alt+_F12"
-msgstr "Pošalji Ctrl+Alt+_F12"
-
-#: plugins/gvnc/gvnc_plugin.c:896
-msgid "Reboot remote host"
-msgstr "Ponovno pokreni udaljeni poslužitelja"
-
-#: plugins/gvnc/gvnc_plugin.c:897
-msgid "Reset remote host (hard reboot)"
-msgstr "Ponovno pokreni udaljeni poslužitelj (prisilno ponovno pokretanje)"
-
-#: plugins/gvnc/gvnc_plugin.c:898
-msgid "Shutdown remote host"
-msgstr "Isključi udaljeni poslužitelj"
->>>>>>> 050fc71c
-
-#: plugins/vnc/vnc_plugin.c:939
-msgid "Your connection has been rejected."
-msgstr "Vaše povezivanje je odbijeno."
-
-#: plugins/vnc/vnc_plugin.c:966
-#, c-format
-msgid "The VNC server requested an unknown authentication method. %s"
-msgstr "VNC poslužitelj zahtijeva nepoznati način ovjere. %s"
-
-#: plugins/vnc/vnc_plugin.c:968
-msgid "Please retry after turning on encryption for this profile."
-msgstr "Pokušajte ponovno nakon omogućavanja šifriranja za ovaj profil."
-
-#: plugins/vnc/vnc_plugin.c:1939
-msgid ""
-"Connect to VNC using a repeater:\n"
-"  • The server field must contain the repeater ID, e.g. ID:123456789\n"
-"  • The repeater field have to be set to the repeater IP and port, like:\n"
-"    10.10.10.12:5901\n"
-"  • From the remote VNC server, you will connect to\n"
-"    the repeater, e.g. with x11vnc:\n"
-"    x11vnc -connect repeater=ID:123456789+10.10.10.12:5500"
-msgstr ""
-"Povezivanje s VNC-om pomoću repetitora:\n"
-"  • Polje poslužitelja mora sadržavati ID repetitora, npr. ID:123456789\n"
-"  • Polje repetitora mora biti postavljeno na IP i ulaz repetitora, poput:\n"
-"    10.10.10.12:5901\n"
-"  • S udaljenog VNC poslužitelja povezat ćete se s\n"
-"    repetitorom, npr. s x11vnc:\n"
-"    x11vnc -connect repetitor=ID:123456789+10.10.10.12:5500"
-
-<<<<<<< HEAD
-#: plugins/vnc/vnc_plugin.c:1948
-msgid ""
-"Listening for remote VNC connection:\n"
-"  • The \"Listen on port\" field is the port Remmina will listen to,\n"
-"    e.g. 8888\n"
-"  • From the remote VNC server, you will connect to\n"
-"    Remmina, e.g. with x11vnc:\n"
-"    x11vnc -display :0 -connect 192.168.1.36:8888"
-msgstr ""
-"Osluškivanje udaljenog VNC povezivanja:\n"
-"  • \"Osluškuj na ulazu\" polje je ulaz koji će Remmina osluškivati,\n"
-"    npr. 8888\n"
-"  • Sa udaljenog VNC poslužitelja, povezat ćete se s\n"
-"    Remminom, npr. sa x11vnc:\n"
-"    x11vnc -display :0 -connect 192.168.1.36:8888"
-
-#: plugins/vnc/vnc_plugin.c:1975
-msgid "Repeater"
-msgstr "Repetitor"
-
-#: plugins/vnc/vnc_plugin.c:1987
-msgid "Listen on port"
-msgstr "Osluškuj na ulazu"
-
-#: plugins/vnc/vnc_plugin.c:2007
-msgid "Show remote cursor"
-msgstr "Prikaži udaljeni pokazivač"
-
-#: plugins/vnc/vnc_plugin.c:2010
-msgid "Turn off encryption"
-msgstr "Isključi šifriranje"
-
-#: plugins/vnc/vnc_plugin.c:2011 plugins/vnc/vnc_plugin.c:2026
-msgid "Prevent local interaction on the server"
-msgstr "Spriječi lokalnu interakciju na poslužitelju"
-
-#: plugins/vnc/vnc_plugin.c:2012 plugins/gvnc/gvnc_plugin.c:868
-msgid "Ignore remote bell messages"
-msgstr "Zanemari udaljena poruke zvona"
-
-#: plugins/vnc/vnc_plugin.c:2028
-msgid "Open Chat…"
-msgstr "Otvori razgovor…"
-
-#: plugins/vnc/vnc_plugin.h:41
-msgid "Remmina VNC Plugin"
-msgstr "Remmina VNC priključak"
-
-#: plugins/vnc/vnc_plugin.h:46
-msgid "Remmina VNC listener Plugin"
-msgstr "Priključak Remmina VNC osluškivanja"
-
-#: plugins/www/www_config.h:43
-msgid "Remmina web-browser plugin"
-msgstr "Priključak Remmina preglednika"
-
-#: plugins/www/www_plugin.c:98
-msgid "File downloaded"
-msgstr "Datoteka preuzeta"
-
-#: plugins/www/www_plugin.c:581
-msgid "Enter WWW authentication credentials"
-msgstr "Upišite WWW vjerodajnicu ovjere"
-
-#: plugins/www/www_plugin.c:893
-msgid "URL"
-msgstr "URL"
-
-#: plugins/www/www_plugin.c:893
-msgid "http://address or https://address"
-msgstr "http://adresa ili https://adresa"
-
-#: plugins/www/www_plugin.c:910
-msgid "User agent"
-msgstr "Korisnički agent"
-
-#: plugins/www/www_plugin.c:911
-msgid "Proxy URL"
-msgstr "Proxy URL"
-
-#: plugins/www/www_plugin.c:911
-msgid "E.g. https://example.org, socks://mysocks:1080"
-msgstr "Npr. https://primjer.org, socks://mysocks:1080"
-
-#: plugins/www/www_plugin.c:912
-msgid "Turn on Java support"
-msgstr "Uključi java podršku"
-
-#: plugins/www/www_plugin.c:913
-msgid "Turn on smooth scrolling"
-msgstr "Uključi glatko pomicanje"
-
-#: plugins/www/www_plugin.c:914
-msgid "Turn on spatial navigation"
-msgstr "Uključi prostornu navigaciju"
-
-#: plugins/www/www_plugin.c:915
-msgid "Turn on plugin support"
-msgstr "Uključi podršku priključaka"
-
-#: plugins/www/www_plugin.c:916
-msgid "Turn on WebGL support"
-msgstr "Uključi WebGL podršku"
-
-#: plugins/www/www_plugin.c:917
-msgid "Turn on HTML5 audio support"
-msgstr "Uključi HTML5 podršku"
-
-#: plugins/www/www_plugin.c:918
-msgid "Ignore TLS errors"
-msgstr "Zanemari TLS greške"
-
-#: plugins/www/www_plugin.c:921
-msgid "Turn on Web Inspector"
-msgstr "Uključi Web inspektora"
-
-#: plugins/exec/exec_plugin.c:160
-msgid "You did not set any command to be executed"
-msgstr "Niste postavili naredbu za izvršavanje"
-
-#: plugins/exec/exec_plugin.c:206
-msgid ""
-"Warning: Running a command synchronously may cause Remmina not to respond.\n"
-"Do you really want to continue?"
-msgstr ""
-"Upozorenje: Uzastopno izvršavanje naredbe može prekinuti rad Remmine.\n"
-"Želite li stvarno nastaviti?"
-
-#: plugins/exec/exec_plugin.c:274
-msgid "Command"
-msgstr "Naredba"
-
-#: plugins/exec/exec_plugin.c:275
-msgid "Asynchronous execution"
-msgstr "Neusklađeno izvršavanje"
-
-#: plugins/exec/exec_plugin_config.h:41
-msgid "Execute a command"
-msgstr "Pokreni naredbu"
-
-#: plugins/tool_hello_world/plugin_config.h:40
-msgid "Hello, World!"
-msgstr "Pozdrav svijete!"
-
-#: plugins/secret/src/glibsecret_plugin.c:188
-msgid "Secured password storage in the GNOME keyring"
-msgstr "Pohrana osiguranih lozinka u GNOME skupu ključeva"
-
-#: plugins/x2go/x2go_plugin.c:275
-msgid "Broken `DialogData`! Aborting…"
-msgstr "Slomljen `DialogData`! Prekidanje…"
-
-#: plugins/x2go/x2go_plugin.c:279
-msgid "Can't retrieve `DialogData`! Aborting…"
-msgstr "Nemoguće primanje `DialogData`! Prekidanje…"
-
-#: plugins/x2go/x2go_plugin.c:505
-msgid "PyHoca-CLI exited unexpectedly. This connection will now be closed."
-msgstr ""
-"PyHoca-CLI je neočekivano završio. Ovo povezivanje će sada biti prekinuto."
-
-#: plugins/x2go/x2go_plugin.c:514
-msgid "An error occured."
-msgstr "Dogodila se greška."
-
-#: plugins/x2go/x2go_plugin.c:515
-msgid ""
-"The necessary child process 'pyhoca-cli' stopped unexpectedly.\n"
-"Please check your profile settings and PyHoca-CLI's output for possible "
-"errors. Also ensure the remote server is reachable."
-msgstr ""
-"Potreban sadržani proces 'pyhoca-cli' je neočekivano završio.\n"
-"Provjerite svoje postavke profila i PyHoca-CLI ispis za moguće greške i "
-"pobrinite se da je udaljeni poslužitelj dostupan."
-
-#: plugins/x2go/x2go_plugin.c:561
-msgid "Started PyHoca-CLI with the following arguments:"
-msgstr "Pokrenut je PyHoca-CLI sa sljedećim argumentima:"
-
-#: plugins/x2go/x2go_plugin.c:580
-#, c-format
-msgid "Could not retrieve PyHoca-CLI's command-line features! Exit code: %i"
-msgstr ""
-"Nemoguće primanje PyHoca-CLI značajki naredbenog retka! Izlazni kôd: %i"
-
-#: plugins/x2go/x2go_plugin.c:585
-#, c-format
-msgid "Error: '%s'"
-msgstr "Greška: '%s'"
-
-#: plugins/x2go/x2go_plugin.c:609
-msgid "Can't save empty username!"
-msgstr "Nemoguće spremanje praznog korisničkog imena!"
-
-#: plugins/x2go/x2go_plugin.c:621
-msgid "Internal error: Could not save new credentials."
-msgstr "Unutrašnja greška: Nemoguće spremanje novih vjerodajnica."
-
-#: plugins/x2go/x2go_plugin.c:623
-msgid ""
-"An error occured while trying to save new credentials: 's_password' or "
-"'s_username' strings were not set."
-msgstr ""
-"Greška se dogodila pri spremanju novih vjerodajnica: 's_password' ili "
-"'s_username' izrazi nisu navedeni."
-
-#: plugins/x2go/x2go_plugin.c:659
-msgid "Enter X2Go credentials"
-msgstr "Upišite X2Go vjerodajnice"
-
-#: plugins/x2go/x2go_plugin.c:818
-msgid "DPI setting is out of bounds. Please adjust it in profile settings."
-msgstr "DPI postavka je izvan granica. Prilagodite ju u postavkama profila."
-
-#: plugins/x2go/x2go_plugin.c:838
-msgid "Started pyhoca-cli with following arguments:"
-msgstr "Pokrenuta je pyhoca-cli sa sljedećim značajkama:"
-
-#: plugins/x2go/x2go_plugin.c:858
-msgid "An error occured while starting an X2Go session…"
-msgstr "Greška se dogodila pri pokretanju X2Go sesije…"
-
-#: plugins/x2go/x2go_plugin.c:867
-msgid "Could not start X2Go session."
-msgstr "Neuspjelo pokretanje X2Go sesije."
-
-#: plugins/x2go/x2go_plugin.c:868
-#, c-format
-msgid "Could not start PyHoca-CLI (%i): '%s'"
-msgstr "Neuspjelo pokretanje PyHoca-CLI (%i): '%s'"
-
-#: plugins/x2go/x2go_plugin.c:945
-msgid ""
-"Couldn't get PyHoca-CLI's command-line features. This indicates it is either "
-"too old, or not installed. An old limited set of features will be used for "
-"now."
-msgstr ""
-"Nemoguće dobivanje PyHoca-CLI značajki naredbenog retka. To znači da je vaša "
-"pyhoca-cli inačica zastarjela ili nije instaliran! Stoga će se koristiti "
-"zastarjeli ograničeni skup značajki."
-
-#: plugins/x2go/x2go_plugin.c:956
-msgid ""
-"Could not parse PyHoca-CLI's command-line features. Using a limited feature-"
-"set for now."
-msgstr ""
-"Nemoguća Obrada PyHoca-CLI značajki naredbenog retka! Koristi se ograničeni "
-"skup značajki."
-
-#: plugins/x2go/x2go_plugin.c:962
-msgid "Retrieved the following PyHoca-CLI command-line features:"
-msgstr "Primljene su sljedeće PyHoca-CLI značajke naredbenog redka:"
-
-#: plugins/x2go/x2go_plugin.c:967
-#, c-format
-msgid "Available feature[%i]: '%s'"
-msgstr "Dostupna značajka[%i]: '%s'"
-
-#: plugins/x2go/x2go_plugin.c:1072
-msgid "Could not open X11 DISPLAY."
-msgstr "Neuspjelo otvaranje X11 ZASLONA."
-
-#: plugins/x2go/x2go_plugin.c:1112
-msgid "Waiting for window of X2Go Agent to appear…"
-msgstr "Čekanje pojavljivanja prozora X2Go agenta…"
-
-#: plugins/x2go/x2go_plugin.c:1138
-msgid "Waiting for PyHoca-CLI to show the session's window…"
-msgstr "Čekanje da PyHoca-CLI prikaže prozor sesije…"
-
-#: plugins/x2go/x2go_plugin.c:1189
-msgid "No X2Go session window appeared. Something went wrong…"
-msgstr "Nije se pojavio prozor X2Go sesije. Nešto je pošlo po krivu…"
-
-#: plugins/x2go/x2go_plugin.c:1298
-msgid "Internal error: RemminaProtocolWidget* gp is NULL!"
-msgstr "Unutrašnja greška: RemminaProtocolWidget* gp je NULA!"
-
-#: plugins/x2go/x2go_plugin.c:1319
-#, c-format
-msgid "The %s protocol is unavailable because GtkSocket only works under X.org"
-msgstr "Protokol %s je nedostupan jer GtkSocket radi samo pod X.Org-om"
-
-#: plugins/x2go/x2go_plugin.c:1327
-msgid "Could not initialize pthread. Falling back to non-threaded mode…"
-msgstr "Nemoguće pokretanje pthread. Vraćanje na non-threaded način…"
-
-#. TRANSLATORS: Presumably you just want to translate 'and' into
-#. your language.
-#. (Except your listing-grammar differs from english.)
-#. 'value1', 'value2', 'valueN-1' and 'valueN'
-#. TRANSLATORS: Presumably you just want to translate 'and' into
-#. your language.
-#. (Except your listing-grammar differs from english.)
-#. 'value1' and 'value2'
-#: plugins/x2go/x2go_plugin.c:1370 plugins/x2go/x2go_plugin.c:1388
-#, c-format
-msgid "%sand '%s'"
-msgstr "%si '%s'"
-
-#. TRANSLATORS: Presumably you just want to leave it english.
-#. (Except your listing-grammar differs from english.)
-#. 'value1', 'value2', 'valueN-1' and 'valueN'
-#. TRANSLATORS: Presumably you just want to leave it english.
-#. (Except your listing-grammar differs from english.)
-#. 'value1' and 'value2'
-#: plugins/x2go/x2go_plugin.c:1375 plugins/x2go/x2go_plugin.c:1393
-#, c-format
-msgid "%s'%s' "
-msgstr "%s'%s' "
-
-#. TRANSLATORS: Presumably you just want to leave it english.
-#. (Except your listing-grammar differs from english.)
-#. 'value1', 'value2', 'valueN-1' and 'valueN'
-#: plugins/x2go/x2go_plugin.c:1380
-#, c-format
-msgid "%s'%s', "
-msgstr "%s'%s', "
-
-#: plugins/x2go/x2go_plugin.c:1418
-msgid "Invalid validation data in ProtocolSettings array!"
-msgstr "Nevaljana provjera podataka ProtocolSettings polju!"
-
-#: plugins/x2go/x2go_plugin.c:1430 plugins/x2go/x2go_plugin.c:1492
-msgid "Validation data in ProtocolSettings array is invalid!"
-msgstr "Provjera podataka u polju ProtocolSettings je neispravna!"
-
-#: plugins/x2go/x2go_plugin.c:1457
-#, c-format
-msgid "Allowed values are %s."
-msgstr "Dopuštene vrijednosti su %s."
-
-#: plugins/x2go/x2go_plugin.c:1459
-#, c-format
-msgid "The only allowed value is '%s'."
-msgstr "Samo dopuštena vrijednost je '%s'."
-
-#: plugins/x2go/x2go_plugin.c:1501
-msgid "The lower limit is not a valid integer!"
-msgstr "Niže ograničenje nije valjani cijeli broj!"
-
-#: plugins/x2go/x2go_plugin.c:1503
-msgid "The lower limit is too high!"
-msgstr "Niže ograničenje je preveliko!"
-
-#: plugins/x2go/x2go_plugin.c:1505
-msgid "The lower limit is too low!"
-msgstr "Niže ograničenje je premalo!"
-
-#: plugins/x2go/x2go_plugin.c:1507 plugins/x2go/x2go_plugin.c:1533
-#: plugins/x2go/x2go_plugin.c:1552
-msgid "Something went wrong."
-msgstr "Nešto je pošlo po krivu."
-
-#: plugins/x2go/x2go_plugin.c:1511 plugins/x2go/x2go_plugin.c:1537
-#: plugins/x2go/x2go_plugin.c:1556
-msgid "Please check the RemminaProtocolSetting array for possible errors."
-msgstr "Provjerite RemminaProtocolSetting polje za moguće greške."
-
-#: plugins/x2go/x2go_plugin.c:1520 plugins/x2go/x2go_plugin.c:1524
-#: plugins/x2go/x2go_plugin.c:1528 plugins/x2go/x2go_plugin.c:1532
-msgid "Internal error: "
-msgstr "Unutrašnja greška: "
-
-#: plugins/x2go/x2go_plugin.c:1521
-msgid "The upper limit is not a valid integer!"
-msgstr "Gornje ograničenje nije valjan cijeli broj!"
-
-#: plugins/x2go/x2go_plugin.c:1525
-msgid "The upper limit is too high!"
-msgstr "Gornje ograničenje je preveliko!"
-
-#: plugins/x2go/x2go_plugin.c:1529
-msgid "The upper limit is too low!"
-msgstr "Gornje ograničenje je premalo!"
-
-#: plugins/x2go/x2go_plugin.c:1547
-msgid "The input is not a valid integer!"
-msgstr "Unos nije valjan cijeli broj!"
-
-#: plugins/x2go/x2go_plugin.c:1549 plugins/x2go/x2go_plugin.c:1568
-#, c-format
-msgid "Input must be a number between %i and %i."
-msgstr "Unos mora biti broj između %i i %i."
-
-#: plugins/x2go/x2go_plugin.c:1597
-msgid "Startup program"
-msgstr "Program pokretanja"
-
-#: plugins/x2go/x2go_plugin.c:1599
-msgid "Which command should be executed after creating the X2Go session?"
-msgstr "Koja naredba se treba pokrenuti nakon stvaranja X2Go sesije?"
-
-#: plugins/x2go/x2go_plugin.c:1601
-msgid "Keyboard Layout (auto)"
-msgstr "Raspored tipkovnice (automatski)"
-
-#: plugins/x2go/x2go_plugin.c:1602
-msgid "Keyboard type (auto)"
-msgstr "Vrsta tipkovnice (automatski)"
-
-#: plugins/x2go/x2go_plugin.c:1603
-msgid "Audio support"
-msgstr "Podrška zvuka"
-
-#: plugins/x2go/x2go_plugin.c:1605
-msgid "The sound system of the X2Go server (default: 'pulse')."
-msgstr "Zvučni sustav X2Go poslužitelja (zadan: 'pulse')."
-
-#: plugins/x2go/x2go_plugin.c:1608
-msgid "Clipboard direction"
-msgstr "Smjer međuspremnika"
-
-#: plugins/x2go/x2go_plugin.c:1610
-msgid "Which direction should clipboard content be copied? (default: 'both')."
-msgstr ""
-"U kojem se smjeru sadržaj međuspremnika treba kopirati? (zadano: 'both')."
-
-#: plugins/x2go/x2go_plugin.c:1614
-msgid "DPI resolution"
-msgstr "DPI razlučivost"
-
-#: plugins/x2go/x2go_plugin.c:1615
-msgid ""
-"Launch session with a specific resolution (in dots per inch). Must be "
-"between 20 and 400."
-msgstr ""
-"Pokrenite sesiju s određenom razlučivosti (u točkama po inču). Mora biti "
-"između 20 i 400."
-
-#: plugins/x2go/x2go_plugin.c:1659
 msgid "X2Go plugin loaded."
 msgstr "X2Go priključak je učitan."
 
@@ -6076,282 +3948,6 @@
 msgid "<big>Contribute</big>"
 msgstr "<big>Doprinesite</big>"
 
-=======
-#: plugins/telepathy/telepathy_channel_handler.c:240
-msgid "Desktop sharing invitation"
-msgstr "Poziv dijeljenja radne površine"
-
-#: plugins/telepathy/telepathy_plugin.c:57
-msgid "Telepathy - Desktop Sharing"
-msgstr "Telepathy - Dijeljenje radne površine"
-
-#: data/ui/remmina_snap_info_dialog.glade:71
-msgid ""
-"<big><b>Remmina Snap package</b></big>\n"
-"\n"
-"<span>\n"
-"Remmina is running on your system as a Snap package.\n"
-"Some Remmina functions need to be set up to work properly.\n"
-"</span>\n"
-msgstr ""
-"<big><b>Remmina Snap paket</b></big>\n"
-"\n"
-"<span>\n"
-"Remmina je pokrenuta na vašem sustavu kao Snap paket.\n"
-"Određene Remmina funkcije je potrebno postaviti kako bi radile ispravno.\n"
-"</span>\n"
-
-#: data/ui/remmina_snap_info_dialog.glade:120
-msgid ""
-"To enable access to some important features, like password saving in your "
-"keyring and RDP printer sharing, please open your software center and give "
-"the appropriate permissions to Remmina. As an alternative you can enter the "
-"following commands in a terminal window:"
-msgstr ""
-"Za omogućavanje pristupa određenim bitnim značajkama, poput spremanja "
-"lozinki u vaš skup ključeva i dijeljenje RDP pisača, otvorite svoj "
-"softverski centar i zadajte prikladne dozvole za Remminu. Alternativno "
-"možete pokrenuti sljedeće naredbe u terminalu:"
-
-#: data/ui/remmina_snap_info_dialog.glade:167
-msgid "<big>Permissions</big>"
-msgstr "<big>Dozvole</big>"
-
-#: data/ui/remmina_snap_info_dialog.glade:202
-msgid ""
-"Since Snap packages run confined from the rest of the system, Remmina "
-"profiles are saved inside the Snap file system by default. You can change "
-"the location in the Remmina preferences."
-msgstr ""
-"Budući da se Snap paketi pokreću izdvojeno od ostatka sustava, Remmina "
-"profili su spremljeni unutar Snap datotečnog sustava po zadanome. Lokaciju "
-"možete promijeniti u Remmina osobitostima."
-
-#: data/ui/remmina_snap_info_dialog.glade:222
-msgid "Change where Remmina profiles are stored"
-msgstr "Promijenite gdje se Remmina profili spremaju"
-
-#: data/ui/remmina_snap_info_dialog.glade:261
-msgid "<big>Snap settings</big>"
-msgstr "<big>Snap postavke</big>"
-
-#: data/ui/remmina_snap_info_dialog.glade:274
-msgid "Do not show this message again"
-msgstr "Ne prikazuj više ovu poruku"
-
-#: data/ui/remmina_search_popover.glade:56 data/ui/remmina_search.glade:61
-msgid "Search"
-msgstr "Pretraži"
-
-#: data/ui/remmina_search_popover.glade:70 data/ui/remmina_search.glade:75
-msgid "Search for previous occurrence"
-msgstr "Pretraži prijašnje pojavljivanje traženog pojma"
-
-#: data/ui/remmina_search_popover.glade:93 data/ui/remmina_search.glade:98
-msgid "Search for next occurrence"
-msgstr "Pretraži sljedeće pojavljivanje traženog pojma"
-
-#: data/ui/remmina_search_popover.glade:125 data/ui/remmina_search.glade:130
-msgid "Toggle search options"
-msgstr "Uklj/Isklj mogućnosti pretrage"
-
-#: data/ui/remmina_search_popover.glade:186 data/ui/remmina_search.glade:191
-msgid "_Match case"
-msgstr "_Uspoređuj mala i velika slova"
-
-#: data/ui/remmina_search_popover.glade:203 data/ui/remmina_search.glade:208
-msgid "Match _entire word only"
-msgstr "Podudaraj _samo cijele riječi"
-
-#: data/ui/remmina_search_popover.glade:220 data/ui/remmina_search.glade:225
-msgid "Match as _regular expression"
-msgstr "Podudaranje s _običnim izrazom"
-
-#: data/ui/remmina_search_popover.glade:237 data/ui/remmina_search.glade:242
-msgid "_Wrap around"
-msgstr "_Beskonačno"
-
-#: data/ui/remmina_about.glade:30 data/ui/remmina_main.glade:395
-msgid "About"
-msgstr "O programu"
-
-#: data/ui/remmina_about.glade:34
-msgid ""
-"Copyright © 2014–2021 Antenore Gatta, Giovanni Panozzo.\n"
-"Copyright © 2009–2014 Vic Lee\n"
-"More details in COPYING"
-msgstr ""
-"Autorsko pravo © 2014. – 2021. Antenore Gatta, Giovanni Panozzo.\n"
-"Autorsko pravo © 2009. – 2014. Vic Lee\n"
-"Više pojedinosti u COPYING"
-
-#: data/ui/remmina_about.glade:38
-msgid "https://www.remmina.org/"
-msgstr "https://www.remmina.org/"
-
-#: data/ui/remmina_string_list.glade:14 data/ui/remmina_string_list.glade:158
-msgid "Add"
-msgstr "Dodaj"
-
-#: data/ui/remmina_string_list.glade:20 data/ui/remmina_string_list.glade:137
-#: data/ui/remmina_key_chooser.glade:14 data/ui/remmina_key_chooser.glade:15
-msgid "_Remove"
-msgstr "_Ukloni"
-
-#: data/ui/remmina_string_list.glade:26 data/ui/remmina_string_list.glade:116
-msgid "Move up"
-msgstr "Pomakni gore"
-
-#: data/ui/remmina_string_list.glade:32 data/ui/remmina_string_list.glade:95
-msgid "Move down"
-msgstr "Pomakni dolje"
-
-#: data/ui/remmina_mpc.glade:14
-msgid "<span weight='bold' size='larger'>Multi Password Changer</span>"
-msgstr "<span weight='bold' size='larger'>Višestruki mjenjač lozinka</span>"
-
-#: data/ui/remmina_mpc.glade:32
-msgid "Change"
-msgstr "Promijeni"
-
-#: data/ui/remmina_mpc.glade:201
-msgid "Selection criteria"
-msgstr "Kriterij odabira"
-
-#: data/ui/remmina_mpc.glade:261
-msgid "Confirm password"
-msgstr "Potvrdi lozniku"
-
-#: data/ui/remmina_mpc.glade:294
-msgid "Set new password"
-msgstr "Postavi novu lozinku"
-
-#. A column table with multiple check-boxes
-#: data/ui/remmina_mpc.glade:331
-msgctxt "Multi password changer"
-msgid "Select"
-msgstr "Odaberi"
-
-#: data/ui/remmina_mpc.glade:343
-msgctxt "Multi password changer table"
-msgid "Name"
-msgstr "Naziv"
-
-#: data/ui/remmina_mpc.glade:354
-msgctxt "Multi password changer table"
-msgid "Group"
-msgstr "Grupa"
-
-#: data/ui/remmina_mpc.glade:365
-msgctxt "Multi password changer table"
-msgid "Domain\\Username"
-msgstr "Domena\\Korisničko ime"
-
-#: data/ui/remmina_news.glade:75
-msgid ""
-"<big><b>The news are turned off</b></big>\n"
-"\n"
-"<span>\n"
-"Turning on news means the program connects to a Remmina server to download "
-"the release notes.\n"
-"</span>\n"
-"\n"
-"<span>\n"
-"Version checking can only be activated at compile time.\n"
-"</span>\n"
-"\n"
-"<span>\n"
-"<a href=\"https://gitlab.com/Remmina/Remmina/-/tags/\" title=\"Remmina "
-"release notes\"><i>Visit the website to read the release notes</i></a>.\n"
-"</span>"
-msgstr ""
-"<big><b>Novosti su isključene</b></big>\n"
-"\n"
-"<span>\n"
-"Uključivanje novosti znači da se program povezuje s Remmina poslužiteljem "
-"kako bi se preuzele bilješke izdanja.\n"
-"</span>\n"
-"\n"
-"<span>\n"
-"Provjera inačice može se samo aktivirati u vrijeme kompilacije.\n"
-"</span>\n"
-"\n"
-"<span>\n"
-"<a href=\"https://gitlab.com/Remmina/Remmina/-/tags/\" title=\"Remmina "
-"release notes\"><i>Posjetite web stranicu kako bi pročitali bilješke "
-"izdanja</i></a>.\n"
-"</span>"
-
-#. The star (*) is a reference to privacy consent
-#: data/ui/remmina_news.glade:130 data/ui/remmina_preferences.glade:464
-msgid ""
-"Send <b><a href=\"https://remmina.gitlab.io/remminadoc.gitlab.io/"
-"remmina__stats_8c.html#details\" title=\"Remmina usage statistics"
-"\">anonymous</a></b> statistics. (*)"
-msgstr ""
-"Pošalji <b><a href=\"https://remmina.gitlab.io/remminadoc.gitlab.io/"
-"remmina__stats_8c.html#details\" title=\"Remmina statistiku upotrebe"
-"\">anonimnu</a></b> statistiku. (*)"
-
-#: data/ui/remmina_news.glade:142 data/ui/remmina_news.glade:195
-msgid "Send anonymous statistics"
-msgstr "Šalji anonimnu statistiku"
-
-#: data/ui/remmina_news.glade:156
-msgid "Use as default remote desktop client"
-msgstr "Koristi kao zadani klijent udaljene površine"
-
-#: data/ui/remmina_news.glade:165
-msgid "Apply"
-msgstr "Primijeni"
-
-#: data/ui/remmina_news.glade:169
-msgid "Allow Remmina to automatically open .rdp and .remmina files."
-msgstr "Dopusti Remmini automatsko otvaranje .rdp i .remmina datoteka."
-
-#. The star (*) is a reference to privacy consent
-#: data/ui/remmina_news.glade:183 data/ui/remmina_preferences.glade:479
-msgid ""
-"Fetch news from <a href=\"https://remmina.org\" title=\"Remmina news site"
-"\">remmina.org</a> (*)"
-msgstr ""
-"Preuzmi novosti s <a href=\"https://remmina.org\" title=\"Remmina stranica "
-"novosti\">remmina.org</a> (*)"
-
-#: data/ui/remmina_news.glade:208 data/ui/remmina_preferences.glade:446
-msgid ""
-"* By enabling statistics and/or news you consent to send and fetch data to/"
-"from remmina.org"
-msgstr ""
-"* Omogućavanjem statistike i/ili novosti pristajete na slanje i preuzimanje "
-"podataka na/s remmina.org"
-
-#: data/ui/remmina_news.glade:231
-msgid "<big>Take part</big>"
-msgstr "<big>Sudjelujte</big>"
-
-#. Pay attention to the quoting characters as they may break the pango layout. If in doubt and cannot test, copy and paste the symbols from the English string.
-#: data/ui/remmina_news.glade:257
-msgid ""
-"<span>\n"
-"<b>You have our gratitude in choosing copylefted libre software, <a href="
-"\"https://remmina.org/donations/\" title=\"Where’s the money, Lebowski? "
-"“blblblblblb”\">donations also make us happy</a>, and further help improve "
-"Remmina.</b>\n"
-"</span>\n"
-msgstr ""
-"<span>\n"
-"<b>Hvala Vam što koristite copylefted slobodan softver, <a href=\"https://"
-"remmina.org/donations/\" title=\"Where’s the money, Lebowski? "
-"“blblblblblb”\">donacije nas isto tako raduju</a>, te pomažu u budućim "
-"poboljšanjima Remmine.</b>\n"
-"</span>\n"
-
-#: data/ui/remmina_news.glade:277
-msgid "<big>Contribute</big>"
-msgstr "<big>Doprinesite</big>"
-
->>>>>>> 050fc71c
 #: data/ui/remmina_key_chooser.glade:23
 msgid "Choose a new key"
 msgstr "Odaberi novu tipku"
@@ -7052,14 +4648,6 @@
 msgid "Master password"
 msgstr "Glavna lozinka"
 
-<<<<<<< HEAD
-#~ msgid "Website"
-#~ msgstr "Web stranica"
-
-#~ msgid "Given username can't get saved since it's empty!"
-#~ msgstr "Navedeno korisničko ime se ne može spremiti jer je prazno!"
-
-=======
 #~ msgid "Started pyhoca-cli with following arguments:"
 #~ msgstr "Pokrenuta je pyhoca-cli sa sljedećim značajkama:"
 
@@ -7091,7 +4679,6 @@
 #~ msgid "Given username can't get saved since it's empty!"
 #~ msgstr "Navedeno korisničko ime se ne može spremiti jer je prazno!"
 
->>>>>>> 050fc71c
 #~ msgid "Limit minimum is too large!"
 #~ msgstr "Ograničenje minimuma je preveliko!"
 
