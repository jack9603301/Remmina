--- conflicted
+++ resolved
@@ -10,11 +10,7 @@
 msgstr ""
 "Project-Id-Version: remmina\n"
 "Report-Msgid-Bugs-To: l10n@lists.remmina.org\n"
-<<<<<<< HEAD
-"POT-Creation-Date: 2021-10-29 12:14+0000\n"
-=======
 "POT-Creation-Date: 2021-12-03 09:34+0000\n"
->>>>>>> 050fc71c
 "PO-Revision-Date: 2021-10-05 14:04+0000\n"
 "Last-Translator: Anonymous <noreply@weblate.org>\n"
 "Language-Team: Latvian <https://hosted.weblate.org/projects/remmina/remmina/"
@@ -28,17 +24,10 @@
 "X-Launchpad-Export-Date: 2014-09-20 14:24+0000\n"
 
 #: src/remmina_sftp_plugin.c:310 src/remmina_sftp_plugin.c:354
-<<<<<<< HEAD
-#: src/remmina_protocol_widget.c:1676 src/remmina_protocol_widget.c:1695
-#: src/remmina_file_editor.c:1101 src/remmina_file_editor.c:1222
-#: src/remmina_ssh_plugin.c:1360 plugins/rdp/rdp_plugin.c:2680
-#: plugins/www/www_plugin.c:895 plugins/x2go/x2go_plugin.c:1596
-=======
 #: src/remmina_protocol_widget.c:1677 src/remmina_protocol_widget.c:1696
 #: src/remmina_file_editor.c:1101 src/remmina_file_editor.c:1222
 #: src/remmina_ssh_plugin.c:1360 plugins/rdp/rdp_plugin.c:2723
 #: plugins/www/www_plugin.c:895 plugins/x2go/x2go_plugin.c:2992
->>>>>>> 050fc71c
 #: data/ui/remmina_mpc.glade:236 data/ui/remmina_preferences.glade:1675
 #: data/ui/remmina_unlock.glade:116
 msgid "Password"
@@ -81,27 +70,17 @@
 msgid "Resume all file transfers"
 msgstr "Visu failu pārsūtīšanas atsākšana"
 
-<<<<<<< HEAD
-#: src/remmina_sftp_plugin.c:328 src/remmina_protocol_widget.c:283
-=======
 #: src/remmina_sftp_plugin.c:328 src/remmina_protocol_widget.c:284
->>>>>>> 050fc71c
 #, fuzzy
 msgid "Connect via SSH from a new terminal"
 msgstr "Savienojums, izmantojot SSH no jauna termināļa"
 
 #: src/remmina_sftp_plugin.c:353 src/remmina_message_panel.c:330
 #: src/remmina_file_editor.c:1216 src/remmina_ssh_plugin.c:1470
-<<<<<<< HEAD
-#: plugins/rdp/rdp_plugin.c:2679 plugins/vnc/vnc_plugin.c:1976
-#: plugins/vnc/vnc_plugin.c:1988 plugins/www/www_plugin.c:894
-#: plugins/x2go/x2go_plugin.c:1595 data/ui/remmina_mpc.glade:144
-=======
 #: plugins/rdp/rdp_plugin.c:2722 plugins/vnc/vnc_plugin.c:1976
 #: plugins/vnc/vnc_plugin.c:1988 plugins/www/www_plugin.c:894
 #: plugins/x2go/x2go_plugin.c:574 plugins/x2go/x2go_plugin.c:2991
 #: data/ui/remmina_mpc.glade:144
->>>>>>> 050fc71c
 #, fuzzy
 msgid "Username"
 msgstr "Lietotājvārds"
@@ -118,11 +97,7 @@
 msgid "Password to unlock private key"
 msgstr "Parole privātās atslēgas atbloķēšanai"
 
-<<<<<<< HEAD
-#: src/remmina_sftp_plugin.c:358 src/remmina_ssh_plugin.c:1506
-=======
 #: src/remmina_sftp_plugin.c:358 src/remmina_ssh_plugin.c:1507
->>>>>>> 050fc71c
 #, fuzzy
 msgid "SSH Proxy Command"
 msgstr "SSH Proxy komanda"
@@ -289,7 +264,6 @@
 #, fuzzy
 msgid "Cancel"
 msgstr "Atcelt"
-<<<<<<< HEAD
 
 #: src/remmina_message_panel.c:199 data/ui/remmina_snap_info_dialog.glade:28
 #: data/ui/remmina_string_list.glade:8 data/ui/remmina_string_list.glade:9
@@ -309,7 +283,7 @@
 msgid "No"
 msgstr "Nē"
 
-#: src/remmina_message_panel.c:391 plugins/rdp/rdp_plugin.c:2681
+#: src/remmina_message_panel.c:391 plugins/rdp/rdp_plugin.c:2724
 #: data/ui/remmina_mpc.glade:172
 msgid "Domain"
 msgstr "Domēns"
@@ -332,199 +306,10 @@
 msgid "Enter certificate authentication files"
 msgstr "Ievadiet sertifikātu autentifikācijas failus"
 
-=======
-
-#: src/remmina_message_panel.c:199 data/ui/remmina_snap_info_dialog.glade:28
-#: data/ui/remmina_string_list.glade:8 data/ui/remmina_string_list.glade:9
-#: data/ui/remmina_string_list.glade:63 data/ui/remmina_news.glade:33
-#: data/ui/remmina_preferences.glade:2622
-#, fuzzy
-msgid "Close"
-msgstr "Aizvērt"
-
-#: src/remmina_message_panel.c:260
-#, fuzzy
-msgid "Yes"
-msgstr "Jā"
-
-#: src/remmina_message_panel.c:267
-#, fuzzy
-msgid "No"
-msgstr "Nē"
-
-#: src/remmina_message_panel.c:391 plugins/rdp/rdp_plugin.c:2724
-#: data/ui/remmina_mpc.glade:172
-msgid "Domain"
-msgstr "Domēns"
-
-#: src/remmina_message_panel.c:420
-msgid "Save password"
-msgstr "Saglabāt paroli"
-
-#: src/remmina_message_panel.c:457 src/remmina_message_panel.c:629
-#: src/remmina_sftp_client.c:947 src/remmina_file_editor.c:241
-#: src/remmina_file_editor.c:1783 plugins/spice/spice_plugin_file_transfer.c:84
-#: data/ui/remmina_key_chooser.glade:8 data/ui/remmina_key_chooser.glade:9
-#: data/ui/remmina_spinner.glade:8 data/ui/remmina_spinner.glade:9
-#, fuzzy
-msgid "_Cancel"
-msgstr "_Atcelt"
-
-#: src/remmina_message_panel.c:513
-#, fuzzy
-msgid "Enter certificate authentication files"
-msgstr "Ievadiet sertifikātu autentifikācijas failus"
-
->>>>>>> 050fc71c
 #: src/remmina_message_panel.c:525
 #, fuzzy
 msgid "CA Certificate File"
 msgstr "CA sertifikāta fails"
-<<<<<<< HEAD
-
-#: src/remmina_message_panel.c:547
-#, fuzzy
-msgid "CA CRL File"
-msgstr "CA CRL fails"
-
-#: src/remmina_message_panel.c:569
-#, fuzzy
-msgid "Client Certificate File"
-msgstr "Klienta sertifikāta fails"
-
-#: src/remmina_message_panel.c:591
-#, fuzzy
-msgid "Client Certificate Key"
-msgstr "Klienta sertifikāta atslēga"
-
-#: src/rcw.c:655
-#, c-format
-msgid ""
-"Are you sure you want to close %i active connections in the current window?"
-msgstr "Šajā logā ir %i aktīvs savienojums. Vai tiešam aizvērt?"
-
-#: src/rcw.c:1399
-msgid "Viewport fullscreen mode"
-msgstr "Skatu logs pilnekrāna režīmā"
-
-#: src/rcw.c:1407 data/ui/remmina_preferences.glade:607
-#, fuzzy
-msgid "Scrolled fullscreen"
-msgstr "Ritināts pilnekrāna režīmā"
-
-#: src/rcw.c:1493
-#, fuzzy
-msgid "Keep aspect ratio when scaled"
-msgstr "Saglabāt malu attiecību, kad mērogošana"
-
-#: src/rcw.c:1501
-#, fuzzy
-msgid "Fill client window when scaled"
-msgstr "Aizpildīt klienta logu, kad tiek mainīts mērogs"
-
-#: src/rcw.c:2049
-#, fuzzy
-msgid "Send clipboard content as keystrokes"
-msgstr "Nosūtīt starpliktuves saturu kā taustiņsitienus"
-
-#: src/rcw.c:2155
-#, fuzzy
-msgid "Turn off scaling to avoid screenshot distortion."
-msgstr "Izslēdziet mērogošanu, lai izvairītos no ekrānšāviņa izkropļojumiem."
-
-#: src/rcw.c:2215 plugins/www/www_plugin.c:855
-#, fuzzy
-msgid "Screenshot taken"
-msgstr "Ekrānšāviņš uzņemts"
-
-#: src/rcw.c:2298
-#, fuzzy
-msgid "_Menu"
-msgstr "_Menu"
-
-#: src/rcw.c:2299
-#, fuzzy
-msgid "Menu"
-msgstr "Izvēlne"
-
-#: src/rcw.c:2308
-#, fuzzy
-#| msgid "Open Main Window"
-msgid "Open the Remmina main window"
-msgstr "Atveriet Remmina galveno logu"
-
-#: src/rcw.c:2318
-#, fuzzy
-msgid "Duplicate current connection"
-msgstr "Pašreizējā savienojuma dublēšana"
-
-#: src/rcw.c:2335
-msgid "Resize the window to fit in remote resolution"
-msgstr "Mainīt loga izmēru, lai tas iekļautos attālinātajā izšķirtspējā"
-
-#: src/rcw.c:2346
-msgid "Toggle fullscreen mode"
-msgstr "Pārslēgt pilnekrāna režīmu"
-
-#: src/rcw.c:2392 data/ui/remmina_preferences.glade:1332
-#: data/ui/remmina_preferences.glade:1342
-#, fuzzy
-msgid "Multi monitor"
-msgstr "Vairāki monitori"
-
-#: src/rcw.c:2408
-#, fuzzy
-msgid "Toggle dynamic resolution update"
-msgstr "Pārslēgt dinamiskās izšķirtspējas atjaunināšanu"
-
-#: src/rcw.c:2418
-msgid "Toggle scaled mode"
-msgstr "Pārslēgt mēroga režīmu"
-
-#: src/rcw.c:2458 data/ui/remmina_preferences.glade:1066
-msgid "Switch tab pages"
-msgstr "Pārslēgt ciļņu lapas"
-
-#: src/rcw.c:2468
-msgid "Grab all keyboard events"
-msgstr "Tvert visus tastatūras notikumus"
-
-#: src/rcw.c:2478
-msgid "Preferences"
-msgstr "Iestatījums"
-
-#: src/rcw.c:2487
-msgid "_Tools"
-msgstr "Rīki"
-
-#: src/rcw.c:2488 data/ui/remmina_main.glade:207
-msgid "Tools"
-msgstr "Rīki"
-
-#: src/rcw.c:2501 data/ui/remmina_preferences.glade:1267
-#: data/ui/remmina_preferences.glade:1277
-#, fuzzy
-msgid "Screenshot"
-msgstr "Ekrānšāviņš"
-
-#: src/rcw.c:2515 data/ui/remmina_preferences.glade:1174
-msgid "Minimize window"
-msgstr "Minimizēt logu"
-
-#: src/rcw.c:2525 data/ui/remmina_preferences.glade:1205
-msgid "Disconnect"
-msgstr "Atvienot"
-
-#: src/rcw.c:4297
-#, fuzzy, c-format
-msgid "The file “%s” is corrupted, unreadable, or could not be found."
-msgstr "Failiņš \"%s\" ir bojāts, nav nolasāms vai nav atrodams."
-
-#: src/rcw.c:4466
-#, fuzzy
-msgid "Warning: This plugin requires GtkSocket, but it’s not available."
-msgstr "Brīdinājums: Šis spraudnis prasa GtkSocket, bet tas nav pieejams."
-=======
 
 #: src/remmina_message_panel.c:547
 #, fuzzy
@@ -696,7 +481,6 @@
 #| msgid "Open Main Window"
 msgid "Open in browser"
 msgstr "Atvērt galveno logu"
->>>>>>> 050fc71c
 
 #: src/remmina_mpchange.c:234
 #, fuzzy
@@ -753,13 +537,8 @@
 #: src/remmina.c:90
 #, fuzzy
 msgid ""
-<<<<<<< HEAD
-"Connect to a desktop described in a file (.remmina or a type supported by a "
-"plugin)"
-=======
 "Connect to a desktop described in a file (.remmina or a filetype supported "
 "by a plugin)"
->>>>>>> 050fc71c
 msgstr ""
 "Savienojums ar darbvirsmu, kas aprakstīta failā (.remmina vai spraudņa "
 "atbalstītā tipa)."
@@ -768,9 +547,8 @@
 #: src/remmina.c:92
 #, fuzzy
 msgid ""
-<<<<<<< HEAD
-"Edit desktop connection described in file (.remmina or type supported by "
-"plugin)"
+"Edit desktop connection described in file (.remmina or a filetype supported "
+"by plugin)"
 msgstr ""
 "Rediģēt datora savienojumu, kas aprakstīts failā (.remmina vai spraudņa "
 "atbalstītajā tipā)"
@@ -782,21 +560,6 @@
 msgstr "Kioska režīma sākšana"
 
 #. TRANSLATORS: Shown in terminal. Do not use characters that may be not supported on a terminal
-=======
-"Edit desktop connection described in file (.remmina or a filetype supported "
-"by plugin)"
-msgstr ""
-"Rediģēt datora savienojumu, kas aprakstīts failā (.remmina vai spraudņa "
-"atbalstītajā tipā)"
-
-#. TRANSLATORS: Shown in terminal. Do not use characters that may be not supported on a terminal
-#: src/remmina.c:95
-#, fuzzy
-msgid "Start in kiosk mode"
-msgstr "Kioska režīma sākšana"
-
-#. TRANSLATORS: Shown in terminal. Do not use characters that may be not supported on a terminal
->>>>>>> 050fc71c
 #: src/remmina.c:97
 msgid "Create new connection profile"
 msgstr "Neizdevās VNC savienojums — %s"
@@ -888,20 +651,12 @@
 msgstr ""
 
 #. TRANSLATORS: Shown in terminal. Do not use characters that may be not supported on a terminal
-<<<<<<< HEAD
-#: src/remmina.c:375
-=======
 #: src/remmina.c:391
->>>>>>> 050fc71c
 #, fuzzy
 msgid "- or protocol://username:encryptedpassword@host:port"
 msgstr "- vai protokols://username:encryptedpassword@host:port"
 
-<<<<<<< HEAD
-#: src/remmina.c:378
-=======
 #: src/remmina.c:394
->>>>>>> 050fc71c
 #, fuzzy
 msgid ""
 "Examples:\n"
@@ -1049,11 +804,7 @@
 msgid "Go to parent folder"
 msgstr "Iet uz virsmapi"
 
-<<<<<<< HEAD
-#: src/remmina_ftp_client.c:758 plugins/rdp/rdp_plugin.c:2770
-=======
 #: src/remmina_ftp_client.c:758 plugins/rdp/rdp_plugin.c:2813
->>>>>>> 050fc71c
 #: plugins/vnc/vnc_plugin.c:2027
 msgid "Refresh"
 msgstr "Atsvaidzināt"
@@ -1100,19 +851,11 @@
 msgid "Permission"
 msgstr "Atļauja"
 
-<<<<<<< HEAD
-#: src/remmina_ftp_client.c:990 plugins/rdp/rdp_plugin.c:2568
-msgid "Remote"
-msgstr "Attālinātā"
-
-#: src/remmina_ftp_client.c:997 plugins/rdp/rdp_plugin.c:2567
-=======
 #: src/remmina_ftp_client.c:990 plugins/rdp/rdp_plugin.c:2611
 msgid "Remote"
 msgstr "Attālinātā"
 
 #: src/remmina_ftp_client.c:997 plugins/rdp/rdp_plugin.c:2610
->>>>>>> 050fc71c
 msgid "Local"
 msgstr "Lokāls"
 
@@ -1120,226 +863,130 @@
 msgid "Progress"
 msgstr "Progress"
 
-<<<<<<< HEAD
-#: src/remmina_protocol_widget.c:290 src/remmina_ssh_plugin.c:829
-=======
 #: src/remmina_protocol_widget.c:291 src/remmina_ssh_plugin.c:829
->>>>>>> 050fc71c
 #: src/remmina_ssh_plugin.c:1445
 msgid "Open SFTP transfer…"
 msgstr "Atvērt drošo datņu pārsūtīšanu…"
 
-<<<<<<< HEAD
-#: src/remmina_protocol_widget.c:319
-=======
 #: src/remmina_protocol_widget.c:320
->>>>>>> 050fc71c
 #, fuzzy
 msgid "Executing external commands…"
 msgstr "Ārējo komandu izpilde…"
 
 #. TRANSLATORS: “%s” is a placeholder for the connection profile name
-<<<<<<< HEAD
-#: src/remmina_protocol_widget.c:327
-=======
 #: src/remmina_protocol_widget.c:328
->>>>>>> 050fc71c
 #, c-format
 msgid "Connecting to “%s”…"
 msgstr "Savienojas ar “%s”…"
 
 #. TRANSLATORS: “%s” is a placeholder for an hostname or an IP address.
-<<<<<<< HEAD
-#: src/remmina_protocol_widget.c:915 src/remmina_protocol_widget.c:1100
-=======
 #: src/remmina_protocol_widget.c:916 src/remmina_protocol_widget.c:1101
->>>>>>> 050fc71c
 #, c-format
 msgid "Connecting to “%s” via SSH…"
 msgstr "Savienojas ar “%s”…"
 
 #. TRANSLATORS: “%i” is a placeholder for a TCP port number.
-<<<<<<< HEAD
-#: src/remmina_protocol_widget.c:1164
-=======
 #: src/remmina_protocol_widget.c:1165
->>>>>>> 050fc71c
 #, c-format
 msgid "Awaiting incoming SSH connection on port %i…"
 msgstr "Gaida ienākošo SSH tuneli pie porta %i…"
 
-<<<<<<< HEAD
-#: src/remmina_protocol_widget.c:1217
-=======
 #: src/remmina_protocol_widget.c:1218
->>>>>>> 050fc71c
 #, c-format
 msgid "The “%s” command is not available on the SSH server."
 msgstr "Uz SSH servera nav atrasta %s komanda"
 
-<<<<<<< HEAD
-#: src/remmina_protocol_widget.c:1222
-=======
 #: src/remmina_protocol_widget.c:1223
->>>>>>> 050fc71c
 #, c-format
 msgid "Could not run the “%s” command on the SSH server (status = %i)."
 msgstr "Izpildot %s komandu uz SSH servera, notika kļūme (statuss = %i)"
 
 #. TRANSLATORS: %s is a placeholder for an error message
-<<<<<<< HEAD
-#: src/remmina_protocol_widget.c:1230
-=======
 #: src/remmina_protocol_widget.c:1231
->>>>>>> 050fc71c
 #, c-format
 msgid "Could not run command. %s"
 msgstr "Neizdevās pieprasīt portu pārsūtīšanu — %s"
 
 #. TRANSLATORS: “%s” is a placeholder for a hostname or IP address.
-<<<<<<< HEAD
-#: src/remmina_protocol_widget.c:1300
-=======
 #: src/remmina_protocol_widget.c:1301
->>>>>>> 050fc71c
 #, c-format
 msgid "Connecting to %s via SSH…"
 msgstr "Savienojas ar “%s”…"
 
-<<<<<<< HEAD
-#: src/remmina_protocol_widget.c:1694
-=======
 #: src/remmina_protocol_widget.c:1695
->>>>>>> 050fc71c
 #, fuzzy
 msgid "Type in SSH username and password."
 msgstr "Ievadiet SSH lietotājvārdu un paroli."
 
-<<<<<<< HEAD
-#: src/remmina_protocol_widget.c:1749 src/remmina_protocol_widget.c:1781
-=======
 #: src/remmina_protocol_widget.c:1750 src/remmina_protocol_widget.c:1782
->>>>>>> 050fc71c
 #, fuzzy
 msgid "Fingerprint automatically accepted"
 msgstr "Pirkstu nospiedumu automātiska pieņemšana"
 
 #. TRANSLATORS: The user is asked to verify a new SSL certificate.
-<<<<<<< HEAD
-#: src/remmina_protocol_widget.c:1757
-=======
 #: src/remmina_protocol_widget.c:1758
->>>>>>> 050fc71c
 #, fuzzy
 msgid "Certificate details:"
 msgstr "Certificate details"
 
 #. TRANSLATORS: An SSL certificate subject is usually the remote server the user connect to.
-<<<<<<< HEAD
-#: src/remmina_protocol_widget.c:1759 src/remmina_protocol_widget.c:1791
-=======
 #: src/remmina_protocol_widget.c:1760 src/remmina_protocol_widget.c:1792
->>>>>>> 050fc71c
 msgid "Subject:"
 msgstr "Subjekts:"
 
 #. TRANSLATORS: The name or email of the entity that have issued the SSL certificate
-<<<<<<< HEAD
-#: src/remmina_protocol_widget.c:1761 src/remmina_protocol_widget.c:1793
-=======
 #: src/remmina_protocol_widget.c:1762 src/remmina_protocol_widget.c:1794
->>>>>>> 050fc71c
 msgid "Issuer:"
 msgstr "Izdevējs:"
 
 #. TRANSLATORS: An SSL certificate fingerprint, is a hash of a certificate calculated on all certificate's data and its signature.
-<<<<<<< HEAD
-#: src/remmina_protocol_widget.c:1763
-=======
 #: src/remmina_protocol_widget.c:1764
->>>>>>> 050fc71c
 msgid "Fingerprint:"
 msgstr "Ciparnospiedums:"
 
 #. TRANSLATORS: The user is asked to accept or refuse a new SSL certificate.
-<<<<<<< HEAD
-#: src/remmina_protocol_widget.c:1765
-=======
 #: src/remmina_protocol_widget.c:1766
->>>>>>> 050fc71c
 msgid "Accept certificate?"
 msgstr "Pieņemt sertifikātu?"
 
 #. TRANSLATORS: The user is asked to verify a new SSL certificate.
-<<<<<<< HEAD
-#: src/remmina_protocol_widget.c:1789
-=======
 #: src/remmina_protocol_widget.c:1790
->>>>>>> 050fc71c
 #, fuzzy
 msgid "The certificate changed! Details:"
 msgstr "Sertifikāts mainīts! Sīkāka informācija:"
 
 #. TRANSLATORS: An SSL certificate fingerprint, is a hash of a certificate calculated on all certificate's data and its signature.
-<<<<<<< HEAD
-#: src/remmina_protocol_widget.c:1795
-=======
 #: src/remmina_protocol_widget.c:1796
->>>>>>> 050fc71c
 msgid "Old fingerprint:"
 msgstr "Ciparnospiedums:"
 
 #. TRANSLATORS: An SSL certificate fingerprint, is a hash of a certificate calculated on all certificate's data and its signature.
-<<<<<<< HEAD
-#: src/remmina_protocol_widget.c:1797
-=======
 #: src/remmina_protocol_widget.c:1798
->>>>>>> 050fc71c
 msgid "New fingerprint:"
 msgstr "Ciparnospiedums:"
 
 #. TRANSLATORS: The user is asked to accept or refuse a new SSL certificate.
-<<<<<<< HEAD
-#: src/remmina_protocol_widget.c:1799
-=======
 #: src/remmina_protocol_widget.c:1800
->>>>>>> 050fc71c
 msgid "Accept changed certificate?"
 msgstr "Pieņemt sertifikātu?"
 
 #. TRANSLATORS: “%i” is a placeholder for a port number. “%s”  is a placeholder for a protocol name (VNC).
-<<<<<<< HEAD
-#: src/remmina_protocol_widget.c:1942
-=======
 #: src/remmina_protocol_widget.c:1943
->>>>>>> 050fc71c
 #, c-format
 msgid "Listening on port %i for an incoming %s connection…"
 msgstr "Klausīties portu %i uz ienākošajiem %s savienojumiem…"
 
-<<<<<<< HEAD
-#: src/remmina_protocol_widget.c:1967
-msgid "Could not authenticate, attempting reconnection…"
-msgstr "Neizdevās autentificēties. Mēģina savienoties atkal…"
-
-#: src/remmina_protocol_widget.c:2029 src/remmina_file_editor.c:436
-=======
 #: src/remmina_protocol_widget.c:1968
 msgid "Could not authenticate, attempting reconnection…"
 msgstr "Neizdevās autentificēties. Mēģina savienoties atkal…"
 
 #: src/remmina_protocol_widget.c:2030 src/remmina_file_editor.c:436
->>>>>>> 050fc71c
 #: src/remmina_file_editor.c:1172 data/ui/remmina_main.glade:478
 msgid "Server"
 msgstr "Serveris"
 
 #. TRANSLATORS: “%s” is a placeholder for a protocol name, like “RDP”.
-<<<<<<< HEAD
-#: src/remmina_protocol_widget.c:2047
-=======
 #: src/remmina_protocol_widget.c:2048
->>>>>>> 050fc71c
 #, fuzzy, c-format
 msgid "Install the %s protocol plugin first."
 msgstr "Vispirms instalējiet %s protokola spraudni."
@@ -1603,30 +1250,18 @@
 msgstr "Neizdevās palaist SSH sesiju — %s"
 
 #. TRANSLATORS: The placeholder %s is an error message
-<<<<<<< HEAD
-#: src/remmina_ssh.c:2378
-=======
 #: src/remmina_ssh.c:2379
->>>>>>> 050fc71c
 #, c-format
 msgid "Could not open channel. %s"
 msgstr "Neizdevās izveidot SFTP sesiju — %s"
 
 #. TRANSLATORS: The placeholder %s is an error message
-<<<<<<< HEAD
-#: src/remmina_ssh.c:2393
-=======
 #: src/remmina_ssh.c:2394
->>>>>>> 050fc71c
 #, c-format
 msgid "Could not request shell. %s"
 msgstr "Neizdevās izveidot SFTP sesiju — %s"
 
-<<<<<<< HEAD
-#: src/remmina_ssh.c:2511
-=======
 #: src/remmina_ssh.c:2521
->>>>>>> 050fc71c
 #, fuzzy
 msgid "Could not create PTY device."
 msgstr "Nevar izveidot PTY ierīci."
@@ -1924,399 +1559,6 @@
 #, c-format
 msgid "Same server at port %i"
 msgstr "Tas pats serveris ar portu %i"
-<<<<<<< HEAD
-
-#: src/remmina_file_editor.c:1193 plugins/rdp/rdp_plugin.c:2724
-msgid "Start-up path"
-msgstr "Palaišanas ceļš"
-
-#: src/remmina_file_editor.c:1202
-msgid "SSH Authentication"
-msgstr "SSH autentificēšana"
-
-#: src/remmina_file_editor.c:1229
-#, fuzzy
-#| msgid "SSH private key passphrase"
-msgid "SSH private key file"
-msgstr "SSH privātās atslēgas fails"
-
-#: src/remmina_file_editor.c:1235 src/remmina_ssh_plugin.c:1474
-#, fuzzy
-#| msgid "Accept certificate?"
-msgid "SSH certificate file"
-msgstr "SSH sertifikāta fails"
-
-#: src/remmina_file_editor.c:1293
-msgid "Basic"
-msgstr "Pamata"
-
-#: src/remmina_file_editor.c:1299
-msgid "Advanced"
-msgstr "Paplašināti"
-
-#: src/remmina_file_editor.c:1310
-#, fuzzy
-msgid "Notes"
-msgstr "Piezīmes"
-
-#: src/remmina_file_editor.c:1438
-#, fuzzy, c-format
-msgid "(%s: %i): Can't validate setting '%s' since 'value' or 'gfe' are NULL!"
-msgstr ""
-"(%s: %i): Nevar pārbaudīt iestatījumu '%s', jo 'value' vai 'gfe' ir NULL!"
-
-#: src/remmina_file_editor.c:1441
-#, fuzzy, c-format
-msgid ""
-"(%s: %i): Can't validate user input since 'setting_name_to_validate', "
-"'value' or 'gfe' are NULL!"
-msgstr ""
-"(%s: %i): Nevar pārbaudīt lietotāja ievadi, jo 'setting_name_to_validate', "
-"'value' vai 'gfe' ir NULL!"
-
-#. TRANSLATORS: Meta-error. Shouldn't be visible.
-#: src/remmina_file_editor.c:1445 plugins/x2go/x2go_plugin.c:856
-#: plugins/x2go/x2go_plugin.c:1440
-#, fuzzy
-msgid "Internal error."
-msgstr "Iekšējā kļūda."
-
-#: src/remmina_file_editor.c:1667 src/remmina_file_editor.c:1703
-#: src/remmina_file_editor.c:1724 src/remmina_file_editor.c:1747
-#, fuzzy, c-format
-#| msgid "Could not create SFTP session. %s"
-msgid "Couldn't validate user input. %s"
-msgstr "Nevarēja pārbaudīt lietotāja ievadi. %s"
-
-#: src/remmina_file_editor.c:1691
-msgid "Default settings saved."
-msgstr "Saglabāti noklusējuma iestatījumi."
-
-#: src/remmina_file_editor.c:1781
-msgid "Remote Connection Profile"
-msgstr "Neizdevās VNC savienojums — %s"
-
-#: src/remmina_file_editor.c:1787
-#, fuzzy
-msgid "Save as Default"
-msgstr "Saglabāt kā noklusējuma"
-
-#: src/remmina_file_editor.c:1788
-#, fuzzy
-msgid "Use the current settings as the default for all new connection profiles"
-msgstr ""
-"izmantot pašreizējos iestatījumus kā noklusējuma iestatījumus visiem "
-"jaunajiem savienojuma profiliem."
-
-#: src/remmina_file_editor.c:1796 data/ui/remmina_main.glade:160
-#, fuzzy
-msgid "Connect"
-msgstr "Pievienoties"
-
-#: src/remmina_file_editor.c:1799
-#, fuzzy
-msgid "_Save and Connect"
-msgstr "_Saglabāt un savienot"
-
-#: src/remmina_file_editor.c:1922
-msgid "Quick Connect"
-msgstr "Ātrais savienojums"
-
-#: src/remmina_file_editor.c:1946
-#, c-format
-msgid "Use '%s' as subgroup delimiter"
-msgstr "Lietot “%s” kā apakšgrupu atdalītāju"
-
-#: src/remmina_file_editor.c:2012 src/remmina_file_editor.c:2030
-#, c-format
-msgid "Could not find the file “%s”."
-msgstr "Neizdevās izveidot SFTP sesiju — %s"
-
-#. TRANSLATORS: This is a message that pops up when an external Remmina plugin tries to set the window resolution using a legacy parameter.
-#. TRANSLATORS: This is a message that pop-up when an external Remmina plugin tries to set the windows resolution using a legacy parameter.
-#: src/remmina_file.c:451 src/remmina_file.c:497
-msgid ""
-"Using the «resolution» parameter in the Remmina preferences file is "
-"deprecated.\n"
-msgstr ""
-
-#: src/remmina_icon.c:136
-msgid "Open Main Window"
-msgstr "Atvērt galveno logu"
-
-#: src/remmina_icon.c:141 data/ui/remmina_main.glade:254
-#, fuzzy
-msgid "_Preferences"
-msgstr "Uzstādījumi"
-
-#: src/remmina_icon.c:146
-#, fuzzy
-msgid "_About"
-msgstr "_Par"
-
-#: src/remmina_icon.c:156
-msgid "Enable Service Discovery"
-msgstr "Aktivēt servisu atklāšanu"
-
-#: src/remmina_icon.c:168 data/ui/remmina_main.glade:404
-#, fuzzy
-msgid "_Quit"
-msgstr "_Iziet"
-
-#. TRANSLATORS: Applet name as per the Freedesktop Desktop entry specification https://specifications.freedesktop.org/desktop-entry-spec/latest/
-#. TRANSLATORS: Applet Name as per the Freedesktop Desktop entry specification https://specifications.freedesktop.org/desktop-entry-spec/latest/
-#: src/remmina_icon.c:294 src/remmina_icon.c:450
-msgid "Remmina Applet"
-msgstr "Remmina sīklietotne"
-
-#. TRANSLATORS: Applet comment/description as per the Freedesktop Desktop entry specification https://specifications.freedesktop.org/desktop-entry-spec/latest/
-#: src/remmina_icon.c:296 src/remmina_icon.c:452
-msgid "Connect to remote desktops through the applet menu"
-msgstr "Savienoties ar attālinātām darbvirsmām ar sīklietotnes izvēlni"
-
-#: src/remmina_icon.c:359
-msgid "StatusNotifier/Appindicator support in “"
-msgstr ""
-
-#. TRANSLATORS: %s is a placeholder for "StatusNotifier/Appindicator suppor in “DESKTOP NAME”: "
-#: src/remmina_icon.c:366
-#, c-format
-msgid "%s your desktop does support it"
-msgstr ""
-
-#. TRANSLATORS: %s is a placeholder for "StatusNotifier/Appindicator suppor in “DESKTOP NAME”: "
-#: src/remmina_icon.c:368
-#, c-format
-msgid "%s and Remmina has built-in (compiled) support for libappindicator."
-msgstr ""
-
-#. TRANSLATORS: %s is a placeholder for "StatusNotifier/Appindicator suppor in “DESKTOP NAME”: "
-#: src/remmina_icon.c:371
-#, c-format
-msgid ""
-"%s not supported natively by your Desktop Environment. libappindicator will "
-"try to fallback to GtkStatusIcon/xembed"
-msgstr ""
-
-#. TRANSLATORS: %s is a placeholder for "StatusNotifier/Appindicator suppor in “DESKTOP NAME”: "
-#: src/remmina_icon.c:375
-#, c-format
-msgid "%s You may need to install, and use XApp Status Applet"
-msgstr ""
-
-#. TRANSLATORS: %s is a placeholder for "StatusNotifier/Appindicator suppor in “DESKTOP NAME”: "
-#: src/remmina_icon.c:378
-#, c-format
-msgid "%s You may need to install, and use KStatusNotifierItem"
-msgstr ""
-
-#. TRANSLATORS: %s is a placeholder for "StatusNotifier/Appindicator suppor in “DESKTOP NAME”: "
-#: src/remmina_icon.c:381
-#, c-format
-msgid "%s You may need to install, and use XEmbed SNI Proxy"
-msgstr ""
-
-#. TRANSLATORS: %s is a placeholder for "StatusNotifier/Appindicator suppor in “DESKTOP NAME”: "
-#: src/remmina_icon.c:384
-#, c-format
-msgid "%s You may need to install, and use Gnome Shell Extension Appindicator"
-msgstr ""
-
-#. TRANSLATORS: %s is a placeholder for an error message
-#: src/remmina_ssh_plugin.c:539
-#, fuzzy, c-format
-msgid "Error: %s"
-msgstr "Kļūda: %s"
-
-#: src/remmina_ssh_plugin.c:556
-#, fuzzy
-msgid "Terminal content saved in"
-msgstr "termināļa saturs, kas saglabāts"
-
-#: src/remmina_ssh_plugin.c:822
-#, fuzzy
-msgid "Select All (host+A)"
-msgstr "Atlasīt visus (host+A)"
-
-#: src/remmina_ssh_plugin.c:823
-#, fuzzy
-msgid "Copy (host+C)"
-msgstr "Kopēt (host+C)"
-
-#: src/remmina_ssh_plugin.c:824
-#, fuzzy
-msgid "Paste (host+V)"
-msgstr "Ielīmēt (host+V)"
-
-#: src/remmina_ssh_plugin.c:825
-#, fuzzy
-msgid "Save session to file"
-msgstr "Sesijas saglabāšana failā"
-
-#: src/remmina_ssh_plugin.c:826
-#, fuzzy
-msgid "Increase font size (host+Page Up)"
-msgstr "Palielināt fonta lielumu (host+Page Up)"
-
-#: src/remmina_ssh_plugin.c:827
-#, fuzzy
-msgid "Decrease font size (host+Page Down)"
-msgstr "Šrifta lieluma samazināšana (host+Page Down)"
-
-#: src/remmina_ssh_plugin.c:828
-#, fuzzy
-msgid "Find text (host+G)"
-msgstr "Atrast tekstu (host+G)"
-
-#: src/remmina_ssh_plugin.c:1439 data/ui/remmina_main.glade:177
-msgid "Copy"
-msgstr "Kopēt"
-
-#: src/remmina_ssh_plugin.c:1439
-#, fuzzy
-msgid "_Copy"
-msgstr "_Kopēt"
-
-#: src/remmina_ssh_plugin.c:1440
-msgid "Paste"
-msgstr "Ielīmēt"
-
-#: src/remmina_ssh_plugin.c:1440
-#, fuzzy
-msgid "_Paste"
-msgstr "Ie_vietot"
-
-#: src/remmina_ssh_plugin.c:1441
-#, fuzzy
-msgid "Select all"
-msgstr "Atlasīt visus"
-
-#: src/remmina_ssh_plugin.c:1441
-#, fuzzy
-msgid "_Select all"
-msgstr "_Select all"
-
-#: src/remmina_ssh_plugin.c:1442
-#, fuzzy
-msgid "Increase font size"
-msgstr "Palielināt fonta lielumu"
-
-#: src/remmina_ssh_plugin.c:1442
-#, fuzzy
-msgid "_Increase font size"
-msgstr "_palielināt fonta lielumu"
-
-#: src/remmina_ssh_plugin.c:1443
-#, fuzzy
-msgid "Decrease font size"
-msgstr "Samazināt fonta lielumu"
-
-#: src/remmina_ssh_plugin.c:1443
-#, fuzzy
-msgid "_Decrease font size"
-msgstr "_Samazināt fonta lielumu"
-
-#: src/remmina_ssh_plugin.c:1444
-#, fuzzy
-msgid "Find text"
-msgstr "Atrast tekstu"
-
-#: src/remmina_ssh_plugin.c:1444
-#, fuzzy
-msgid "_Find text"
-msgstr "Atrast tekstu"
-
-#: src/remmina_ssh_plugin.c:1471 plugins/spice/spice_plugin.c:674
-#: plugins/vnc/vnc_plugin.c:1977 plugins/vnc/vnc_plugin.c:1989
-#, fuzzy
-msgid "User password"
-msgstr "Lietotāja parole"
-
-#: src/remmina_ssh_plugin.c:1477 plugins/rdp/rdp_plugin.c:2723
-msgid "Start-up program"
-msgstr "Palaišanas programma"
-
-#: src/remmina_ssh_plugin.c:1482
-#, fuzzy
-msgid ""
-"The filename can use the following placeholders:\n"
-"\n"
-"  • %h is substituted with the server name\n"
-"  • %t is substituted with the SSH server name\n"
-"  • %u is substituted with the username\n"
-"  • %U is substituted with the SSH username\n"
-"  • %p is substituted with Remmina profile name\n"
-"  • %g is substituted with Remmina profile group name\n"
-"  • %d is substituted with local date and time in ISO 8601 format\n"
-msgstr ""
-"Faila nosaukumā var izmantot šādas vietzīmes:\n"
-"\n"
-"  - %h tiek aizstāts ar servera nosaukumu\n"
-"  - %t aizstāj ar SSH servera nosaukumu\n"
-"  - %u aizstāj ar lietotājvārdu\n"
-"  - %U aizstāj ar SSH lietotājvārdu\n"
-"  - %p aizstāj ar Remmina profila nosaukumu\n"
-"  - %g aizstāj ar Remmina profila grupas nosaukumu\n"
-"  - %d aizstāj ar vietējo datumu un laiku ISO 8601 formātā\n"
-
-#: src/remmina_ssh_plugin.c:1504
-#, fuzzy
-msgid "Terminal colour scheme"
-msgstr "Termināla krāsu shēma"
-
-#: src/remmina_ssh_plugin.c:1505
-msgid "Character set"
-msgstr "Rakstzīmju kopa"
-
-#: src/remmina_ssh_plugin.c:1507
-#, fuzzy
-msgid "KEX (Key Exchange) algorithms"
-msgstr "KEX (atslēgu apmaiņas) algoritmi"
-
-#: src/remmina_ssh_plugin.c:1508
-#, fuzzy
-msgid "Symmetric cipher client to server"
-msgstr "Simetriskais šifrs no klienta uz serveri"
-
-#: src/remmina_ssh_plugin.c:1509
-#, fuzzy
-msgid "Preferred server host key types"
-msgstr "Vēlamie servera resursdatora atslēgas tipi"
-
-#: src/remmina_ssh_plugin.c:1510
-msgid "Folder for SSH session log"
-msgstr "Neizdevās palaist SSH sesiju — %s"
-
-#: src/remmina_ssh_plugin.c:1511
-#, fuzzy
-msgid "Filename for SSH session log"
-msgstr "SSH sesijas žurnāla faila nosaukums"
-
-#: src/remmina_ssh_plugin.c:1512
-#, fuzzy
-msgid "Log SSH session when exiting Remmina"
-msgstr "Reģistrēt SSH sesiju, izejot no Remmina"
-
-#: src/remmina_ssh_plugin.c:1513
-#, fuzzy
-msgid "Log SSH session asynchronously"
-msgstr "Asinhroni reģistrēt SSH sesiju"
-
-#: src/remmina_ssh_plugin.c:1513
-#, fuzzy
-msgid "Saving the session asynchronously may have a notable performance impact"
-msgstr "Asinhronā sesijas saglabāšana var ievērojami ietekmēt veiktspēju."
-
-#: src/remmina_ssh_plugin.c:1514
-#, fuzzy
-msgid "Audible terminal bell"
-msgstr "Skaņas termināļa zvans"
-
-#: src/remmina_ssh_plugin.c:1515
-#, fuzzy
-msgid "SSH compression"
-msgstr "SSH saspiešana"
-=======
 
 #: src/remmina_file_editor.c:1193 plugins/rdp/rdp_plugin.c:2767
 msgid "Start-up path"
@@ -3776,18 +3018,11 @@
 #, fuzzy
 msgid "USB redirection error"
 msgstr "USB pāradresēšanas kļūda"
->>>>>>> 050fc71c
-
-#: src/remmina_ssh_plugin.c:1516
-msgid "Don't remember passwords"
+
+#: plugins/vnc/vnc_plugin.c:772
+msgid "Enter VNC password"
 msgstr "Saglabāt paroli"
 
-<<<<<<< HEAD
-#: src/remmina_ssh_plugin.c:1517
-#, fuzzy
-msgid "Strict host key checking"
-msgstr "Stingra uzņēmēja atslēgas pārbaude"
-=======
 #: plugins/vnc/vnc_plugin.c:825 plugins/gvnc/gvnc_plugin.c:539
 #, fuzzy
 msgid "Enter VNC authentication credentials"
@@ -3796,201 +3031,21 @@
 #: plugins/vnc/vnc_plugin.c:936
 msgid "Unable to connect to VNC server"
 msgstr "Nevar savienoties ar VNC serveri"
->>>>>>> 050fc71c
-
-#: src/remmina_ssh_plugin.c:1531
-msgid "SSH - Secure Shell"
-msgstr "SSH — drošā čaula"
-
-#: plugins/kwallet/src/kwallet_plugin_main.c:118
-msgid "Secured password storage in KWallet"
-msgstr "%s parole"
-
-#: plugins/rdp/rdp_settings.c:217
-msgid "<Auto-detect>"
-msgstr "<Automātiski noteikt>"
-
-<<<<<<< HEAD
-#: plugins/rdp/rdp_settings.c:249
-#, fuzzy
-msgid "<Not set>"
-msgstr "<No nav iestatīts>"
-
-#: plugins/rdp/rdp_settings.c:280
-#, fuzzy
-msgid "<Choose a quality level to edit…>"
-msgstr "<Izvēlēties kvalitātes līmeni rediģēšanai...>"
-
-#: plugins/rdp/rdp_settings.c:282 plugins/rdp/rdp_plugin.c:2542
-#: plugins/vnc/vnc_plugin.c:1934
-msgid "Poor (fastest)"
-msgstr "Slikta (ātrākā)"
-
-#: plugins/rdp/rdp_settings.c:284 plugins/rdp/rdp_plugin.c:2543
-#: plugins/vnc/vnc_plugin.c:1933
-msgid "Medium"
-msgstr "Vidēja"
-
-#: plugins/rdp/rdp_settings.c:286 plugins/rdp/rdp_plugin.c:2544
-#: plugins/vnc/vnc_plugin.c:1931
-msgid "Good"
-msgstr "Laba"
-
-#: plugins/rdp/rdp_settings.c:288 plugins/rdp/rdp_plugin.c:2545
-#: plugins/vnc/vnc_plugin.c:1932
-msgid "Best (slowest)"
-msgstr "Labākā (lēnākā)"
-
-#: plugins/rdp/rdp_settings.c:427
-msgid "Keyboard layout"
-msgstr "Tastatūras izkārtojums"
-
-#: plugins/rdp/rdp_settings.c:457
-msgid "Use client keyboard mapping"
-msgstr "Lietot klienta tastatūras kartējumu"
-
-#: plugins/rdp/rdp_settings.c:468
-#, fuzzy
-#| msgid "Keyboard mapping"
-msgid "Keyboard scancode remapping"
-msgstr "Tastatūras skenēšanas kodu pārzīmēšana"
-
-#: plugins/rdp/rdp_settings.c:483
-#, fuzzy
-msgid "List of key=value,… pairs to remap scancodes. E.g. 0x56=0x29,0x29=0x56"
-msgstr ""
-"Atslēga=vērtība,... pāru saraksts, lai pārformētu skenkodus. Piemēram, "
-"0x56=0x29,0x29=0x56"
-
-#: plugins/rdp/rdp_settings.c:486
-#, fuzzy
-msgid "FreeRDP > 2.3.0 is required to map scancodes"
-msgstr "FreeRDP > 2.3.0 ir nepieciešams, lai kartētu skenēšanas kodus"
-
-#: plugins/rdp/rdp_settings.c:494
-#, fuzzy
-msgid "Quality settings"
-msgstr "Kvalitātes iestatījumi"
-
-#: plugins/rdp/rdp_settings.c:517
-msgid "Wallpaper"
-msgstr "Ekrāntapete"
-
-#: plugins/rdp/rdp_settings.c:525
-msgid "Window drag"
-msgstr "Loga vilkums"
-
-#: plugins/rdp/rdp_settings.c:532
-msgid "Menu animation"
-msgstr "Izvēļņu animācija"
-
-#: plugins/rdp/rdp_settings.c:540
-msgid "Theme"
-msgstr "Motīvs"
-
-#: plugins/rdp/rdp_settings.c:547
-msgid "Cursor shadow"
-msgstr "Kursora ēna"
-
-#: plugins/rdp/rdp_settings.c:555
-msgid "Cursor blinking"
-msgstr "Kursora mirgošana"
-
-#: plugins/rdp/rdp_settings.c:562
-msgid "Font smoothing"
-msgstr "Fontu gludināšana"
-
-#: plugins/rdp/rdp_settings.c:570
-msgid "Composition"
-msgstr "Kompozīcija"
-
-#: plugins/rdp/rdp_settings.c:580
-#, fuzzy
-msgid "Remote scale factor"
-msgstr "Tālvadības mēroga koeficients"
-
-#: plugins/rdp/rdp_settings.c:595
-#, fuzzy
-msgid "Desktop scale factor %"
-msgstr "Darbvirsmas mēroga koeficients %"
-
-#: plugins/rdp/rdp_settings.c:607
-#, fuzzy
-msgid "Device scale factor %"
-msgstr "Ierīces mēroga koeficients %"
-
-#: plugins/rdp/rdp_settings.c:630
-#, fuzzy
-msgid "Desktop orientation"
-msgstr "Darbvirsmas orientācija"
-
-#: plugins/rdp/rdp_settings.c:650
-#, fuzzy
-#| msgid "Disable server input"
-msgid "Input device settings"
-msgstr "Ievadierīces iestatījumi"
-
-#: plugins/rdp/rdp_settings.c:658 plugins/rdp/rdp_plugin.c:2686
-#: plugins/vnc/vnc_plugin.c:2014
-#, fuzzy
-#| msgid "Turn on smooth scrolling"
-msgid "Disable smooth scrolling"
-msgstr "Izslēgt vienmērīgu ritināšanu"
-
-#: plugins/rdp/rdp_settings.c:669
-#, fuzzy
-#| msgid "Disable server input"
-msgid "General settings"
-msgstr "Galvenie iestatījumi"
-
-#: plugins/rdp/rdp_settings.c:676 plugins/rdp/rdp_plugin.c:2738
-#, fuzzy
-#| msgid "Reconnection attempt %d of %d…"
-msgid "Reconnect attempts number"
-msgstr "Atkārtoti izveidot savienojumu mēģinājumu skaits"
-
-#: plugins/rdp/rdp_settings.c:689 plugins/rdp/rdp_plugin.c:2738
-#, fuzzy
-msgid ""
-"The maximum number of reconnect attempts upon an RDP disconnect (default: 20)"
-msgstr ""
-"Maksimālais atkārtota savienojuma mēģinājumu skaits pēc RDP atvienošanās "
-"(noklusējuma iestatījums: 20)."
-
-#: plugins/rdp/rdp_plugin.c:762 plugins/rdp/rdp_plugin.c:827
-#, fuzzy
-msgid "Enter RDP authentication credentials"
-msgstr "Ievadiet RDP autentifikācijas akreditācijas datus"
-
-#: plugins/rdp/rdp_plugin.c:835
-#, fuzzy
-msgid "Enter RDP gateway authentication credentials"
-msgstr "Ievadiet RDP vārtejas autentifikācijas akreditācijas datus"
-
-#: plugins/rdp/rdp_plugin.c:2073
-#, c-format
-msgid ""
-"Could not access the RDP server “%s”.\n"
-"Account locked out."
-msgstr "Uz SSH servera nav atrasta %s komanda"
-
-#: plugins/rdp/rdp_plugin.c:2080
-#, c-format
-msgid ""
-"Could not access the RDP server “%s”.\n"
-"Account expired."
-msgstr "Uz SSH servera nav atrasta %s komanda"
-
-#: plugins/rdp/rdp_plugin.c:2087
-#, c-format
-msgid ""
-"Could not access the RDP server “%s”.\n"
-"Password expired."
-msgstr "Uz SSH servera nav atrasta %s komanda"
-
-#: plugins/rdp/rdp_plugin.c:2094
-#, c-format
-=======
+
+#: plugins/vnc/vnc_plugin.c:937
+#, c-format
+msgid "Couldn’t convert '%s' to host address"
+msgstr "Nevar pārveidot “%s” par datora adresi"
+
+#: plugins/vnc/vnc_plugin.c:938
+#, c-format
+msgid "VNC connection failed: %s"
+msgstr "Neizdevās VNC savienojums — %s"
+
+#: plugins/vnc/vnc_plugin.c:939
+msgid "Your connection has been rejected."
+msgstr "Jūsu savienojums tika noraidīts."
+
 #: plugins/vnc/vnc_plugin.c:966
 #, fuzzy, c-format
 msgid "The VNC server requested an unknown authentication method. %s"
@@ -4163,7 +3218,6 @@
 
 #: plugins/exec/exec_plugin.c:206
 #, fuzzy
->>>>>>> 050fc71c
 msgid ""
 "Warning: Running a command synchronously may cause Remmina not to respond.\n"
 "Do you really want to continue?"
@@ -4171,41 +3225,6 @@
 "Brīdinājums: Komandu izpildot sinhroni, Remmina var nereaģēt.\n"
 "Vai jūs patiešām vēlaties turpināt?"
 
-<<<<<<< HEAD
-#: plugins/rdp/rdp_plugin.c:2100
-#, c-format
-msgid ""
-"Could not access the RDP server “%s”.\n"
-"Insufficient user privileges."
-msgstr "Uz SSH servera nav atrasta %s komanda"
-
-#: plugins/rdp/rdp_plugin.c:2108
-#, c-format
-msgid ""
-"Could not access the RDP server “%s”.\n"
-"Account restricted."
-msgstr "Uz SSH servera nav atrasta %s komanda"
-
-#: plugins/rdp/rdp_plugin.c:2116
-#, c-format
-msgid ""
-"Could not access the RDP server “%s”.\n"
-"Change user password before connecting."
-msgstr "Uz SSH servera nav atrasta %s komanda"
-
-#: plugins/rdp/rdp_plugin.c:2121
-#, c-format
-msgid "Lost connection to the RDP server “%s”."
-msgstr "Nespēj savienoties ar RDP serveri %s"
-
-#: plugins/rdp/rdp_plugin.c:2124
-#, c-format
-msgid "Could not find the address for the RDP server “%s”."
-msgstr "Uz SSH servera nav atrasta %s komanda"
-
-#: plugins/rdp/rdp_plugin.c:2128
-#, fuzzy, c-format
-=======
 #: plugins/exec/exec_plugin.c:274
 #, fuzzy
 msgid "Command"
@@ -4232,7 +3251,6 @@
 
 #: plugins/x2go/x2go_plugin.c:67
 #, c-format
->>>>>>> 050fc71c
 msgid ""
 "The command-line feature '%s' is not available! Attempting to start PyHoca-"
 "CLI without using this feature…"
@@ -4263,53 +3281,7 @@
 #: plugins/x2go/x2go_plugin.c:479 plugins/x2go/x2go_plugin.c:1078
 msgid "Parameter 'custom_data' is not initialized!"
 msgstr ""
-"Nevar izveidot savienojumu ar RDP serveri \"%s\", izmantojot TLS. "
-"Pārbaudiet, vai klients un serveris atbalsta kopīgu TLS versiju."
-
-<<<<<<< HEAD
-#. TRANSLATORS: the placeholder may be either an IP/FQDN or a server hostname
-#: plugins/rdp/rdp_plugin.c:2132
-#, fuzzy, c-format
-#| msgid ""
-#| "Unable to establish a connection to the RDP server “%s”. Check \"Security "
-#| "protocol negotiation\"."
-msgid ""
-"Unable to establish a connection to the RDP server “%s”. Check “Security "
-"protocol negotiation”."
-msgstr ""
-"Nevar izveidot savienojumu ar RDP serveri \"%s\". Pārbaudiet \"Drošības "
-"protokola pārrunas\"."
-
-#: plugins/rdp/rdp_plugin.c:2140
-#, c-format
-msgid "Cannot connect to the RDP server “%s”."
-msgstr "Nespēj savienoties ar RDP serveri %s"
-
-#: plugins/rdp/rdp_plugin.c:2143
-#, fuzzy
-msgid "Could not start libfreerdp-gdi."
-msgstr "Nevar palaist libfreerdp-gdi."
-
-#: plugins/rdp/rdp_plugin.c:2146
-#, fuzzy, c-format
-msgid ""
-"You requested a H.264 GFX mode for the server “%s”, but your libfreerdp does "
-"not support H.264. Please use a non-AVC colour depth setting."
-msgstr ""
-"Jūs pieprasījāt H.264 GFX režīmu serverim \"%s\", bet jūsu libfreerdp "
-"neatbalsta H.264. Lūdzu, izmantojiet krāsu dziļuma iestatījumu, kas nav AVC."
-
-#: plugins/rdp/rdp_plugin.c:2153
-#, fuzzy, c-format
-msgid "The “%s” server refused the connection."
-msgstr "\"%s\" serveris atteica savienojumu."
-
-#: plugins/rdp/rdp_plugin.c:2158
-#, fuzzy, c-format
-msgid ""
-"The Remote Desktop Gateway “%s” denied the user “%s\\%s” access due to "
-"policy."
-=======
+
 #: plugins/x2go/x2go_plugin.c:301
 #, fuzzy
 msgid "Broken `DialogData`! Aborting…"
@@ -4347,136 +3319,8 @@
 #. TRANSLATORS: Please stick to X2GoClient's way of translating.
 #: plugins/x2go/x2go_plugin.c:511
 msgid "Terminating X2Go sessions can take a moment."
->>>>>>> 050fc71c
-msgstr ""
-"Attālās darbvirsmas vārtejas \"%s\" lietotājam \"%s\\%s\" atteica piekļuvi "
-"politikas dēļ."
-
-<<<<<<< HEAD
-#: plugins/rdp/rdp_plugin.c:2168
-#, c-format
-msgid "Cannot connect to the “%s” RDP server."
-msgstr "Nespēj savienoties ar RDP serveri %s"
-
-#: plugins/rdp/rdp_plugin.c:2511
-#, fuzzy
-msgid "Automatic (32 bpp) (Server chooses its best format)"
-msgstr "Automātiski (32 bpp) (serveris izvēlas labāko formātu)"
-
-#: plugins/rdp/rdp_plugin.c:2512
-#, fuzzy
-msgid "GFX AVC444 (32 bpp)"
-msgstr "GFX AVC444 (32 bpp)"
-
-#: plugins/rdp/rdp_plugin.c:2513
-#, fuzzy
-msgid "GFX AVC420 (32 bpp)"
-msgstr "GFX AVC420 (32 bpp)"
-
-#: plugins/rdp/rdp_plugin.c:2514
-#, fuzzy
-msgid "GFX RFX (32 bpp)"
-msgstr "GFX RFX (32 bpp)"
-
-#: plugins/rdp/rdp_plugin.c:2515
-#, fuzzy
-msgid "GFX RFX Progressive (32 bpp)"
-msgstr "GFX RFX Progressive (32 bpp)"
-
-#: plugins/rdp/rdp_plugin.c:2516
-msgid "RemoteFX (32 bpp)"
-msgstr "RemoteFX (32 bpp)"
-
-#: plugins/rdp/rdp_plugin.c:2517 plugins/vnc/vnc_plugin.c:1922
-msgid "True colour (32 bpp)"
-msgstr "Dabiskas krāsas (32 bpp)"
-
-#: plugins/rdp/rdp_plugin.c:2518
-msgid "True colour (24 bpp)"
-msgstr "Dabiskas krāsas (24 bpp)"
-
-#: plugins/rdp/rdp_plugin.c:2519 plugins/vnc/vnc_plugin.c:1923
-msgid "High colour (16 bpp)"
-msgstr "Daudzkrāsu (16 bpp)"
-
-#: plugins/rdp/rdp_plugin.c:2520
-msgid "High colour (15 bpp)"
-msgstr "Daudzkrāsu (15 bpp)"
-
-#: plugins/rdp/rdp_plugin.c:2521 plugins/vnc/vnc_plugin.c:1924
-msgid "256 colours (8 bpp)"
-msgstr "256 krāsas (8 bpp)"
-
-#: plugins/rdp/rdp_plugin.c:2552 data/ui/remmina_preferences.glade:641
-#, fuzzy
-msgid "None"
-msgstr "Nekā"
-
-#: plugins/rdp/rdp_plugin.c:2553
-msgid "Auto-detect"
-msgstr "<Automātiski noteikt>"
-
-#: plugins/rdp/rdp_plugin.c:2554
-#, fuzzy
-msgid "Modem"
-msgstr "Modems"
-
-#: plugins/rdp/rdp_plugin.c:2555
-#, fuzzy
-msgid "Low performance broadband"
-msgstr "Zemas veiktspējas platjoslas pakalpojumi"
-
-#: plugins/rdp/rdp_plugin.c:2556
-#, fuzzy
-msgid "Satellite"
-msgstr "Pavadonis"
-
-#: plugins/rdp/rdp_plugin.c:2557
-#, fuzzy
-msgid "High performance broadband"
-msgstr "Augstas veiktspējas platjosla"
-
-#: plugins/rdp/rdp_plugin.c:2558
-#, fuzzy
-msgid "WAN"
-msgstr "WAN"
-
-#: plugins/rdp/rdp_plugin.c:2559
-#, fuzzy
-msgid "LAN"
-msgstr "LAN"
-
-#: plugins/rdp/rdp_plugin.c:2566 plugins/spice/spice_plugin.c:635
-#: data/ui/remmina_preferences.glade:677
-msgid "Off"
-msgstr "Izslēgts"
-
-#: plugins/rdp/rdp_plugin.c:2575
-#, fuzzy
-msgid "Automatic negotiation"
-msgstr "Automātiskās sarunas"
-
-#: plugins/rdp/rdp_plugin.c:2576
-msgid "NLA protocol security"
-msgstr "Protokols"
-
-#: plugins/rdp/rdp_plugin.c:2577
-msgid "TLS protocol security"
-msgstr "Protokols"
-
-#: plugins/rdp/rdp_plugin.c:2578
-msgid "RDP protocol security"
-msgstr "Protokols"
-
-#: plugins/rdp/rdp_plugin.c:2579
-#, fuzzy
-msgid "NLA extended protocol security"
-msgstr "NLA paplašinātā protokola drošība"
-
-#: plugins/rdp/rdp_plugin.c:2592
-#, fuzzy
-msgid "2600 (Windows XP), 7601 (Windows Vista/7), 9600 (Windows 8 and newer)"
-=======
+msgstr ""
+
 #: plugins/x2go/x2go_plugin.c:568
 #, fuzzy
 #| msgid "Display"
@@ -4567,114 +3411,27 @@
 
 #: plugins/x2go/x2go_plugin.c:807
 msgid "parameter 'argv' is 'NULL'."
->>>>>>> 050fc71c
-msgstr ""
-"2600 (Windows XP), 7601 (Windows Vista/7), 9600 (Windows 8 un jaunāka "
-"versija)."
-
-<<<<<<< HEAD
-#: plugins/rdp/rdp_plugin.c:2595
-#, fuzzy
-msgid ""
-"Used i.a. by terminal services in a smart card channel to distinguish client "
-"capabilities:\n"
-"  • < 4034: Windows XP base smart card functions\n"
-"  • 4034-7064: Windows Vista/7: SCardReadCache(),\n"
-"    SCardWriteCache(), SCardGetTransmitCount()\n"
-"  • >= 7065: Windows 8 and newer: SCardGetReaderIcon(),\n"
-"    SCardGetDeviceTypeId()"
-=======
+msgstr ""
+
 #: plugins/x2go/x2go_plugin.c:818
 msgid "parameter 'error' is 'NULL'."
->>>>>>> 050fc71c
-msgstr ""
-"Izmanto, piemēram, termināla pakalpojumi viedkaršu kanālā, lai atšķirtu "
-"klienta iespējas:\n"
-"  - < 4034: Windows XP viedkaršu bāzes funkcijas\n"
-"  - 4034-7064: Windows Vista/7: SCardReadCache(),\n"
-"    SCardWriteCache(), SCardGetTransmitCount().\n"
-"  - >= 7065: Windows 8 un jaunākas: SCardGetReaderIcon(),\n"
-"    SCardGetDeviceTypeId()"
-
-<<<<<<< HEAD
-#: plugins/rdp/rdp_plugin.c:2603
-#, fuzzy
-msgid ""
-"Options for redirection of audio input:\n"
-"  • [sys:<sys>,][dev:<dev>,][format:<format>,][rate:<rate>,]\n"
-"    [channel:<channel>] Audio input (microphone)\n"
-"  • sys:pulse\n"
-"  • format:1\n"
-"  • sys:oss,dev:1,format:1\n"
-"  • sys:alsa"
-=======
+msgstr ""
+
 #: plugins/x2go/x2go_plugin.c:826
 msgid "parameter 'env' is either invalid or uninitialized."
->>>>>>> 050fc71c
-msgstr ""
-"Audio ievades pāradresēšanas opcijas:\n"
-"  - [sys:<sys>,][dev:<dev>,][format:<format>,][rate:<rate>,]\n"
-"    [kanāls:<kanāls>] Audioieeja (mikrofons)\n"
-"  - sys:pulse\n"
-"  - formāts:1\n"
-"  - sys:oss,dev:1,format:1\n"
-"  - sys:alsa"
-
-<<<<<<< HEAD
-#: plugins/rdp/rdp_plugin.c:2612
-#, fuzzy
-msgid ""
-"Options for redirection of audio output:\n"
-"  • [sys:<sys>,][dev:<dev>,][format:<format>,][rate:<rate>,]\n"
-"    [channel:<channel>] Audio output\n"
-"  • sys:pulse\n"
-"  • format:1\n"
-"  • sys:oss,dev:1,format:1\n"
-"  • sys:alsa"
-msgstr ""
-"Audio izvades pāradresēšanas opcijas:\n"
-"  - [sys:<sys>,][dev:<dev>,][format:<format>,][rate:<rate>,]\n"
-"    [kanāls:<kanāls>] Audio izvade\n"
-"  - sys:pulse\n"
-"  - formāts:1\n"
-"  - sys:oss,dev:1,format:1\n"
-"  - sys:alsa"
-
-#: plugins/rdp/rdp_plugin.c:2622
-#, fuzzy
-=======
+msgstr ""
+
 #: plugins/x2go/x2go_plugin.c:842 plugins/x2go/x2go_plugin.c:2170
 #, fuzzy
 msgid "Started PyHoca-CLI with the following arguments:"
 msgstr "Palaist pyhoca-cli ar šādiem argumentiem:"
 
 #: plugins/x2go/x2go_plugin.c:870
->>>>>>> 050fc71c
 msgid ""
 "The necessary PyHoca-CLI process has encountered a internet connection "
 "problem."
 msgstr ""
-"USB ierīces novirzīšanas opcijas:\n"
-"  - [dbg,][id:<vid>:<pid>#...,][addr:<bus>:<addr>#...,][auto]\n"
-"  - auto\n"
-"  • id:054c:0268#4669:6e6b,addr:04:0c"
-
-<<<<<<< HEAD
-#: plugins/rdp/rdp_plugin.c:2628
-#, fuzzy
-msgid ""
-"Advanced setting for high latency links:\n"
-"Adjusts the connection timeout. Use if your connection times out.\n"
-"The highest possible value is 600000 ms (10 minutes).\n"
-msgstr ""
-"Uzlabotie iestatījumi augstas latentuma pakāpes saitēm:\n"
-"Pielāgo savienojuma laika ierobežojumu. Izmantojiet, ja savienojuma darbības "
-"laiks beidzas.\n"
-"Lielākā iespējamā vērtība ir 600000 ms (10 minūtes).\n"
-
-#: plugins/rdp/rdp_plugin.c:2633
-#, fuzzy
-=======
+
 #: plugins/x2go/x2go_plugin.c:880
 #, fuzzy
 msgid "An unknown error occured while trying to start PyHoca-CLI."
@@ -4682,72 +3439,21 @@
 
 #: plugins/x2go/x2go_plugin.c:890
 #, c-format
->>>>>>> 050fc71c
 msgid ""
 "An unknown error occured while trying to start PyHoca-CLI. Exit code: %i"
 msgstr ""
-"Veiktspējas optimizācija atkarībā no tīkla savienojuma tipa:\n"
-"Ieteicams izmantot automātisko noteikšanu.\n"
-"Ja \"Automātiskā noteikšana\" neizdodas, sarakstā izvēlieties piemērotāko "
-"opciju.\n"
-
-<<<<<<< HEAD
-#: plugins/rdp/rdp_plugin.c:2638
-#, fuzzy
-=======
+
 #: plugins/x2go/x2go_plugin.c:897
 #, c-format
->>>>>>> 050fc71c
 msgid ""
 "An unknown error occured while trying to start PyHoca-CLI. Exit code: %i. "
 "Error: '%s'"
 msgstr ""
-"Ar komatu atdalīts monitora ID un darbvirsmas orientāciju saraksts:\n"
-"  - [<id>:<orientācija grādos>,]\n"
-"  - 0,1,2,3\n"
-"  - 0:270,1:90\n"
-"Orientācijas tiek norādītas grādos, derīgās vērtības ir:\n"
-"  - 0 (ainava)\n"
-"  - 90 (portrets)\n"
-"  - 180 (ainava apvērsta)\n"
-"  - 270 (vertikāli apgriezts)\n"
-"\n"
-
-<<<<<<< HEAD
-#: plugins/rdp/rdp_plugin.c:2650
-#, fuzzy
-msgid ""
-"Redirect directory <path> as named share <name>.\n"
-"  • <name>,<fullpath>[;<name>,<fullpath>[;…]]\n"
-"  • MyHome,/home/remminer\n"
-"  • /home/remminer\n"
-"  • MyHome,/home/remminer;SomePath,/path/to/somepath\n"
-"Hotplug support is enabled with:\n"
-"  • hotplug,*\n"
-"\n"
-=======
+
 #: plugins/x2go/x2go_plugin.c:940
 msgid "Parameter 'custom_data' is not fully initialized!"
->>>>>>> 050fc71c
-msgstr ""
-"Pārvirzīt direktoriju <ceļš> kā nosaukto koplietojumu <nosaukums>.\n"
-"  - <nosaukums>,<fullpath>[;<nosaukums>,<fullpath>[;...]]]\n"
-"  - MyHome,/home/remminer\n"
-"  - /home/remminer\n"
-"  - MyHome,/home/remminer;SomePath,/path/to/somepath\n"
-"Hotplug atbalsts ir iespējots ar:\n"
-"  - hotplug,*\n"
-"\n"
-
-#: plugins/rdp/rdp_plugin.c:2682 plugins/spice/spice_plugin.c:677
-msgid "Share folder"
-msgstr "Koplietot mapi"
-
-<<<<<<< HEAD
-#: plugins/rdp/rdp_plugin.c:2682
-#, fuzzy
-msgid "Use “Redirect directory” in the advanced tab for multiple directories"
-=======
+msgstr ""
+
 #: plugins/x2go/x2go_plugin.c:967 plugins/x2go/x2go_plugin.c:1576
 #: plugins/x2go/x2go_plugin.c:1870
 #, fuzzy
@@ -4757,160 +3463,8 @@
 
 #: plugins/x2go/x2go_plugin.c:981
 msgid "Parameter 'session_id' is not initialized!"
->>>>>>> 050fc71c
-msgstr ""
-"Izvērstajā cilnē \"Pārvirzīt direktoriju\" izmantojiet \"Pārvirzīt "
-"direktoriju\" vairākiem direktorijiem."
-
-#: plugins/rdp/rdp_plugin.c:2683
-#, fuzzy
-msgid "Restricted admin mode"
-msgstr "Ierobežots administratora režīms"
-
-#: plugins/rdp/rdp_plugin.c:2684
-#, fuzzy
-#| msgid "Password"
-msgid "Password hash"
-msgstr "Paroles hash"
-
-<<<<<<< HEAD
-#: plugins/rdp/rdp_plugin.c:2684
-#, fuzzy
-msgid "Restricted admin mode password hash"
-msgstr "Ierobežota administratora režīma paroles hash"
-
-#: plugins/rdp/rdp_plugin.c:2685
-#, fuzzy
-msgid "Left-handed mouse support"
-msgstr "Peles atbalsts kreisās rokas lietotājiem"
-
-#: plugins/rdp/rdp_plugin.c:2685
-#, fuzzy
-msgid "Swap left and right mouse buttons for left-handed mouse support"
-msgstr ""
-"Kreisās un labās peles pogas nomainīšana, lai nodrošinātu peles atbalstu "
-"kreisās rokas lietotājiem"
-
-#: plugins/rdp/rdp_plugin.c:2687
-#, fuzzy
-msgid "Enable multi monitor"
-msgstr "Ieslēgt vairāku monitoru"
-
-#: plugins/rdp/rdp_plugin.c:2688
-#, fuzzy
-msgid "Span screen over multiple monitors"
-msgstr "Ekrāna sadalīšana vairākos monitoros"
-
-#: plugins/rdp/rdp_plugin.c:2689
-#, fuzzy
-#| msgid "Listen on port"
-msgid "List monitor IDs"
-msgstr "Monitora ID saraksts"
-
-#: plugins/rdp/rdp_plugin.c:2691 plugins/vnc/vnc_plugin.c:1978
-#: plugins/vnc/vnc_plugin.c:1990 plugins/gvnc/gvnc_plugin.c:849
-msgid "Colour depth"
-msgstr "Krāsu dziļums"
-
-#: plugins/rdp/rdp_plugin.c:2692
-msgid "Network connection type"
-msgstr "Neizdevās VNC savienojums — %s"
-
-#: plugins/rdp/rdp_plugin.c:2707 plugins/vnc/vnc_plugin.c:1979
-#: plugins/vnc/vnc_plugin.c:1991
-msgid "Quality"
-msgstr "Kvalitāte"
-
-#: plugins/rdp/rdp_plugin.c:2708
-#, fuzzy
-msgid "Security protocol negotiation"
-msgstr "Drošības protokola pārrunas"
-
-#: plugins/rdp/rdp_plugin.c:2709
-#, fuzzy
-msgid "Gateway transport type"
-msgstr "Vārtejas transporta tips"
-
-#: plugins/rdp/rdp_plugin.c:2710
-#, fuzzy
-msgid "FreeRDP log level"
-msgstr "FreeRDP žurnāla līmenis"
-
-#: plugins/rdp/rdp_plugin.c:2711
-#, fuzzy
-msgid "FreeRDP log filters"
-msgstr "FreeRDP žurnāla filtri"
-
-#: plugins/rdp/rdp_plugin.c:2711
-#, fuzzy
-msgid "tag:level[,tag:level[,…]]"
-msgstr "tag:level[,tag:level[,...]]"
-
-#: plugins/rdp/rdp_plugin.c:2712
-#, fuzzy
-msgid "Audio output mode"
-msgstr "Audio izvades režīms"
-
-#: plugins/rdp/rdp_plugin.c:2713
-#, fuzzy
-msgid "Redirect local audio output"
-msgstr "Vietējās audio izvades pāradresēšana"
-
-#: plugins/rdp/rdp_plugin.c:2714
-#, fuzzy
-msgid "Redirect local microphone"
-msgstr "Vietējā mikrofona pāradresēšana"
-
-#: plugins/rdp/rdp_plugin.c:2715
-msgid "Connection timeout in ms"
-msgstr "Savienojas ar “%s”…"
-
-#: plugins/rdp/rdp_plugin.c:2716
-msgid "Remote Desktop Gateway server"
-msgstr "Attālinātās darbvirsmas iestatījumi"
-
-#: plugins/rdp/rdp_plugin.c:2717
-msgid "Remote Desktop Gateway username"
-msgstr "Attālinātās darbvirsmas iestatījumi"
-
-#: plugins/rdp/rdp_plugin.c:2718
-msgid "Remote Desktop Gateway password"
-msgstr "Attālinātās darbvirsmas iestatījumi"
-
-#: plugins/rdp/rdp_plugin.c:2719
-msgid "Remote Desktop Gateway domain"
-msgstr "Attālinātās darbvirsmas iestatījumi"
-
-#: plugins/rdp/rdp_plugin.c:2720
-#, fuzzy
-msgid "Redirect directory"
-msgstr "Pārvirzīt direktoriju"
-
-#: plugins/rdp/rdp_plugin.c:2721
-msgid "Client name"
-msgstr "Klienta nosaukums"
-
-#: plugins/rdp/rdp_plugin.c:2722
-msgid "Client build"
-msgstr "Klienta nosaukums"
-
-#: plugins/rdp/rdp_plugin.c:2725
-#, fuzzy
-msgid "Load balance info"
-msgstr "Informācija par slodzes līdzsvaru"
-
-#. TRANSLATORS: Do not use typographic quotation marks, these must stay as "double quote", also know as “Typewriter ("programmer's") quote, ambidextrous.”
-#: plugins/rdp/rdp_plugin.c:2727
-#, fuzzy
-msgid "Override printer drivers"
-msgstr "Printeru draiveru pārrakstīšana"
-
-#: plugins/rdp/rdp_plugin.c:2727
-#, fuzzy
-msgid ""
-"\"Samsung_CLX-3300_Series\":\"Samsung CLX-3300 Series PS\";\"Canon MF410\":"
-"\"Canon MF410 Series UFR II\""
-=======
+msgstr ""
+
 #: plugins/x2go/x2go_plugin.c:1047
 #, fuzzy, c-format
 msgid "An error occured while trying to terminate a X2Go session: %s"
@@ -4918,592 +3472,8 @@
 
 #: plugins/x2go/x2go_plugin.c:1094 plugins/x2go/x2go_plugin.c:1118
 msgid "Couldn't get session ID from session chooser dialog."
->>>>>>> 050fc71c
-msgstr ""
-"\"Samsung_CLX-3300_Series\": \"Samsung CLX-3300 Series PS\"; \"Canon "
-"MF410\": \"Canon MF410 Series UFR II\"."
-
-#: plugins/rdp/rdp_plugin.c:2728
-#, fuzzy
-msgid "USB device redirection"
-msgstr "USB ierīces pāradresācija"
-
-#: plugins/rdp/rdp_plugin.c:2729
-#, fuzzy
-msgid "Local serial name"
-msgstr "Vietējais sērijas nosaukums"
-
-#: plugins/rdp/rdp_plugin.c:2729
-#, fuzzy
-msgid "COM1, COM2, etc."
-msgstr "COM1, COM2 utt."
-
-#: plugins/rdp/rdp_plugin.c:2730
-#, fuzzy
-msgid "Local serial driver"
-msgstr "Vietējais sērijas draiveris"
-
-#: plugins/rdp/rdp_plugin.c:2730
-#, fuzzy
-msgid "Serial"
-msgstr "Sērijas"
-
-#: plugins/rdp/rdp_plugin.c:2731
-#, fuzzy
-msgid "Local serial path"
-msgstr "Vietējais sērijas ceļš"
-
-#: plugins/rdp/rdp_plugin.c:2731
-#, fuzzy
-msgid "/dev/ttyS0, /dev/ttyS1, etc."
-msgstr "/dev/ttyS0, /dev/ttyS1 utt."
-
-#: plugins/rdp/rdp_plugin.c:2732
-#, fuzzy
-msgid "Local parallel name"
-msgstr "Vietējais paralēlais nosaukums"
-
-#: plugins/rdp/rdp_plugin.c:2733
-#, fuzzy
-msgid "Local parallel device"
-msgstr "Vietējā paralēlā ierīce"
-
-#: plugins/rdp/rdp_plugin.c:2734
-#, fuzzy
-msgid "Name of smart card"
-msgstr "Viedkartes nosaukums"
-
-#: plugins/rdp/rdp_plugin.c:2735
-#, fuzzy
-msgid "Dynamic virtual channel"
-msgstr "Dinamiskais virtuālais kanāls"
-
-#: plugins/rdp/rdp_plugin.c:2735 plugins/rdp/rdp_plugin.c:2736
-#, fuzzy
-msgid "<channel>[,<options>]"
-msgstr "<kanāls>[,<iespējas>]"
-
-#: plugins/rdp/rdp_plugin.c:2736
-#, fuzzy
-msgid "Static virtual channel"
-msgstr "Statiskais virtuālais kanāls"
-
-#: plugins/rdp/rdp_plugin.c:2737
-#, fuzzy
-#| msgid "Per connection"
-msgid "TCP redirection"
-msgstr "TCP pāradresācija"
-
-#: plugins/rdp/rdp_plugin.c:2737
-#, fuzzy
-msgid "/PATH/TO/rdp2tcp"
-msgstr "/PATH/TO/rdp2tcp"
-
-#: plugins/rdp/rdp_plugin.c:2739
-#, fuzzy
-msgid "Prefer IPv6 AAAA record over IPv4 A record"
-msgstr "Priekšroka IPv6 AAAA ierakstam salīdzinājumā ar IPv4 A ierakstu"
-
-#: plugins/rdp/rdp_plugin.c:2740
-#, fuzzy
-msgid "Share printers"
-msgstr "Akciju printeri"
-
-#: plugins/rdp/rdp_plugin.c:2741
-#, fuzzy
-msgid "Share serial ports"
-msgstr "Kopīgojiet sērijas pieslēgvietas"
-
-#: plugins/rdp/rdp_plugin.c:2742
-#, fuzzy
-msgid "(SELinux) permissive mode for serial ports"
-msgstr "(SELinux) atļautais režīms sērijas portiem"
-
-#: plugins/rdp/rdp_plugin.c:2743
-#, fuzzy
-msgid "Share parallel ports"
-msgstr "Paralēlo portu koplietošana"
-
-#: plugins/rdp/rdp_plugin.c:2744
-#, fuzzy
-msgid "Share a smart card"
-msgstr "Kopīgojiet viedkarti"
-
-#: plugins/rdp/rdp_plugin.c:2745 plugins/vnc/vnc_plugin.c:2009
-msgid "Turn off clipboard sync"
-msgstr "Deaktivēt starpliktuves sinhronizāciju"
-
-#: plugins/rdp/rdp_plugin.c:2746
-#, fuzzy
-msgid "Ignore certificate"
-msgstr "Ignorēt sertifikātu"
-
-#: plugins/rdp/rdp_plugin.c:2747
-#, fuzzy
-msgid "Use the old license workflow"
-msgstr "Izmantot veco licenču darbplūsmu"
-
-#: plugins/rdp/rdp_plugin.c:2747
-#, fuzzy
-msgid "It disables CAL and hwId is set to 0"
-msgstr "Tas atslēdz CAL un hwId tiek iestatīts uz 0."
-
-#: plugins/rdp/rdp_plugin.c:2748 plugins/spice/spice_plugin.c:702
-#: plugins/vnc/vnc_plugin.c:2013 plugins/www/www_plugin.c:919
-#: plugins/gvnc/gvnc_plugin.c:867
-msgid "Forget passwords after use"
-msgstr "%s parole"
-
-#: plugins/rdp/rdp_plugin.c:2749
-msgid "Attach to console (2003/2003 R2)"
-msgstr "Pievienot konsolei (Windows 2003 / 2003 R2)"
-
-#: plugins/rdp/rdp_plugin.c:2750
-#, fuzzy
-msgid "Turn off fast-path"
-msgstr "Ātrā ceļa izslēgšana"
-
-#: plugins/rdp/rdp_plugin.c:2751
-#, fuzzy
-msgid "Server detection using Remote Desktop Gateway"
-msgstr "Servera noteikšana, izmantojot attālās darbvirsmas vārteju"
-
-#: plugins/rdp/rdp_plugin.c:2753
-#, fuzzy
-msgid "Use system proxy settings"
-msgstr "Izmantot sistēmas starpniekservera iestatījumus"
-
-#: plugins/rdp/rdp_plugin.c:2755
-#, fuzzy
-msgid "Turn off automatic reconnection"
-msgstr "Izslēgt automātisko atkārtotu savienojumu"
-
-#: plugins/rdp/rdp_plugin.c:2756
-#, fuzzy
-msgid "Relax order checks"
-msgstr "Atvieglot pasūtījumu pārbaudes"
-
-#: plugins/rdp/rdp_plugin.c:2757
-#, fuzzy
-msgid "Glyph cache"
-msgstr "Glifu kešatmiņa"
-
-#: plugins/rdp/rdp_plugin.c:2758
-#, fuzzy
-msgid "Enable multitransport protocol (UDP)"
-msgstr "Ieslēgt daudzpārvadājumu protokolu (UDP)"
-
-#: plugins/rdp/rdp_plugin.c:2758
-#, fuzzy
-msgid "Using the UDP protocol may improve performance"
-msgstr "UDP protokola izmantošana var uzlabot veiktspēju"
-
-#: plugins/rdp/rdp_plugin.c:2759
-#, fuzzy
-msgid "Use base credentials for gateway too"
-msgstr "Izmantojiet bāzes akreditācijas datus arī vārtejam"
-
-#: plugins/rdp/rdp_plugin.c:2761
-#, fuzzy
-msgid "Enable Gateway websockets support"
-msgstr "Ieslēgt Gateway websockets atbalstu"
-
-#: plugins/rdp/rdp_plugin.c:2774 plugins/spice/spice_plugin.c:715
-#: plugins/vnc/vnc_plugin.c:2029
-#, fuzzy
-msgid "Send Ctrl+Alt+Delete"
-msgstr "Sūtīt Ctrl+Alt+Delete"
-
-#: plugins/rdp/rdp_plugin.c:2787
-msgid "RDP - Remote Desktop Protocol"
-msgstr "RDP — attālinātās darbvirsmas protokols"
-
-#: plugins/rdp/rdp_plugin.c:2812
-msgid "RDP - RDP File Handler"
-msgstr "RDP — RDP datņu apstrādātājs"
-
-#: plugins/rdp/rdp_plugin.c:2827
-msgid "RDP - Preferences"
-msgstr "RDP — iestatījumi"
-
-#: plugins/rdp/rdp_plugin.c:2880
-msgid "Export connection in Windows .rdp file format"
-msgstr "Eksportēt savienojumus Windows .rdp datņu formātā"
-
-#: plugins/rdp/rdp_event.c:344
-#, c-format
-msgid "Reconnection attempt %d of %d…"
-msgstr "Savienojas ar “%s”…"
-
-#: plugins/spice/spice_plugin_file_transfer.c:82
-#, fuzzy
-msgid "File Transfers"
-msgstr "Failu pārsūtīšana"
-
-#: plugins/spice/spice_plugin_file_transfer.c:219
-#, fuzzy
-msgid "Transfer error"
-msgstr "Transfer error"
-
-#: plugins/spice/spice_plugin_file_transfer.c:220
-#, fuzzy, c-format
-msgid "%s: %s"
-msgstr "%s: %s"
-
-#: plugins/spice/spice_plugin_file_transfer.c:223
-#, fuzzy
-msgid "Transfer completed"
-msgstr "Pārsūtīšana pabeigta"
-
-#: plugins/spice/spice_plugin_file_transfer.c:224
-#, fuzzy, c-format
-msgid "The %s file has been transferred"
-msgstr "%s fails ir pārsūtīts"
-
-#: plugins/spice/spice_plugin.c:351
-msgid "Enter SPICE password"
-msgstr "SSH parole"
-
-#: plugins/spice/spice_plugin.c:386
-#, c-format
-msgid "Disconnected from the SPICE server “%s”."
-msgstr "Nespēj savienoties ar RDP serveri %s"
-
-#: plugins/spice/spice_plugin.c:402
-#, fuzzy
-msgid "TLS connection error."
-msgstr "TLS savienojuma kļūda."
-
-#: plugins/spice/spice_plugin.c:408
-msgid "Connection to the SPICE server dropped."
-msgstr "Nespēj savienoties ar RDP serveri %s"
-
-#: plugins/spice/spice_plugin.c:616 plugins/spice/spice_plugin.c:634
-msgid "Default"
-msgstr "Noklusējuma"
-
-#: plugins/spice/spice_plugin.c:636
-#, fuzzy
-msgid "Auto GLZ"
-msgstr "Auto GLZ"
-
-#: plugins/spice/spice_plugin.c:637
-#, fuzzy
-msgid "Auto LZ"
-msgstr "Auto LZ"
-
-#: plugins/spice/spice_plugin.c:650
-#, fuzzy
-msgid "Disable video overlay if videos are not displayed properly.\n"
-msgstr "Atslēgt video pārklājumu, ja videoklipi netiek rādīti pareizi.\n"
-
-#: plugins/spice/spice_plugin.c:675
-#, fuzzy
-msgid "Use TLS encryption"
-msgstr "TLS šifrēšanas izmantošana"
-
-#: plugins/spice/spice_plugin.c:676
-#, fuzzy
-msgid "Server CA certificate"
-msgstr "Servera CA sertifikāts"
-
-#: plugins/spice/spice_plugin.c:694
-msgid "Prefered video codec"
-msgstr "Iestatījums"
-
-#: plugins/spice/spice_plugin.c:695
-msgid "Turn off GStreamer overlay"
-msgstr "Deaktivēt servera ievadi"
-
-#: plugins/spice/spice_plugin.c:698
-#, fuzzy
-msgid "Prefered image compression"
-msgstr "Vēlamā attēlu saspiešana"
-
-#: plugins/spice/spice_plugin.c:701 plugins/spice/spice_plugin.c:714
-#: plugins/gvnc/gvnc_plugin.c:866 plugins/gvnc/gvnc_plugin.c:880
-msgid "No clipboard sync"
-msgstr "Deaktivēt starpliktuves sinhronizāciju"
-
-#: plugins/spice/spice_plugin.c:703 plugins/gvnc/gvnc_plugin.c:869
-#, fuzzy
-msgid "Enable audio channel"
-msgstr "Ieslēgt audio kanālu"
-
-#: plugins/spice/spice_plugin.c:704
-#, fuzzy
-msgid "Share smart card"
-msgstr "Kopīgojiet viedkarti"
-
-#: plugins/spice/spice_plugin.c:705 plugins/spice/spice_plugin.c:713
-#: plugins/vnc/vnc_plugin.c:2008 plugins/vnc/vnc_plugin.c:2025
-#: plugins/gvnc/gvnc_plugin.c:870 plugins/gvnc/gvnc_plugin.c:879
-msgid "View only"
-msgstr "Tikai skatīšanās"
-
-#: plugins/spice/spice_plugin.c:716 plugins/spice/spice_plugin_usb.c:51
-#, fuzzy
-msgid "Select USB devices for redirection"
-msgstr "USB ierīču atlase pāradresēšanai"
-
-#: plugins/spice/spice_plugin.c:727
-#, fuzzy
-msgid "SPICE - Simple Protocol for Independent Computing Environments"
-msgstr "SPICE - vienkāršs protokols neatkarīgām skaitļošanas vidēm"
-
-#: plugins/spice/spice_plugin_usb.c:54
-#, fuzzy
-msgid "_Close"
-msgstr "_Aizvērt"
-
-#: plugins/spice/spice_plugin_usb.c:94
-#, fuzzy
-msgid "USB redirection error"
-msgstr "USB pāradresēšanas kļūda"
-
-#: plugins/vnc/vnc_plugin.c:772
-msgid "Enter VNC password"
-msgstr "Saglabāt paroli"
-
-#: plugins/vnc/vnc_plugin.c:825 plugins/gvnc/gvnc_plugin.c:539
-#, fuzzy
-msgid "Enter VNC authentication credentials"
-msgstr "Ievadiet VNC autentifikācijas akreditācijas datus"
-
-#: plugins/vnc/vnc_plugin.c:936
-msgid "Unable to connect to VNC server"
-msgstr "Nevar savienoties ar VNC serveri"
-
-#: plugins/vnc/vnc_plugin.c:937
-#, c-format
-msgid "Couldn’t convert '%s' to host address"
-msgstr "Nevar pārveidot “%s” par datora adresi"
-
-#: plugins/vnc/vnc_plugin.c:938
-#, c-format
-msgid "VNC connection failed: %s"
-msgstr "Neizdevās VNC savienojums — %s"
-
-#: plugins/vnc/vnc_plugin.c:939
-msgid "Your connection has been rejected."
-msgstr "Jūsu savienojums tika noraidīts."
-
-#: plugins/vnc/vnc_plugin.c:966
-#, fuzzy, c-format
-msgid "The VNC server requested an unknown authentication method. %s"
-msgstr "VNC serveris pieprasīja nezināmu autentifikācijas metodi. %s"
-
-#: plugins/vnc/vnc_plugin.c:968
-#, fuzzy
-msgid "Please retry after turning on encryption for this profile."
-msgstr "Lūdzu, mēģiniet vēlreiz pēc šifrēšanas ieslēgšanas šim profilam."
-
-#: plugins/vnc/vnc_plugin.c:1939
-#, fuzzy
-msgid ""
-"Connect to VNC using a repeater:\n"
-"  • The server field must contain the repeater ID, e.g. ID:123456789\n"
-"  • The repeater field have to be set to the repeater IP and port, like:\n"
-"    10.10.10.12:5901\n"
-"  • From the remote VNC server, you will connect to\n"
-"    the repeater, e.g. with x11vnc:\n"
-"    x11vnc -connect repeater=ID:123456789+10.10.10.12:5500"
-msgstr ""
-"Savienojums ar VNC, izmantojot atkārtotāju:\n"
-"  - ID:123456789.\n"
-"  - Atkārtotāja laukā jānorāda atkārtotāja IP un ports, piemēram:\n"
-"    10.10.10.12:5901\n"
-"  - No attālinātā VNC servera izveidosiet savienojumu ar\n"
-"    repetitoru, piemēram, ar x11vnc:\n"
-"    x11vnc -connect repeater=ID:123456789+10.10.10.10.12:5500"
-
-#: plugins/vnc/vnc_plugin.c:1948
-#, fuzzy
-msgid ""
-"Listening for remote VNC connection:\n"
-"  • The \"Listen on port\" field is the port Remmina will listen to,\n"
-"    e.g. 8888\n"
-"  • From the remote VNC server, you will connect to\n"
-"    Remmina, e.g. with x11vnc:\n"
-"    x11vnc -display :0 -connect 192.168.1.36:8888"
-msgstr ""
-"Tālvadības VNC savienojuma noklausīšanās:\n"
-"  - Lauks \"Klausīties ostā\" ir ports, uz kuru Remmina klausīsies,\n"
-"    piemēram, 8888\n"
-"  - No attālinātā VNC servera izveidosiet savienojumu ar\n"
-"    Remmina, piemēram, ar x11vnc:\n"
-"    x11vnc -display :0 -connect 192.168.1.36:8888"
-
-#: plugins/vnc/vnc_plugin.c:1975
-msgid "Repeater"
-msgstr "Atkārtotājs"
-
-#: plugins/vnc/vnc_plugin.c:1987
-msgid "Listen on port"
-msgstr "Klausīties portu"
-
-#: plugins/vnc/vnc_plugin.c:2007
-msgid "Show remote cursor"
-msgstr "Rādīt attālinātu kursoru"
-
-#: plugins/vnc/vnc_plugin.c:2010
-msgid "Turn off encryption"
-msgstr "Deaktivēt starpliktuves sinhronizāciju"
-
-#: plugins/vnc/vnc_plugin.c:2011 plugins/vnc/vnc_plugin.c:2026
-#, fuzzy
-msgid "Prevent local interaction on the server"
-msgstr "Novērst vietējo mijiedarbību serverī"
-
-#: plugins/vnc/vnc_plugin.c:2012 plugins/gvnc/gvnc_plugin.c:868
-#, fuzzy
-msgid "Ignore remote bell messages"
-msgstr "Attālo zvanu ziņojumu ignorēšana"
-
-#: plugins/vnc/vnc_plugin.c:2028
-msgid "Open Chat…"
-msgstr "Atvērt tērzēšanu…"
-
-#: plugins/vnc/vnc_plugin.h:41
-#, fuzzy
-msgid "Remmina VNC Plugin"
-msgstr "Remmina VNC spraudnis"
-
-#: plugins/vnc/vnc_plugin.h:46
-#, fuzzy
-msgid "Remmina VNC listener Plugin"
-msgstr "Remmina VNC klausītāja spraudnis"
-
-#: plugins/www/www_config.h:43
-#, fuzzy
-msgid "Remmina web-browser plugin"
-msgstr "Remmina tīmekļa pārlūkprogrammas spraudnis"
-
-#: plugins/www/www_plugin.c:98
-#, fuzzy
-msgid "File downloaded"
-msgstr "Lejupielādētais fails"
-
-#: plugins/www/www_plugin.c:581
-#, fuzzy
-msgid "Enter WWW authentication credentials"
-msgstr "Ievadiet WWW autentifikācijas akreditācijas datus"
-
-#: plugins/www/www_plugin.c:893
-#, fuzzy
-msgid "URL"
-msgstr "URL"
-
-#: plugins/www/www_plugin.c:893
-#, fuzzy
-msgid "http://address or https://address"
-msgstr "http://address vai https://address"
-
-#: plugins/www/www_plugin.c:910
-#, fuzzy
-msgid "User agent"
-msgstr "Lietotāja aģents"
-
-#: plugins/www/www_plugin.c:911
-#, fuzzy
-msgid "Proxy URL"
-msgstr "Proxy URL"
-
-#: plugins/www/www_plugin.c:911
-#, fuzzy
-msgid "E.g. https://example.org, socks://mysocks:1080"
-msgstr "Piemēram, https://example.org, socks://mysocks:1080"
-
-#: plugins/www/www_plugin.c:912
-#, fuzzy
-msgid "Turn on Java support"
-msgstr "Ieslēdziet Java atbalstu"
-
-#: plugins/www/www_plugin.c:913
-msgid "Turn on smooth scrolling"
-msgstr "Fontu gludināšana"
-
-#: plugins/www/www_plugin.c:914
-#, fuzzy
-msgid "Turn on spatial navigation"
-msgstr "Ieslēgt telpisko navigāciju"
-
-#: plugins/www/www_plugin.c:915
-#, fuzzy
-msgid "Turn on plugin support"
-msgstr "Ieslēdziet spraudņu atbalstu"
-
-#: plugins/www/www_plugin.c:916
-#, fuzzy
-msgid "Turn on WebGL support"
-msgstr "Ieslēdziet WebGL atbalstu"
-
-#: plugins/www/www_plugin.c:917
-#, fuzzy
-msgid "Turn on HTML5 audio support"
-msgstr "HTML5 audio atbalsta ieslēgšana"
-
-#: plugins/www/www_plugin.c:918
-#, fuzzy
-msgid "Ignore TLS errors"
-msgstr "TLS kļūdu ignorēšana"
-
-#: plugins/www/www_plugin.c:921
-#, fuzzy
-msgid "Turn on Web Inspector"
-msgstr "Ieslēdziet tīmekļa inspektoru"
-
-#: plugins/exec/exec_plugin.c:160
-#, fuzzy
-msgid "You did not set any command to be executed"
-msgstr "Jūs neesat iestatījis nevienu izpildāmo komandu."
-
-#: plugins/exec/exec_plugin.c:206
-#, fuzzy
-msgid ""
-"Warning: Running a command synchronously may cause Remmina not to respond.\n"
-"Do you really want to continue?"
-msgstr ""
-"Brīdinājums: Komandu izpildot sinhroni, Remmina var nereaģēt.\n"
-"Vai jūs patiešām vēlaties turpināt?"
-
-#: plugins/exec/exec_plugin.c:274
-#, fuzzy
-msgid "Command"
-msgstr "Komanda"
-
-#: plugins/exec/exec_plugin.c:275
-#, fuzzy
-msgid "Asynchronous execution"
-msgstr "Asinhronā izpilde"
-
-#: plugins/exec/exec_plugin_config.h:41
-#, fuzzy
-msgid "Execute a command"
-msgstr "Izpildīt komandu"
-
-#: plugins/tool_hello_world/plugin_config.h:40
-#, fuzzy
-msgid "Hello, World!"
-msgstr "Sveika, pasaule!"
-
-<<<<<<< HEAD
-#: plugins/secret/src/glibsecret_plugin.c:188
-msgid "Secured password storage in the GNOME keyring"
-msgstr "%s parole"
-
-#: plugins/x2go/x2go_plugin.c:275
-#, fuzzy
-msgid "Broken `DialogData`! Aborting…"
-msgstr "Bojāts `DialogData`! Pārtrauc…"
-
-#: plugins/x2go/x2go_plugin.c:279
-#, fuzzy
-msgid "Can't retrieve `DialogData`! Aborting…"
-msgstr "Nevar iegūt `DialogData`! Pārtrauc…"
-
-#: plugins/x2go/x2go_plugin.c:505
-=======
+msgstr ""
+
 #: plugins/x2go/x2go_plugin.c:1101
 #, c-format
 msgid "Resuming session: '%s'"
@@ -5519,25 +3489,16 @@
 msgstr ""
 
 #: plugins/x2go/x2go_plugin.c:1380
->>>>>>> 050fc71c
 #, fuzzy
 msgid "PyHoca-CLI exited unexpectedly. This connection will now be closed."
 msgstr "pyhoca-cli negaidīti beidzās. Tagad šis savienojums tiks slēgts."
 
-<<<<<<< HEAD
-#: plugins/x2go/x2go_plugin.c:514
-=======
 #: plugins/x2go/x2go_plugin.c:1388
->>>>>>> 050fc71c
 #, fuzzy
 msgid "An error occured."
 msgstr "Radās kļūda"
 
-<<<<<<< HEAD
-#: plugins/x2go/x2go_plugin.c:515
-=======
 #: plugins/x2go/x2go_plugin.c:1389
->>>>>>> 050fc71c
 #, fuzzy
 msgid ""
 "The necessary child process 'pyhoca-cli' stopped unexpectedly.\n"
@@ -5549,38 +3510,6 @@
 "iespējamas kļūdas, un pārliecinieties, ka attālinātais serveris ir "
 "sasniedzams."
 
-<<<<<<< HEAD
-#: plugins/x2go/x2go_plugin.c:561
-#, fuzzy
-msgid "Started PyHoca-CLI with the following arguments:"
-msgstr "Palaist pyhoca-cli ar šādiem argumentiem:"
-
-#: plugins/x2go/x2go_plugin.c:580
-#, fuzzy, c-format
-msgid "Could not retrieve PyHoca-CLI's command-line features! Exit code: %i"
-msgstr ""
-"Nezināma kļūda notika, kamēr iegūt pyhoca-cli ir cmdline funkcijas! "
-"Iziešanas kods: %i"
-
-#: plugins/x2go/x2go_plugin.c:585
-#, fuzzy, c-format
-msgid "Error: '%s'"
-msgstr "Kļūda: \"%s"
-
-#: plugins/x2go/x2go_plugin.c:609
-msgid "Can't save empty username!"
-msgstr ""
-
-#: plugins/x2go/x2go_plugin.c:621
-msgid "Internal error: Could not save new credentials."
-msgstr ""
-
-#: plugins/x2go/x2go_plugin.c:623
-#, fuzzy
-msgid ""
-"An error occured while trying to save new credentials: 's_password' or "
-"'s_username' strings were not set."
-=======
 #: plugins/x2go/x2go_plugin.c:1432
 msgid "Can't save empty username!"
 msgstr ""
@@ -5613,52 +3542,8 @@
 msgid ""
 "Couldn't parse the output of PyHoca-CLI's --list-sessions option. Creating a "
 "new session now."
->>>>>>> 050fc71c
-msgstr ""
-"Mēģinot saglabāt jaunus akreditācijas datus, radās kļūda: 's_password' vai "
-"'s_username' virknes nebija iestatītas."
-
-<<<<<<< HEAD
-#: plugins/x2go/x2go_plugin.c:659
-#, fuzzy
-msgid "Enter X2Go credentials"
-msgstr "Ievadiet X2Go akreditācijas datus"
-
-#: plugins/x2go/x2go_plugin.c:818
-#, fuzzy
-msgid "DPI setting is out of bounds. Please adjust it in profile settings."
-msgstr ""
-"DPI iestatījums ir ārpus robežām. Lūdzu, pielāgojiet to profila iestatījumos."
-
-#: plugins/x2go/x2go_plugin.c:838
-#, fuzzy
-msgid "Started pyhoca-cli with following arguments:"
-msgstr "Palaist pyhoca-cli ar šādiem argumentiem:"
-
-#: plugins/x2go/x2go_plugin.c:858
-#, fuzzy
-msgid "An error occured while starting an X2Go session…"
-msgstr "X2Go sesijas palaišanas laikā radās kļūda…"
-
-#: plugins/x2go/x2go_plugin.c:867
-#, fuzzy
-#| msgid "Could not start SSH session. %s"
-msgid "Could not start X2Go session."
-msgstr "Nevar sākt X2Go sesiju."
-
-#: plugins/x2go/x2go_plugin.c:868
-#, fuzzy, c-format
-#| msgid "Could not start SSH session. %s"
-msgid "Could not start PyHoca-CLI (%i): '%s'"
-msgstr "Nevar palaist PyHoca-CLI (%i): '%s'"
-
-#: plugins/x2go/x2go_plugin.c:945
-#, fuzzy
-msgid ""
-"Couldn't get PyHoca-CLI's command-line features. This indicates it is either "
-"too old, or not installed. An old limited set of features will be used for "
-"now."
-=======
+msgstr ""
+
 #: plugins/x2go/x2go_plugin.c:1745
 msgid "Couldn't allocate enough memory!"
 msgstr ""
@@ -5688,317 +3573,8 @@
 #: plugins/x2go/x2go_plugin.c:1837
 msgid ""
 "Could not find any sessions on remote machine. Creating a new session now."
->>>>>>> 050fc71c
-msgstr ""
-"Nevarēja iegūt pyhoca-cli ir cmdline-funkcijas. Tas norāda, ka vai nu jūsu "
-"pyhoca-cli versija ir pārāk veca, vai pyhoca-cli nav instalēta! Tagad tiks "
-"izmantots vecais ierobežotais funkciju komplekts."
-
-<<<<<<< HEAD
-#: plugins/x2go/x2go_plugin.c:956
-#, fuzzy
-msgid ""
-"Could not parse PyHoca-CLI's command-line features. Using a limited feature-"
-"set for now."
-msgstr ""
-"Pyhoca-cli funkcionalitāte nebija iespējams! Pagaidām izmanto ierobežotu "
-"funkciju kopumu."
-
-#: plugins/x2go/x2go_plugin.c:962
-#, fuzzy
-msgid "Retrieved the following PyHoca-CLI command-line features:"
-msgstr "Ieguva šādu pyhoca-cli funkcionalitāti:"
-
-#: plugins/x2go/x2go_plugin.c:967
-#, fuzzy, c-format
-msgid "Available feature[%i]: '%s'"
-msgstr "Pieejamā funkcija[%i]: \"%s]"
-
-#: plugins/x2go/x2go_plugin.c:1072
-#, fuzzy
-#| msgid "Could not open channel. %s"
-msgid "Could not open X11 DISPLAY."
-msgstr "Nevar atvērt X11 DISPLAY."
-
-#: plugins/x2go/x2go_plugin.c:1112
-#, fuzzy
-msgid "Waiting for window of X2Go Agent to appear…"
-msgstr "X2Go aģenta loga parādīšanās gaidīšana."
-
-#: plugins/x2go/x2go_plugin.c:1138
-#, fuzzy
-msgid "Waiting for PyHoca-CLI to show the session's window…"
-msgstr "Gaidām, kad pyhoca-cli parādīs sesijas logu."
-
-#: plugins/x2go/x2go_plugin.c:1189
-#, fuzzy
-msgid "No X2Go session window appeared. Something went wrong…"
-msgstr "X2Go sesijas logs netika parādīts. Kaut kas notika nepareizi…"
-
-#: plugins/x2go/x2go_plugin.c:1298
-#, fuzzy
-msgid "Internal error: RemminaProtocolWidget* gp is NULL!"
-msgstr "Iekšējā kļūda: RemminaProtocolWidget* gp ir NULL!"
-
-#: plugins/x2go/x2go_plugin.c:1319
-#, fuzzy, c-format
-msgid "The %s protocol is unavailable because GtkSocket only works under X.org"
-msgstr "Protokols %s nav pieejams, jo GtkSocket darbojas tikai zem X.org."
-
-#: plugins/x2go/x2go_plugin.c:1327
-#, fuzzy
-msgid "Could not initialize pthread. Falling back to non-threaded mode…"
-msgstr "Nevarēja inicializēt pthread. Atgriežas atpakaļ uz bezvītņu režīmā…"
-
-#. TRANSLATORS: Presumably you just want to translate 'and' into
-#. your language.
-#. (Except your listing-grammar differs from english.)
-#. 'value1', 'value2', 'valueN-1' and 'valueN'
-#. TRANSLATORS: Presumably you just want to translate 'and' into
-#. your language.
-#. (Except your listing-grammar differs from english.)
-#. 'value1' and 'value2'
-#: plugins/x2go/x2go_plugin.c:1370 plugins/x2go/x2go_plugin.c:1388
-#, fuzzy, c-format
-msgid "%sand '%s'"
-msgstr "%sun \"%s\"."
-
-#. TRANSLATORS: Presumably you just want to leave it english.
-#. (Except your listing-grammar differs from english.)
-#. 'value1', 'value2', 'valueN-1' and 'valueN'
-#. TRANSLATORS: Presumably you just want to leave it english.
-#. (Except your listing-grammar differs from english.)
-#. 'value1' and 'value2'
-#: plugins/x2go/x2go_plugin.c:1375 plugins/x2go/x2go_plugin.c:1393
-#, fuzzy, c-format
-msgid "%s'%s' "
-msgstr "%s' %s' "
-
-#. TRANSLATORS: Presumably you just want to leave it english.
-#. (Except your listing-grammar differs from english.)
-#. 'value1', 'value2', 'valueN-1' and 'valueN'
-#: plugins/x2go/x2go_plugin.c:1380
-#, fuzzy, c-format
-msgid "%s'%s', "
-msgstr "%s'%s', "
-
-#: plugins/x2go/x2go_plugin.c:1418
-#, fuzzy
-msgid "Invalid validation data in ProtocolSettings array!"
-msgstr "Validācijas dati masīvā ProtocolSettings ir nederīgi!"
-
-#: plugins/x2go/x2go_plugin.c:1430 plugins/x2go/x2go_plugin.c:1492
-#, fuzzy
-msgid "Validation data in ProtocolSettings array is invalid!"
-msgstr "Validācijas dati masīvā ProtocolSettings ir nederīgi!"
-
-#: plugins/x2go/x2go_plugin.c:1457
-#, fuzzy, c-format
-msgid "Allowed values are %s."
-msgstr "Pieļaujamās vērtības ir %s."
-
-#: plugins/x2go/x2go_plugin.c:1459
-#, fuzzy, c-format
-msgid "The only allowed value is '%s'."
-msgstr "Vienīgā atļautā vērtība ir \"%s\"."
-
-#: plugins/x2go/x2go_plugin.c:1501
-#, fuzzy
-msgid "The lower limit is not a valid integer!"
-msgstr "Minimālais ierobežojums nav derīgs vesels skaitlis!"
-
-#: plugins/x2go/x2go_plugin.c:1503
-msgid "The lower limit is too high!"
-msgstr ""
-
-#: plugins/x2go/x2go_plugin.c:1505
-msgid "The lower limit is too low!"
-msgstr ""
-
-#: plugins/x2go/x2go_plugin.c:1507 plugins/x2go/x2go_plugin.c:1533
-#: plugins/x2go/x2go_plugin.c:1552
-#, fuzzy
-msgid "Something went wrong."
-msgstr "Kaut kas notika nepareizi."
-
-#: plugins/x2go/x2go_plugin.c:1511 plugins/x2go/x2go_plugin.c:1537
-#: plugins/x2go/x2go_plugin.c:1556
-msgid "Please check the RemminaProtocolSetting array for possible errors."
-msgstr ""
-
-#: plugins/x2go/x2go_plugin.c:1520 plugins/x2go/x2go_plugin.c:1524
-#: plugins/x2go/x2go_plugin.c:1528 plugins/x2go/x2go_plugin.c:1532
-#, fuzzy
-msgid "Internal error: "
-msgstr "Iekšējā kļūda."
-
-#: plugins/x2go/x2go_plugin.c:1521
-#, fuzzy
-msgid "The upper limit is not a valid integer!"
-msgstr "Ievads nav derīgs vesels skaitlis!"
-
-#: plugins/x2go/x2go_plugin.c:1525
-msgid "The upper limit is too high!"
-msgstr ""
-
-#: plugins/x2go/x2go_plugin.c:1529
-msgid "The upper limit is too low!"
-msgstr ""
-
-#: plugins/x2go/x2go_plugin.c:1547
-#, fuzzy
-msgid "The input is not a valid integer!"
-msgstr "Ievads nav derīgs vesels skaitlis!"
-
-#: plugins/x2go/x2go_plugin.c:1549 plugins/x2go/x2go_plugin.c:1568
-#, fuzzy, c-format
-msgid "Input must be a number between %i and %i."
-msgstr "Ievadam jābūt skaitlim no %i līdz %i."
-
-#: plugins/x2go/x2go_plugin.c:1597
-#, fuzzy
-#| msgid "Start-up program"
-msgid "Startup program"
-msgstr "Palaišanas programma"
-
-#: plugins/x2go/x2go_plugin.c:1599
-#, fuzzy
-msgid "Which command should be executed after creating the X2Go session?"
-msgstr "Kura komanda jāizpilda pēc X2Go sesijas izveides?"
-
-#: plugins/x2go/x2go_plugin.c:1601
-#, fuzzy
-#| msgid "Keyboard layout"
-msgid "Keyboard Layout (auto)"
-msgstr "Tastatūras izkārtojums (automātiskais)"
-
-#: plugins/x2go/x2go_plugin.c:1602
-#, fuzzy
-#| msgid "Keyboard layout"
-msgid "Keyboard type (auto)"
-msgstr "Tastatūras tips (automātiskais)"
-
-#: plugins/x2go/x2go_plugin.c:1603
-#, fuzzy
-msgid "Audio support"
-msgstr "Audio atbalsts"
-
-#: plugins/x2go/x2go_plugin.c:1605
-#, fuzzy
-msgid "The sound system of the X2Go server (default: 'pulse')."
-msgstr "X2Go servera skaņas sistēma (noklusējuma iestatījums: 'pulse')."
-
-#: plugins/x2go/x2go_plugin.c:1608
-#, fuzzy
-#| msgid "Per connection"
-msgid "Clipboard direction"
-msgstr "Spraudņa virziens"
-
-#: plugins/x2go/x2go_plugin.c:1610
-#, fuzzy
-msgid "Which direction should clipboard content be copied? (default: 'both')."
-msgstr "Kurā virzienā kopēt starpliktuves saturu? (pēc noklusējuma: 'abas')."
-
-#: plugins/x2go/x2go_plugin.c:1614
-#, fuzzy
-#| msgid "Resolution"
-msgid "DPI resolution"
-msgstr "DPI izšķirtspēja"
-
-#: plugins/x2go/x2go_plugin.c:1615
-#, fuzzy
-msgid ""
-"Launch session with a specific resolution (in dots per inch). Must be "
-"between 20 and 400."
-msgstr ""
-"Sākt sesiju ar noteiktu izšķirtspēju (punktos uz collu). Tai jābūt no 20 "
-"līdz 400."
-
-#: plugins/x2go/x2go_plugin.c:1659
-#, fuzzy
-msgid "X2Go plugin loaded."
-msgstr "X2Go spraudnis ir ielādēts."
-
-#: plugins/x2go/x2go_plugin.h:43
-#, fuzzy
-msgid "X2Go - Launch an X2Go session"
-msgstr "X2Go - X2Go sesijas palaišana"
-
-#: plugins/gvnc/gvnc_plugin_config.h:40
-#, fuzzy
-msgid "Remmina VNC plugin for GNOME and KVM"
-msgstr "Remmina VNC spraudnis GNOME un KVM"
-
-#: plugins/gvnc/gvnc_plugin.c:477
-#, fuzzy, c-format
-msgid "Unsupported authentication type %u"
-msgstr "Neatbalstīts autentifikācijas tips %u"
-
-#: plugins/gvnc/gvnc_plugin.c:489
-#, fuzzy, c-format
-#| msgid "SSH Authentication"
-msgid "Authentication failure: %s"
-msgstr "Autentifikācijas kļūda: %s"
-
-#: plugins/gvnc/gvnc_plugin.c:820
-#, fuzzy
-#| msgid "Disable server input"
-msgid "Use server settings"
-msgstr "Servera iestatījumu izmantošana"
-
-#: plugins/gvnc/gvnc_plugin.c:821
-#, fuzzy
-#| msgid "True colour (24 bit)"
-msgid "True colour (24 bits)"
-msgstr "Patiesas krāsas (24 bitu)"
-
-#: plugins/gvnc/gvnc_plugin.c:822
-#, fuzzy
-#| msgid "High colour (16 bit)"
-msgid "High colour (16 bits)"
-msgstr "Augstas krāsas (16 bitu)"
-
-#: plugins/gvnc/gvnc_plugin.c:823
-#, fuzzy
-#| msgid "High colour (16 bit)"
-msgid "Low colour (8 bits)"
-msgstr "Zemu krāsu (8 bitu)"
-
-#: plugins/gvnc/gvnc_plugin.c:824
-#, fuzzy
-#| msgid "True colour (24 bit)"
-msgid "Ultra low colour (3 bits)"
-msgstr "Īpaši zema krāsu izšķirtspēja (3 biti)"
-
-#: plugins/gvnc/gvnc_plugin.c:848
-#, fuzzy
-#| msgid "Enter VNC password"
-msgid "VNC password"
-msgstr "VNC parole"
-
-#: plugins/gvnc/gvnc_plugin.c:850
-#, fuzzy
-msgid "Use JPEG Compression"
-msgstr "Izmantojiet JPEG saspiešanu"
-
-#: plugins/gvnc/gvnc_plugin.c:850
-#, fuzzy
-#| msgid "Browse the network to find a %s server"
-msgid "This might not work on all VNC servers"
-msgstr "Tas var nedarboties visos VNC serveros"
-
-#: plugins/gvnc/gvnc_plugin.c:851
-#, fuzzy
-msgid "Enable GTK-VNC debug"
-msgstr "Ieslēgt GTK-VNC atkļūdošanas funkciju"
-
-#: plugins/gvnc/gvnc_plugin.c:871
-#, fuzzy
-#| msgid "Per connection"
-msgid "Shared connection"
-msgstr "Koplietošanas savienojums"
-
-=======
+msgstr ""
+
 #: plugins/x2go/x2go_plugin.c:1892
 #, fuzzy
 #| msgid "Choose a file to upload"
@@ -6365,7 +3941,6 @@
 msgid "Shared connection"
 msgstr "Koplietošanas savienojums"
 
->>>>>>> 050fc71c
 #: plugins/gvnc/gvnc_plugin.c:871
 #, fuzzy
 msgid ""
@@ -6576,7 +4151,6 @@
 #, fuzzy
 msgid "_Wrap around"
 msgstr "_Wrap around"
-<<<<<<< HEAD
 
 #: data/ui/remmina_about.glade:30 data/ui/remmina_main.glade:395
 #, fuzzy
@@ -6686,29 +4260,6 @@
 "<a href=\"https://gitlab.com/Remmina/Remmina/-/tags/\" title=\"Remmina "
 "release notes\"><i>Visit the website to read the release notes</i></a>.\n"
 "</span>"
-=======
-
-#: data/ui/remmina_about.glade:30 data/ui/remmina_main.glade:395
-#, fuzzy
-msgid "About"
-msgstr "Par"
-
-#: data/ui/remmina_about.glade:34
-#, fuzzy
-msgid ""
-"Copyright © 2014–2021 Antenore Gatta, Giovanni Panozzo.\n"
-"Copyright © 2009–2014 Vic Lee\n"
-"More details in COPYING"
-msgstr ""
-"\n"
-"Autortiesības © 2014-2021 Antenore Gatta, Giovanni Panozzo.\n"
-"Autortiesības © 2009-2014 Vic Lee\n"
-"Sīkāka informācija KOPIJĀŠANA\n"
-"    "
-
-#: data/ui/remmina_about.glade:38
-msgid "https://www.remmina.org/"
->>>>>>> 050fc71c
 msgstr ""
 "<big><b>Ziņas ir izslēgtas</b></big>\n"
 "\n"
@@ -6727,7 +4278,6 @@
 "piezīmes </i></a>.\n"
 "</span>"
 
-<<<<<<< HEAD
 #. The star (*) is a reference to privacy consent
 #: data/ui/remmina_news.glade:130 data/ui/remmina_preferences.glade:464
 #, fuzzy
@@ -6801,185 +4351,6 @@
 "palīdz mums uzlabot Remmina </b>.</b>\n"
 "</span>\n"
 
-=======
-#: data/ui/remmina_string_list.glade:14 data/ui/remmina_string_list.glade:158
-#, fuzzy
-msgid "Add"
-msgstr "Pievienot"
-
-#: data/ui/remmina_string_list.glade:20 data/ui/remmina_string_list.glade:137
-#: data/ui/remmina_key_chooser.glade:14 data/ui/remmina_key_chooser.glade:15
-#, fuzzy
-msgid "_Remove"
-msgstr "_Dzēst"
-
-#: data/ui/remmina_string_list.glade:26 data/ui/remmina_string_list.glade:116
-#, fuzzy
-msgid "Move up"
-msgstr "Iet uz augšu"
-
-#: data/ui/remmina_string_list.glade:32 data/ui/remmina_string_list.glade:95
-#, fuzzy
-msgid "Move down"
-msgstr "Doties uz leju"
-
-#: data/ui/remmina_mpc.glade:14
-#, fuzzy
-msgid "<span weight='bold' size='larger'>Multi Password Changer</span>"
-msgstr "<span weight='bold' size='larger'> </span>"
-
-#: data/ui/remmina_mpc.glade:32
-#, fuzzy
-msgid "Change"
-msgstr "Labot"
-
-#: data/ui/remmina_mpc.glade:201
-#, fuzzy
-msgid "Selection criteria"
-msgstr "Atlases kritēriji"
-
-#: data/ui/remmina_mpc.glade:261
-#, fuzzy
-msgid "Confirm password"
-msgstr "Apstipriniet paroli"
-
-#: data/ui/remmina_mpc.glade:294
-msgid "Set new password"
-msgstr "Saglabāt paroli"
-
-#. A column table with multiple check-boxes
-#: data/ui/remmina_mpc.glade:331
-#, fuzzy
-msgctxt "Multi password changer"
-msgid "Select"
-msgstr "Izvēlēties"
-
-#: data/ui/remmina_mpc.glade:343
-msgctxt "Multi password changer table"
-msgid "Name"
-msgstr "Nosaukums"
-
-#: data/ui/remmina_mpc.glade:354
-msgctxt "Multi password changer table"
-msgid "Group"
-msgstr "Grupa"
-
-#: data/ui/remmina_mpc.glade:365
-#, fuzzy
-msgctxt "Multi password changer table"
-msgid "Domain\\Username"
-msgstr "Domain\\Username"
-
-#: data/ui/remmina_news.glade:75
-#, fuzzy
-msgid ""
-"<big><b>The news are turned off</b></big>\n"
-"\n"
-"<span>\n"
-"Turning on news means the program connects to a Remmina server to download "
-"the release notes.\n"
-"</span>\n"
-"\n"
-"<span>\n"
-"Version checking can only be activated at compile time.\n"
-"</span>\n"
-"\n"
-"<span>\n"
-"<a href=\"https://gitlab.com/Remmina/Remmina/-/tags/\" title=\"Remmina "
-"release notes\"><i>Visit the website to read the release notes</i></a>.\n"
-"</span>"
-msgstr ""
-"<big><b>Ziņas ir izslēgtas</b></big>\n"
-"\n"
-"<span>\n"
-"Ziņu ieslēgšana nozīmē, ka programma izveidos savienojumu ar Remmina "
-"serveri, lai lejupielādētu laidiena piezīmes.\n"
-"</span>\n"
-"\n"
-"<span>\n"
-"Versiju pārbaudi var aktivizēt tikai kompilēšanas laikā.\n"
-"</span>\n"
-"\n"
-"<span>\n"
-"<a href=\"https://gitlab.com/Remmina/Remmina/-/tags/\" title=\"Remmina "
-"release notes\"><i>Apmeklējiet tīmekļa vietni, lai izlasītu laidiena "
-"piezīmes </i></a>.\n"
-"</span>"
-
-#. The star (*) is a reference to privacy consent
-#: data/ui/remmina_news.glade:130 data/ui/remmina_preferences.glade:464
-#, fuzzy
-msgid ""
-"Send <b><a href=\"https://remmina.gitlab.io/remminadoc.gitlab.io/"
-"remmina__stats_8c.html#details\" title=\"Remmina usage statistics"
-"\">anonymous</a></b> statistics. (*)"
-msgstr ""
-"Nosūtīt <b><a href=\"https://remmina.gitlab.io/remminadoc.gitlab.io/"
-"remmina__stats_8c.html#details\" title=\"Remmina usage statistics\">anonīmu</"
-"a></b> statistiku. (*)"
-
-#: data/ui/remmina_news.glade:142 data/ui/remmina_news.glade:195
-#, fuzzy
-msgid "Send anonymous statistics"
-msgstr "Nosūtīt anonīmu statistiku"
-
-#: data/ui/remmina_news.glade:156
-msgid "Use as default remote desktop client"
-msgstr "Attālinātas darbvirsmas pārlūks Remmina"
-
-#: data/ui/remmina_news.glade:165
-#, fuzzy
-msgid "Apply"
-msgstr "Pielietot"
-
-#: data/ui/remmina_news.glade:169
-#, fuzzy
-msgid "Allow Remmina to automatically open .rdp and .remmina files."
-msgstr "Ļaujiet Remmina automātiski atvērt .rdp un .remmina failus."
-
-#. The star (*) is a reference to privacy consent
-#: data/ui/remmina_news.glade:183 data/ui/remmina_preferences.glade:479
-#, fuzzy
-msgid ""
-"Fetch news from <a href=\"https://remmina.org\" title=\"Remmina news site"
-"\">remmina.org</a> (*)"
-msgstr ""
-"Saņemt ziņas no <a href=\"https://remmina.org\" title=\"Remmina news site"
-"\">remmina.org</a> (*)"
-
-#: data/ui/remmina_news.glade:208 data/ui/remmina_preferences.glade:446
-#, fuzzy
-msgid ""
-"* By enabling statistics and/or news you consent to send and fetch data to/"
-"from remmina.org"
-msgstr ""
-"* Ieslēdzot statistiku un/vai jaunumus, jūs piekrītat sūtīt un saņemt datus "
-"uz/no remmina.org."
-
-#: data/ui/remmina_news.glade:231
-#, fuzzy
-msgid "<big>Take part</big>"
-msgstr "<big>Piedalieties </big>"
-
-#. Pay attention to the quoting characters as they may break the pango layout. If in doubt and cannot test, copy and paste the symbols from the English string.
-#: data/ui/remmina_news.glade:257
-#, fuzzy
-msgid ""
-"<span>\n"
-"<b>You have our gratitude in choosing copylefted libre software, <a href="
-"\"https://remmina.org/donations/\" title=\"Where’s the money, Lebowski? "
-"“blblblblblb”\">donations also make us happy</a>, and further help improve "
-"Remmina.</b>\n"
-"</span>\n"
-msgstr ""
-"<span>\n"
-"<b>Mēs pateicamies jums par to, ka izvēlējāties copyleft licencētu "
-"programmatūru, <a href=\"https://remmina.org/donations/\" title=\"Where’s "
-"the money, Lebowski? “blblblblblb”\">ziedojumi arī mūs iepriecina</a> un "
-"palīdz mums uzlabot Remmina </b>.</b>\n"
-"</span>\n"
-
->>>>>>> 050fc71c
 #: data/ui/remmina_news.glade:277
 #, fuzzy
 msgid "<big>Contribute</big>"
@@ -7153,7 +4524,6 @@
 #, fuzzy
 msgid "Nearest"
 msgstr "Tuvākais"
-<<<<<<< HEAD
 
 #: data/ui/remmina_preferences.glade:92
 #, fuzzy
@@ -7165,19 +4535,6 @@
 msgid "Bilinear"
 msgstr "Bilineārais"
 
-=======
-
-#: data/ui/remmina_preferences.glade:92
-#, fuzzy
-msgid "Tiles"
-msgstr "Flīzes"
-
-#: data/ui/remmina_preferences.glade:93
-#, fuzzy
-msgid "Bilinear"
-msgstr "Bilineārais"
-
->>>>>>> 050fc71c
 #: data/ui/remmina_preferences.glade:94
 #, fuzzy
 msgid "Hyper"
@@ -7839,16 +5196,6 @@
 msgstr "Galvenā parole"
 
 #, fuzzy
-<<<<<<< HEAD
-#~ msgid "Website"
-#~ msgstr "Vietne"
-
-#, fuzzy
-#~ msgid "Given username can't get saved since it's empty!"
-#~ msgstr "Dotais lietotājvārds nevar tikt saglabāts, jo tas ir tukšs!"
-
-#, fuzzy
-=======
 #~ msgid "Started pyhoca-cli with following arguments:"
 #~ msgstr "Palaist pyhoca-cli ar šādiem argumentiem:"
 
@@ -7879,7 +5226,6 @@
 #~ msgstr "Dotais lietotājvārds nevar tikt saglabāts, jo tas ir tukšs!"
 
 #, fuzzy
->>>>>>> 050fc71c
 #~ msgid "Limit minimum is too large!"
 #~ msgstr "Minimālais ierobežojums ir pārāk liels!"
 
