--- conflicted
+++ resolved
@@ -6,15 +6,9 @@
 msgid ""
 msgstr ""
 "Project-Id-Version: remmina\n"
-<<<<<<< HEAD
-"Report-Msgid-Bugs-To: admin@remmina.org\n"
-"POT-Creation-Date: 2019-10-01 20:33+0000\n"
-"PO-Revision-Date: 2019-09-30 22:29+0000\n"
-=======
 "Report-Msgid-Bugs-To: l10n@lists.remmina.org\n"
 "POT-Creation-Date: 2019-09-29 23:45+0000\n"
 "PO-Revision-Date: 2019-10-01 20:10+0000\n"
->>>>>>> 7dff5b73
 "Last-Translator: Pavel Borecki <pavel.borecki@gmail.com>\n"
 "Language-Team: Czech <https://hosted.weblate.org/projects/remmina/remmina/cs/"
 ">\n"
@@ -2437,22 +2431,13 @@
 msgstr "Složka snímků obrazovky"
 
 #: data/ui/remmina_preferences.glade:292
-<<<<<<< HEAD
 msgid "Choose the a folder to save screenshots from Remmina in."
-msgstr ""
+msgstr "Zvolte složku, do které chcete aby Remmina ukládala snímky obrazovky."
 
 #: data/ui/remmina_preferences.glade:295
 #, fuzzy
 msgid "Select a Folder"
-msgstr "Vybrat vše"
-=======
-msgid "Choose the directory where you want to save Remmina screenshots."
-msgstr "Zvolte složku, do které chcete aby Remmina ukládala snímky obrazovky."
-
-#: data/ui/remmina_preferences.glade:295
-msgid "Select a Directory"
 msgstr "Vyberte složku"
->>>>>>> 7dff5b73
 
 #: data/ui/remmina_preferences.glade:305
 msgid "Screen resolutions"
@@ -2632,14 +2617,9 @@
 msgstr "Skrýt celkový počet v nabídce skupiny"
 
 #: data/ui/remmina_preferences.glade:741
-<<<<<<< HEAD
 #, fuzzy
 msgid "No tray icon"
-msgstr "Zakázat ikonu v oznamovací oblasti"
-=======
-msgid "Disable tray icon"
 msgstr "Nezobrazovat ikonu v oznamovací oblasti"
->>>>>>> 7dff5b73
 
 #: data/ui/remmina_preferences.glade:758
 msgid "Start Remmina in tray icon at user logon"
@@ -2810,14 +2790,9 @@
 msgstr "Zkratka zkopírování do schránky"
 
 #: data/ui/remmina_preferences.glade:1687
-<<<<<<< HEAD
 #, fuzzy
 msgid "Paste from clipboard shortcut"
-msgstr "Zkratka zkopírování do schránky"
-=======
-msgid "Clipboard paste shortcut"
 msgstr "Zkratka vložení ze schránky"
->>>>>>> 7dff5b73
 
 #: data/ui/remmina_preferences.glade:1702
 #, fuzzy
@@ -2892,14 +2867,9 @@
 msgstr "Zvolte barvu pro fialovou"
 
 #: data/ui/remmina_preferences.glade:2011
-<<<<<<< HEAD
 #, fuzzy
 msgid "Pick a cyan color"
-msgstr "Zvolte barvu pro červenou"
-=======
-msgid "Pick a color for Cyan"
 msgstr "Zvolte barvu pro azurovou"
->>>>>>> 7dff5b73
 
 #: data/ui/remmina_preferences.glade:2025
 #, fuzzy
@@ -2927,23 +2897,14 @@
 msgstr "Zvolte barvu pro světle modrou"
 
 #: data/ui/remmina_preferences.glade:2095
-<<<<<<< HEAD
 #, fuzzy
 msgid "Pick a light magenta color"
-msgstr "Zvolte barvu pro fialovou"
+msgstr "Zvolte barvu pro světle fialovou"
 
 #: data/ui/remmina_preferences.glade:2109
 #, fuzzy
 msgid "Pick a light cyan color"
-msgstr "Zvolte barvu pro světle žlutou"
-=======
-msgid "Pick a color for bright magenta"
-msgstr "Zvolte barvu pro světle fialovou"
-
-#: data/ui/remmina_preferences.glade:2109
-msgid "Pick a color for bright Cyan"
 msgstr "Zvolte barvu pro světle azurovou"
->>>>>>> 7dff5b73
 
 #: data/ui/remmina_preferences.glade:2123
 #, fuzzy
