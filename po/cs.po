# Czech translation for remmina
# Copyright © 2012 Rosetta Contributors and Canonical Ltd 2012
# This file is distributed under the same license as the remmina package.
# FIRST AUTHOR <EMAIL@ADDRESS>, 2012.
# Pavel Borecki <pavel.borecki@gmail.com>, 2019.
# Allan Nordhøy <epost@anotheragency.no>, 2019.
msgid ""
msgstr ""
"Project-Id-Version: remmina\n"
"Report-Msgid-Bugs-To: l10n@lists.remmina.org\n"
<<<<<<< HEAD
"POT-Creation-Date: 2019-12-10 13:26+0000\n"
"PO-Revision-Date: 2019-12-09 21:19+0000\n"
=======
"POT-Creation-Date: 2019-12-09 22:34+0100\n"
"PO-Revision-Date: 2019-12-11 12:54+0000\n"
>>>>>>> 86401ed4
"Last-Translator: Pavel Borecki <pavel.borecki@gmail.com>\n"
"Language-Team: Czech <https://hosted.weblate.org/projects/remmina/remmina/cs/"
">\n"
"Language: cs\n"
"MIME-Version: 1.0\n"
"Content-Type: text/plain; charset=UTF-8\n"
"Content-Transfer-Encoding: 8bit\n"
"Plural-Forms: nplurals=3; plural=(n==1) ? 0 : (n>=2 && n<=4) ? 1 : 2;\n"
"X-Generator: Weblate 3.10-dev\n"
"X-Launchpad-Export-Date: 2014-04-10 15:03+0000\n"

#: src/remmina_protocol_widget.c:248
msgid "Connect via SSH from a new terminal"
msgstr "Připojit prostřednictvím SSH z nového terminálu"

#: src/remmina_protocol_widget.c:254
msgid "Open SFTP transfer"
msgstr "Otevřít SFTP přenos"

#: src/remmina_protocol_widget.c:282
msgid "Executing external commands…"
msgstr "Spouštění externích příkazů…"

#: src/remmina_protocol_widget.c:289
#, c-format
msgid "Connecting to \"%s\"…"
msgstr "Připojování k „%s“…"

#: src/remmina_protocol_widget.c:717 src/remmina_protocol_widget.c:805
#, c-format
msgid "Connecting to \"%s\" via SSH…"
msgstr "Připojování k „%s“ prostřednictvím SSH…"

#: src/remmina_protocol_widget.c:855
#, c-format
msgid "Awaiting incoming SSH connection at port %i…"
msgstr "Čekání na příchozí SSH spojení na portu %i…"

#: src/remmina_protocol_widget.c:900
#, c-format
msgid "The \"%s\" command is not available on the SSH server."
msgstr "Příkaz „%s“ není na SSH serveru k dispozici."

#: src/remmina_protocol_widget.c:904
#, c-format
msgid "Could not run the \"%s\" command on the SSH server (status = %i)."
msgstr "Nedaří se spustit příkaz „%s“ na SSH serveru (stav = %i)."

#. TRANSLATORS: %s is a placeholder for an error message
#: src/remmina_protocol_widget.c:912
#, c-format
msgid "Could not run command. %s"
msgstr "Nedaří se spustit příkaz: %s"

#: src/remmina_protocol_widget.c:979
#, c-format
msgid "Connecting to %s via SSH…"
msgstr "Připojování k „%s“ prostřednictvím SSH…"

#: src/remmina_protocol_widget.c:1339 src/remmina_protocol_widget.c:1358
#: src/remmina_ssh_plugin.c:958 src/remmina_sftp_plugin.c:317
#: src/remmina_sftp_plugin.c:350 src/remmina_file_editor.c:926
#: plugins/www/www_plugin.c:793 plugins/rdp/rdp_plugin.c:1944
#: data/ui/remmina_unlock.glade:116 data/ui/remmina_mpc.glade:116
#: data/ui/remmina_preferences.glade:1533
msgid "Password"
msgstr "Heslo"

#: src/remmina_protocol_widget.c:1357
msgid "Type in username and password for SSH."
msgstr "Zadejte uživatelské jméno a heslo pro SSH."

#: src/remmina_protocol_widget.c:1413
msgid "Certificate details:"
msgstr "Podrobnosti certifikátu:"

#: src/remmina_protocol_widget.c:1414 src/remmina_protocol_widget.c:1435
msgid "Subject:"
msgstr "Předmět:"

#: src/remmina_protocol_widget.c:1415 src/remmina_protocol_widget.c:1436
msgid "Issuer:"
msgstr "Vydavatel:"

#: src/remmina_protocol_widget.c:1416
msgid "Fingerprint:"
msgstr "Otisk:"

#: src/remmina_protocol_widget.c:1417
msgid "Accept certificate?"
msgstr "Přijmout certifikát?"

#: src/remmina_protocol_widget.c:1434
msgid "The certificate changed! Details:"
msgstr "Certifikát byl změněn! Podrobnosti:"

#: src/remmina_protocol_widget.c:1437
msgid "Old fingerprint:"
msgstr "Původní otisk:"

#: src/remmina_protocol_widget.c:1438
msgid "New fingerprint:"
msgstr "Nový otisk:"

#: src/remmina_protocol_widget.c:1439
msgid "Accept changed certificate?"
msgstr "Přijmout změněný certifikát?"

#: src/remmina_protocol_widget.c:1581
#, c-format
msgid "Listening on port %i for an incoming %s connection…"
msgstr "Na portu %i očekáváno příchozí %s spojení…"

#: src/remmina_protocol_widget.c:1606
msgid "Could not authenticate, attempting reconnection…"
msgstr "Ověření se nebylo úspěšné. Zkouší se připojit znovu…"

#: src/remmina_protocol_widget.c:1668 src/remmina_file_editor.c:402
#: src/remmina_file_editor.c:877 data/ui/remmina_main.glade:548
msgid "Server"
msgstr "Server"

#: src/remmina_protocol_widget.c:1685
#, c-format
msgid "Install the %s protocol plugin first."
msgstr "Nejprve nainstalujte zásuvný modul pro protokol %s."

#: src/remmina_exec.c:320
#, c-format
msgid "Plugin %s is not registered."
msgstr "Zásuvný modul %s není zaregistrován."

#: src/remmina_pref_dialog.c:83 src/remmina_file_editor.c:491
#: data/ui/remmina_preferences.glade:234
msgid "Resolutions"
msgstr "Rozlišení"

#: src/remmina_pref_dialog.c:83 src/remmina_file_editor.c:491
msgid "Configure the available resolutions"
msgstr "Nastavit dostupná rozlišení"

#: src/remmina_pref_dialog.c:132
msgid "Recent lists cleared."
msgstr "Seznam nedávno použitých vymazán."

#: src/remmina_pref_dialog.c:143 src/rcw.c:1815
#: data/ui/remmina_preferences.glade:249 data/ui/remmina_preferences.glade:259
msgid "Keystrokes"
msgstr "Stisky kláves"

#: src/remmina_pref_dialog.c:143
msgid "Configure the keystrokes"
msgstr "Nastavit stisky kláves"

#. TRANSLATORS: Do not translate libsodium, is the name of a library
#: src/remmina_pref_dialog.c:444
msgid "libsodium >= 1.9.0 is required to use master password"
msgstr ""
"aby bylo možné používat hlavní heslo, je třeba knihovny libsodium verze "
"1.9.0 a novější"

#: src/remmina_ssh_plugin.c:481
#, c-format
msgid "Error: %s"
msgstr "Chyba: %s"

#: src/remmina_ssh_plugin.c:498
msgid "Terminal content saved under"
msgstr "Obsah terminálu uložen pod"

#: src/remmina_ssh_plugin.c:552
msgid "Select All (Host + A)"
msgstr "Vybrat vše (Host + A)"

#: src/remmina_ssh_plugin.c:553
msgid "Copy (host + C)"
msgstr "Kopírovat (Host + C)"

#: src/remmina_ssh_plugin.c:554
msgid "Paste (host + V)"
msgstr "Vložit (Host + V)"

#: src/remmina_ssh_plugin.c:555
msgid "Save session to file"
msgstr "Uložit relaci do souboru"

#: src/remmina_ssh_plugin.c:959 src/remmina_sftp_plugin.c:318
msgid "SSH identity file"
msgstr "soubor s identitou pro SSH"

#: src/remmina_ssh_plugin.c:960 src/remmina_sftp_plugin.c:319
msgid "SSH agent"
msgstr "SSH agent"

#: src/remmina_ssh_plugin.c:961 src/remmina_sftp_plugin.c:320
#: src/remmina_file_editor.c:939
msgid "Public key (automatic)"
msgstr "Metoda s veřejným klíčem (automatické)"

#: src/remmina_ssh_plugin.c:962 src/remmina_sftp_plugin.c:321
msgid "Kerberos (GSSAPI)"
msgstr "Kerberos (GSSAPI)"

#: src/remmina_ssh_plugin.c:1037 data/ui/remmina_main.glade:248
msgid "Copy"
msgstr "Kopírovat"

#: src/remmina_ssh_plugin.c:1037
msgid "_Copy"
msgstr "_Kopírovat"

#: src/remmina_ssh_plugin.c:1038
msgid "Paste"
msgstr "Vložit"

#: src/remmina_ssh_plugin.c:1038
msgid "_Paste"
msgstr "_Vložit"

#: src/remmina_ssh_plugin.c:1039
msgid "Select all"
msgstr "Vybrat vše"

#: src/remmina_ssh_plugin.c:1039
msgid "_Select all"
msgstr "_Vybrat vše"

#: src/remmina_ssh_plugin.c:1057 src/remmina_message_panel.c:330
#: src/remmina_sftp_plugin.c:349 src/remmina_file_editor.c:917
#: plugins/www/www_plugin.c:792 plugins/vnc/vnc_plugin.c:1832
#: plugins/vnc/vnc_plugin.c:1852 plugins/rdp/rdp_plugin.c:1943
#: plugins/nx/nx_plugin.c:721 data/ui/remmina_mpc.glade:155
msgid "Username"
msgstr "Uživatelské jméno"

#: src/remmina_ssh_plugin.c:1058 plugins/vnc/vnc_plugin.c:1833
#: plugins/vnc/vnc_plugin.c:1853 plugins/spice/spice_plugin.c:437
#: plugins/nx/nx_plugin.c:722
msgid "User password"
msgstr "Heslo k uživatelskému účtu"

#: src/remmina_ssh_plugin.c:1059 src/remmina_sftp_plugin.c:351
msgid "Authentication type"
msgstr "Typ ověřování se"

#: src/remmina_ssh_plugin.c:1060 src/remmina_sftp_plugin.c:352
#: src/remmina_file_editor.c:356 src/remmina_file_editor.c:363
#: plugins/nx/nx_plugin.c:720
msgid "Identity file"
msgstr "Soubor s identitou"

#: src/remmina_ssh_plugin.c:1061 src/remmina_sftp_plugin.c:353
msgid "Password to unlock private key"
msgstr "Heslo pro odemčení soukromé části klíče"

#: src/remmina_ssh_plugin.c:1062 plugins/xdmcp/xdmcp_plugin.c:370
#: plugins/rdp/rdp_plugin.c:1972 plugins/nx/nx_plugin.c:725
msgid "Startup program"
msgstr "Program při spouštění"

#: src/remmina_ssh_plugin.c:1079
msgid "Terminal color scheme"
msgstr "Barevné schéma terminálu"

#: src/remmina_ssh_plugin.c:1080 src/remmina_file_editor.c:896
msgid "Character set"
msgstr "Znaková sada"

#: src/remmina_ssh_plugin.c:1081
msgid "SSH Proxy Command"
msgstr "Příkaz pro SSH proxy"

#: src/remmina_ssh_plugin.c:1082
msgid "KEX (Key Exchange) algorithms"
msgstr "Algoritmy pro výměnu klíčů (KEX)"

#: src/remmina_ssh_plugin.c:1083
msgid "Symmetric cipher client to server"
msgstr "Symetrická šifra mezi klientem a serverem"

#: src/remmina_ssh_plugin.c:1084
msgid "Preferred server host key types"
msgstr "Upřednostňované typy klíčů serveru hostitele"

#: src/remmina_ssh_plugin.c:1085
msgid "Folder for SSH session log"
msgstr "Složka pro záznam z SSH relace"

#: src/remmina_ssh_plugin.c:1086
msgid "Filename for SSH session log"
msgstr "Soubor pro záznam z SSH relace"

#: src/remmina_ssh_plugin.c:1087
#, fuzzy
msgid "Log SSH session when exiting Remmina"
msgstr "Při ukončování Remmina uložit záznam SSH relace"

#: src/remmina_ssh_plugin.c:1088
msgid "Audible terminal bell"
msgstr "Zvukové upozorňování terminálu"

#: src/remmina_ssh_plugin.c:1089
msgid "SSH compression"
msgstr "Komprese SSH"

#: src/remmina_ssh_plugin.c:1090
msgid "Don't remember passwords"
msgstr "Nepamatuje si hesla"

#: src/remmina_ssh_plugin.c:1091
msgid "Strict host key checking"
msgstr "Striktně ověřovat klíče hostitele"

#: src/remmina_ssh_plugin.c:1105
msgid "SSH - Secure Shell"
msgstr "SSH – zabezpečený shell"

#: src/remmina_applet_menu_item.c:121
msgid "Discovered"
msgstr "Objeveno"

#: src/remmina_applet_menu_item.c:126
msgid "New Connection"
msgstr "Nové připojení"

#: src/remmina_mpchange.c:234
msgid "The passwords do not match"
msgstr "Zadání hesla se neshodují"

#: src/remmina_mpchange.c:244
msgid "Resetting passwords, please wait…"
msgstr "Resetují se hesla, čekejte prosím…"

#: src/remmina_mpchange.c:327
msgid "The multi password changer requires a secrecy plugin.\n"
msgstr ""
"Nástroj pro hromadnou změnu hesel potřebuje zásuvný modul secrecy "
"(tajemství).\n"

#: src/remmina_mpchange.c:330
msgid "The multi password changer requires a secrecy service.\n"
msgstr ""
"Nástroj pro hromadnou změnu hesel potřebuje službu secrecy (tajemství).\n"

#: src/remmina_mpchange.c:419
#, c-format
msgid "%d password changed."
msgid_plural "%d passwords changed."
msgstr[0] "%d heslo změněno."
msgstr[1] "%d hesla změněna."
msgstr[2] "%d hesel změněno."

#: src/remmina_public.c:639
msgid "Please enter format 'widthxheight'."
msgstr "Zadejte ve formátu „výškaxšířka“."

#. TRANSLATORS: translator-credits should be replaced with a formatted list of translators in your own language
#: src/remmina_about.c:54
msgid "translator-credits"
msgstr ""
"Launchpad Contributions:\n"
"  Kabi https://launchpad.net/~kubat-jan\n"
"  Martin \"sachy\" Šácha https://launchpad.net/~sachy\n"
"  Radek Stastny https://launchpad.net/~tonous\n"
"  Tadeáš Pařík https://launchpad.net/~pariktadeas\n"
"  Vic https://launchpad.net/~llyzs"

#: src/remmina_ftp_client.c:388
msgid "Choose download location"
msgstr "Zvolte kam stahovat"

#: src/remmina_ftp_client.c:528
msgid "Are you sure to delete the selected files on server?"
msgstr "Opravdu chcete označené soubory na serveru smazat?"

#: src/remmina_ftp_client.c:585
msgid "Choose a file to upload"
msgstr "Zvolte soubor, který nahrát"

#: src/remmina_ftp_client.c:592
msgid "Upload folder"
msgstr "Složka, do které nahrát"

#: src/remmina_ftp_client.c:648 src/remmina_ftp_client.c:770
msgid "Download"
msgstr "Stáhnout"

#: src/remmina_ftp_client.c:655 src/remmina_ftp_client.c:781
msgid "Upload"
msgstr "Nahrát"

#: src/remmina_ftp_client.c:662
msgid "_Delete"
msgstr "O_dstranit"

#: src/remmina_ftp_client.c:749
msgid "Home"
msgstr "Domů"

#: src/remmina_ftp_client.c:751
msgid "Go to home folder"
msgstr "Přejít do domovské složky"

#: src/remmina_ftp_client.c:756
msgid "Up"
msgstr "O úroveň výš"

#: src/remmina_ftp_client.c:758
msgid "Go to parent folder"
msgstr "Přejít do nadřazené složky"

#: src/remmina_ftp_client.c:763 plugins/vnc/vnc_plugin.c:1889
#: plugins/rdp/rdp_plugin.c:2008
msgid "Refresh"
msgstr "Načíst znovu"

#: src/remmina_ftp_client.c:765
msgid "Refresh current folder"
msgstr "Načíst stávající složku znovu"

#: src/remmina_ftp_client.c:772
msgid "Download from server"
msgstr "Stáhnout ze serveru"

#: src/remmina_ftp_client.c:783
msgid "Upload to server"
msgstr "Nahrát na server"

#: src/remmina_ftp_client.c:790 data/ui/remmina_main.glade:268
msgid "Delete"
msgstr "Smazat"

#: src/remmina_ftp_client.c:792
msgid "Delete files on server"
msgstr "Smazat soubory na serveru"

#: src/remmina_ftp_client.c:903 src/remmina_ftp_client.c:972
msgid "Filename"
msgstr "Název souboru"

#: src/remmina_ftp_client.c:916 src/remmina_ftp_client.c:1001
msgid "Size"
msgstr "Velikost"

#: src/remmina_ftp_client.c:924
msgid "User"
msgstr "Uživatel"

#: src/remmina_ftp_client.c:930 src/remmina_file_editor.c:1454
#: data/ui/remmina_main.glade:534 data/ui/remmina_mpc.glade:102
msgid "Group"
msgstr "Skupina"

#: src/remmina_ftp_client.c:936
msgid "Permission"
msgstr "Oprávnění"

#: src/remmina_ftp_client.c:988 plugins/rdp/rdp_plugin.c:1909
msgid "Remote"
msgstr "Vzdálený"

#: src/remmina_ftp_client.c:995 plugins/rdp/rdp_plugin.c:1905
msgid "Local"
msgstr "Místní"

#: src/remmina_ftp_client.c:1009
msgid "Progress"
msgstr "Průběh"

#. TRANSLATORS: Shown in terminal. Do not use charcters that may be not supported on a terminal
#: src/remmina.c:84
msgid "Show 'About'"
msgstr "Zobrazit dialog s informacemi o aplikaci"

#. TRANSLATORS: Shown in terminal. Do not use charcters that may be not supported on a terminal
#: src/remmina.c:86 src/remmina.c:88
msgid ""
"Connect to desktop described in file (.remmina or type supported by plugin)"
msgstr ""
"Připojit se k ploše popsané v souboru (.remmina nebo typu podporovanému "
"zásuvným modulem)"

#. TRANSLATORS: Shown in terminal. Do not use charcters that may be not supported on a terminal
#: src/remmina.c:90
msgid ""
"Edit desktop connection described in file (.remmina or type supported by "
"plugin)"
msgstr ""
"Upravit připojení k ploše popsané v souboru (.remmina nebo typu podporovaném "
"zásuvným modulem)"

#. TRANSLATORS: Shown in terminal. Do not use charcters that may be not supported on a terminal
#: src/remmina.c:93
msgid "Start in kiosk mode"
msgstr "Spustit v režimu kiosku"

#. TRANSLATORS: Shown in terminal. Do not use charcters that may be not supported on a terminal
#: src/remmina.c:95
msgid "Create new connection profile"
msgstr "Vytvořit nový profil připojení"

#. TRANSLATORS: Shown in terminal. Do not use charcters that may be not supported on a terminal
#: src/remmina.c:97
msgid "Show preferences"
msgstr "Zobrazit předvolby"

#. TRANSLATORS: Shown in terminal. Do not use charcters that may be not supported on a terminal
#: src/remmina.c:99
msgid "Run a plugin"
msgstr "Spustit zásuvný modul"

#. TRANSLATORS: Shown in terminal. Do not use charcters that may be not supported on a terminal
#: src/remmina.c:101
msgid "Quit"
msgstr "Ukončit"

#. TRANSLATORS: Shown in terminal. Do not use charcters that may be not supported on a terminal
#: src/remmina.c:103
msgid "Use default server name (for --new)"
msgstr "Použít výchozí název serveru (pro --new)"

#. TRANSLATORS: Shown in terminal. Do not use charcters that may be not supported on a terminal
#: src/remmina.c:105
msgid "Use default protocol (for --new)"
msgstr "Použít výchozí protokol (pro --new)"

#. TRANSLATORS: Shown in terminal. Do not use charcters that may be not supported on a terminal
#: src/remmina.c:107
msgid "Start in tray"
msgstr "Spustit jako ikonu v oznamovací oblasti"

#. TRANSLATORS: Shown in terminal. Do not use charcters that may be not supported on a terminal
#: src/remmina.c:109
msgid "Show the application version"
msgstr "Zobrazit verzi aplikace"

#. TRANSLATORS: Shown in terminal. Do not use charcters that may be not supported on a terminal
#: src/remmina.c:111
msgid "Show version of the application and its plugins"
msgstr "Zobrazit verzi aplikace a jejích zásuvných modulů"

#. TRANSLATORS: Shown in terminal. Do not use charcters that may be not supported on a terminal
#: src/remmina.c:113
msgid "Modify connection profile (requires --set-option)"
msgstr "Pozměnit profil připojení (vyžaduje také --set-option)"

#. TRANSLATORS: Shown in terminal. Do not use charcters that may be not supported on a terminal
#: src/remmina.c:115
msgid "Set one or more profile settings, to be used with --update-profile"
msgstr ""
"Nastavit jedno a více nastavení profilu – určeno pro použití s --update-"
"profile"

#: src/remmina_icon.c:139
msgid "Open Main Window"
msgstr "Otevřít hlavní okno"

#: src/remmina_icon.c:144 data/ui/remmina_main.glade:386
msgid "_Preferences"
msgstr "_Předvolby"

#: src/remmina_icon.c:149
msgid "_About"
msgstr "O _aplikaci"

#: src/remmina_icon.c:159
msgid "Enable Service Discovery"
msgstr "Zapnout objevování služeb"

#: src/remmina_icon.c:172 data/ui/remmina_main.glade:477
msgid "_Quit"
msgstr "U_končit"

#: src/remmina_icon.c:357 src/remmina_icon.c:539
msgid "Remmina Applet"
msgstr "Miniaplikace Remmina"

#: src/remmina_icon.c:359 src/remmina_icon.c:541
msgid "Connect to remote desktops through the applet menu"
msgstr "Připojovat se ke vzdáleným plochám z nabídky miniaplikace"

#: src/remmina_icon.c:480 src/remmina_icon.c:481 src/remmina_main.c:1216
msgid "Remmina Remote Desktop Client"
msgstr "Klient vzdálené plochy Remmina"

#: src/rcw.c:585
#, c-format
msgid ""
"Are you sure you want to close %i active connections in the current window?"
msgstr "Opravdu chcete zavřít %i aktivních připojení ve stávajícím okně?"

#: src/rcw.c:1291
msgid "Viewport fullscreen mode"
msgstr "Režim výřezu při zobrazení na celou obrazovku"

#: src/rcw.c:1299 data/ui/remmina_preferences.glade:586
msgid "Scrolled fullscreen"
msgstr "Celá obrazovka s posuvníky"

#: src/rcw.c:1384
msgid "Keep aspect ratio when scaled"
msgstr "Při změně měřítka zobrazení zachovat poměr stran"

#: src/rcw.c:1392
msgid "Fill client window when scaled"
msgstr "Při změně měřítka zobrazení vyplnit okno klienta"

#: src/rcw.c:1931
msgid "Turn off scaling to avoid screenshot distortion."
msgstr "Aby zobrazení nebylo deformované, vypnout změnu měřítka."

#: src/rcw.c:1991 plugins/www/www_plugin.c:761
msgid "Screenshot taken"
msgstr "Snímek pořízen"

#: src/rcw.c:2062
msgid "Resize the window to fit in remote resolution"
msgstr "Upravit velikost okna podle rozlišení na protějšku"

#: src/rcw.c:2073
msgid "Toggle fullscreen mode"
msgstr "Vyp/zap. zobrazení na celou obrazovku"

#: src/rcw.c:2118 data/ui/remmina_preferences.glade:930
msgid "Switch tab pages"
msgstr "Přepínat mezi panely"

#: src/rcw.c:2132
msgid "Toggle dynamic resolution update"
msgstr "Vyp/zap. dynamickou aktualizaci rozlišení"

#: src/rcw.c:2142
msgid "Toggle scaled mode"
msgstr "Vyp/zap. měnění měřítka zobrazení"

#: src/rcw.c:2177
msgid "Grab all keyboard events"
msgstr "Zabrat si veškeré stisky kláves"

#: src/rcw.c:2186
msgid "Preferences"
msgstr "Předvolby"

#: src/rcw.c:2194 src/rcw.c:2195 data/ui/remmina_main.glade:278
msgid "Tools"
msgstr "Nástroje"

#: src/rcw.c:2207
msgid "Duplicate current connection"
msgstr "Zduplikovat stávající spojení"

#: src/rcw.c:2215 data/ui/remmina_preferences.glade:1124
#: data/ui/remmina_preferences.glade:1134
msgid "Screenshot"
msgstr "Snímek obrazovky"

#: src/rcw.c:2223 data/ui/remmina_preferences.glade:1033
msgid "Minimize window"
msgstr "Minimalizovat okno"

#: src/rcw.c:2232 data/ui/remmina_preferences.glade:1064
msgid "Disconnect"
msgstr "Odpojit se"

#: src/rcw.c:3774
#, c-format
msgid "The file \"%s\" is corrupted, unreadable, or could not be found."
msgstr "Soubor „%s“ je poškozený, nečitelný nebo se ho nepodařilo nalézt."

#: src/rcw.c:3936
msgid "Warning: This plugin requires GtkSocket, but it’s not available."
msgstr ""
"Varování: tento zásuvný modul vyžaduje GtkSocket, ale to není k dispozici."

#: src/remmina_plugin_manager.c:69 src/remmina_file_editor.c:1472
msgid "Protocol"
msgstr "Protokol"

#: src/remmina_plugin_manager.c:69
msgid "Entry"
msgstr "Záznam"

#: src/remmina_plugin_manager.c:69
msgid "File"
msgstr "Soubor"

#: src/remmina_plugin_manager.c:69
msgid "Tool"
msgstr "Nástroj"

#: src/remmina_plugin_manager.c:69
msgid "Preference"
msgstr "Předvolba"

#: src/remmina_plugin_manager.c:69
msgid "Secret"
msgstr "Tajné"

#: src/remmina_plugin_manager.c:440 data/ui/remmina_main.glade:376
msgid "Plugins"
msgstr "Zásuvné moduly"

#: src/remmina_plugin_manager.c:440 src/remmina_message_panel.c:447
#: src/remmina_message_panel.c:616 src/remmina_file_editor.c:161
msgid "_OK"
msgstr "_OK"

#: src/remmina_plugin_manager.c:458 src/remmina_file_editor.c:1429
#: plugins/nx/nx_session_manager.c:204 data/ui/remmina_main.glade:512
msgid "Name"
msgstr "Název"

#: src/remmina_plugin_manager.c:464 plugins/nx/nx_session_manager.c:183
msgid "Type"
msgstr "Typ"

#: src/remmina_plugin_manager.c:470
msgid "Description"
msgstr "Popis"

#: src/remmina_plugin_manager.c:476
msgid "Version"
msgstr "Verze"

#: src/remmina_main.c:646
#, c-format
msgid "Total %i item."
msgid_plural "Total %i items."
msgstr[0] "Celkem %i položka."
msgstr[1] "Celkem %i položky."
msgstr[2] "Celkem %i položek."

#: src/remmina_main.c:828
#, c-format
msgid "Are you sure you want to delete \"%s\"?"
msgstr "Opravdu chcete „%s“ smazat?"

#: src/remmina_main.c:928
#, c-format
msgid ""
"Unable to import:\n"
"%s"
msgstr ""
"Nedaří se importovat:\n"
"%s"

#: src/remmina_main.c:955 data/ui/remmina_main.glade:322
msgid "Import"
msgstr "Importovat"

#: src/remmina_main.c:978 src/remmina_file_editor.c:1312
msgid "_Save"
msgstr "_Uložit"

#: src/remmina_main.c:985
msgid "This protocol does not support exporting."
msgstr "Tento protokol nepodporuje exportování."

#: src/remmina_main.c:1218
msgid "Remmina Kiosk"
msgstr "Kiosek Remmina"

#: src/remmina_key_chooser.h:38
msgid "Shift+"
msgstr "Shift+"

#: src/remmina_key_chooser.h:39
msgid "Ctrl+"
msgstr "Ctrl+"

#: src/remmina_key_chooser.h:40
msgid "Alt+"
msgstr "Alt+"

#: src/remmina_key_chooser.h:41
msgid "Super+"
msgstr "Super+"

#: src/remmina_key_chooser.h:42
msgid "Hyper+"
msgstr "Hyper+"

#: src/remmina_key_chooser.h:43
msgid "Meta+"
msgstr "Meta+"

#: src/remmina_key_chooser.h:44
msgid "<None>"
msgstr "<Žádné>"

#. TRANSLATORS: The placeholder %s is a directory path
#: src/remmina_sftp_client.c:171
#, c-format
msgid "Could not create the folder \"%s\"."
msgstr "Nepodařilo se vytvořit složku „%s“."

#. TRANSLATORS: The placeholder %s is a file path
#: src/remmina_sftp_client.c:179 src/remmina_sftp_client.c:200
#, c-format
msgid "Could not create the file \"%s\"."
msgstr "Nepodařilo se vytvořit soubor „%s“."

#. TRANSLATORS: The placeholders %s are a file path and a server name
#: src/remmina_sftp_client.c:218
#, c-format
msgid "Could not open the file \"%s\" on the server. %s"
msgstr "Nedaří se otevřít soubor „%s“ na serveru. %s"

#: src/remmina_sftp_client.c:240
#, c-format
msgid "Could not save the file \"%s\"."
msgstr "Nedaří se uložit soubor „%s“."

#: src/remmina_sftp_client.c:279 src/remmina_sftp_client.c:733
#, c-format
msgid "Could not open the folder \"%s\". %s"
msgstr "Nedaří se otevřít složku „%s“. %s"

#: src/remmina_sftp_client.c:383
#, c-format
msgid "Could not create the folder \"%s\" on the server. %s"
msgstr "Složku „%s“ se nedaří na serveru vytvořit: %s"

#: src/remmina_sftp_client.c:411 src/remmina_sftp_client.c:433
#, c-format
msgid "Could not create the file \"%s\" on the server. %s"
msgstr "Soubor „%s“ se nedaří na serveru vytvořit: %s"

#: src/remmina_sftp_client.c:454
#, c-format
msgid "Could not open the file \"%s\"."
msgstr "Nedaří se otevřít soubor „%s“."

#: src/remmina_sftp_client.c:474
#, c-format
msgid "Could not write to the file \"%s\" on the server. %s"
msgstr "Soubor „%s“ se nedaří zapsat na serveru: %s"

#: src/remmina_sftp_client.c:670
#, c-format
msgid "Could not open the folder  \"%s\". %s"
msgstr "Nedaří se otevřít složku „%s“: %s"

#: src/remmina_sftp_client.c:688
#, c-format
msgid "Could not read from the folder. %s"
msgstr "Nedaří se číst ze složky: %s"

#: src/remmina_sftp_client.c:795
msgid "Are you sure you want to cancel the file transfer in progress?"
msgstr "Opravdu chcete probíhající přenos souboru zrušit?"

#: src/remmina_sftp_client.c:829
#, c-format
msgid "Could not delete \"%s\". %s"
msgstr "Nepodařilo se smazat „%s“: %s"

#: src/remmina_sftp_client.c:910
msgid "The file exists already"
msgstr "Soubor už existuje"

#: src/remmina_sftp_client.c:913
msgid "Resume"
msgstr "Pokračovat"

#: src/remmina_sftp_client.c:914
msgid "Overwrite"
msgstr "Přepsat"

#: src/remmina_sftp_client.c:915 src/remmina_message_panel.c:452
#: src/remmina_message_panel.c:624 src/remmina_file_editor.c:160
#: src/remmina_file_editor.c:364 src/remmina_file_editor.c:1304
#: plugins/spice/spice_plugin_file_transfer.c:84
#: plugins/nx/nx_session_manager.c:156 data/ui/remmina_spinner.glade:8
#: data/ui/remmina_spinner.glade:9 data/ui/remmina_key_chooser.glade:8
#: data/ui/remmina_key_chooser.glade:9
msgid "_Cancel"
msgstr "_Storno"

#: src/remmina_sftp_client.c:924
msgid "Question"
msgstr "Dotaz"

#: src/remmina_sftp_client.c:932
msgid "The following file already exists in the target folder:"
msgstr "Následující soubor už v cílové složce existuje:"

#: src/remmina_message_panel.c:163 data/ui/remmina_unlock.glade:46
#: data/ui/remmina_mpc.glade:38
msgid "Cancel"
msgstr "Storno"

#: src/remmina_message_panel.c:199 data/ui/remmina_news.glade:27
#: data/ui/remmina_preferences.glade:33 data/ui/remmina_preferences.glade:34
#: data/ui/remmina_preferences.glade:60 data/ui/remmina_string_list.glade:8
#: data/ui/remmina_string_list.glade:9 data/ui/remmina_string_list.glade:63
msgid "Close"
msgstr "Zavřít"

#: src/remmina_message_panel.c:260
msgid "Yes"
msgstr "Ano"

<<<<<<< HEAD
#: src/remmina_message_panel.c:267
msgid "No"
msgstr "Ne"
=======
#: src/remmina_ssh_plugin.c:1087
msgid "Log SSH session when exiting Remmina"
msgstr "Při ukončování Remmina uložit záznam SSH relace"
>>>>>>> 86401ed4

#: src/remmina_message_panel.c:387 plugins/rdp/rdp_plugin.c:1945
#: data/ui/remmina_mpc.glade:141
msgid "Domain"
msgstr "Doména"

#: src/remmina_message_panel.c:415
msgid "Save password"
msgstr "Uložit heslo"

#: src/remmina_message_panel.c:508
msgid "Enter certificate authentication files"
msgstr "Zadejte soubory pro ověřování se certifikátem"

#: src/remmina_message_panel.c:520
msgid "CA Certificate File"
msgstr "Soubor s certifikátem cert. autority"

#: src/remmina_message_panel.c:542
msgid "CA CRL File"
msgstr "Soubor se seznamem zneplatněných certifikátů, vydaných cert. autoritou"

#: src/remmina_message_panel.c:564
msgid "Client Certificate File"
msgstr "Soubor s certifikátem klienta"

#: src/remmina_message_panel.c:586
msgid "Client Certificate Key"
msgstr "Klíč k certifikátu klienta"

#: src/remmina_sftp_plugin.c:330
msgid "Show Hidden Files"
msgstr "Zobrazit skryté soubory"

#: src/remmina_sftp_plugin.c:332
msgid "Overwrite all"
msgstr "Přepsat vše"

#: src/remmina_sftp_plugin.c:362
msgid "SFTP - Secure File Transfer"
msgstr "SFTP – Zabezpečený přenos souborů"

#. TRANSLATORS: The placeholder %s is an error message
#: src/remmina_ssh.c:203
#, c-format
msgid "Could not authenticate with SSH password. %s"
msgstr "Nepodařilo se ověřit pomocí SSH hesla: %s"

#. TRANSLATORS: The placeholder %s is an error message
#: src/remmina_ssh.c:224 src/remmina_ssh.c:248 src/remmina_ssh.c:257
#, c-format
msgid "Could not authenticate with public SSH key. %s"
msgstr "Nedaří se ověřit pomocí veřejné části SSH klíče: %s"

#: src/remmina_ssh.c:225
msgid "SSH Key file not yet set."
msgstr "Soubor s SSH klíčem doposud nebyl nastaven."

#. TRANSLATORS: The placeholder %s is an error message
#: src/remmina_ssh.c:236
#, c-format
msgid "Public SSH key cannot be imported. %s"
msgstr "Veřejný klíč SSH se nepodařilo naimportovat: %s"

#: src/remmina_ssh.c:279 src/remmina_ssh.c:587 src/remmina_ssh.c:606
#: plugins/nx/nx_plugin.c:202
msgid "SSH credentials"
msgstr "přihlašovací údaje pro SSH"

#: src/remmina_ssh.c:282 src/remmina_ssh.c:563 src/remmina_ssh.c:590
msgid "SSH private key passphrase"
msgstr "Heslová fráze k soukromému SSH klíči"

#. TRANSLATORS: The placeholder %s is an error message
#: src/remmina_ssh.c:299
#, c-format
msgid "Could not authenticate automatically with public SSH key. %s"
msgstr "Nedaří se automaticky ověřit pomocí veřejné části SSH klíče: %s"

#. TRANSLATORS: The placeholder %s is an error message
#: src/remmina_ssh.c:316
#, c-format
msgid "Could not authenticate with public SSH key using SSH agent. %s"
msgstr ""
"Nedaří se ověřit pomocí veřejné části SSH klíče, s použitím SSH agenta: %s"

#. TRANSLATORS: The placeholder %s is an error message
#: src/remmina_ssh.c:336
#, c-format
msgid "Could not authenticate with SSH Kerberos/GSSAPI. %s"
msgstr "Nedaří se ověřit pomocí SSH Kerberos/GSSAPI: %s"

#: src/remmina_ssh.c:365
msgid "The public SSH key changed!"
msgstr "Veřejný SSH klíč byl změněn!"

#. TRANSLATORS: The placeholder %s is an error message
#: src/remmina_ssh.c:492
#, c-format
msgid "Could not fetch the server's public SSH key. %s"
msgstr "Nedaří se získat veřejnou část SSH klíče serveru: %s"

#. TRANSLATORS: The placeholder %s is an error message
#: src/remmina_ssh.c:499
#, c-format
msgid "Could not fetch public SSH key. %s"
msgstr "Nepodařilo se stáhnout si veřejnou část SSH klíče: %s"

#. TRANSLATORS: The placeholder %s is an error message
#: src/remmina_ssh.c:507
#, c-format
msgid "Could not fetch checksum for public SSH key. %s"
msgstr ""
"Nepodařilo se stáhnout si kontrolní součet pro veřejnou část SSH klíče: %s"

#: src/remmina_ssh.c:520
msgid "The server is unknown. The public key fingerprint is:"
msgstr "Neznámý server. Otisk veřejného klíče je:"

#: src/remmina_ssh.c:522 src/remmina_ssh.c:528
msgid "Do you trust the new public key?"
msgstr "Důvěřujete novému veřejnému klíči?"

#: src/remmina_ssh.c:525
msgid ""
"Warning: The server has changed its public key. This means either you are "
"under attack,\n"
"or the administrator has changed the key. The new public key fingerprint is:"
msgstr ""
"VAROVÁNÍ: Server změnil svůj veřejný klíč. To znamená, že se buď někdo snaží "
"podstrčit\n"
"vám jiný stroj, nebo že správce toho pravého změnil klíč. Otisk nového "
"veřejného klíče je:"

#. TRANSLATORS: The placeholder %s is an error message
#: src/remmina_ssh.c:550
#, c-format
msgid "Could not check list of known SSH hosts. %s"
msgstr "Nepodařilo se zkontrolovat seznam známých SSH hostitelů: %s"

#: src/remmina_ssh.c:557
msgid "SSH password"
msgstr "Heslo pro SSH"

#: src/remmina_ssh.c:567
msgid "SSH Kerberos/GSSAPI"
msgstr "SSH Kerberos/GSSAPI"

#: src/remmina_ssh.c:628
msgid "SSH authentication"
msgstr "Ověřování se pro SSH"

#. TRANSLATORS: The placeholder %s is an error message
#: src/remmina_ssh.c:747
#, c-format
msgid "Could not start SSH session. %s"
msgstr "Nepodařilo se zahájit SSH relaci: %s"

#. TRANSLATORS: The placeholder %s is an error message
#: src/remmina_ssh.c:1106 src/remmina_ssh.c:1168
#, c-format
msgid "Could not create channel. %s"
msgstr "Nepodařilo se vytvořit kanál: %s"

#. TRANSLATORS: The placeholder %s is an error message
#: src/remmina_ssh.c:1117
#, c-format
msgid "Could not connect to SSH tunnel. %s"
msgstr "Nepodařilo se připojit k SSH tunelu: %s"

#. TRANSLATORS: The placeholder %s is an error message
#: src/remmina_ssh.c:1183 src/remmina_ssh.c:1781
#, c-format
msgid "Could not open channel. %s"
msgstr "Nepodařilo se otevřít kanál: %s"

#: src/remmina_ssh.c:1189
#, c-format
msgid "Could not run %s on SSH server, %%s"
msgstr "Vykonání %s na SSH serveru se nezdařilo, %%s"

#. TRANSLATORS: The placeholder %s is an error message
#: src/remmina_ssh.c:1227 src/remmina_ssh.c:1248 src/remmina_ssh.c:1257
#, c-format
msgid "Could not request port forwarding. %s"
msgstr "Nepodařilo se vyžádat si přeposílání portů: %s"

#: src/remmina_ssh.c:1292
msgid "The server did not respond."
msgstr "Žádná odpověď od serveru."

#: src/remmina_ssh.c:1335
#, c-format
msgid "Cannot connect to local port %i."
msgstr "Není možné se připojit k místnímu portu %i."

#. TRANSLATORS: The placeholder %s is an error message
#: src/remmina_ssh.c:1385
#, c-format
msgid "Could not write to SSH channel. %s"
msgstr "Nedaří se zapsat do SSH kanálu: %s"

#. TRANSLATORS: The placeholder %s is an error message
#: src/remmina_ssh.c:1392
#, c-format
msgid "Could not read from tunnel listening socket. %s"
msgstr "Nedaří se číst ze soketu, na kterém tunel očekává spojení: %s"

#. TRANSLATORS: The placeholder %s is an error message
#: src/remmina_ssh.c:1412
#, c-format
msgid "Could not poll SSH channel. %s"
msgstr "Nedaří se dotazovat (poll) SSH kanál: %s"

#. TRANSLATORS: The placeholder %s is an error message
#: src/remmina_ssh.c:1419
#, c-format
msgid "Could not read SSH channel in a non-blocking way. %s"
msgstr "Nedaří se číst z SSH kanálu tak, aby nedocházelo k blokování: %s"

#. TRANSLATORS: The placeholder %s is an error message
#: src/remmina_ssh.c:1438
#, c-format
msgid "Could not send data to tunnel listening socket. %s"
msgstr "Nedaří se odeslat data na soket, na kterém tunel očekává spojení: %s"

#: src/remmina_ssh.c:1517
msgid "Assign a destination port."
msgstr "Přiřadit cílový port."

#: src/remmina_ssh.c:1524
msgid "Could not create socket."
msgstr "Nedaří se vytvořit soket."

#: src/remmina_ssh.c:1534
msgid "Could not bind server socket to local port."
msgstr "Nedaří se navázat soket serveru na místní port."

#: src/remmina_ssh.c:1540
msgid "Could not listen to local port."
msgstr "Nedaří se očekávat spojení na místním portu."

#. TRANSLATORS: Do not translate pthread
#: src/remmina_ssh.c:1550 src/remmina_ssh.c:1567 src/remmina_ssh.c:1602
msgid "Could not start pthread."
msgstr "Nepodařilo se inicializovat pthread."

#. TRANSLATORS: Do not translate pthread
#: src/remmina_ssh.c:1584
msgid "Failed to initialize pthread."
msgstr "Nepodařilo se inicializovat pthread."

#. TRANSLATORS: The placeholder %s is an error message
#: src/remmina_ssh.c:1691
#, c-format
msgid "Could not create SFTP session. %s"
msgstr "Nedaří se vytvořit SFTP relaci: %s"

#. TRANSLATORS: The placeholder %s is an error message
#: src/remmina_ssh.c:1696
#, c-format
msgid "Could not start SFTP session. %s"
msgstr "Nedaří se zahájit SFTP relaci: %s"

#. TRANSLATORS: The placeholder %s is an error message
#: src/remmina_ssh.c:1811
#, c-format
msgid "Could not request shell. %s"
msgstr "Nedaří se vyžádat si shell: %s"

#: src/remmina_ssh.c:1904
msgid "Could not create PTY device."
msgstr "Nedaří se vytvořit zařízení pseudoterminálu."

#: src/remmina_file_editor.c:74
msgid ""
"<tt><big>Supported formats\n"
"* server\n"
"* server:port\n"
"* [server]:port</big></tt>"
msgstr ""
"<tt><big>Podporované formy zápisu\n"
"* server\n"
"* server:port\n"
"* [server]:port</big></tt>"

#: src/remmina_file_editor.c:81
msgid ""
"<tt><big>* command in PATH args %h\n"
"* /path/to/foo -options %h %u\n"
"* %h is substituted with the server name\n"
"* %t is substituted with the SSH server name\n"
"* %u is substituted with the username\n"
"* %U is substituted with the SSH username\n"
"* %p is substituted with Remmina profile name\n"
"* %g is substituted with Remmina profile group name\n"
"Do not run in background if you want the command to be executed before "
"connecting.\n"
"</big></tt>"
msgstr ""
"<tt><big>* příkaz v PATH argumenty %h\n"
"* /popis/umisteni/neceho -options %h %u\n"
"* za %h je dosazen název serveru\n"
"* za %t je dosazen název SSH serveru\n"
"* za %u je dosazeno uživatelské jméno\n"
"* za %U je dosazeno uživatelské jméno pro SSH\n"
"* za %p je dosazen název Remmina profilu\n"
"* za %g je dosazen název skupiny Remmina profilu\n"
"Nespouštějte na pozadí, pokud chcete aby příkaz byl vykonán před "
"připojením.\n"
"</big></tt>"

#: src/remmina_file_editor.c:94
msgid ""
"<tt><big>Supported formats\n"
"* :port\n"
"* server\n"
"* server:port\n"
"* [server]:port\n"
"* username@server:port (SSH protocol only)</big></tt>"
msgstr ""
"<tt><big>Podporované formy zápisu\n"
"* :port\n"
"* server\n"
"* server:port\n"
"* [server]:port\n"
"* uzivatelske_jmeno@server:port (pouze pro protokol SSH)</big></tt>"

#: src/remmina_file_editor.c:158
msgid "Choose a Remote Desktop Server"
msgstr "Vybrat RDP server"

#: src/remmina_file_editor.c:365
msgid "_Open"
msgstr "_Otevřít"

#: src/remmina_file_editor.c:426
#, c-format
msgid "Browse the network to find a %s server"
msgstr "Procházet síť a najít server %s"

#: src/remmina_file_editor.c:527
msgid "Resolution"
msgstr "Rozlišení"

#: src/remmina_file_editor.c:534
msgid "Use initial window size"
msgstr "Použít počáteční velikost okna"

#: src/remmina_file_editor.c:538
msgid "Use client resolution"
msgstr "Použít rozlišení klienta"

#: src/remmina_file_editor.c:549 src/remmina_file_editor.c:858
msgid "Custom"
msgstr "Uživatelsky určené"

#: src/remmina_file_editor.c:735
msgid "Keyboard mapping"
msgstr "Mapování klávesnice"

#: src/remmina_file_editor.c:833
msgid "SSH Tunnel"
msgstr "SSH tunel"

#: src/remmina_file_editor.c:834
msgid "Enable SSH tunnel"
msgstr "Zapnout SSH tunel"

#: src/remmina_file_editor.c:841
msgid "Tunnel via loopback address"
msgstr "Tunel přes adresní smyčku"

#: src/remmina_file_editor.c:850
#, c-format
msgid "Same server at port %i"
msgstr "Stejný server na portu %i"

#: src/remmina_file_editor.c:901 plugins/rdp/rdp_plugin.c:1973
msgid "Startup path"
msgstr "Spouštěný popis umístění"

#: src/remmina_file_editor.c:910
msgid "SSH Authentication"
msgstr "Ověřování se pro SSH"

#: src/remmina_file_editor.c:920
msgid "SSH agent (automatic)"
msgstr "SSH Agent (automatické)"

#: src/remmina_file_editor.c:994
msgid "Turn on \"Autostart\" for this profile"
msgstr "Pro tento profil zapnout „Automatické spouštění“"

#: src/remmina_file_editor.c:1002
msgid "Basic"
msgstr "Základní"

#: src/remmina_file_editor.c:1008
msgid "Advanced"
msgstr "Pokročilé"

#: src/remmina_file_editor.c:1013
msgid "Autostart"
msgstr "Automatické spouštění"

#: src/remmina_file_editor.c:1232
msgid "Default settings saved."
msgstr "Výchozí nastavení uložena."

#: src/remmina_file_editor.c:1302
msgid "Remote Desktop Preference"
msgstr "Předvolby vzdálené plochy"

#: src/remmina_file_editor.c:1308
msgid "Save as Default"
msgstr "Uložit jako výchozí"

#: src/remmina_file_editor.c:1309
msgid "Use the current settings as the default for all new connection profiles"
msgstr ""
"Použít stávající nastavení jako výchozí pro všechny nové profily připojení"

#: src/remmina_file_editor.c:1317 data/ui/remmina_main.glade:231
msgid "Connect"
msgstr "Připojit"

#: src/remmina_file_editor.c:1320
msgid "_Save and Connect"
msgstr "_Uložit a připojit"

#: src/remmina_file_editor.c:1443
msgid "Quick Connect"
msgstr "Rychlé připojení"

#: src/remmina_file_editor.c:1467
#, c-format
msgid "Use '%s' as subgroup delimiter"
msgstr "Podskupiny oddělujte pomocí „%s“"

#: src/remmina_file_editor.c:1486
msgid "Pre-command"
msgstr "Příkaz před připojením"

#: src/remmina_file_editor.c:1504
msgid "Post-command"
msgstr "Příkaz po připojení"

#: src/remmina_file_editor.c:1569 src/remmina_file_editor.c:1587
#, c-format
msgid "Could not find the file \"%s\"."
msgstr "Nedaří se najít soubor „%s“."

#: src/remmina_chat_window.c:178
#, c-format
msgid "Chat with %s"
msgstr "Chat s %s"

#: src/remmina_chat_window.c:230
msgid "_Send"
msgstr "Ode_slat"

#: src/remmina_chat_window.c:240
msgid "_Clear"
msgstr "_Vyčistit"

#: plugins/exec/exec_plugin_config.h:41
msgid "Execute a command"
msgstr "Vykonat příkaz"

#: plugins/exec/exec_plugin.c:158
msgid "You did not set any command to be executed"
msgstr "Nenastavili jste žádný příkaz k vykonání"

#: plugins/exec/exec_plugin.c:204
msgid ""
"Warning: Running a command synchronously may cause Remmina not to respond.\n"
"Do you really want to continue?"
msgstr ""
"Varování! Vykonání příkazu synchronně může způsobit, že Remmina přestane "
"regovat.\n"
"Opravdu chcete pokračovat?"

#: plugins/exec/exec_plugin.c:264
msgid "Command"
msgstr "Příkaz"

#: plugins/exec/exec_plugin.c:265
msgid "Asynchrounous execution"
msgstr "Asynchronní vykonání"

#: plugins/www/www_plugin.c:97
msgid "File downloaded"
msgstr "Soubor stažen"

#: plugins/www/www_plugin.c:485
msgid "Enter WWW authentication credentials"
msgstr "Zadejte přihlašovací údaje pro WWW"

#: plugins/www/www_plugin.c:791
msgid "URL"
msgstr "URL adresa"

#: plugins/www/www_plugin.c:791
msgid "http://address or https://address"
msgstr "http://adresa nebo https://adresa"

#: plugins/www/www_plugin.c:808
msgid "User agent"
msgstr "User Agent"

#: plugins/www/www_plugin.c:809
msgid "Turn on Java support"
msgstr "Zapnout podporu pro Java"

#: plugins/www/www_plugin.c:810
msgid "Turn on smooth scrolling"
msgstr "Zapnout plynulé posouvání"

#: plugins/www/www_plugin.c:811
msgid "Turn on spatial navigation"
msgstr "Zapnout prostorovou navigaci"

#: plugins/www/www_plugin.c:812
msgid "Turn on plugin support"
msgstr "Zapnout podporu zásuvných modulů"

#: plugins/www/www_plugin.c:813
msgid "Turn on WebGL support"
msgstr "Zapnout podporu WebGL"

#: plugins/www/www_plugin.c:814
msgid "Turn on HTML5 audio support"
msgstr "Zapnout podporu pro HTMLP5 audio"

#: plugins/www/www_plugin.c:815
msgid "Ignore TLS errors"
msgstr "Ignorovat TLS chyby"

#: plugins/www/www_plugin.c:816
msgid "No password storage"
msgstr "Neukládat hesla"

#: plugins/www/www_plugin.c:818
msgid "Turn on Web Inspector"
msgstr "Zapnout Web Inspector"

#: plugins/www/www_config.h:43
msgid "Remmina web-browser plugin"
msgstr "Zásuvný modul Remmina pro webový prohlížeč"

#: plugins/secret/src/glibsecret_plugin.c:188
msgid "Secure password storing in the GNOME keyring"
msgstr "Bezpečné ukládání hesel v klíčence GNOME"

#: plugins/tool_hello_world/plugin_config.h:40
msgid "Hello World!"
msgstr "Ahoj světe!"

#: plugins/vnc/vnc_plugin.c:734
msgid "Enter VNC password"
msgstr "Zadejte heslo pro VNC"

#: plugins/vnc/vnc_plugin.c:787
msgid "Enter VNC authentication credentials"
msgstr "Zadejte přihlašovací údaje pro VNC"

#: plugins/vnc/vnc_plugin.c:890
msgid "Unable to connect to VNC server"
msgstr "Nedaří se připojit k VNC serveru"

#: plugins/vnc/vnc_plugin.c:891
#, c-format
msgid "Couldn’t convert '%s' to host address"
msgstr "Nedaří se převést „%s“ na adresu hostitele"

#: plugins/vnc/vnc_plugin.c:892
#, c-format
msgid "VNC connection failed: %s"
msgstr "Spojení pomocí VNC se nezdařilo: %s"

#: plugins/vnc/vnc_plugin.c:893
msgid "Your connection has been rejected."
msgstr "Vaše spojení bylo odmítnuto."

#: plugins/vnc/vnc_plugin.c:919
#, c-format
msgid "The VNC server requested an unknown authentication method. %s"
msgstr "VNC server vyžádal neznámou metodu ověřování se: %s"

#: plugins/vnc/vnc_plugin.c:921
msgid "Please retry after turning on encryption for this profile."
msgstr "Zapněte v tomto profilu šifrování a zkuste to znovu."

#: plugins/vnc/vnc_plugin.c:1803
msgid "256 colors (8 bpp)"
msgstr "256 barev (8 bit/px)"

#: plugins/vnc/vnc_plugin.c:1804
msgid "High color (16 bpp)"
msgstr "High color (16 bit/px)"

#: plugins/vnc/vnc_plugin.c:1805
msgid "True color (32 bpp)"
msgstr "True color (32 bit/px)"

#: plugins/vnc/vnc_plugin.c:1812 plugins/rdp/rdp_plugin.c:1894
#: plugins/rdp/rdp_settings.c:269 plugins/nx/nx_plugin.c:701
msgid "Poor (fastest)"
msgstr "Nejhorší (nejrychlejší)"

#: plugins/vnc/vnc_plugin.c:1813 plugins/rdp/rdp_plugin.c:1895
#: plugins/rdp/rdp_settings.c:271 plugins/nx/nx_plugin.c:702
msgid "Medium"
msgstr "Střední"

#: plugins/vnc/vnc_plugin.c:1814 plugins/rdp/rdp_plugin.c:1896
#: plugins/rdp/rdp_settings.c:273 plugins/nx/nx_plugin.c:703
msgid "Good"
msgstr "Dobrá"

#: plugins/vnc/vnc_plugin.c:1815 plugins/rdp/rdp_plugin.c:1897
#: plugins/rdp/rdp_settings.c:275 plugins/nx/nx_plugin.c:704
msgid "Best (slowest)"
msgstr "Nejlepší (nejpomalejší)"

#: plugins/vnc/vnc_plugin.c:1831
msgid "Repeater"
msgstr "Opakovač"

#: plugins/vnc/vnc_plugin.c:1834 plugins/vnc/vnc_plugin.c:1854
msgid "Color depth"
msgstr "Barevná hloubka"

#: plugins/vnc/vnc_plugin.c:1835 plugins/vnc/vnc_plugin.c:1855
#: plugins/rdp/rdp_plugin.c:1963 plugins/nx/nx_plugin.c:724
msgid "Quality"
msgstr "Kvalita"

#: plugins/vnc/vnc_plugin.c:1851
msgid "Listen on port"
msgstr "Očekávat spojení na portu"

#: plugins/vnc/vnc_plugin.c:1871
msgid "Show remote cursor"
msgstr "Zobrazit vzdálený kurzor"

#: plugins/vnc/vnc_plugin.c:1872 plugins/vnc/vnc_plugin.c:1887
#: plugins/spice/spice_plugin.c:460 plugins/spice/spice_plugin.c:469
msgid "View only"
msgstr "Pouze prohlížení"

#: plugins/vnc/vnc_plugin.c:1873 plugins/spice/spice_plugin.c:455
#: plugins/spice/spice_plugin.c:471 plugins/nx/nx_plugin.c:740
msgid "Disable clipboard sync"
msgstr "Nesynchronizovat obsah schránky"

#: plugins/vnc/vnc_plugin.c:1874 plugins/nx/nx_plugin.c:741
msgid "Disable encryption"
msgstr "Nešifrovat"

#: plugins/vnc/vnc_plugin.c:1875 plugins/vnc/vnc_plugin.c:1888
msgid "Disable server input"
msgstr "Vypnout klávesnici a myš na straně serveru"

#: plugins/vnc/vnc_plugin.c:1876 plugins/spice/spice_plugin.c:456
#: plugins/nx/nx_plugin.c:743
msgid "Disable password storing"
msgstr "Neukládat hesla"

#: plugins/vnc/vnc_plugin.c:1890
msgid "Open Chat…"
msgstr "Otevřít chat…"

#: plugins/vnc/vnc_plugin.c:1891 plugins/spice/spice_plugin.c:472
#: plugins/xdmcp/xdmcp_plugin.c:381 plugins/rdp/rdp_plugin.c:2011
#: plugins/nx/nx_plugin.c:751
msgid "Send Ctrl+Alt+Delete"
msgstr "Poslat Ctrl+Alt+Delete"

#: plugins/vnc/vnc_plugin.h:41
msgid "Remmina VNC Plugin"
msgstr "Zásuvný modul Remmina pro VNC"

#: plugins/vnc/vnc_plugin.h:46
msgid "Remmina VNC listener Plugin"
msgstr "Zásuvný modul Remmina pro očekávání VNC spojení"

#: plugins/spice/spice_plugin_usb.c:51 plugins/spice/spice_plugin.c:473
msgid "Select USB devices for redirection"
msgstr "Vyberte USB zařízení, které přesměrovat"

#: plugins/spice/spice_plugin_usb.c:54
msgid "_Close"
msgstr "_Zavřít"

#: plugins/spice/spice_plugin_usb.c:94
msgid "USB redirection error"
msgstr "Chyba přesměrování USB"

#: plugins/spice/spice_plugin.c:239
msgid "Enter SPICE password"
msgstr "Zadejte SPICE heslo"

#: plugins/spice/spice_plugin.c:274
#, c-format
msgid "Disconnected from the SPICE server \"%s\"."
msgstr "Odpojeno od SPICE serveru „%s“."

#: plugins/spice/spice_plugin.c:290
msgid "TLS connection error."
msgstr "Chyba TLS spojení."

#: plugins/spice/spice_plugin.c:296
msgid "Connection to the SPICE server dropped."
msgstr "Připojení ke SPICE serveru se přerušilo."

#: plugins/spice/spice_plugin.c:438
msgid "Use TLS encryption"
msgstr "Použít TLS šifrování"

#: plugins/spice/spice_plugin.c:439
msgid "Server CA certificate"
msgstr "Certifikát cert. autority, která vydala certifikát serveru"

#: plugins/spice/spice_plugin.c:440 plugins/rdp/rdp_plugin.c:1948
msgid "Share folder"
msgstr "Sdílet složku"

#: plugins/spice/spice_plugin.c:457
msgid "Enable audio channel"
msgstr "Přenášet zvuk"

#: plugins/spice/spice_plugin.c:458 plugins/spice/spice_plugin.c:470
msgid "Resize guest to match window size"
msgstr "Změnit rozlišení v hostovi, aby odpovídalo velikosti okna"

#: plugins/spice/spice_plugin.c:459 plugins/rdp/rdp_plugin.c:1986
msgid "Share smartcard"
msgstr "Sdílet čipovou kartu"

#: plugins/spice/spice_plugin.c:482
msgid "SPICE - Simple Protocol for Independent Computing Environments"
msgstr "SPICE – Simple Protocol for Independent Computing Environments"

#: plugins/spice/spice_plugin_file_transfer.c:82
msgid "File Transfers"
msgstr "Přenos souborů"

#: plugins/spice/spice_plugin_file_transfer.c:219
msgid "Transfer error"
msgstr "Chyba přenosu"

#: plugins/spice/spice_plugin_file_transfer.c:220
#, c-format
msgid "%s: %s"
msgstr "%s: %s"

#: plugins/spice/spice_plugin_file_transfer.c:223
msgid "Transfer completed"
msgstr "Přenos dokončen"

#: plugins/spice/spice_plugin_file_transfer.c:224
#, c-format
msgid "The %s file has been transferred"
msgstr "Soubor %s byl přenesen"

#: plugins/xdmcp/xdmcp_plugin.c:97
msgid "Run out of available local X display number."
msgstr "Došla volná čísla místního X displeje."

#: plugins/xdmcp/xdmcp_plugin.c:264 plugins/nx/nx_plugin.c:608
#, c-format
msgid ""
"The protocol \"%s\" is unavailable because GtkSocket only works under X.Org."
msgstr ""
"Protokol „%s“ není k dispozici protože GtkSocket funguje pouze pod X.Org."

#: plugins/xdmcp/xdmcp_plugin.c:348
msgid "Default"
msgstr "Výchozí"

#: plugins/xdmcp/xdmcp_plugin.c:349
msgid "Grayscale"
msgstr "Stupně šedi"

#: plugins/xdmcp/xdmcp_plugin.c:350
msgid "256 colours"
msgstr "256 barev"

#: plugins/xdmcp/xdmcp_plugin.c:351
msgid "High colour (16 bit)"
msgstr "High color (16 bitů)"

#: plugins/xdmcp/xdmcp_plugin.c:352
msgid "True colour (24 bit)"
msgstr "True color (24 bitů)"

#: plugins/xdmcp/xdmcp_plugin.c:369 plugins/rdp/rdp_plugin.c:1947
msgid "Colour depth"
msgstr "Barevná hloubka"

#: plugins/xdmcp/xdmcp_plugin.c:371 plugins/nx/nx_plugin.c:742
msgid "Use local cursor"
msgstr "Použít místní kurzor"

#: plugins/xdmcp/xdmcp_plugin.c:372
msgid "Disconnect after first session"
msgstr "Odpojit po první relaci"

#: plugins/xdmcp/xdmcp_plugin.c:373
msgid "Listen for TCP connections"
msgstr "Očekávat TCP spojení"

#: plugins/xdmcp/xdmcp_plugin.c:391
msgid "XDMCP - X Remote Session"
msgstr "XDMCP – X Remote Session"

#: plugins/st/st_plugin.c:237
msgid "Terminal Emulator"
msgstr "Emulátor terminálu"

#: plugins/st/st_plugin.c:238
msgid "Command to be executed"
msgstr "Příkaz, který má být vykonán"

#: plugins/st/st_plugin.c:253
msgid "Detached window"
msgstr "Odpojené okno"

#: plugins/st/st_plugin_config.h:43
msgid "Remmina simple terminal"
msgstr "Jednoduchý terminál Remmina"

#: plugins/rdp/rdp_plugin.c:577
msgid "Enter RDP authentication credentials"
msgstr "Zadejte přihlašovací údaje pro RDP"

#: plugins/rdp/rdp_plugin.c:641
msgid "Enter RDP gateway authentication credentials"
msgstr "Zadejte přihlašovací údaje pro bránu do RDP"

#: plugins/rdp/rdp_plugin.c:1503
#, c-format
msgid ""
"Access to RDP server %s failed.\n"
"Account is locked out."
msgstr ""
"Přístup k RDP serveru %s se nezdařil.\n"
"Účet je zamknutý."

#: plugins/rdp/rdp_plugin.c:1510
#, c-format
msgid ""
"Access to RDP server %s failed.\n"
"Account is expired."
msgstr ""
"Přístup k RDP serveru %s se nezdařil.\n"
"Platnost účtu skončila."

#: plugins/rdp/rdp_plugin.c:1517
#, c-format
msgid ""
"Access to RDP server %s failed.\n"
"Password expired."
msgstr ""
"Přístup k RDP serveru %s se nezdařil.\n"
"Platnost hesla skončila."

#: plugins/rdp/rdp_plugin.c:1524
#, c-format
msgid ""
"Access to RDP server %s failed.\n"
"Account is disabled."
msgstr ""
"Přístup k RDP serveru %s se nezdařil.\n"
"Účet je zakázán."

#: plugins/rdp/rdp_plugin.c:1530
#, c-format
msgid ""
"Access to RDP server %s failed.\n"
"User has insufficient privileges."
msgstr ""
"Přístup k RDP serveru %s se nezdařil.\n"
"Uživatel nemá dostatečná oprávnění."

#: plugins/rdp/rdp_plugin.c:1538
#, c-format
msgid ""
"Access to RDP server %s failed.\n"
"Account has restrictions."
msgstr ""
"Přístup k RDP serveru %s se nezdařil.\n"
"Účet má omezení."

#: plugins/rdp/rdp_plugin.c:1546
#, c-format
msgid ""
"Access to RDP server %s failed.\n"
"User must change password before connecting."
msgstr ""
"Přístup k RDP serveru %s se nezdařil.\n"
"Je třeba, aby si uživatel před připojením změnil heslo."

#: plugins/rdp/rdp_plugin.c:1551
#, c-format
msgid "Lost connection to the RDP server \"%s\"."
msgstr "Spojení s RDP serverem „%s“ ztraceno."

#: plugins/rdp/rdp_plugin.c:1554
#, c-format
msgid "Could not find the address for the RDP server \"%s\"."
msgstr "Nedaří se zjistit adresu pro RDP server „%s“."

#: plugins/rdp/rdp_plugin.c:1558
#, c-format
msgid ""
"Could not connect to the RDP server \"%s\" via TLS. Check that client and "
"server support a common TLS version."
msgstr ""
"Nedaří se připojit k RDP serveru „%s“ prostřednictvím TLS. Zkontrolujte, zda "
"klient a server podporují společnou verzi TLS."

#: plugins/rdp/rdp_plugin.c:1561
#, c-format
msgid "Unable to establish a connection to the RDP server \"%s\"."
msgstr "Nedaří se navázat spojení s RDP serverem „%s“."

#: plugins/rdp/rdp_plugin.c:1569
#, c-format
msgid "Cannot connect to the RDP server \"%s\"."
msgstr "Nedaří se připojit k RDP serveru „%s“."

#: plugins/rdp/rdp_plugin.c:1572
msgid "Could not start libfreerdp-gdi."
msgstr "Nepodařilo se spustit libfreerdp-gdi."

#: plugins/rdp/rdp_plugin.c:1575
#, c-format
msgid ""
"You requested a H.264 GFX mode for the server \"%s\", but your libfreerdp "
"does not support H.264. Please use a non-AVC colour depth setting."
msgstr ""
"Pro server „%s“ jste vyžádali režim H.264 GFX, ale vámi používaná knihovna "
"libfreerdp nepodporuje H.264. Použijte ne-AVC nastavení hloubky barev."

#: plugins/rdp/rdp_plugin.c:1582
#, c-format
msgid "The \"%s\" server refused the connection."
msgstr "Server „%s“ odepřel připojení."

#: plugins/rdp/rdp_plugin.c:1587
#, c-format
msgid ""
"The Remote Desktop Gateway \"%s\" denied the user \"%s\"\\%s access due to "
"policy."
msgstr ""
"Brána „%s“ do vzdálené plochy odepřela uživateli „%s“\\%s přístup kvůli "
"systémové zásadě."

#: plugins/rdp/rdp_plugin.c:1597
#, c-format
msgid "Cannot connect to the \"%s\" RDP server."
msgstr "Nedaří se připojit k RDP serveru „%s“."

#: plugins/rdp/rdp_plugin.c:1879
msgid "GFX AVC444 (32 bpp)"
msgstr "GFX AVC444 (32 bit/px)"

#: plugins/rdp/rdp_plugin.c:1880
msgid "GFX AVC420 (32 bpp)"
msgstr "GFX AVC420 (32 bit/px)"

#: plugins/rdp/rdp_plugin.c:1881
msgid "GFX RFX (32 bpp)"
msgstr "GFX RFX (32 bit/px)"

#: plugins/rdp/rdp_plugin.c:1882
msgid "RemoteFX (32 bpp)"
msgstr "RemoteFX (32 bit/px)"

#: plugins/rdp/rdp_plugin.c:1883
msgid "True colour (32 bpp)"
msgstr "True color (32 bit/px)"

#: plugins/rdp/rdp_plugin.c:1884
msgid "True colour (24 bpp)"
msgstr "True color (24 bit/px)"

#: plugins/rdp/rdp_plugin.c:1885
msgid "High colour (16 bpp)"
msgstr "High color (16 bit/px)"

#: plugins/rdp/rdp_plugin.c:1886
msgid "High colour (15 bpp)"
msgstr "High color (15 bit/px)"

#: plugins/rdp/rdp_plugin.c:1887
msgid "256 colours (8 bpp)"
msgstr "256 barev (8 bit/px)"

#: plugins/rdp/rdp_plugin.c:1904 data/ui/remmina_preferences.glade:658
msgid "Off"
msgstr "Vypnout"

#: plugins/rdp/rdp_plugin.c:1906
msgid "Local - low quality"
msgstr "Místně – nízká kvalita"

#: plugins/rdp/rdp_plugin.c:1907
msgid "Local - medium quality"
msgstr "Místně – střední kvalita"

#: plugins/rdp/rdp_plugin.c:1908
msgid "Local - high quality"
msgstr "Místně – vysoká kvalita"

#: plugins/rdp/rdp_plugin.c:1916
msgid "Negotiate"
msgstr "Vyjednat"

#: plugins/rdp/rdp_plugin.c:1964
msgid "Sound"
msgstr "Zvuk"

#: plugins/rdp/rdp_plugin.c:1965 data/ui/remmina_preferences.glade:1602
msgid "Security"
msgstr "Zabezpečení"

#: plugins/rdp/rdp_plugin.c:1966
msgid "Gateway transport type"
msgstr "Typ transportu brány"

#: plugins/rdp/rdp_plugin.c:1967
msgid "Remote Desktop Gateway server"
msgstr "Server s bránou ke vzdálené ploše"

#: plugins/rdp/rdp_plugin.c:1968
msgid "Remote Desktop Gateway username"
msgstr "Uživatelské jméno pro bránu ke vzdálené ploše"

#: plugins/rdp/rdp_plugin.c:1969
msgid "Remote Desktop Gateway password"
msgstr "Heslo pro bránu ke vzdálené ploše"

#: plugins/rdp/rdp_plugin.c:1970
msgid "Remote Desktop Gateway domain"
msgstr "Doména pro bránu ke vzdálené ploše"

#: plugins/rdp/rdp_plugin.c:1971
msgid "Client name"
msgstr "Název klienta"

#: plugins/rdp/rdp_plugin.c:1974
msgid "Load balance info"
msgstr "Informace o rozdělování zátěže"

#: plugins/rdp/rdp_plugin.c:1975
msgid "Override printer drivers"
msgstr "Přebít tiskové ovladače"

#: plugins/rdp/rdp_plugin.c:1975
msgid ""
"\"Samsung_CLX-3300_Series\":\"Samsung CLX-3300 Series PS\";\"Canon MF410\":"
"\"Canon MF410 Series UFR II\""
msgstr ""
"\"Samsung_CLX-3300_Series\":\"Samsung CLX-3300 Series PS\";\"Canon MF410\":"
"\"Canon MF410 Series UFR II\""

#: plugins/rdp/rdp_plugin.c:1976
msgid "Local serial name"
msgstr "Název místního sériového portu"

#: plugins/rdp/rdp_plugin.c:1976
msgid "COM1, COM2, etc."
msgstr "COM1, COM2, atd."

#: plugins/rdp/rdp_plugin.c:1977
msgid "Local serial driver"
msgstr "Ovladač místního sériového portu"

#: plugins/rdp/rdp_plugin.c:1977
msgid "Serial"
msgstr "Sériový port"

#: plugins/rdp/rdp_plugin.c:1978
msgid "Local serial path"
msgstr "Popis umístění místního sériového portu"

#: plugins/rdp/rdp_plugin.c:1978
msgid "/dev/ttyS0, /dev/ttyS1, etc."
msgstr "/dev/ttyS0, /dev/ttyS1, atd."

#: plugins/rdp/rdp_plugin.c:1979
msgid "Local parallel name"
msgstr "Název místního paralelního portu"

#: plugins/rdp/rdp_plugin.c:1980
msgid "Local parallel device"
msgstr "Místní zařízení paralelního portu"

#: plugins/rdp/rdp_plugin.c:1981
msgid "Smartcard name"
msgstr "Název čipové karty"

#: plugins/rdp/rdp_plugin.c:1982
msgid "Share printers"
msgstr "Sdílet tiskárny"

#: plugins/rdp/rdp_plugin.c:1983
msgid "Share serial ports"
msgstr "Sdílet sériové porty"

#: plugins/rdp/rdp_plugin.c:1984
msgid "(SELinux) permissive mode for serial ports"
msgstr "(SELinux) permisivní režim pro sériové porty"

#: plugins/rdp/rdp_plugin.c:1985
msgid "Share parallel ports"
msgstr "Sdílet paralelní porty"

#: plugins/rdp/rdp_plugin.c:1987
msgid "Redirect local microphone"
msgstr "Přesměrovat místní mikrofon"

#: plugins/rdp/rdp_plugin.c:1988
msgid "Turn off clipboard sync"
msgstr "Nesynchronizovat obsah schránky"

#: plugins/rdp/rdp_plugin.c:1989
msgid "Ignore certificate"
msgstr "Ignorovat certifikát"

#: plugins/rdp/rdp_plugin.c:1990
msgid "Use the old license workflow"
msgstr "Použít starý pracovní postup pro licenci"

#: plugins/rdp/rdp_plugin.c:1990
msgid "It disables CAL and hwId is set to 0"
msgstr "Vypne CAL a hwId je nastaveno na 0"

#: plugins/rdp/rdp_plugin.c:1991
msgid "Turn off password storing"
msgstr "Neukládat hesla"

#: plugins/rdp/rdp_plugin.c:1992
msgid "Attach to console (2003/2003 R2)"
msgstr "Připojit ke konzoli (Windows 2003/ 2003 R2)"

#: plugins/rdp/rdp_plugin.c:1993
msgid "Turn off fast-path"
msgstr "Vypnout fast-path"

#: plugins/rdp/rdp_plugin.c:1994
msgid "Server detection using Remote Desktop Gateway"
msgstr "Zjišťování serverů prostřednictvím brány ke vzdálené ploše"

#: plugins/rdp/rdp_plugin.c:1996
msgid "Turn on proxy support"
msgstr "Zapnout podporu pro proxy"

#: plugins/rdp/rdp_plugin.c:1998
msgid "Turn off automatic reconnection"
msgstr "Vypnout automatické znovunavazování spojení"

#: plugins/rdp/rdp_plugin.c:1999
msgid "Relax order checks"
msgstr "Volnější kontroly pořadí"

#: plugins/rdp/rdp_plugin.c:2000
msgid "Glyph cache"
msgstr "Mezipaměť znaků"

#: plugins/rdp/rdp_plugin.c:2024
msgid "RDP - Remote Desktop Protocol"
msgstr "RDP – Remote Desktop Protocol"

#: plugins/rdp/rdp_plugin.c:2047
msgid "RDP - RDP File Handler"
msgstr "RDP – přenos souborů"

#: plugins/rdp/rdp_plugin.c:2062
msgid "RDP - Preferences"
msgstr "RDP – předvolby"

#: plugins/rdp/rdp_plugin.c:2115
msgid "Export connection in Windows .rdp file format"
msgstr "Exportovat připojení do souboru ve Windows formátu *.rdp"

#: plugins/rdp/rdp_settings.c:200
msgid "<Auto detect>"
msgstr "<Automatické zjišťování>"

#: plugins/rdp/rdp_settings.c:233
msgid "<Not set>"
msgstr "<Nenastaveno>"

#: plugins/rdp/rdp_settings.c:267
msgid "<Choose a quality level to edit…>"
msgstr "<Zvolte úroveň kvality, kterou upravit…>"

#: plugins/rdp/rdp_settings.c:418
msgid "Keyboard layout"
msgstr "Rozložení klávesnice"

#: plugins/rdp/rdp_settings.c:443
msgid "Use client keyboard mapping"
msgstr "Použít nastavení klávesnice, jaké má klient"

#: plugins/rdp/rdp_settings.c:453
msgid "Quality settings"
msgstr "Nastavení kvality"

#: plugins/rdp/rdp_settings.c:473
msgid "Wallpaper"
msgstr "Pozadí plochy"

#: plugins/rdp/rdp_settings.c:480
msgid "Window drag"
msgstr "Přetahování okna"

#: plugins/rdp/rdp_settings.c:487
msgid "Menu animation"
msgstr "Animace nabídky"

#: plugins/rdp/rdp_settings.c:494
msgid "Theme"
msgstr "Motiv"

#: plugins/rdp/rdp_settings.c:501
msgid "Cursor shadow"
msgstr "Stín pod ukazatelem"

#: plugins/rdp/rdp_settings.c:508
msgid "Cursor blinking"
msgstr "Blikání ukazatele"

#: plugins/rdp/rdp_settings.c:515
msgid "Font smoothing"
msgstr "Vyhlazování písma"

#: plugins/rdp/rdp_settings.c:522
msgid "Composition"
msgstr "Kompozitní efekty"

#: plugins/rdp/rdp_settings.c:532
msgid "Remote scale factor"
msgstr "Měřítko zobrazení na protějšku"

#: plugins/rdp/rdp_settings.c:545
msgid "Desktop scale factor %"
msgstr "Měřítko pracovní plochy %"

#: plugins/rdp/rdp_settings.c:556
msgid "Device scale factor %"
msgstr "Měřítko zařízení %"

#: plugins/rdp/rdp_settings.c:578
msgid "Desktop orientation"
msgstr "Orientace plochy"

#: plugins/rdp/rdp_event.c:299
#, c-format
msgid "Reconnection attempt %d of %d…"
msgstr "Probíhá opětovné navazování spojení. Pokus %d z %d…"

#: plugins/nx/nx_session_manager.c:98
msgid "Terminating…"
msgstr "Ukončování…"

#: plugins/nx/nx_session_manager.c:143
#, c-format
msgid "NX Sessions on %s"
msgstr "NX relace na %s"

#: plugins/nx/nx_session_manager.c:147
msgid "Attach"
msgstr "Připojit"

#: plugins/nx/nx_session_manager.c:151
msgid "Restore"
msgstr "Obnovit"

#: plugins/nx/nx_session_manager.c:152
msgid "Start"
msgstr "Zahájit"

#: plugins/nx/nx_session_manager.c:158
msgid "Terminate"
msgstr "Ukončit"

#: plugins/nx/nx_session_manager.c:190
msgid "Display"
msgstr "Obrazovka"

#: plugins/nx/nx_session_manager.c:197
msgid "Status"
msgstr "Stav"

#: plugins/nx/nx_plugin.c:205
msgid "Password for private SSH key"
msgstr "Heslo pro soukromou část SSH klíče"

#: plugins/nx/nx_plugin.c:367
msgid "Enter NX authentication credentials"
msgstr "Zadejte přihlašovací údaje pro NX"

#: plugins/nx/nx_plugin.c:761
msgid "NX - NX Technology"
msgstr "NX – technologie NX"

#: plugins/kwallet/src/kwallet_plugin_main.c:118
msgid "Secure passwords storage in KWallet"
msgstr "Bezpečné ukládání hesel v klíčence KDE"

#: plugins/telepathy/telepathy_channel_handler.c:237
#, c-format
msgid ""
"%s wants to share their desktop.\n"
"Do you accept?"
msgstr ""
"%s s vámi chce sdílet svou plochu.\n"
"Chcete žádost přijmout?"

#: plugins/telepathy/telepathy_channel_handler.c:240
msgid "Desktop sharing invitation"
msgstr "Pozvat ke sdílení pracovní plochy"

#: plugins/telepathy/telepathy_plugin.c:57
msgid "Telepathy - Desktop Sharing"
msgstr "Telepathy – sdílení plochy"

#: data/ui/remmina_snap_info_dialog.glade:46
msgid ""
"It seems that Remmina is running on your system as a SNAP package. To enable "
"access to some important features, like password saving in your keyring and "
"RDP printer sharing, please open your software center and give the "
"appropriate permissions to Remmina. As an alternative you can enter the "
"following commands in a terminal window:"
msgstr ""
"Zdá se, že Remmina je ve vašem systému spouštěná ze SNAP balíčku. Pro "
"povolení přístupu k některým důležitým funkcím, jako je například ukládání "
"hesel do vaší klíčenky a RDP sdílení tiskáren, otevřete centrum softwaru a "
"udělte aplikaci Remmina odpovídající oprávnění. Alternativně je možné použít "
"terminál a do jeho okna zadat následující příkazy:"

#: data/ui/remmina_snap_info_dialog.glade:82
msgid "Do not show this message again"
msgstr "Tuto zprávu už příště nezobrazovat"

#: data/ui/remmina_about.glade:30 data/ui/remmina_main.glade:444
msgid "About"
msgstr "O aplikaci"

#: data/ui/remmina_about.glade:40
msgid "Website"
msgstr "Webové stránky"

#: data/ui/remmina_main.glade:69
msgid "New connection profile"
msgstr "Nový profil připojení"

#: data/ui/remmina_main.glade:81
msgid "Show search bar"
msgstr "Zobrazit vyhledávací panel"

#: data/ui/remmina_main.glade:106
msgid "Actions"
msgstr "Akce"

#: data/ui/remmina_main.glade:120
msgid "Toggle view"
msgstr "Přepnout Pohled"

#: data/ui/remmina_main.glade:168
msgid "Search string or server name/IP address for \"\\Quick Connect\\\""
msgstr ""
"vyhledávací řetězec nebo název / ip adresa serveru pro „Rychlé připojení“"

#: data/ui/remmina_main.glade:172 data/ui/remmina_main.glade:174
msgid "Server name or IP address"
msgstr "Název nebo IP adresa serveru"

#: data/ui/remmina_main.glade:173 data/ui/remmina_main.glade:175
#: data/ui/remmina_preferences.glade:214
msgid "Clear"
msgstr "Vyčistit"

#: data/ui/remmina_main.glade:258
msgid "Edit"
msgstr "Upravit"

#: data/ui/remmina_main.glade:288
msgid "Collapse all"
msgstr "Sbalit vše"

#: data/ui/remmina_main.glade:298
msgid "Expand all"
msgstr "Rozbalit vše"

#: data/ui/remmina_main.glade:332
msgid "Export"
msgstr "Exportovat"

#: data/ui/remmina_main.glade:342
msgid "Multi password changer"
msgstr "Nástroj pro hromadnou změnu hesel"

#: data/ui/remmina_main.glade:359
msgid "Debugging"
msgstr "Ladění"

#: data/ui/remmina_main.glade:404
msgid "Homepage"
msgstr "Domovská stránka"

#: data/ui/remmina_main.glade:414
msgid "Wiki"
msgstr "Wiki"

#. Remmina community website
#: data/ui/remmina_main.glade:424
msgid "Online Community"
msgstr "Komunita na Internetu"

#: data/ui/remmina_main.glade:434
msgid "Donations"
msgstr "Podpoření vývoje"

#: data/ui/remmina_main.glade:460
msgid "Set as default remote desktop client"
msgstr "Nastavit jako výchozího klienta vzdálené plochy"

#: data/ui/remmina_main.glade:562
msgid "Plugin"
msgstr "Zásuvný modul"

#: data/ui/remmina_main.glade:576
msgid "Last used"
msgstr "Naposledy použito"

#: data/ui/remmina_unlock.glade:60
msgid "Unlock"
msgstr "Odemknout"

#: data/ui/remmina_unlock.glade:94
msgid "Unlock Remmina"
msgstr "Odemknout Remmina"

#: data/ui/remmina_unlock.glade:128
msgid "Master password secret key"
msgstr "Tajný klíč hlavního hesla"

#: data/ui/remmina_spinner.glade:29 data/ui/remmina_key_chooser.glade:38
#: data/ui/remmina_key_chooser.glade:53
msgid "button"
msgstr "tlačítko"

#: data/ui/remmina_spinner.glade:54
msgid "Please wait…"
msgstr "Čekejte…"

#: data/ui/remmina_news.glade:108
msgid ""
"Send <b><a href=\"https://remmina.gitlab.io/remminadoc.gitlab.io/"
"remmina__stats_8c.html#details\" title=\"Remmina usage statistics"
"\">anonymous</a></b> statistics to remmina.org"
msgstr ""
"Odeslat <b><a href=\"https://remmina.gitlab.io/remminadoc.gitlab.io/"
"remmina__stats_8c.html#details\" title=\"Statistiky využívání Remmina"
"\">anonymní</a></b> statistiky na remmina.org"

#: data/ui/remmina_news.glade:133
msgid "Make Remmina the default Remote Desktop Client"
msgstr "Nastavit aplikaci Remmina jako výchozího klienta vzdálené plochy"

#: data/ui/remmina_news.glade:142
msgid "Apply"
msgstr "Použít"

#: data/ui/remmina_news.glade:166
msgid "<big>Important settings</big>"
msgstr "<big>Důležitá nastavení</big>"

#: data/ui/remmina_news.glade:192
msgid ""
"<span>\n"
"<b>You are great for using copylefted libre software, <a href=\"https://"
"remmina.org/donations/\" title=\"Awesome Remmina donations\">throw in a "
"donation</a>, to make us happy, and further make the program better.</b>\n"
"</span>\n"
msgstr ""
"<span>\n"
"<b>Jste úžasní, že používáte svobodný software – <a href=\"https://remmina."
"org/donations/\" title=\"Avesome Remmina donations\">přihoďte ještě "
"darování</a> a udělejte nám radost a hlavně tím udělejte program ještě "
"lepším.</b>\n"
"</span>\n"

#: data/ui/remmina_news.glade:212
msgid "<big>Contribute</big>"
msgstr "<big>Zapojit se</big>"

#: data/ui/remmina_mpc.glade:7
msgid "Remmina - Multi Password Changer"
msgstr "Remmina – hromadná změna hesel"

#: data/ui/remmina_mpc.glade:24
msgid "Change"
msgstr "Změnit"

#: data/ui/remmina_mpc.glade:64
msgid "<span weight='bold' size='larger'>Multi Password Changer</span>"
msgstr "<span weight='bold' size='larger'>Hromadná změna hesel</span>"

#: data/ui/remmina_mpc.glade:169
msgid "Selection criteria"
msgstr "Kritéria výběru"

#: data/ui/remmina_mpc.glade:198
msgid "Confirm password"
msgstr "Zopakování hesla"

#: data/ui/remmina_mpc.glade:211
msgctxt "Multi password changer"
msgid "Set new password"
msgstr "Nastavit nové heslo"

#. A column table with multiple check-boxes
#: data/ui/remmina_mpc.glade:305
msgctxt "Multi password changer"
msgid "Select"
msgstr "Vybrat"

#: data/ui/remmina_mpc.glade:317
msgctxt "Multi password changer table"
msgid "Name"
msgstr "Název"

#: data/ui/remmina_mpc.glade:328
msgctxt "Multi password changer table"
msgid "Group"
msgstr "Skupina"

#: data/ui/remmina_mpc.glade:339
msgctxt "Multi password changer table"
msgid "Domain\\Username"
msgstr "Doména\\Uživatelské_jméno"

#: data/ui/remmina_preferences.glade:41
msgid "Remmina Preferences"
msgstr "Předvolby pro Remmina"

#: data/ui/remmina_preferences.glade:99
msgid "Double-click action"
msgstr "Akce při dvojkliku"

#: data/ui/remmina_preferences.glade:113
msgid "Open connection"
msgstr "Otevřít připojení"

#: data/ui/remmina_preferences.glade:114
msgid "Edit settings"
msgstr "Upravit nastavení"

#: data/ui/remmina_preferences.glade:130
msgid "Scaling quality"
msgstr "Kvalita přepočítávání zobrazení při změně měřítka"

#: data/ui/remmina_preferences.glade:144
msgid "Nearest"
msgstr "Nejbližší"

#: data/ui/remmina_preferences.glade:145
msgid "Tiles"
msgstr "Dlaždice"

#: data/ui/remmina_preferences.glade:146
msgid "Bilinear"
msgstr "Bilineární"

#: data/ui/remmina_preferences.glade:147
msgid "Hyper"
msgstr "Hyper"

#: data/ui/remmina_preferences.glade:163
msgid "Step size for auto scroll"
msgstr "Velikost kroku pro automatické posouvání"

#: data/ui/remmina_preferences.glade:191
msgid "Maximal amount of recent items"
msgstr "Nedávných položek nejvýše"

#: data/ui/remmina_preferences.glade:280
msgid "Screenshot folder"
msgstr "Složka pro snímky obrazovky"

#: data/ui/remmina_preferences.glade:292
msgid "Choose the a folder to save screenshots from Remmina in."
msgstr "Zvolte složku, do které má Remmina ukládat snímky obrazovky."

#: data/ui/remmina_preferences.glade:295
msgid "Select a Folder"
msgstr "Vybrat složku"

#: data/ui/remmina_preferences.glade:305
msgid "Screen resolutions"
msgstr "Rozlišení obrazovky"

#: data/ui/remmina_preferences.glade:326
msgid "Screenshot filename"
msgstr "Název souboru pro snímek obrazovky"

#: data/ui/remmina_preferences.glade:338
msgid ""
"%p Profile name\n"
"%h Server name/IP\n"
"%Y Year, %m Month, %d Day, %H Hour, %M Minute, %S Seconds (UTC time)\n"
msgstr ""
"%p Název profilu\n"
"%h Název serveru/IP\n"
"%Y rok, %m měsíc, %d den, %H hodina, %M minute, %S sekunda (UTC čas)\n"

#: data/ui/remmina_preferences.glade:356
msgid ""
"The folder where connection profiles are saved, it defaults to the "
"XDG_USER_DATA"
msgstr ""
"Složka do které jsou ukládány profily připojení, výchozí je XDG_USER_DATA"

#. The folder where profiles are saved
#: data/ui/remmina_preferences.glade:361
msgid "Remmina data folder"
msgstr "Složka s daty Remmina"

#: data/ui/remmina_preferences.glade:388
msgid "Remember last view mode for each connection"
msgstr "U každého připojení zapamatovat posledně použitý režim zobrazení"

#: data/ui/remmina_preferences.glade:392
msgid "Remember last view mode"
msgstr "Zapamatovat si minule použitý režim zobrazení"

#: data/ui/remmina_preferences.glade:418
msgid "Send periodic usage statistics to Remmina developers"
msgstr "Posílat pravidelné statistiky využívání vývojářům"

#: data/ui/remmina_preferences.glade:422
msgid "Send statistics to remmina.org"
msgstr "Posílat statistiky na remmina.org"

#: data/ui/remmina_preferences.glade:462
msgid "Only save generated screenshots, don't copy them to clipboard."
msgstr "Pořízené zachycené stavy pouze ukládat a nekopírovat je do schránky."

#: data/ui/remmina_preferences.glade:467
msgid "Prevent screenshots from entering clipboard"
msgstr "Zamezit tomu, aby se snímky obrazovky dostávaly do schránky"

#: data/ui/remmina_preferences.glade:479
msgid ""
"Set a custom filename for your Remmina connection profiles, using a "
"formatting string."
msgstr ""
"Nastavit uživatelsky určený název souboru pro vaše profily připojení "
"Remmina, pomocí formátovacího řetězce."

#: data/ui/remmina_preferences.glade:483
msgid "Profile filename template"
msgstr "Šablona názvu souborů se šablonou"

#: data/ui/remmina_preferences.glade:495
msgid ""
"%G Group name (slash will be converted to - automatically)\n"
"%P Protocol name\n"
"%N Connection name\n"
"%h Hostname/IP\n"
"\n"
"\n"
msgstr ""
"%G Název skupiny (dopředné lomítko bude automaticky převedeno na spojovník)\n"
"%P Název protokolu\n"
"%N Název spojení\n"
"%h Název stroje / IP adresa\n"
"\n"
"\n"

#: data/ui/remmina_preferences.glade:504
msgid "%G_%P_%N_%h"
msgstr "%G_%P_%N_%h"

#: data/ui/remmina_preferences.glade:518
msgid "Options"
msgstr "Možnosti"

#: data/ui/remmina_preferences.glade:532
msgid "Always show tabs"
msgstr "Panely zobrazovat vždy"

#: data/ui/remmina_preferences.glade:549
msgid "Hide the toolbar shown in the tabbed interface"
msgstr "V rozhraní s panely skrýt lištu nástrojů"

#: data/ui/remmina_preferences.glade:570
msgid "Default view mode"
msgstr "Výchozí režim zobrazení"

#: data/ui/remmina_preferences.glade:584
msgid "Automatic"
msgstr "Automaticky"

#: data/ui/remmina_preferences.glade:585
msgid "Scrolled window"
msgstr "Okno s posuvníky"

#: data/ui/remmina_preferences.glade:587
msgid "Viewport fullscreen"
msgstr "Výřez na celé obrazovce"

#: data/ui/remmina_preferences.glade:603
msgid "Tabbed interface"
msgstr "Rozhraní s panely"

#: data/ui/remmina_preferences.glade:618
msgid "Tab by groups"
msgstr "Seskupit panely podle skupiny"

#: data/ui/remmina_preferences.glade:619
msgid "Tab by protocols"
msgstr "Seskupit panely podle protokolů"

#: data/ui/remmina_preferences.glade:620
msgid "Tab all connections"
msgstr "Všechna spojení do panelů"

#: data/ui/remmina_preferences.glade:621
msgid "No tabs"
msgstr "Žádné panely"

#: data/ui/remmina_preferences.glade:632
msgid "Fullscreen on the same screen as the connection window"
msgstr ""
"Na celou obrazovku zobrazit na tom monitoru, na kterém se nachází okno s "
"připojením"

#: data/ui/remmina_preferences.glade:656
msgid "Peeking"
msgstr "Špička"

#: data/ui/remmina_preferences.glade:657
msgid "Hidden"
msgstr "Skryté"

#: data/ui/remmina_preferences.glade:673
msgid "Fullscreen toolbar visibility"
msgstr "Viditelnost lišty nástrojů na celé obrazovce"

#: data/ui/remmina_preferences.glade:683
msgid "Hide the search bar shown in the main window"
msgstr "V hlavním okně skrýt lištu hledání"

#: data/ui/remmina_preferences.glade:707
msgid "Appearance"
msgstr "Vzhled"

#: data/ui/remmina_preferences.glade:722
msgid "Show new connection on top of the menu"
msgstr "Zobrazovat nová spojení na začátku nabídky"

#: data/ui/remmina_preferences.glade:740
msgid "Hide total count shown in the group menu"
msgstr "Skrýt celkový počet v nabídce skupiny"

#: data/ui/remmina_preferences.glade:757
msgid "No tray icon"
msgstr "Nezobrazovat ikonu v oznamovací oblasti panelu"

#: data/ui/remmina_preferences.glade:775
msgid "Start in tray upon user login"
msgstr ""
"Při přihlášení uživatele do systému spustit Remmina v oznamovací oblasti "
"systémového panelu"

#: data/ui/remmina_preferences.glade:793
msgid "Dark tray icon"
msgstr "Tmavá ikona v oznamovací oblasti panelu"

#: data/ui/remmina_preferences.glade:797
msgid "Improves contrast if you have a light panel."
msgstr "Zlepšuje kontrast, pokud máte světlý panel."

#: data/ui/remmina_preferences.glade:818
msgid "Applet"
msgstr "Miniaplikace"

#: data/ui/remmina_preferences.glade:839
msgid "Host key"
msgstr "Host klávesa"

#: data/ui/remmina_preferences.glade:870
msgid "Show/hide fullscreen"
msgstr "Zobrazit/skrýt celou obrazovku"

#: data/ui/remmina_preferences.glade:900
msgid "Auto-fit window"
msgstr "Automaticky přizpůsobit oknu"

#: data/ui/remmina_preferences.glade:973
msgid "Apply/remove scaling"
msgstr "Měnit/neměnit měřítko zobrazení"

#: data/ui/remmina_preferences.glade:1003
msgid "Grab keyboard"
msgstr "Zachytávat klávesnici"

#: data/ui/remmina_preferences.glade:1094
msgid "Show/hide toolbar"
msgstr "Zobrazit/skrýt panel nástrojů"

#: data/ui/remmina_preferences.glade:1156
#: data/ui/remmina_preferences.glade:1166
msgid "View-only mode"
msgstr "Režim pouze-zobrazení"

#: data/ui/remmina_preferences.glade:1190
msgid "Keyboard"
msgstr "Klávesnice"

#: data/ui/remmina_preferences.glade:1209
msgid "Local SSH port"
msgstr "Místní SSH port"

#: data/ui/remmina_preferences.glade:1233
msgid "Parse ~/.ssh/config"
msgstr "Zpracovat ~/.ssh/config"

#: data/ui/remmina_preferences.glade:1257
msgid "SSH_LOG_NOLOG"
msgstr "SSH_LOG_NOLOG"

#: data/ui/remmina_preferences.glade:1258
msgid "SSH_LOG_RARE"
msgstr "SSH_LOG_RARE"

#: data/ui/remmina_preferences.glade:1259
msgid "SSH_LOG_ENTRY"
msgstr "SSH_LOG_ENTRY"

#: data/ui/remmina_preferences.glade:1260
msgid "SSH_LOG_PACKET"
msgstr "SSH_LOG_PACKET"

#: data/ui/remmina_preferences.glade:1261
msgid "SSH_LOG_FUNCTIONS"
msgstr "SSH_LOG_FUNCTIONS"

#: data/ui/remmina_preferences.glade:1277
msgid "SSH log level"
msgstr "Stupeň podrobností záznamu událostí v SSH"

#. http://man7.org/linux/man-pages/man7/tcp.7.html
#: data/ui/remmina_preferences.glade:1344
msgid "Seconds of connection idleness before TCP keepalive probes are sent."
msgstr ""
"Doba (v sekundách) po kterou když spojení zůstane nečinné, začnou být "
"vysílány TCP sondy pro udržení spojení."

#. http://man7.org/linux/man-pages/man7/tcp.7.html
#: data/ui/remmina_preferences.glade:1360
msgid "Seconds between each keepalive probe."
msgstr "Rozestupy (v sekundách) mezi jednotlivými snahami o zachování spojení."

#. http://man7.org/linux/man-pages/man7/tcp.7.html
#: data/ui/remmina_preferences.glade:1376
msgid ""
"Number of keepalive probes sent via TCP connection before it is dropped."
msgstr ""
"Nejvyšší přijatelných počet vyslaných TCP sond pro udržení spojení, než bude "
"spojení zahozeno."

#. http://man7.org/linux/man-pages/man7/tcp.7.html
#: data/ui/remmina_preferences.glade:1392
msgid ""
"Amount of milliseconds to attempt acknowledging data before closing the "
"corresponding TCP connection forcibly."
msgstr ""
"určuje nejdelší přijatelnou dobu (v milisekundách), po kterou může zůstat "
"přenos dat nepotvrzen, než TCP vynutí uzavření příslušného spojení."

#: data/ui/remmina_preferences.glade:1413
msgid "SSH options"
msgstr "Volby pro SSH"

#: data/ui/remmina_preferences.glade:1435
msgid "Master password"
msgstr "Hlavní heslo"

#: data/ui/remmina_preferences.glade:1450
#: data/ui/remmina_preferences.glade:1466
msgid "Use secret key authentication for some widgets"
msgstr "Použít tajný klíč pro ověřování se pro některé ovládací prvky"

#: data/ui/remmina_preferences.glade:1472
msgid "Use master password"
msgstr "Použít hlavní heslo"

#: data/ui/remmina_preferences.glade:1485
msgid "Automatic lock interval"
msgstr "Interval automatického zámku"

#: data/ui/remmina_preferences.glade:1496
msgid "Master password validity in seconds"
msgstr "Doba platnosti hlavního hesla (v sekundách)"

#: data/ui/remmina_preferences.glade:1516
msgid "File encryption"
msgstr "Šifrování souboru"

#: data/ui/remmina_preferences.glade:1546
msgid "Repeat the password"
msgstr "Zopakování zadání hesla"

#: data/ui/remmina_preferences.glade:1623
msgid "Terminal font"
msgstr "Písmo terminálu"

#: data/ui/remmina_preferences.glade:1636
msgid "Scrollback lines"
msgstr "Počet řádků historie"

#: data/ui/remmina_preferences.glade:1702
msgid "Shortcut for copying to clipboard"
msgstr "Zkratka pro zkopírování do schránky"

#: data/ui/remmina_preferences.glade:1715
msgid "Shortcut for pasting from clipboard"
msgstr "Zkratka pro vkládání ze schránky"

#: data/ui/remmina_preferences.glade:1728
msgid "Select all shortcuts"
msgstr "Vybrat všechny zkratky"

#: data/ui/remmina_preferences.glade:1742
#: data/ui/remmina_preferences.glade:1760
#: data/ui/remmina_preferences.glade:1778
msgid "(Host key +)"
msgstr "(Host klávesa +)"

#: data/ui/remmina_preferences.glade:1795
#: data/ui/remmina_preferences.glade:1809
msgid "Foreground colour"
msgstr "Barva popředí"

#: data/ui/remmina_preferences.glade:1823
#: data/ui/remmina_preferences.glade:1890
msgid "Background colour"
msgstr "Barva pozadí"

#: data/ui/remmina_preferences.glade:1836
#: data/ui/remmina_preferences.glade:1905
msgid "Cursor colour"
msgstr "Barva kurzoru"

#: data/ui/remmina_preferences.glade:1849
msgid "Normal colours"
msgstr "Normální barvy"

#: data/ui/remmina_preferences.glade:1862
msgid "Bright colours"
msgstr "Světlé barvy"

#: data/ui/remmina_preferences.glade:1876
msgid "Load colour theme"
msgstr "Načíst schéma barev"

#: data/ui/remmina_preferences.glade:1917
msgid ""
"Choose a colour scheme file. Usually available in /usr/share/remmina/theme. "
"https://github.com/mbadolato/iTerm2-Color-Schemes has more details."
msgstr ""
"Zvolte soubor se schématem barev. Obvykle k dispozici v /usr/share/remmina/"
"theme. Podrobnosti viz https://github.com/mbadolato/iTerm2-Color-Schemes."

#: data/ui/remmina_preferences.glade:1920
msgid "Pick a terminal colouring file"
msgstr "Vyberte soubor s barvami pro terminál"

#: data/ui/remmina_preferences.glade:1934
msgid "Pick a black colour"
msgstr "Zvolte barvu pro černou"

#: data/ui/remmina_preferences.glade:1946
msgid "Pick a red colour"
msgstr "Vyberte barvu pro červenou"

#: data/ui/remmina_preferences.glade:1958
msgid "Pick a green colour"
msgstr "Vyberte barvu pro zelenou"

#: data/ui/remmina_preferences.glade:1970
msgid "Pick a yellow colour"
msgstr "Vyberte barvu pro žlutou"

#: data/ui/remmina_preferences.glade:1982
msgid "Pick a blue colour"
msgstr "Vyberte barvu pro modrou"

#: data/ui/remmina_preferences.glade:1994
msgid "Pick a magenta colour"
msgstr "Vyberte barvu pro fialovou"

#: data/ui/remmina_preferences.glade:2006
msgid "Pick a cyan colour"
msgstr "Vyberte barvu pro azurovou"

#: data/ui/remmina_preferences.glade:2019
msgid "Pick a white colour"
msgstr "Vyberte barvu pro bílou"

#: data/ui/remmina_preferences.glade:2031
msgid "Pick a light black colour"
msgstr "Vyberte barvu pro šedou"

#: data/ui/remmina_preferences.glade:2043
msgid "Pick a light red colour"
msgstr "Vyberte barvu pro světle červenou"

#: data/ui/remmina_preferences.glade:2055
msgid "Pick a bright green colour"
msgstr "Vyberte barvu pro světle zelenou"

#: data/ui/remmina_preferences.glade:2067
msgid "Pick a bright yellow colour"
msgstr "Vyberte barvu pro světle žlutou"

#: data/ui/remmina_preferences.glade:2079
msgid "Pick a bright blue colour"
msgstr "Vyberte barvu pro světle modrou"

#: data/ui/remmina_preferences.glade:2091
msgid "Pick a light magenta colour"
msgstr "Vyberte barvu pro světle fialovou"

#: data/ui/remmina_preferences.glade:2103
msgid "Pick a light cyan colour"
msgstr "Vyberte barvu pro světle azurovou"

#: data/ui/remmina_preferences.glade:2116
msgid "Pick a light white colour"
msgstr "Vyberte barvu pro zářivě bílou"

#: data/ui/remmina_preferences.glade:2129
msgid "Use default system font"
msgstr "Použít výchozí písmo systému"

#: data/ui/remmina_preferences.glade:2167
msgid "Allow bold text"
msgstr "Povolit tučný text"

#: data/ui/remmina_preferences.glade:2183
msgid "Terminal"
msgstr "Terminál"

#: data/ui/remmina_string_list.glade:14 data/ui/remmina_string_list.glade:158
msgid "Add"
msgstr "Přidat"

#: data/ui/remmina_string_list.glade:20 data/ui/remmina_string_list.glade:137
msgid "Remove"
msgstr "Odstranit"

#: data/ui/remmina_string_list.glade:26 data/ui/remmina_string_list.glade:116
msgid "Move up"
msgstr "Přesunout nahoru"

#: data/ui/remmina_string_list.glade:32 data/ui/remmina_string_list.glade:95
msgid "Move down"
msgstr "Přesunout dolů"

#: data/ui/remmina_key_chooser.glade:14 data/ui/remmina_key_chooser.glade:15
msgid "_Remove"
msgstr "Odeb_rat"

#: data/ui/remmina_key_chooser.glade:23
msgid "Choose a new key"
msgstr "Zvolte novou klávesu"

#: data/ui/remmina_key_chooser.glade:82
msgid "Please press the new key…"
msgstr "Stiskněte novou klávesu…"<|MERGE_RESOLUTION|>--- conflicted
+++ resolved
@@ -8,13 +8,8 @@
 msgstr ""
 "Project-Id-Version: remmina\n"
 "Report-Msgid-Bugs-To: l10n@lists.remmina.org\n"
-<<<<<<< HEAD
-"POT-Creation-Date: 2019-12-10 13:26+0000\n"
-"PO-Revision-Date: 2019-12-09 21:19+0000\n"
-=======
 "POT-Creation-Date: 2019-12-09 22:34+0100\n"
 "PO-Revision-Date: 2019-12-11 12:54+0000\n"
->>>>>>> 86401ed4
 "Last-Translator: Pavel Borecki <pavel.borecki@gmail.com>\n"
 "Language-Team: Czech <https://hosted.weblate.org/projects/remmina/remmina/cs/"
 ">\n"
@@ -918,15 +913,9 @@
 msgid "Yes"
 msgstr "Ano"
 
-<<<<<<< HEAD
 #: src/remmina_message_panel.c:267
 msgid "No"
 msgstr "Ne"
-=======
-#: src/remmina_ssh_plugin.c:1087
-msgid "Log SSH session when exiting Remmina"
-msgstr "Při ukončování Remmina uložit záznam SSH relace"
->>>>>>> 86401ed4
 
 #: src/remmina_message_panel.c:387 plugins/rdp/rdp_plugin.c:1945
 #: data/ui/remmina_mpc.glade:141
@@ -1006,12 +995,9 @@
 msgid "Could not authenticate automatically with public SSH key. %s"
 msgstr "Nedaří se automaticky ověřit pomocí veřejné části SSH klíče: %s"
 
-#. TRANSLATORS: The placeholder %s is an error message
-#: src/remmina_ssh.c:316
-#, c-format
-msgid "Could not authenticate with public SSH key using SSH agent. %s"
-msgstr ""
-"Nedaří se ověřit pomocí veřejné části SSH klíče, s použitím SSH agenta: %s"
+#: src/remmina_ssh_plugin.c:1087
+msgid "Log SSH session when exiting Remmina"
+msgstr "Při ukončování Remmina uložit záznam SSH relace"
 
 #. TRANSLATORS: The placeholder %s is an error message
 #: src/remmina_ssh.c:336
