# Russian translation for remmina
# Copyright © 2012 Rosetta Contributors and Canonical Ltd 2012
# This file is distributed under the same license as the remmina package.
# FIRST AUTHOR <EMAIL@ADDRESS>, 2012.
# anonymous <noreply@weblate.org>, 2019.
msgid ""
msgstr ""
"Project-Id-Version: remmina\n"
"Report-Msgid-Bugs-To: l10n@lists.remmina.org\n"
"POT-Creation-Date: 2019-12-09 00:10+0000\n"
"PO-Revision-Date: 2019-12-08 17:15+0200\n"
"Last-Translator: Soltys Sergey <treefeed@mail.ru>\n"
"Language-Team: Russian <ru@li.org>\n"
"Language: ru\n"
"MIME-Version: 1.0\n"
"Content-Type: text/plain; charset=UTF-8\n"
"Content-Transfer-Encoding: 8bit\n"
"Plural-Forms: nplurals=3; plural=n%10==1 && n%100!=11 ? 0 : n%10>=2 && n"
"%10<=4 && (n%100<10 || n%100>=20) ? 1 : 2;\n"
"X-Generator: Weblate 3.10-dev\n"
"X-Launchpad-Export-Date: 2014-04-10 15:03+0000\n"
"X-Generator: Poedit 2.2.4\n"
"X-Poedit-Flags-xgettext: --add-comments\n"

#: src/remmina_protocol_widget.c:248
msgid "Connect via SSH from a new terminal"
msgstr "Подключиться через SSH из нового терминала"

#: src/remmina_protocol_widget.c:254
msgid "Open SFTP transfer"
msgstr "Открыть защищённую передачу файлов (SFTP)"

#: src/remmina_protocol_widget.c:282
msgid "Executing external commands…"
msgstr "Выполняю внешние команды…"

#: src/remmina_protocol_widget.c:289
#, c-format
msgid "Connecting to \"%s\"…"
msgstr "Подключение к \"%s\"…"

#: src/remmina_protocol_widget.c:717 src/remmina_protocol_widget.c:805
#, c-format
msgid "Connecting to \"%s\" via SSH…"
msgstr "Подключение к \"%s\" через SSH…"

#: src/remmina_protocol_widget.c:855
#, c-format
msgid "Awaiting incoming SSH connection at port %i…"
msgstr "Ожидание входящего SSH соединения на порту %i…"

#: src/remmina_protocol_widget.c:900
#, c-format
msgid "The \"%s\" command is not available on the SSH server."
msgstr "Команда \"%s\" не подходит серверу SSH."

#: src/remmina_protocol_widget.c:904
#, c-format
msgid "Could not run the \"%s\" command on the SSH server (status = %i)."
msgstr "Команда \"%s\" не смогла запуститься на сервере SSH (статус = %i)."

#. TRANSLATORS: %s is a placeholder for an error message
#: src/remmina_protocol_widget.c:912
#, c-format
msgid "Could not run command. %s"
msgstr "Не возможно выполнить команду. %s"

#: src/remmina_protocol_widget.c:979
#, c-format
msgid "Connecting to %s via SSH…"
msgstr "Подключение к %s через SSH…"

#: src/remmina_protocol_widget.c:1339 src/remmina_protocol_widget.c:1358
#: src/remmina_ssh_plugin.c:958 src/remmina_sftp_plugin.c:317
#: src/remmina_sftp_plugin.c:350 src/remmina_file_editor.c:926
#: plugins/www/www_plugin.c:793 plugins/rdp/rdp_plugin.c:1937
#: data/ui/remmina_unlock.glade:116 data/ui/remmina_mpc.glade:116
#: data/ui/remmina_preferences.glade:1533
msgid "Password"
msgstr "Пароль"

#: src/remmina_protocol_widget.c:1357
msgid "Type in username and password for SSH."
msgstr "Введите имя пользователя и пароль для SSH."

#: src/remmina_protocol_widget.c:1413
msgid "Certificate details:"
msgstr "Детали сертификата:"

#: src/remmina_protocol_widget.c:1414 src/remmina_protocol_widget.c:1435
msgid "Subject:"
msgstr "Тема:"

#: src/remmina_protocol_widget.c:1415 src/remmina_protocol_widget.c:1436
msgid "Issuer:"
msgstr "Центр выдачи:"

#: src/remmina_protocol_widget.c:1416
msgid "Fingerprint:"
msgstr "Отпечаток:"

#: src/remmina_protocol_widget.c:1417
msgid "Accept certificate?"
msgstr "Принять сертификат?"

#: src/remmina_protocol_widget.c:1434
msgid "The certificate changed! Details:"
msgstr "Сертификат изменён! Детали:"

#: src/remmina_protocol_widget.c:1437
msgid "Old fingerprint:"
msgstr "Старый отпечаток:"

#: src/remmina_protocol_widget.c:1438
msgid "New fingerprint:"
msgstr "Новый отпечаток:"

#: src/remmina_protocol_widget.c:1439
msgid "Accept changed certificate?"
msgstr "Принять изменённый сертификат?"

#: src/remmina_protocol_widget.c:1581
#, c-format
msgid "Listening on port %i for an incoming %s connection…"
msgstr "Прослушивание порта %i на входящее %s подключение…"

#: src/remmina_protocol_widget.c:1606
msgid "Could not authenticate, attempting reconnection…"
msgstr "Авторизация не удалась, пытаюсь подключиться снова…"

#: src/remmina_protocol_widget.c:1668 src/remmina_file_editor.c:402
#: src/remmina_file_editor.c:877 data/ui/remmina_main.glade:548
msgid "Server"
msgstr "Сервер"

#: src/remmina_protocol_widget.c:1685
#, c-format
msgid "Install the %s protocol plugin first."
msgstr "Установите сначала модуль протокола %s."

#: src/remmina_exec.c:320
#, c-format
msgid "Plugin %s is not registered."
msgstr "Модуль %s не зарегистрирован."

#: src/remmina_pref_dialog.c:83 src/remmina_file_editor.c:491
#: data/ui/remmina_preferences.glade:234
msgid "Resolutions"
msgstr "Разрешения"

#: src/remmina_pref_dialog.c:83 src/remmina_file_editor.c:491
msgid "Configure the available resolutions"
msgstr "Настройка доступных разрешений"

#: src/remmina_pref_dialog.c:132
msgid "Recent lists cleared."
msgstr "Списки истории очищены."

#: src/remmina_pref_dialog.c:143 src/rcw.c:1815
#: data/ui/remmina_preferences.glade:249 data/ui/remmina_preferences.glade:259
msgid "Keystrokes"
msgstr "Комбинации клавиш"

#: src/remmina_pref_dialog.c:143
msgid "Configure the keystrokes"
msgstr "Настройка комбинации клавиш"

#. TRANSLATORS: Do not translate libsodium, is the name of a library
#: src/remmina_pref_dialog.c:444
msgid "libsodium >= 1.9.0 is required to use master password"
msgstr "libsodium >= 1.9.0 требуется для использования мастер-пароля"

#: src/remmina_ssh_plugin.c:481
#, c-format
msgid "Error: %s"
msgstr "Ошибка: %s"

#: src/remmina_ssh_plugin.c:498
msgid "Terminal content saved under"
msgstr "Содержимое терминала сохранено в"

#: src/remmina_ssh_plugin.c:552
msgid "Select All (Host + A)"
msgstr "Выбрать все (Host+a)"

#: src/remmina_ssh_plugin.c:553
msgid "Copy (host + C)"
msgstr "Копировать (Host+c)"

#: src/remmina_ssh_plugin.c:554
msgid "Paste (host + V)"
msgstr "Вставить (Host+v)"

#: src/remmina_ssh_plugin.c:555
msgid "Save session to file"
msgstr "Сохранить сессию в файл"

#: src/remmina_ssh_plugin.c:959 src/remmina_sftp_plugin.c:318
msgid "SSH identity file"
msgstr "Файл идентификации SSH"

#: src/remmina_ssh_plugin.c:960 src/remmina_sftp_plugin.c:319
msgid "SSH agent"
msgstr "SSH агент"

#: src/remmina_ssh_plugin.c:961 src/remmina_sftp_plugin.c:320
#: src/remmina_file_editor.c:939
msgid "Public key (automatic)"
msgstr "Публичный ключ (автоматически)"

#: src/remmina_ssh_plugin.c:962 src/remmina_sftp_plugin.c:321
msgid "Kerberos (GSSAPI)"
msgstr "Kerberos (GSSAPI)"

#: src/remmina_ssh_plugin.c:1037 data/ui/remmina_main.glade:248
msgid "Copy"
msgstr "Копировать"

#: src/remmina_ssh_plugin.c:1037
msgid "_Copy"
msgstr "_Копировать"

#: src/remmina_ssh_plugin.c:1038
msgid "Paste"
msgstr "Вставить"

#: src/remmina_ssh_plugin.c:1038
msgid "_Paste"
msgstr "_Вставить"

#: src/remmina_ssh_plugin.c:1039
msgid "Select all"
msgstr "Выбрать все"

#: src/remmina_ssh_plugin.c:1039
msgid "_Select all"
msgstr "_Выбрать все"

#: src/remmina_ssh_plugin.c:1057 src/remmina_message_panel.c:330
#: src/remmina_sftp_plugin.c:349 src/remmina_file_editor.c:917
#: plugins/www/www_plugin.c:792 plugins/vnc/vnc_plugin.c:1832
#: plugins/vnc/vnc_plugin.c:1852 plugins/rdp/rdp_plugin.c:1936
#: plugins/nx/nx_plugin.c:721 data/ui/remmina_mpc.glade:155
msgid "Username"
msgstr "Имя пользователя"

#: src/remmina_ssh_plugin.c:1058 plugins/vnc/vnc_plugin.c:1833
#: plugins/vnc/vnc_plugin.c:1853 plugins/spice/spice_plugin.c:437
#: plugins/nx/nx_plugin.c:722
msgid "User password"
msgstr "Пароль пользователя"

#: src/remmina_ssh_plugin.c:1059 src/remmina_sftp_plugin.c:351
msgid "Authentication type"
msgstr "Тип аутентификации"

#: src/remmina_ssh_plugin.c:1060 src/remmina_sftp_plugin.c:352
#: src/remmina_file_editor.c:356 src/remmina_file_editor.c:363
#: plugins/nx/nx_plugin.c:720
msgid "Identity file"
msgstr "Файл идентификации"

#: src/remmina_ssh_plugin.c:1061 src/remmina_sftp_plugin.c:353
msgid "Password to unlock private key"
msgstr "Пароль разблокировки приватного ключа"

#: src/remmina_ssh_plugin.c:1062 plugins/xdmcp/xdmcp_plugin.c:370
#: plugins/rdp/rdp_plugin.c:1965 plugins/nx/nx_plugin.c:725
msgid "Startup program"
msgstr "Запуск программы"

#: src/remmina_ssh_plugin.c:1079
msgid "Terminal color scheme"
msgstr "Цветовая схема терминала"

#: src/remmina_ssh_plugin.c:1080 src/remmina_file_editor.c:896
msgid "Character set"
msgstr "Кодировка"

#: src/remmina_ssh_plugin.c:1081
msgid "SSH Proxy Command"
msgstr "Команда прокси SSH"

#: src/remmina_ssh_plugin.c:1082
msgid "KEX (Key Exchange) algorithms"
msgstr "Алгоритмы обмена ключами (KEX)"

#: src/remmina_ssh_plugin.c:1083
msgid "Symmetric cipher client to server"
msgstr "Симметричный клиент шифрования на сервер"

#: src/remmina_ssh_plugin.c:1084
msgid "Preferred server host key types"
msgstr "Предпочитаемые типы хост клавиш сервера"

#: src/remmina_ssh_plugin.c:1085
msgid "Folder for SSH session log"
msgstr "Папка для журнала сеанса SSH"

#: src/remmina_ssh_plugin.c:1086
msgid "Filename for SSH session log"
msgstr "Имя файла для журнала SSH сессии"

#: src/remmina_ssh_plugin.c:1087
msgid "Log SSH session when exiing Remmina"
msgstr "Записывать в журнал сессию SSH при выходе из Remmina"

#: src/remmina_ssh_plugin.c:1088
msgid "Audible terminal bell"
msgstr "Звуковой сигнал терминала"

#: src/remmina_ssh_plugin.c:1089
msgid "SSH compression"
msgstr "SSH сжатие"

#: src/remmina_ssh_plugin.c:1090
msgid "Don't remember passwords"
msgstr "Не запоминать пароли"

#: src/remmina_ssh_plugin.c:1091
msgid "Strict host key checking"
msgstr "Строгая проверка хост клавиш"

#: src/remmina_ssh_plugin.c:1105
msgid "SSH - Secure Shell"
msgstr "SSH - безопасная оболочка"

#: src/remmina_applet_menu_item.c:121
msgid "Discovered"
msgstr "Обнаружен"

#: src/remmina_applet_menu_item.c:126
msgid "New Connection"
msgstr "Новое подключение"

#: src/remmina_mpchange.c:234
msgid "The passwords do not match"
msgstr "Пароли не совпадают"

#: src/remmina_mpchange.c:244
msgid "Resetting passwords, please wait…"
msgstr "Сбрасываю пароли, пожалуйста подождите…"

#: src/remmina_mpchange.c:327
msgid "The multi password changer requires a secrecy plugin.\n"
msgstr "Множественная смена паролей требует модуля секретов.\n"

#: src/remmina_mpchange.c:330
msgid "The multi password changer requires a secrecy service.\n"
msgstr "Множественная смена паролей требует сервиса секретов.\n"

#: src/remmina_mpchange.c:419
#, c-format
msgid "%d password changed."
msgid_plural "%d passwords changed."
msgstr[0] "%d пароль изменён."
msgstr[1] "%d пароля изменено."
msgstr[2] "%d паролей изменено."

#: src/remmina_public.c:639
msgid "Please enter format 'widthxheight'."
msgstr "Пожалуйста, введите в формате 'ширинаxвысота'."

#. TRANSLATORS: translator-credits should be replaced with a formatted list of translators in your own language
#: src/remmina_about.c:54
msgid "translator-credits"
msgstr ""
"список переводчиков\n"
"С Launchpad:\n"
"\tAleksey Kabanov https://launchpad.net/~ak099\n"
"\tAlex Sytnik https://launchpad.net/~the-smerch\n"
"\tAlexander Logvinov https://launchpad.net/~avl-logvinov\n"
"\tAlexandr Bogovik https://launchpad.net/~kowalski86\n"
"\tBrain https://launchpad.net/~i-gnatenko-brain\n"
"\tDIR https://launchpad.net/~dirnet\n"
"\tDmitriy \\\"Simplehuman\\\" Fedorov https://launchpad.net/~simplehuman\n"
"\tEugene Marshal https://launchpad.net/~lowrider\n"
"\tIgor Zubarev https://launchpad.net/~igor.zubarev\n"
"\tSergey Sedov https://launchpad.net/~serg-sedov\n"
"\tStas Solovey https://launchpad.net/~whats-up\n"
"\tVic https://launchpad.net/~llyzs\n"
"\tjmb_kz https://launchpad.net/~jmb-kz\n"
"С GitLab:\n"
"\tСергей Солтыс<treefeed@mail.ru>\n"
"Текущий перевод:\n"
"\tСергей Солтыс<treefeed@mail.ru>"

#: src/remmina_ftp_client.c:388
msgid "Choose download location"
msgstr "Выбрать место для загрузки"

#: src/remmina_ftp_client.c:528
msgid "Are you sure to delete the selected files on server?"
msgstr "Вы действительно хотите удалить выбранные файлы с сервера?"

#: src/remmina_ftp_client.c:585
msgid "Choose a file to upload"
msgstr "Выберите файл для выгрузки"

#: src/remmina_ftp_client.c:592
msgid "Upload folder"
msgstr "Выгрузить в папку"

#: src/remmina_ftp_client.c:648 src/remmina_ftp_client.c:770
msgid "Download"
msgstr "Загрузить"

#: src/remmina_ftp_client.c:655 src/remmina_ftp_client.c:781
msgid "Upload"
msgstr "Выгрузить"

#: src/remmina_ftp_client.c:662
msgid "_Delete"
msgstr "_Удалить"

#: src/remmina_ftp_client.c:749
msgid "Home"
msgstr "Главная страница"

#: src/remmina_ftp_client.c:751
msgid "Go to home folder"
msgstr "Перейти в домашнюю папку"

#: src/remmina_ftp_client.c:756
msgid "Up"
msgstr "Вверх"

#: src/remmina_ftp_client.c:758
msgid "Go to parent folder"
msgstr "На одну папку вверх"

#: src/remmina_ftp_client.c:763 plugins/vnc/vnc_plugin.c:1889
#: plugins/rdp/rdp_plugin.c:2001
msgid "Refresh"
msgstr "Обновить"

#: src/remmina_ftp_client.c:765
msgid "Refresh current folder"
msgstr "Обновить текущую папку"

#: src/remmina_ftp_client.c:772
msgid "Download from server"
msgstr "Загрузить с сервера"

#: src/remmina_ftp_client.c:783
msgid "Upload to server"
msgstr "Выгрузить на сервер"

#: src/remmina_ftp_client.c:790 data/ui/remmina_main.glade:268
msgid "Delete"
msgstr "Удалить"

#: src/remmina_ftp_client.c:792
msgid "Delete files on server"
msgstr "Удалить файлы с сервера"

#: src/remmina_ftp_client.c:903 src/remmina_ftp_client.c:972
msgid "Filename"
msgstr "Название файла"

#: src/remmina_ftp_client.c:916 src/remmina_ftp_client.c:1001
msgid "Size"
msgstr "Размер"

#: src/remmina_ftp_client.c:924
msgid "User"
msgstr "Пользователь"

#: src/remmina_ftp_client.c:930 src/remmina_file_editor.c:1454
#: data/ui/remmina_main.glade:534 data/ui/remmina_mpc.glade:102
msgid "Group"
msgstr "Группа"

#: src/remmina_ftp_client.c:936
msgid "Permission"
msgstr "Уровень допуска"

#: src/remmina_ftp_client.c:988 plugins/rdp/rdp_plugin.c:1902
msgid "Remote"
msgstr "Удалённый"

#: src/remmina_ftp_client.c:995 plugins/rdp/rdp_plugin.c:1898
msgid "Local"
msgstr "Локальный"

#: src/remmina_ftp_client.c:1009
msgid "Progress"
msgstr "Выполнение"

#. TRANSLATORS: Shown in terminal. Do not use charcters that may be not supported on a terminal
#: src/remmina.c:84
msgid "Show 'About'"
msgstr "Показать \"О программе\""

#. TRANSLATORS: Shown in terminal. Do not use charcters that may be not supported on a terminal
#: src/remmina.c:86 src/remmina.c:88
msgid ""
"Connect to desktop described in file (.remmina or type supported by plugin)"
msgstr ""
"Подключиться к терминалу, описанному файлом (.remmina или расширением, "
"поддерживаемым модулем)"

#. TRANSLATORS: Shown in terminal. Do not use charcters that may be not supported on a terminal
#: src/remmina.c:90
msgid ""
"Edit desktop connection described in file (.remmina or type supported by "
"plugin)"
msgstr ""
"Редактировать подключение к терминалу, описанному файлом (.remmina или "
"расширением, поддерживаемым модулем)"

#. TRANSLATORS: Shown in terminal. Do not use charcters that may be not supported on a terminal
#: src/remmina.c:93
msgid "Start in kiosk mode"
msgstr "Запустить в режиме Киоска"

#. TRANSLATORS: Shown in terminal. Do not use charcters that may be not supported on a terminal
#: src/remmina.c:95
msgid "Create new connection profile"
msgstr "Создать новый профиль соединения"

#. TRANSLATORS: Shown in terminal. Do not use charcters that may be not supported on a terminal
#: src/remmina.c:97
msgid "Show preferences"
msgstr "Показать параметры"

#. TRANSLATORS: Shown in terminal. Do not use charcters that may be not supported on a terminal
#: src/remmina.c:99
msgid "Run a plugin"
msgstr "Запустить модуль"

#. TRANSLATORS: Shown in terminal. Do not use charcters that may be not supported on a terminal
#: src/remmina.c:101
msgid "Quit"
msgstr "Выйти"

#. TRANSLATORS: Shown in terminal. Do not use charcters that may be not supported on a terminal
#: src/remmina.c:103
msgid "Use default server name (for --new)"
msgstr "Использовать имя сервера по умолчанию (для --new)"

#. TRANSLATORS: Shown in terminal. Do not use charcters that may be not supported on a terminal
#: src/remmina.c:105
msgid "Use default protocol (for --new)"
msgstr "Использовать протокол по умолчанию (для --new)"

#. TRANSLATORS: Shown in terminal. Do not use charcters that may be not supported on a terminal
#: src/remmina.c:107
msgid "Start in tray"
msgstr "Запускать в трее"

#. TRANSLATORS: Shown in terminal. Do not use charcters that may be not supported on a terminal
#: src/remmina.c:109
msgid "Show the application version"
msgstr "Показать версию приложения"

#. TRANSLATORS: Shown in terminal. Do not use charcters that may be not supported on a terminal
#: src/remmina.c:111
msgid "Show version of the application and its plugins"
msgstr "Показать версию приложения, включая версии модульа"

#. TRANSLATORS: Shown in terminal. Do not use charcters that may be not supported on a terminal
#: src/remmina.c:113
msgid "Modify connection profile (requires --set-option)"
msgstr "Изменить профиль соединения (требует --set-option)"

#. TRANSLATORS: Shown in terminal. Do not use charcters that may be not supported on a terminal
#: src/remmina.c:115
msgid "Set one or more profile settings, to be used with --update-profile"
msgstr ""
"Укажите одну или несколько настроек профиля, которые будут использованы с  --"
"update-profile"

#: src/remmina_icon.c:139
msgid "Open Main Window"
msgstr "Открыть основное окно программы"

#: src/remmina_icon.c:144 data/ui/remmina_main.glade:386
msgid "_Preferences"
msgstr "_Параметры"

#: src/remmina_icon.c:149
msgid "_About"
msgstr "_Описание"

#: src/remmina_icon.c:159
msgid "Enable Service Discovery"
msgstr "Включить службу обнаружения"

#: src/remmina_icon.c:172 data/ui/remmina_main.glade:477
msgid "_Quit"
msgstr "_Выйти"

#: src/remmina_icon.c:357 src/remmina_icon.c:539
msgid "Remmina Applet"
msgstr "Мини-программа Remmina"

#: src/remmina_icon.c:359 src/remmina_icon.c:541
msgid "Connect to remote desktops through the applet menu"
msgstr "Подключение к удалённым рабочим столам через меню мини-программы"

#: src/remmina_icon.c:480 src/remmina_icon.c:481 src/remmina_main.c:1216
msgid "Remmina Remote Desktop Client"
msgstr "Клиент удалённого рабочего стола Remmina"

# You need set up plural forms for 1, 2 and 5 here.
#: src/rcw.c:585
#, fuzzy, c-format
#| msgid ""
#| "Are you sure you want to close %i active connections in the current "
#| "window?"
msgid ""
"Are you sure you want to close one active connections in the current window?"
msgid_plural ""
"Are you sure you want to close %i active connections in the current window?"
msgstr[0] ""
"Вы действительно хотите закрыть %i активных подключений в этом окне?"
msgstr[1] ""
"Вы действительно хотите закрыть %i активных подключений в этом окне?"
msgstr[2] ""
"Вы действительно хотите закрыть %i активных подключений в этом окне?"

#: src/rcw.c:1291
msgid "Viewport fullscreen mode"
msgstr "Режим полного экрана"

#: src/rcw.c:1299 data/ui/remmina_preferences.glade:586
msgid "Scrolled fullscreen"
msgstr "Полноэкранный с прокруткой"

#: src/rcw.c:1384
msgid "Keep aspect ratio when scaled"
msgstr "Сохранять пропорции при масштабировании"

#: src/rcw.c:1392
msgid "Fill client window when scaled"
msgstr "Заполнять окно клиента при масштабировании"

#: src/rcw.c:1931
msgid "Turn off scaling to avoid screenshot distortion."
msgstr "Отключите масштабирование во избежание искривления снимков экрана."

#: src/rcw.c:1991 plugins/www/www_plugin.c:761
msgid "Screenshot taken"
msgstr "Снимок сделан"

#: src/rcw.c:2062
msgid "Resize the window to fit in remote resolution"
msgstr "Растянуть окно под размер удалённого разрешения"

#: src/rcw.c:2073
msgid "Toggle fullscreen mode"
msgstr "Переключить на полный экран"

#: src/rcw.c:2118 data/ui/remmina_preferences.glade:930
msgid "Switch tab pages"
msgstr "Перейти на вкладку"

#: src/rcw.c:2132
msgid "Toggle dynamic resolution update"
msgstr "Переключить на динамическое обновление разрешения"

#: src/rcw.c:2142
msgid "Toggle scaled mode"
msgstr "Переключить в режим масштабирования"

#: src/rcw.c:2177
msgid "Grab all keyboard events"
msgstr "Захватывать все нажатия клавиш"

#: src/rcw.c:2186
msgid "Preferences"
msgstr "Параметры"

#: src/rcw.c:2194 src/rcw.c:2195 data/ui/remmina_main.glade:278
msgid "Tools"
msgstr "Инструменты"

#: src/rcw.c:2207
msgid "Duplicate current connection"
msgstr "Дублировать текущее соединение"

#: src/rcw.c:2215 data/ui/remmina_preferences.glade:1124
#: data/ui/remmina_preferences.glade:1134
msgid "Screenshot"
msgstr "Снимок экрана"

#: src/rcw.c:2223 data/ui/remmina_preferences.glade:1033
msgid "Minimize window"
msgstr "Свернуть окно"

#: src/rcw.c:2232 data/ui/remmina_preferences.glade:1064
msgid "Disconnect"
msgstr "Отключиться"

#: src/rcw.c:3774
#, c-format
msgid "The file \"%s\" is corrupted, unreadable, or could not be found."
msgstr "Файл \"%s\" поврежден, не читается или не найден."

#: src/rcw.c:3936
msgid "Warning: This plugin requires GtkSocket, but it’s not available."
msgstr "Внимание: Этот модуль требует GtkSocket, но он недоступен."

#: src/remmina_plugin_manager.c:69 src/remmina_file_editor.c:1472
msgid "Protocol"
msgstr "Протокол"

#: src/remmina_plugin_manager.c:69
msgid "Entry"
msgstr "Запись"

#: src/remmina_plugin_manager.c:69
msgid "File"
msgstr "Файл"

#: src/remmina_plugin_manager.c:69
msgid "Tool"
msgstr "Инструмент"

#: src/remmina_plugin_manager.c:69
msgid "Preference"
msgstr "Настройка"

#: src/remmina_plugin_manager.c:69
msgid "Secret"
msgstr "Ключ безопасности"

#: src/remmina_plugin_manager.c:440 data/ui/remmina_main.glade:376
msgid "Plugins"
msgstr "Модули"

#: src/remmina_plugin_manager.c:440 src/remmina_message_panel.c:447
#: src/remmina_message_panel.c:616 src/remmina_file_editor.c:161
msgid "_OK"
msgstr "_OK"

#: src/remmina_plugin_manager.c:458 src/remmina_file_editor.c:1429
#: plugins/nx/nx_session_manager.c:204 data/ui/remmina_main.glade:512
msgid "Name"
msgstr "Название"

#: src/remmina_plugin_manager.c:464 plugins/nx/nx_session_manager.c:183
msgid "Type"
msgstr "Тип"

#: src/remmina_plugin_manager.c:470
msgid "Description"
msgstr "Описание"

#: src/remmina_plugin_manager.c:476
msgid "Version"
msgstr "Версия"

#: src/remmina_main.c:646
#, c-format
msgid "Total %i item."
msgid_plural "Total %i items."
msgstr[0] "Всего %i подключение."
msgstr[1] "Всего %i подключения."
msgstr[2] "Всего %i подключений."

#: src/remmina_main.c:828
#, c-format
msgid "Are you sure you want to delete \"%s\"?"
msgstr "Вы действительно хотите удалить \"%s\"?"

#: src/remmina_main.c:928
#, c-format
msgid ""
"Unable to import:\n"
"%s"
msgstr ""
"Не удалось импортировать:\n"
"%s"

#: src/remmina_main.c:955 data/ui/remmina_main.glade:322
msgid "Import"
msgstr "Импортировать"

#: src/remmina_main.c:978 src/remmina_file_editor.c:1312
msgid "_Save"
msgstr "_Сохранить"

#: src/remmina_main.c:985
msgid "This protocol does not support exporting."
msgstr "Этот протокол не поддерживает экспортирование."

#: src/remmina_main.c:1218
msgid "Remmina Kiosk"
msgstr "Remmina Киоск"

#: src/remmina_key_chooser.h:38
msgid "Shift+"
msgstr "Shift+"

#: src/remmina_key_chooser.h:39
msgid "Ctrl+"
msgstr "Ctrl+"

#: src/remmina_key_chooser.h:40
msgid "Alt+"
msgstr "Alt+"

#: src/remmina_key_chooser.h:41
msgid "Super+"
msgstr "Super+"

#: src/remmina_key_chooser.h:42
msgid "Hyper+"
msgstr "Hyper+"

#: src/remmina_key_chooser.h:43
msgid "Meta+"
msgstr "Meta+"

#: src/remmina_key_chooser.h:44
msgid "<None>"
msgstr "<Никакая>"

#. TRANSLATORS: The placeholder %s is a directory path
#: src/remmina_sftp_client.c:171
#, c-format
msgid "Could not create the folder \"%s\"."
msgstr "Не удалось создать папку \"%s\"."

#. TRANSLATORS: The placeholder %s is a file path
#: src/remmina_sftp_client.c:179 src/remmina_sftp_client.c:200
#, c-format
msgid "Could not create the file \"%s\"."
msgstr "Не удалось создать файл \"%s\"."

#. TRANSLATORS: The placeholders %s are a file path and a server name
#: src/remmina_sftp_client.c:218
#, c-format
msgid "Could not open the file \"%s\" on the server. %s"
msgstr "Ошибка при открытии файла \"%s\" с сервера. %s"

#: src/remmina_sftp_client.c:240
#, c-format
msgid "Could not save the file \"%s\"."
msgstr "Не удалось сохранить файл \"%s\"."

#: src/remmina_sftp_client.c:279 src/remmina_sftp_client.c:733
#, c-format
msgid "Could not open the folder \"%s\". %s"
msgstr "Не удалось открыть папку \"%s\". %s"

#: src/remmina_sftp_client.c:383
#, c-format
msgid "Could not create the folder \"%s\" on the server. %s"
msgstr "Ошибка при создании папки \"%s\" на сервере. %s"

#: src/remmina_sftp_client.c:411 src/remmina_sftp_client.c:433
#, c-format
msgid "Could not create the file \"%s\" on the server. %s"
msgstr "Не удалось создать файл \"%s\" на сервере. %s"

#: src/remmina_sftp_client.c:454
#, c-format
msgid "Could not open the file \"%s\"."
msgstr "Не удалось открыть файл \"%s\"."

#: src/remmina_sftp_client.c:474
#, c-format
msgid "Could not write to the file \"%s\" on the server. %s"
msgstr "Ошибка при записи в файл \"%s\" на сервере. %s"

#: src/remmina_sftp_client.c:670
#, c-format
msgid "Could not open the folder  \"%s\". %s"
msgstr "Не удалось открыть папку \"%s\". %s"

#: src/remmina_sftp_client.c:688
#, c-format
msgid "Could not read from the folder. %s"
msgstr "Не удалось прочитать из папки. %s"

#: src/remmina_sftp_client.c:795
msgid "Are you sure you want to cancel the file transfer in progress?"
msgstr "Вы действительно хотите отменить текущую передачу файла?"

#: src/remmina_sftp_client.c:829
#, c-format
msgid "Could not delete \"%s\". %s"
msgstr "Не удалось удалить \"%s\". %s"

#: src/remmina_sftp_client.c:910
msgid "The file exists already"
msgstr "Файл уже существует"

#: src/remmina_sftp_client.c:913
msgid "Resume"
msgstr "Возобновить"

#: src/remmina_sftp_client.c:914
msgid "Overwrite"
msgstr "Перезаписать"

#: src/remmina_sftp_client.c:915 src/remmina_message_panel.c:452
#: src/remmina_message_panel.c:624 src/remmina_file_editor.c:160
#: src/remmina_file_editor.c:364 src/remmina_file_editor.c:1304
#: plugins/spice/spice_plugin_file_transfer.c:84
#: plugins/nx/nx_session_manager.c:156 data/ui/remmina_spinner.glade:8
#: data/ui/remmina_spinner.glade:9 data/ui/remmina_key_chooser.glade:8
#: data/ui/remmina_key_chooser.glade:9
msgid "_Cancel"
msgstr "_Отменить"

#: src/remmina_sftp_client.c:924
msgid "Question"
msgstr "Опросить"

#: src/remmina_sftp_client.c:932
msgid "The following file already exists in the target folder:"
msgstr "Следующий файл уже существует в папке назначения:"

#: src/remmina_message_panel.c:163 data/ui/remmina_unlock.glade:46
#: data/ui/remmina_mpc.glade:38
msgid "Cancel"
msgstr "Отмена"

#: src/remmina_message_panel.c:199 data/ui/remmina_news.glade:27
#: data/ui/remmina_preferences.glade:33 data/ui/remmina_preferences.glade:34
#: data/ui/remmina_preferences.glade:60 data/ui/remmina_string_list.glade:8
#: data/ui/remmina_string_list.glade:9 data/ui/remmina_string_list.glade:63
msgid "Close"
msgstr "Закрыть"

#: src/remmina_message_panel.c:260
msgid "Yes"
msgstr "Да"

#: src/remmina_message_panel.c:267
msgid "No"
msgstr "Нет"

#: src/remmina_message_panel.c:387 plugins/rdp/rdp_plugin.c:1938
#: data/ui/remmina_mpc.glade:141
msgid "Domain"
msgstr "Домен"

#: src/remmina_message_panel.c:415
msgid "Save password"
msgstr "Сохранить пароль"

#: src/remmina_message_panel.c:508
msgid "Enter certificate authentication files"
msgstr "Укажите файлы сертификата аутентификации"

#: src/remmina_message_panel.c:520
msgid "CA Certificate File"
msgstr "Файл сертификата ЦС"

#: src/remmina_message_panel.c:542
msgid "CA CRL File"
msgstr "Файл САС ЦС (CA CLR)"

#: src/remmina_message_panel.c:564
msgid "Client Certificate File"
msgstr "Файл клиентского сертификата"

#: src/remmina_message_panel.c:586
msgid "Client Certificate Key"
msgstr "Ключ клиентского сертификата"

#: src/remmina_sftp_plugin.c:330
msgid "Show Hidden Files"
msgstr "Показывать скрытые файлы"

#: src/remmina_sftp_plugin.c:332
msgid "Overwrite all"
msgstr "Перезаписать все"

#: src/remmina_sftp_plugin.c:362
msgid "SFTP - Secure File Transfer"
msgstr "SFTP - защищённая передача файлов"

#. TRANSLATORS: The placeholder %s is an error message
#: src/remmina_ssh.c:203
#, c-format
msgid "Could not authenticate with SSH password. %s"
msgstr "Аутентификация по паролю SSH не удалась. %s"

#. TRANSLATORS: The placeholder %s is an error message
#: src/remmina_ssh.c:224 src/remmina_ssh.c:248 src/remmina_ssh.c:257
#, c-format
msgid "Could not authenticate with public SSH key. %s"
msgstr "Аутентификация SSH по публичному ключу не удалась. %s"

#: src/remmina_ssh.c:225
msgid "SSH Key file not yet set."
msgstr "Ключевой файл SSH ещё не установлен."

#. TRANSLATORS: The placeholder %s is an error message
#: src/remmina_ssh.c:236
#, c-format
msgid "Public SSH key cannot be imported. %s"
msgstr "Публичный ключ SSH не может быть импортирован. %s"

#: src/remmina_ssh.c:279 src/remmina_ssh.c:587 src/remmina_ssh.c:606
#: plugins/nx/nx_plugin.c:202
msgid "SSH credentials"
msgstr "Данные идентификации SSH"

#: src/remmina_ssh.c:282 src/remmina_ssh.c:563 src/remmina_ssh.c:590
msgid "SSH private key passphrase"
msgstr "Ключевая фраза закрытого ключа SSH"

#. TRANSLATORS: The placeholder %s is an error message
#: src/remmina_ssh.c:299
#, c-format
msgid "Could not authenticate automatically with public SSH key. %s"
msgstr "Автоматическая аутентификация SSH по публичному ключу не удалась. %s"

#. TRANSLATORS: The placeholder %s is an error message
#: src/remmina_ssh.c:316
#, c-format
msgid "Could not authenticate with public SSH key using SSH agent. %s"
msgstr ""
"Аутентификация SSH по публичному ключу с использованием SSH агента не "
"удалась. %s"

#. TRANSLATORS: The placeholder %s is an error message
#: src/remmina_ssh.c:336
#, c-format
msgid "Could not authenticate with SSH Kerberos/GSSAPI. %s"
msgstr "Аутентификация SSH через Kerberos/GSSAPI не удалась. %s"

#: src/remmina_ssh.c:365
msgid "The public SSH key changed!"
msgstr "Публичный ключ SSH изменился!"

#. TRANSLATORS: The placeholder %s is an error message
#: src/remmina_ssh.c:492
#, c-format
msgid "Could not fetch the server's public SSH key. %s"
msgstr "Не возможно достать открытый SSH ключ сервера. %s"

#. TRANSLATORS: The placeholder %s is an error message
#: src/remmina_ssh.c:499
#, c-format
msgid "Could not fetch public SSH key. %s"
msgstr "Не возможно достать открытый SSH ключ. %s"

#. TRANSLATORS: The placeholder %s is an error message
#: src/remmina_ssh.c:507
#, c-format
msgid "Could not fetch checksum for public SSH key. %s"
msgstr "Не возможно достать чек-сумму открытого SSH ключа. %s"

#: src/remmina_ssh.c:520
msgid "The server is unknown. The public key fingerprint is:"
msgstr "Сервер неизвестен. Отпечаток открытого ключа:"

#: src/remmina_ssh.c:522 src/remmina_ssh.c:528
msgid "Do you trust the new public key?"
msgstr "Вы действительно доверяете новому публичному ключу?"

#: src/remmina_ssh.c:525
#, fuzzy
msgid ""
"Warning: The server has changed its public key. This means either you are "
"under attack,\n"
"or the administrator has changed the key. The new public key fingerprint is:"
msgstr ""
"ВНИМАНИЕ: Сервер сменил свой публичный ключ. Это означает, что вы либо "
"подверглись атаке\n"
"или ключ был изменён администратором. Новый отпечаток публичного ключа:"

#. TRANSLATORS: The placeholder %s is an error message
#: src/remmina_ssh.c:550
#, c-format
msgid "Could not check list of known SSH hosts. %s"
msgstr "Не возможно проверить список известных хостов SSH. %s"

#: src/remmina_ssh.c:557
msgid "SSH password"
msgstr "Пароль SSH"

#: src/remmina_ssh.c:567
msgid "SSH Kerberos/GSSAPI"
msgstr "SSH Kerberos/GSSAPI"

#: src/remmina_ssh.c:628
msgid "SSH authentication"
msgstr "Аутентификация SSH"

#. TRANSLATORS: The placeholder %s is an error message
#: src/remmina_ssh.c:747
#, c-format
msgid "Could not start SSH session. %s"
msgstr "Ошибка при запуске сеанса SSH %s"

#. TRANSLATORS: The placeholder %s is an error message
#: src/remmina_ssh.c:1106 src/remmina_ssh.c:1168
#, c-format
msgid "Could not create channel. %s"
msgstr "Не удалось создать канал. %s"

#. TRANSLATORS: The placeholder %s is an error message
#: src/remmina_ssh.c:1117
#, c-format
msgid "Could not connect to SSH tunnel. %s"
msgstr "Ошибка подключения к туннелю SSH. %s"

#. TRANSLATORS: The placeholder %s is an error message
#: src/remmina_ssh.c:1183 src/remmina_ssh.c:1781
#, c-format
msgid "Could not open channel. %s"
msgstr "Не удалось открыть канал. %s"

#: src/remmina_ssh.c:1189
#, c-format
msgid "Could not run %s on SSH server, %%s"
msgstr "Не удалось выполнить %s на SSH сервере, %%s"

#. TRANSLATORS: The placeholder %s is an error message
#: src/remmina_ssh.c:1227 src/remmina_ssh.c:1248 src/remmina_ssh.c:1257
#, c-format
msgid "Could not request port forwarding. %s"
msgstr "Не удалось запросить переадресацию порта. %s"

#: src/remmina_ssh.c:1292
msgid "The server did not respond."
msgstr "Сервер не отвечает."

#: src/remmina_ssh.c:1335
#, c-format
msgid "Cannot connect to local port %i."
msgstr "Не могу подключиться к локальному порту %i."

#. TRANSLATORS: The placeholder %s is an error message
#: src/remmina_ssh.c:1385
#, c-format
msgid "Could not write to SSH channel. %s"
msgstr "Не удалось записать в SSH канал. %s"

#. TRANSLATORS: The placeholder %s is an error message
#: src/remmina_ssh.c:1392
#, c-format
msgid "Could not read from tunnel listening socket. %s"
msgstr "Не возможно прочитать из туннеля прослушивания сокета. %s"

#. TRANSLATORS: The placeholder %s is an error message
#: src/remmina_ssh.c:1412
#, c-format
msgid "Could not poll SSH channel. %s"
msgstr "Не удалось опросить SSH канал. %s"

#. TRANSLATORS: The placeholder %s is an error message
#: src/remmina_ssh.c:1419
#, c-format
msgid "Could not read SSH channel in a non-blocking way. %s"
msgstr "Не удалось прочитать из SSH канала вне блокировки. %s"

#. TRANSLATORS: The placeholder %s is an error message
#: src/remmina_ssh.c:1438
#, c-format
msgid "Could not send data to tunnel listening socket. %s"
msgstr "Не возможно послать данные в туннель прослушивания сокета. %s"

#: src/remmina_ssh.c:1517
msgid "Assign a destination port."
msgstr "Назначьте порт назначения."

#: src/remmina_ssh.c:1524
msgid "Could not create socket."
msgstr "Не удалось создать сокет."

#: src/remmina_ssh.c:1534
msgid "Could not bind server socket to local port."
msgstr "Не удалось привязать сокет сервера к локальному порту."

#: src/remmina_ssh.c:1540
msgid "Could not listen to local port."
msgstr "Не удалось прослушивание на локальном порту."

#. TRANSLATORS: Do not translate pthread
#: src/remmina_ssh.c:1550 src/remmina_ssh.c:1567 src/remmina_ssh.c:1602
msgid "Could not start pthread."
msgstr "Не удалось инициализировать phtread."

#. TRANSLATORS: Do not translate pthread
#: src/remmina_ssh.c:1584
msgid "Failed to initialize pthread."
msgstr "Не удалось инициализировать phtread."

#. TRANSLATORS: The placeholder %s is an error message
#: src/remmina_ssh.c:1691
#, c-format
msgid "Could not create SFTP session. %s"
msgstr "Не удалось создать SFPT сессию. %s"

#. TRANSLATORS: The placeholder %s is an error message
#: src/remmina_ssh.c:1696
#, c-format
msgid "Could not start SFTP session. %s"
msgstr "Не удалось создать SFPT сессию. %s"

#. TRANSLATORS: The placeholder %s is an error message
#: src/remmina_ssh.c:1811
#, c-format
msgid "Could not request shell. %s"
msgstr "Не удалось запросить оболочку. %s"

#: src/remmina_ssh.c:1904
msgid "Could not create PTY device."
msgstr "Не удалось создать PTY устройство."

#: src/remmina_file_editor.c:74
msgid ""
"<tt><big>Supported formats\n"
"* server\n"
"* server:port\n"
"* [server]:port</big></tt>"
msgstr ""
"<tt><big>Поддерживаемые форматы\n"
"* сервер\n"
"* сервер:порт\n"
"* [сервер]:порт</big></tt>"

#: src/remmina_file_editor.c:81
msgid ""
"<tt><big>* command in PATH args %h\n"
"* /path/to/foo -options %h %u\n"
"* %h is substituted with the server name\n"
"* %t is substituted with the SSH server name\n"
"* %u is substituted with the username\n"
"* %U is substituted with the SSH username\n"
"* %p is substituted with Remmina profile name\n"
"* %g is substituted with Remmina profile group name\n"
"Do not run in background if you want the command to be executed before "
"connecting.\n"
"</big></tt>"
msgstr ""
"<tt><big>* команды в аргументах PATH %h\n"
"* /path/to/foo -options %h %u\n"
"* %h назначает имя сервера\n"
"* %t назначает имя сервера SSH\n"
"* %u назначает имя пользователя\n"
"* %U назначает имя пользователя SSH\n"
"* %p назначает имя профиля Remmina\n"
"* %g назначает имя групппы профиля Remmina\n"
"Не запускайте в фоновом режиме, если хотите выполнять команды до "
"соединения.\n"
"</big></tt>"

#: src/remmina_file_editor.c:94
msgid ""
"<tt><big>Supported formats\n"
"* :port\n"
"* server\n"
"* server:port\n"
"* [server]:port\n"
"* username@server:port (SSH protocol only)</big></tt>"
msgstr ""
"<tt><big>Поддерживаемые форматы\n"
"* :порт\n"
"* сервер\n"
"* сервер:порт\n"
"* [сервер]:порт\n"
"* пользователь@сервер:порт (только для SSH)</big></tt>"

#: src/remmina_file_editor.c:158
msgid "Choose a Remote Desktop Server"
msgstr "Выберите сервер удалённого рабочего стола"

#: src/remmina_file_editor.c:365
msgid "_Open"
msgstr "_Открыть"

#: src/remmina_file_editor.c:426
#, c-format
msgid "Browse the network to find a %s server"
msgstr "Провести обзор сети для поиска сервера %s"

#: src/remmina_file_editor.c:527
msgid "Resolution"
msgstr "Разрешение"

#: src/remmina_file_editor.c:534
msgid "Use initial window size"
msgstr "Использовать исходный размер окна"

#: src/remmina_file_editor.c:538
msgid "Use client resolution"
msgstr "Использовать клиентское разрешение"

#: src/remmina_file_editor.c:549 src/remmina_file_editor.c:858
msgid "Custom"
msgstr "Вручную"

#: src/remmina_file_editor.c:735
msgid "Keyboard mapping"
msgstr "Раскладка клавиатуры"

#: src/remmina_file_editor.c:833
msgid "SSH Tunnel"
msgstr "SSH туннель"

#: src/remmina_file_editor.c:834
msgid "Enable SSH tunnel"
msgstr "Включить туннель SSH"

#: src/remmina_file_editor.c:841
msgid "Tunnel via loopback address"
msgstr "Туннель через loopback адрес"

#: src/remmina_file_editor.c:850
#, c-format
msgid "Same server at port %i"
msgstr "Этот же сервер на порту %i"

#: src/remmina_file_editor.c:901 plugins/rdp/rdp_plugin.c:1966
msgid "Startup path"
msgstr "Путь запуска"

#: src/remmina_file_editor.c:910
msgid "SSH Authentication"
msgstr "Аутентификация SSH"

#: src/remmina_file_editor.c:920
msgid "SSH agent (automatic)"
msgstr "SSH агент (автоматически)"

#: src/remmina_file_editor.c:994
msgid "Turn on \"Autostart\" for this profile"
msgstr "Включить \"Автозапуск\" для этого профиля"

#: src/remmina_file_editor.c:1002
msgid "Basic"
msgstr "Основные"

#: src/remmina_file_editor.c:1008
msgid "Advanced"
msgstr "Дополнительные"

#: src/remmina_file_editor.c:1013
msgid "Autostart"
msgstr "Автозапуск"

#: src/remmina_file_editor.c:1232
msgid "Default settings saved."
msgstr "Настройки по умолчанию сохранены."

#: src/remmina_file_editor.c:1302
msgid "Remote Desktop Preference"
msgstr "Параметры удалённого рабочего стола"

#: src/remmina_file_editor.c:1308
msgid "Save as Default"
msgstr "Сохранить \"по умолчанию\""

#: src/remmina_file_editor.c:1309
msgid "Use the current settings as the default for all new connection profiles"
msgstr ""
"Использовать текущие настройки по-умолчанию для всех новых профилей "
"соединения"

#: src/remmina_file_editor.c:1317 data/ui/remmina_main.glade:231
msgid "Connect"
msgstr "Подключить"

#: src/remmina_file_editor.c:1320
msgid "_Save and Connect"
msgstr "_Сохранить и подключить"

#: src/remmina_file_editor.c:1443
msgid "Quick Connect"
msgstr "Быстрое подключение"

#: src/remmina_file_editor.c:1467
#, c-format
msgid "Use '%s' as subgroup delimiter"
msgstr "Использовать '%s' как разделитель подгрупп"

#: src/remmina_file_editor.c:1486
msgid "Pre-command"
msgstr "Предварительная команда"

#: src/remmina_file_editor.c:1504
msgid "Post-command"
msgstr "Последующая команда"

#: src/remmina_file_editor.c:1569 src/remmina_file_editor.c:1587
#, c-format
msgid "Could not find the file \"%s\"."
msgstr "Не удалось найти файл \"%s\"."

#: src/remmina_chat_window.c:178
#, c-format
msgid "Chat with %s"
msgstr "Разговор с %s"

#: src/remmina_chat_window.c:230
msgid "_Send"
msgstr "_Отправить"

#: src/remmina_chat_window.c:240
msgid "_Clear"
msgstr "_Очистить"

#: plugins/exec/exec_plugin_config.h:41
msgid "Execute a command"
msgstr "Выполнить команду"

#: plugins/exec/exec_plugin.c:158
msgid "You did not set any command to be executed"
msgstr "Вы не установили никакой команды на исполнение"

#: plugins/exec/exec_plugin.c:204
#, fuzzy
msgid ""
"Warning: Running a command synchronously may cause Remmina not to respond.\n"
"Do you really want to continue?"
msgstr ""
"ВНИМАНИЕ! Синхронное исполнение команд может заставить Remmina зависнуть.\n"
"Вы действительно желаете продолжить?"

#: plugins/exec/exec_plugin.c:264
msgid "Command"
msgstr "Команда"

#: plugins/exec/exec_plugin.c:265
msgid "Asynchrounous execution"
msgstr "Асинхронное выполнение"

#: plugins/www/www_plugin.c:97
msgid "File downloaded"
msgstr "Файл загружен"

#: plugins/www/www_plugin.c:485
msgid "Enter WWW authentication credentials"
msgstr "Введите данные авторизации WWW"

#: plugins/www/www_plugin.c:791
msgid "URL"
msgstr "Адрес"

#: plugins/www/www_plugin.c:791
msgid "http://address or https://address"
msgstr "http://адрес или https://адрес"

#: plugins/www/www_plugin.c:808
msgid "User agent"
msgstr "Юзер-агент"

#: plugins/www/www_plugin.c:809
msgid "Turn on Java support"
msgstr "Включить поддержку Java"

#: plugins/www/www_plugin.c:810
msgid "Turn on smooth scrolling"
msgstr "Включить плавную прокрутку"

#: plugins/www/www_plugin.c:811
msgid "Turn on spatial navigation"
msgstr "Включить пространственную навигацию"

#: plugins/www/www_plugin.c:812
msgid "Turn on plugin support"
msgstr "Включить поддержку модульов"

#: plugins/www/www_plugin.c:813
msgid "Turn on WebGL support"
msgstr "Включить поддержку WebGL"

#: plugins/www/www_plugin.c:814
msgid "Turn on HTML5 audio support"
msgstr "Включить поддержку HTML5 аудио"

#: plugins/www/www_plugin.c:815
msgid "Ignore TLS errors"
msgstr "Игнорировать ошибки TLS"

#: plugins/www/www_plugin.c:816
msgid "No password storage"
msgstr "Отключить запоминание пароля"

#: plugins/www/www_plugin.c:818
msgid "Turn on Web Inspector"
msgstr "Включить веб-инспектор"

#: plugins/www/www_config.h:43
msgid "Remmina web-browser plugin"
msgstr "Модуль браузера Remmina"

#: plugins/secret/src/glibsecret_plugin.c:188
msgid "Secure password storing in the GNOME keyring"
msgstr "Безопасное содержание паролей в хранилище GNOME"

#: plugins/tool_hello_world/plugin_config.h:40
msgid "Hello World!"
msgstr "Привет, мир!"

#: plugins/vnc/vnc_plugin.c:734
msgid "Enter VNC password"
msgstr "Введите VNC пароль"

#: plugins/vnc/vnc_plugin.c:787
msgid "Enter VNC authentication credentials"
msgstr "Введите данные авторизации VNC"

#: plugins/vnc/vnc_plugin.c:890
msgid "Unable to connect to VNC server"
msgstr "Невозможно подключиться к серверу VNC"

#: plugins/vnc/vnc_plugin.c:891
#, c-format
msgid "Couldn’t convert '%s' to host address"
msgstr "Невозможно преобразовать '%s' в адрес узла"

#: plugins/vnc/vnc_plugin.c:892
#, c-format
msgid "VNC connection failed: %s"
msgstr "Подключение через VNC не удалось: %s"

#: plugins/vnc/vnc_plugin.c:893
msgid "Your connection has been rejected."
msgstr "Ваше подключение было отклонено."

#: plugins/vnc/vnc_plugin.c:919
#, c-format
msgid "The VNC server requested an unknown authentication method. %s"
msgstr "Сервер VNC запросил неизвестный метод аутентификации. %s"

#: plugins/vnc/vnc_plugin.c:921
msgid "Please retry after turning on encryption for this profile."
msgstr ""
"Включите шифрование в настройках этого подключения и повторите попытку."

#: plugins/vnc/vnc_plugin.c:1803
msgid "256 colors (8 bpp)"
msgstr "256 цветов (8 бит/пиксель)"

#: plugins/vnc/vnc_plugin.c:1804
msgid "High color (16 bpp)"
msgstr "High color (16 бит/пиксель)"

#: plugins/vnc/vnc_plugin.c:1805
msgid "True color (32 bpp)"
msgstr "True color (32 бит/пиксель)"

#: plugins/vnc/vnc_plugin.c:1812 plugins/rdp/rdp_plugin.c:1887
#: plugins/rdp/rdp_settings.c:269 plugins/nx/nx_plugin.c:701
msgid "Poor (fastest)"
msgstr "Низкое (самое быстрое)"

#: plugins/vnc/vnc_plugin.c:1813 plugins/rdp/rdp_plugin.c:1888
#: plugins/rdp/rdp_settings.c:271 plugins/nx/nx_plugin.c:702
msgid "Medium"
msgstr "Среднее"

#: plugins/vnc/vnc_plugin.c:1814 plugins/rdp/rdp_plugin.c:1889
#: plugins/rdp/rdp_settings.c:273 plugins/nx/nx_plugin.c:703
msgid "Good"
msgstr "Хорошее"

#: plugins/vnc/vnc_plugin.c:1815 plugins/rdp/rdp_plugin.c:1890
#: plugins/rdp/rdp_settings.c:275 plugins/nx/nx_plugin.c:704
msgid "Best (slowest)"
msgstr "Наилучшее (самое медленное)"

#: plugins/vnc/vnc_plugin.c:1831
msgid "Repeater"
msgstr "Повторитель"

#: plugins/vnc/vnc_plugin.c:1834 plugins/vnc/vnc_plugin.c:1854
msgid "Color depth"
msgstr "Глубина цвета"

#: plugins/vnc/vnc_plugin.c:1835 plugins/vnc/vnc_plugin.c:1855
#: plugins/rdp/rdp_plugin.c:1956 plugins/nx/nx_plugin.c:724
msgid "Quality"
msgstr "Качество"

#: plugins/vnc/vnc_plugin.c:1851
msgid "Listen on port"
msgstr "Прослушивать порт"

#: plugins/vnc/vnc_plugin.c:1871
msgid "Show remote cursor"
msgstr "Показывать удалённый курсор"

#: plugins/vnc/vnc_plugin.c:1872 plugins/vnc/vnc_plugin.c:1887
#: plugins/spice/spice_plugin.c:460 plugins/spice/spice_plugin.c:469
msgid "View only"
msgstr "Только просмотр"

#: plugins/vnc/vnc_plugin.c:1873 plugins/spice/spice_plugin.c:455
#: plugins/spice/spice_plugin.c:471 plugins/nx/nx_plugin.c:740
msgid "Disable clipboard sync"
msgstr "Отключить синхронизацию буфера обмена"

#: plugins/vnc/vnc_plugin.c:1874 plugins/nx/nx_plugin.c:741
msgid "Disable encryption"
msgstr "Отключить шифрование"

#: plugins/vnc/vnc_plugin.c:1875 plugins/vnc/vnc_plugin.c:1888
msgid "Disable server input"
msgstr "Отключить ввод на сервере"

#: plugins/vnc/vnc_plugin.c:1876 plugins/spice/spice_plugin.c:456
#: plugins/nx/nx_plugin.c:743
msgid "Disable password storing"
msgstr "Отключить запоминание пароля"

#: plugins/vnc/vnc_plugin.c:1890
msgid "Open Chat…"
msgstr "Начать разговор…"

#: plugins/vnc/vnc_plugin.c:1891 plugins/spice/spice_plugin.c:472
#: plugins/xdmcp/xdmcp_plugin.c:381 plugins/rdp/rdp_plugin.c:2004
#: plugins/nx/nx_plugin.c:751
msgid "Send Ctrl+Alt+Delete"
msgstr "Послать Ctrl+Alt+Delete"

#: plugins/vnc/vnc_plugin.h:41
msgid "Remmina VNC Plugin"
msgstr "Модуль VNC Remmina"

#: plugins/vnc/vnc_plugin.h:46
msgid "Remmina VNC listener Plugin"
msgstr "Модуль VNC-приемника Remmina"

#: plugins/spice/spice_plugin_usb.c:51 plugins/spice/spice_plugin.c:473
msgid "Select USB devices for redirection"
msgstr "Выберите USB-устройства для перенаправления"

#: plugins/spice/spice_plugin_usb.c:54
msgid "_Close"
msgstr "_Закрыть"

#: plugins/spice/spice_plugin_usb.c:94
msgid "USB redirection error"
msgstr "Ошибка перенаправления USB"

#: plugins/spice/spice_plugin.c:239
msgid "Enter SPICE password"
msgstr "Введите SPICE пароль"

#: plugins/spice/spice_plugin.c:274
#, c-format
msgid "Disconnected from the SPICE server \"%s\"."
msgstr "Отключен от SPICE сервера \"%s\"."

#: plugins/spice/spice_plugin.c:290
msgid "TLS connection error."
msgstr "Ошибка соединения TLS."

#: plugins/spice/spice_plugin.c:296
msgid "Connection to the SPICE server dropped."
msgstr "Подключение к SPICE серверу прервано."

#: plugins/spice/spice_plugin.c:438
msgid "Use TLS encryption"
msgstr "Использовать шифрование TLS"

#: plugins/spice/spice_plugin.c:439
msgid "Server CA certificate"
msgstr "Сертификат сервера ЦС"

#: plugins/spice/spice_plugin.c:440 plugins/rdp/rdp_plugin.c:1941
msgid "Share folder"
msgstr "Общая папка"

#: plugins/spice/spice_plugin.c:457
msgid "Enable audio channel"
msgstr "Включить аудио канал"

#: plugins/spice/spice_plugin.c:458 plugins/spice/spice_plugin.c:470
msgid "Resize guest to match window size"
msgstr "Изменить размер гостевой системы, под размер вашего окна"

#: plugins/spice/spice_plugin.c:459 plugins/rdp/rdp_plugin.c:1979
msgid "Share smartcard"
msgstr "Сделать смарт-карту общедоступной"

#: plugins/spice/spice_plugin.c:482
msgid "SPICE - Simple Protocol for Independent Computing Environments"
msgstr "SPICE - Простой протокол для независимых вычислительных сред"

#: plugins/spice/spice_plugin_file_transfer.c:82
msgid "File Transfers"
msgstr "Передача файлов"

#: plugins/spice/spice_plugin_file_transfer.c:219
msgid "Transfer error"
msgstr "Ошибка передачи"

#: plugins/spice/spice_plugin_file_transfer.c:220
#, c-format
msgid "%s: %s"
msgstr "%s: %s"

#: plugins/spice/spice_plugin_file_transfer.c:223
msgid "Transfer completed"
msgstr "Передача завершена"

#: plugins/spice/spice_plugin_file_transfer.c:224
#, c-format
msgid "The %s file has been transferred"
msgstr "Файл %s был передан"

#: plugins/xdmcp/xdmcp_plugin.c:97
msgid "Run out of available local X display number."
msgstr "Закончились доступные номера локального Х дисплея."

#: plugins/xdmcp/xdmcp_plugin.c:264 plugins/nx/nx_plugin.c:608
#, c-format
msgid ""
"The protocol \"%s\" is unavailable because GtkSocket only works under X.Org."
msgstr ""
"Протокол %s недоступен, потому что GtkSocket работает только под X.Org."

#: plugins/xdmcp/xdmcp_plugin.c:348
msgid "Default"
msgstr "По умолчанию"

#: plugins/xdmcp/xdmcp_plugin.c:349
msgid "Grayscale"
msgstr "Оттенки серого"

#: plugins/xdmcp/xdmcp_plugin.c:350
msgid "256 colours"
msgstr "256 цветов"

#: plugins/xdmcp/xdmcp_plugin.c:351
msgid "High colour (16 bit)"
msgstr "High color (16 бит)"

#: plugins/xdmcp/xdmcp_plugin.c:352
msgid "True colour (24 bit)"
msgstr "True color (24 бит)"

#: plugins/xdmcp/xdmcp_plugin.c:369 plugins/rdp/rdp_plugin.c:1940
msgid "Colour depth"
msgstr "Глубина цвета"

#: plugins/xdmcp/xdmcp_plugin.c:371 plugins/nx/nx_plugin.c:742
msgid "Use local cursor"
msgstr "Использовать локальный курсор"

#: plugins/xdmcp/xdmcp_plugin.c:372
msgid "Disconnect after first session"
msgstr "Отключаться после первого сеанса"

#: plugins/xdmcp/xdmcp_plugin.c:373
msgid "Listen for TCP connections"
msgstr "Прослушивание соединения по протоколу TCP"

#: plugins/xdmcp/xdmcp_plugin.c:391
msgid "XDMCP - X Remote Session"
msgstr "XDMCP - удалённое подключение к X-серверу"

#: plugins/st/st_plugin.c:237
msgid "Terminal Emulator"
msgstr "Эмулятор терминала"

#: plugins/st/st_plugin.c:238
msgid "Command to be executed"
msgstr "Команда на исполнение"

#: plugins/st/st_plugin.c:253
msgid "Detached window"
msgstr "Отдельное окно"

#: plugins/st/st_plugin_config.h:43
msgid "Remmina simple terminal"
msgstr "Простой терминал Remmina"

#: plugins/rdp/rdp_plugin.c:577
msgid "Enter RDP authentication credentials"
msgstr "Введите данные авторизации RDP"

#: plugins/rdp/rdp_plugin.c:641
msgid "Enter RDP gateway authentication credentials"
msgstr "Введите данные авторизации RDP шлюза"

#: plugins/rdp/rdp_plugin.c:1496
#, c-format
msgid ""
"Access to RDP server %s failed.\n"
"Account is locked out."
msgstr ""
"Доступ к RDP серверу %s не удался.\n"
"Учётной записи закрыт доступ."

#: plugins/rdp/rdp_plugin.c:1503
#, c-format
msgid ""
"Access to RDP server %s failed.\n"
"Account is expired."
msgstr ""
"Доступ к RDP серверу %s не удался.\n"
"Истёк срок учётной записи."

#: plugins/rdp/rdp_plugin.c:1510
#, c-format
msgid ""
"Access to RDP server %s failed.\n"
"Password expired."
msgstr ""
"Доступ к RDP серверу %s не удался.\n"
"Истёк пароль."

#: plugins/rdp/rdp_plugin.c:1517
#, c-format
msgid ""
"Access to RDP server %s failed.\n"
"Account is disabled."
msgstr ""
"Доступ к RDP серверу %s не удался.\n"
"Учётная запись заблокирована."

#: plugins/rdp/rdp_plugin.c:1523
#, c-format
msgid ""
"Access to RDP server %s failed.\n"
"User has insufficient privileges."
msgstr ""
"Доступ к RDP серверу %s не удался.\n"
"У пользователя нет привилегий."

#: plugins/rdp/rdp_plugin.c:1531
#, c-format
msgid ""
"Access to RDP server %s failed.\n"
"Account has restrictions."
msgstr ""
"Доступ к RDP серверу %s не удался.\n"
"У учётной записи ограничения."

#: plugins/rdp/rdp_plugin.c:1539
#, c-format
msgid ""
"Access to RDP server %s failed.\n"
"User must change password before connecting."
msgstr ""
"Доступ к RDP серверу %s не удался.\n"
"Пользователь должен сменить пароль перед соединением."

#: plugins/rdp/rdp_plugin.c:1544
#, c-format
msgid "Lost connection to the RDP server \"%s\"."
msgstr "Подключение к RDP серверу \"%s\" потеряно."

#: plugins/rdp/rdp_plugin.c:1547
#, c-format
msgid "Could not find the address for the RDP server \"%s\"."
msgstr "Не удалось найти адрес RDP сервера \"%s\"."

#: plugins/rdp/rdp_plugin.c:1551
#, c-format
msgid ""
"Could not connect to the RDP server \"%s\" via TLS. Check that client and "
"server support a common TLS version."
msgstr ""
"Ошибка соединения с RDP сервером \"%s\" через TLS. Проверьте, что клиент и "
"сервер поддерживают текущую версию TLS."

#: plugins/rdp/rdp_plugin.c:1554
#, c-format
msgid "Unable to establish a connection to the RDP server \"%s\"."
msgstr "Невозможно установить соединение с RDP сервером \"%s\"."

#: plugins/rdp/rdp_plugin.c:1562
#, c-format
msgid "Cannot connect to the RDP server \"%s\"."
msgstr "Невозможно подключиться к RDP серверу \"%s\"."

#: plugins/rdp/rdp_plugin.c:1565
msgid "Could not start libfreerdp-gdi."
msgstr "Невозможно запустить libfreerdp gdi."

#: plugins/rdp/rdp_plugin.c:1568
#, c-format
msgid ""
"You requested a H.264 GFX mode for the server \"%s\", but your libfreerdp "
"does not support H.264. Please use a non-AVC colour depth setting."
msgstr ""
"Вы запросили режим H.264 GFX для сервера \"%s\", но ваш libfreerdp не "
"поддерживает H.264. Пожалуйста, используйте настройки цветовой глубины не-"
"AVC формата."

#: plugins/rdp/rdp_plugin.c:1575
#, c-format
msgid "The \"%s\" server refused the connection."
msgstr "Сервер \"%s\" отклонил соединение."

#: plugins/rdp/rdp_plugin.c:1580
#, c-format
msgid ""
"The Remote Desktop Gateway \"%s\" denied the user \"%s\"\\%s access due to "
"policy."
msgstr ""
"Шлюз удалённого доступа \"%s\" запретил пользователю \"%s\"\\%s доступ, из-"
"за его политик."

#: plugins/rdp/rdp_plugin.c:1590
#, c-format
msgid "Cannot connect to the \"%s\" RDP server."
msgstr "Невозможно подключиться к RDP серверу \"%s\"."

#: plugins/rdp/rdp_plugin.c:1872
msgid "GFX AVC444 (32 bpp)"
msgstr "GFX AVC444 (32 бит/пиксель)"

#: plugins/rdp/rdp_plugin.c:1873
msgid "GFX AVC420 (32 bpp)"
msgstr "GFX AVC420 (32 бит/пиксель)"

#: plugins/rdp/rdp_plugin.c:1874
msgid "GFX RFX (32 bpp)"
msgstr "GFX RFX (32 бит/пиксель)"

#: plugins/rdp/rdp_plugin.c:1875
msgid "RemoteFX (32 bpp)"
msgstr "RemoteFX (32 бит/пиксель)"

#: plugins/rdp/rdp_plugin.c:1876
msgid "True colour (32 bpp)"
msgstr "True color (32 бит/пиксель)"

#: plugins/rdp/rdp_plugin.c:1877
msgid "True colour (24 bpp)"
msgstr "True color (24 бит/пиксель)"

#: plugins/rdp/rdp_plugin.c:1878
msgid "High colour (16 bpp)"
msgstr "High color (16 бит/пиксель)"

#: plugins/rdp/rdp_plugin.c:1879
msgid "High colour (15 bpp)"
msgstr "High color (15 бит/пиксель)"

#: plugins/rdp/rdp_plugin.c:1880
msgid "256 colours (8 bpp)"
msgstr "256 цветов (8 бит/пиксель)"

#: plugins/rdp/rdp_plugin.c:1897 data/ui/remmina_preferences.glade:658
msgid "Off"
msgstr "Выключен"

#: plugins/rdp/rdp_plugin.c:1899
msgid "Local - low quality"
msgstr "Локальный - низкое качество"

#: plugins/rdp/rdp_plugin.c:1900
msgid "Local - medium quality"
msgstr "Локальный - среднее качество"

#: plugins/rdp/rdp_plugin.c:1901
msgid "Local - high quality"
msgstr "Локальный - высокое качество"

#: plugins/rdp/rdp_plugin.c:1909
msgid "Negotiate"
msgstr "Согласование"

#: plugins/rdp/rdp_plugin.c:1957
msgid "Sound"
msgstr "Звук"

#: plugins/rdp/rdp_plugin.c:1958 data/ui/remmina_preferences.glade:1602
msgid "Security"
msgstr "Безопасность"

#: plugins/rdp/rdp_plugin.c:1959
msgid "Gateway transport type"
msgstr "Тип транспорта шлюза"

#: plugins/rdp/rdp_plugin.c:1960
msgid "Remote Desktop Gateway server"
msgstr "Сервер шлюза удаленных рабочих столов"

#: plugins/rdp/rdp_plugin.c:1961
msgid "Remote Desktop Gateway username"
msgstr "Имя пользователя шлюза удаленных рабочих столов"

#: plugins/rdp/rdp_plugin.c:1962
msgid "Remote Desktop Gateway password"
msgstr "Пароль пользователя шлюза удаленных рабочих столов"

#: plugins/rdp/rdp_plugin.c:1963
msgid "Remote Desktop Gateway domain"
msgstr "Доменое имя шлюза удаленных рабочих столов"

#: plugins/rdp/rdp_plugin.c:1964
msgid "Client name"
msgstr "Имя клиента"

#: plugins/rdp/rdp_plugin.c:1967
msgid "Load balance info"
msgstr "Информация для балансировки нагрузки"

#: plugins/rdp/rdp_plugin.c:1968
msgid "Override printer drivers"
msgstr "Переписать драйвер принтера"

#: plugins/rdp/rdp_plugin.c:1968
msgid ""
"\"Samsung_CLX-3300_Series\":\"Samsung CLX-3300 Series PS\";\"Canon MF410\":"
"\"Canon MF410 Series UFR II\""
msgstr ""
"\"Samsung_CLX-3300_Series\":\"Samsung CLX-3300 Series PS\";\"Canon MF410\":"
"\"Canon MF410 Series UFR II\""

#: plugins/rdp/rdp_plugin.c:1969
msgid "Local serial name"
msgstr "Имя локального последовательного порта"

#: plugins/rdp/rdp_plugin.c:1969
msgid "COM1, COM2, etc."
msgstr "COM1, COM2, и т.д."

#: plugins/rdp/rdp_plugin.c:1970
msgid "Local serial driver"
msgstr "Драйвер локального последовательного порта"

#: plugins/rdp/rdp_plugin.c:1970
msgid "Serial"
msgstr "Последовательный порт"

#: plugins/rdp/rdp_plugin.c:1971
msgid "Local serial path"
msgstr "Путь локального последовательного порта"

#: plugins/rdp/rdp_plugin.c:1971
msgid "/dev/ttyS0, /dev/ttyS1, etc."
msgstr "/dev/ttyS0, /dev/ttyS1, и т.д."

#: plugins/rdp/rdp_plugin.c:1972
msgid "Local parallel name"
msgstr "Имя локального параллельного порта"

#: plugins/rdp/rdp_plugin.c:1973
msgid "Local parallel device"
msgstr "Локальное параллельное устройство"

#: plugins/rdp/rdp_plugin.c:1974
msgid "Smartcard name"
msgstr "Имя смарт-карты"

#: plugins/rdp/rdp_plugin.c:1975
msgid "Share printers"
msgstr "Сделать принтеры общедоступными"

#: plugins/rdp/rdp_plugin.c:1976
msgid "Share serial ports"
msgstr "Сделать последовательные порты общедоступными"

#: plugins/rdp/rdp_plugin.c:1977
msgid "(SELinux) permissive mode for serial ports"
msgstr "(SELinux) режим доступа последовательных портов"

#: plugins/rdp/rdp_plugin.c:1978
msgid "Share parallel ports"
msgstr "Сделать параллельные порты общедоступными"

#: plugins/rdp/rdp_plugin.c:1980
msgid "Redirect local microphone"
msgstr "Перенаправлять локальный микрофон"

#: plugins/rdp/rdp_plugin.c:1981
msgid "Turn off clipboard sync"
msgstr "Отключить синхронизацию буфера обмена"

#: plugins/rdp/rdp_plugin.c:1982
msgid "Ignore certificate"
msgstr "Игнорировать сертификат"

#: plugins/rdp/rdp_plugin.c:1983
msgid "Use the old license workflow"
msgstr "Использовать старый документооборот лицензий"

#: plugins/rdp/rdp_plugin.c:1983
msgid "It disables CAL and hwId is set to 0"
msgstr "Это отключит CAL и установит hwId в 0"

#: plugins/rdp/rdp_plugin.c:1984
msgid "Turn off password storing"
msgstr "Отключить запоминание пароля"

#: plugins/rdp/rdp_plugin.c:1985
msgid "Attach to console (2003/2003 R2)"
msgstr "Прикрепить к консоли (Windows 2003 / 2003 R2)"

#: plugins/rdp/rdp_plugin.c:1986
msgid "Turn off fast-path"
msgstr "Отключить fast-path"

#: plugins/rdp/rdp_plugin.c:1987
msgid "Server detection using Remote Desktop Gateway"
msgstr "Обнаружение сервера с помощью шлюза удаленных рабочих столов"

#: plugins/rdp/rdp_plugin.c:1989
msgid "Turn on proxy support"
msgstr "Включить поддержку прокси"

#: plugins/rdp/rdp_plugin.c:1991
msgid "Turn off automatic reconnection"
msgstr "Отключить автоматическое повторное подключение"

#: plugins/rdp/rdp_plugin.c:1992
msgid "Relax order checks"
msgstr "Relax Order Checks"

#: plugins/rdp/rdp_plugin.c:1993
msgid "Glyph cache"
msgstr "Кэш Glyph"

#: plugins/rdp/rdp_plugin.c:2017
msgid "RDP - Remote Desktop Protocol"
msgstr "RDP - Протокол удалённого рабочего стола"

#: plugins/rdp/rdp_plugin.c:2040
msgid "RDP - RDP File Handler"
msgstr "RDP - файловая поддержка RDP"

#: plugins/rdp/rdp_plugin.c:2055
msgid "RDP - Preferences"
msgstr "RDP - Параметры"

#: plugins/rdp/rdp_plugin.c:2108
msgid "Export connection in Windows .rdp file format"
msgstr "Экспортировать подключение в формате .rdp (Windows)"

#: plugins/rdp/rdp_settings.c:200
msgid "<Auto detect>"
msgstr "<Автоматическое определение>"

#: plugins/rdp/rdp_settings.c:233
msgid "<Not set>"
msgstr "<Не установлено>"

#: plugins/rdp/rdp_settings.c:267
msgid "<Choose a quality level to edit…>"
msgstr "<Выберите уровень качества для редактирования…>"

#: plugins/rdp/rdp_settings.c:418
msgid "Keyboard layout"
msgstr "Раскладка клавиатуры"

#: plugins/rdp/rdp_settings.c:443
msgid "Use client keyboard mapping"
msgstr "Использовать клиентскую раскладку клавиатуры"

#: plugins/rdp/rdp_settings.c:453
msgid "Quality settings"
msgstr "Настройки качества"

#: plugins/rdp/rdp_settings.c:473
msgid "Wallpaper"
msgstr "Обои рабочего стола"

#: plugins/rdp/rdp_settings.c:480
msgid "Window drag"
msgstr "Перетаскивание окна"

#: plugins/rdp/rdp_settings.c:487
msgid "Menu animation"
msgstr "Анимация меню"

#: plugins/rdp/rdp_settings.c:494
msgid "Theme"
msgstr "Тема"

#: plugins/rdp/rdp_settings.c:501
msgid "Cursor shadow"
msgstr "Тень курсора"

#: plugins/rdp/rdp_settings.c:508
msgid "Cursor blinking"
msgstr "Мигание курсора"

#: plugins/rdp/rdp_settings.c:515
msgid "Font smoothing"
msgstr "Сглаживание шрифтов"

#: plugins/rdp/rdp_settings.c:522
msgid "Composition"
msgstr "Компоновка"

#: plugins/rdp/rdp_settings.c:532
msgid "Remote scale factor"
msgstr "Коэффициент масштабирования"

#: plugins/rdp/rdp_settings.c:545
msgid "Desktop scale factor %"
msgstr "Коэффициент масштабирования рабочего стола %"

#: plugins/rdp/rdp_settings.c:556
msgid "Device scale factor %"
msgstr "Коэффициент масштабирования устройства %"

#: plugins/rdp/rdp_settings.c:578
msgid "Desktop orientation"
msgstr "Ориентация рабочего стола"

#: plugins/rdp/rdp_event.c:299
#, c-format
msgid "Reconnection attempt %d of %d…"
msgstr "Попытка повторного подключения %d из %d…"

#: plugins/nx/nx_session_manager.c:98
msgid "Terminating…"
msgstr "Завершение…"

#: plugins/nx/nx_session_manager.c:143
#, c-format
msgid "NX Sessions on %s"
msgstr "Сеансы NX на %s"

#: plugins/nx/nx_session_manager.c:147
msgid "Attach"
msgstr "Прикрепить"

#: plugins/nx/nx_session_manager.c:151
msgid "Restore"
msgstr "Восстановить"

#: plugins/nx/nx_session_manager.c:152
msgid "Start"
msgstr "Запустить"

#: plugins/nx/nx_session_manager.c:158
msgid "Terminate"
msgstr "Прервать"

#: plugins/nx/nx_session_manager.c:190
msgid "Display"
msgstr "Показать"

#: plugins/nx/nx_session_manager.c:197
msgid "Status"
msgstr "Состояние"

#: plugins/nx/nx_plugin.c:205
msgid "Password for private SSH key"
msgstr "Пароль закрытого ключа SSH"

#: plugins/nx/nx_plugin.c:367
msgid "Enter NX authentication credentials"
msgstr "Введите данные авторизации NX"

#: plugins/nx/nx_plugin.c:761
msgid "NX - NX Technology"
msgstr "NX - NX технология"

#: plugins/kwallet/src/kwallet_plugin_main.c:118
msgid "Secure passwords storage in KWallet"
msgstr "Безопасное содержание паролей в KWallet"

#: plugins/telepathy/telepathy_channel_handler.c:237
#, fuzzy, c-format
msgid ""
"%s wants to share their desktop.\n"
"Do you accept?"
msgstr ""
"%s хочет открыть доступ к его/её рабочему столу.\n"
"Вы принимаете приглашение?"

#: plugins/telepathy/telepathy_channel_handler.c:240
msgid "Desktop sharing invitation"
msgstr "Пригласить удалённый рабочий стол"

#: plugins/telepathy/telepathy_plugin.c:57
msgid "Telepathy - Desktop Sharing"
msgstr "Telepathy - общий доступ к рабочему столу"

#: data/ui/remmina_snap_info_dialog.glade:46
msgid ""
"It seems that Remmina is running on your system as a SNAP package. To enable "
"access to some important features, like password saving in your keyring and "
"RDP printer sharing, please open your software center and give the "
"appropriate permissions to Remmina. As an alternative you can enter the "
"following commands in a terminal window:"
msgstr ""
"Похоже, что Remmina запущена в вашей системе в качестве SNAP пакета. Что бы "
"включить доступ к некоторым важным возможностям, как сохранение пароля в "
"хранилище ключей и доступ к принтеру через RDP, пожалуйста откройте ваш "
"центр управления программами и дайте Remmina необходимые разрешения. В "
"качестве альтернативы, вы можете ввести следующие команды в терминал:"

#: data/ui/remmina_snap_info_dialog.glade:82
msgid "Do not show this message again"
msgstr "Не показывать это сообщение снова"

#: data/ui/remmina_about.glade:30 data/ui/remmina_main.glade:444
msgid "About"
msgstr "Описание"

#: data/ui/remmina_about.glade:40
msgid "Website"
msgstr "Сайт"

#: data/ui/remmina_main.glade:69
msgid "New connection profile"
msgstr "Новый профиль соединения"

#: data/ui/remmina_main.glade:81
msgid "Show search bar"
msgstr "Показать строку поиска"

#: data/ui/remmina_main.glade:106
msgid "Actions"
msgstr "Действия"

#: data/ui/remmina_main.glade:120
msgid "Toggle view"
msgstr "Переключить вид"

#: data/ui/remmina_main.glade:168
msgid "Search string or server name/IP address for \"\\Quick Connect\\\""
msgstr "Строки поиска или имя сервера/IP адрес для быстрого соединения"

#: data/ui/remmina_main.glade:172 data/ui/remmina_main.glade:174
msgid "Server name or IP address"
msgstr "Имя сервера или IP адресс"

#: data/ui/remmina_main.glade:173 data/ui/remmina_main.glade:175
#: data/ui/remmina_preferences.glade:214
msgid "Clear"
msgstr "Очистить"

#: data/ui/remmina_main.glade:258
msgid "Edit"
msgstr "Редактировать"

#: data/ui/remmina_main.glade:288
msgid "Collapse all"
msgstr "Свернуть все"

#: data/ui/remmina_main.glade:298
msgid "Expand all"
msgstr "Развернуть все"

#: data/ui/remmina_main.glade:332
msgid "Export"
msgstr "Экспортировать"

#: data/ui/remmina_main.glade:342
msgid "Multi password changer"
msgstr "Множественная смена паролей"

#: data/ui/remmina_main.glade:359
msgid "Debugging"
msgstr "Окно отладки"

#: data/ui/remmina_main.glade:404
msgid "Homepage"
msgstr "Домашняя страница"

#: data/ui/remmina_main.glade:414
msgid "Wiki"
msgstr "Вики"

#. Remmina community website
#: data/ui/remmina_main.glade:424
msgid "Online Community"
msgstr "Он-лайн сообщество"

#: data/ui/remmina_main.glade:434
msgid "Donations"
msgstr "Пожертвования"

#: data/ui/remmina_main.glade:460
msgid "Set as default remote desktop client"
msgstr "Установить в качестве клиента удалённого рабочего стола по-умолчанию"

# Pluggin like entity or plug-in as action?
#: data/ui/remmina_main.glade:562
msgid "Plugin"
msgstr "Модуль"

#: data/ui/remmina_main.glade:576
msgid "Last used"
msgstr "Последний раз использовано"

#: data/ui/remmina_unlock.glade:60
msgid "Unlock"
msgstr "Разблокировать"

#: data/ui/remmina_unlock.glade:94
msgid "Unlock Remmina"
msgstr "Разблокировать Remmina"

#: data/ui/remmina_unlock.glade:128
msgid "Master password secret key"
msgstr "Секретный ключ мастер-пароля"

#: data/ui/remmina_spinner.glade:29 data/ui/remmina_key_chooser.glade:38
#: data/ui/remmina_key_chooser.glade:53
msgid "button"
msgstr "кнопка"

#: data/ui/remmina_spinner.glade:54
msgid "Please wait…"
msgstr "Пожалуйста ждите…"

#: data/ui/remmina_news.glade:108
msgid ""
"Send <b><a href=\"https://remmina.gitlab.io/remminadoc.gitlab.io/"
"remmina__stats_8c.html#details\" title=\"Remmina usage statistics"
"\">anonymous</a></b> statistics to remmina.org"
msgstr ""
"Отсылать <b><a href=\"https://remmina.gitlab.io/remminadoc.gitlab.io/"
"remmina__stats_8c.html#details\" title=\"Статистика использования Remmina"
"\">анонимную</a></b> статистику в remmina.org"

#: data/ui/remmina_news.glade:133
msgid "Make Remmina the default Remote Desktop Client"
msgstr "Сделать Remmina клиентом удалённого рабочего стола по-умолчанию"

#: data/ui/remmina_news.glade:142
msgid "Apply"
msgstr "Применить"

#: data/ui/remmina_news.glade:166
msgid "<big>Important settings</big>"
msgstr "<big>Важные настройки</big>"

#: data/ui/remmina_news.glade:192
msgid ""
"<span>\n"
"<b>You are great for using copylefted libre software, <a href=\"https://"
"remmina.org/donations/\" title=\"Awesome Remmina donations\">throw in a "
"donation</a>, to make us happy, and further make the program better.</b>\n"
"</span>\n"
msgstr ""
"<span>\n"
"<b>Если вы счастливы использовать свободное, авторски левое программное "
"обеспечение, <a href=\"https://remmina.org/donations/\" title=\"Невероятные "
"пожертвования\">подкиньте деньжат</a>, что бы сделать нас счастливее, и "
"улучшить программу в будущем.</b>\n"
"</span>\n"

#: data/ui/remmina_news.glade:212
msgid "<big>Contribute</big>"
msgstr "<big>Внести вклад</big>"

#: data/ui/remmina_mpc.glade:7
msgid "Remmina - Multi Password Changer"
msgstr "Множественная смена паролей Remmina"

#: data/ui/remmina_mpc.glade:24
msgid "Change"
msgstr "Изменить"

#: data/ui/remmina_mpc.glade:64
msgid "<span weight='bold' size='larger'>Multi Password Changer</span>"
msgstr "<span weight='bold' size='larger'>Множественная смена паролей</span>"

#: data/ui/remmina_mpc.glade:169
msgid "Selection criteria"
msgstr "Критерий отбора"

#: data/ui/remmina_mpc.glade:198
msgid "Confirm password"
msgstr "Подтвердите пароль"

#: data/ui/remmina_mpc.glade:211
msgctxt "Multi password changer"
msgid "Set new password"
msgstr "Введите новый пароль"

#. A column table with multiple check-boxes
#: data/ui/remmina_mpc.glade:305
msgctxt "Multi password changer"
msgid "Select"
msgstr "Выбрать"

#: data/ui/remmina_mpc.glade:317
msgctxt "Multi password changer table"
msgid "Name"
msgstr "Название"

#: data/ui/remmina_mpc.glade:328
msgctxt "Multi password changer table"
msgid "Group"
msgstr "Группа"

#: data/ui/remmina_mpc.glade:339
msgctxt "Multi password changer table"
msgid "Domain\\Username"
msgstr "Домен\\Имя пользователя"

#: data/ui/remmina_preferences.glade:41
msgid "Remmina Preferences"
msgstr "Настройки Remmina"

#: data/ui/remmina_preferences.glade:99
msgid "Double-click action"
msgstr "Действие по двойному клику"

#: data/ui/remmina_preferences.glade:113
msgid "Open connection"
msgstr "Открыть соединение"

#: data/ui/remmina_preferences.glade:114
msgid "Edit settings"
msgstr "Изменить настройки"

#: data/ui/remmina_preferences.glade:130
msgid "Scaling quality"
msgstr "Масштабирую качество"

#: data/ui/remmina_preferences.glade:144
msgid "Nearest"
msgstr "Ближайший"

#: data/ui/remmina_preferences.glade:145
msgid "Tiles"
msgstr "Плиточный"

#: data/ui/remmina_preferences.glade:146
msgid "Bilinear"
msgstr "Билинейный"

#: data/ui/remmina_preferences.glade:147
msgid "Hyper"
msgstr "Гипер"

#: data/ui/remmina_preferences.glade:163
msgid "Step size for auto scroll"
msgstr "Шаг авто прокрутки"

#: data/ui/remmina_preferences.glade:191
msgid "Maximal amount of recent items"
msgstr "Максимальное количество недавних действий"

#: data/ui/remmina_preferences.glade:280
msgid "Screenshot folder"
msgstr "Папка для снимков"

#: data/ui/remmina_preferences.glade:292
msgid "Choose the a folder to save screenshots from Remmina in."
msgstr "Выберите папку, в которой будут храниться снимки Remmina."

#: data/ui/remmina_preferences.glade:295
msgid "Select a Folder"
msgstr "Выбрать папку"

#: data/ui/remmina_preferences.glade:305
msgid "Screen resolutions"
msgstr "Разрешения экрана"

#: data/ui/remmina_preferences.glade:326
msgid "Screenshot filename"
msgstr "Имя файла снимков экрана"

#: data/ui/remmina_preferences.glade:338
msgid ""
"%p Profile name\n"
"%h Server name/IP\n"
"%Y Year, %m Month, %d Day, %H Hour, %M Minute, %S Seconds (UTC time)\n"
msgstr ""
"%p Имя профиля\n"
"%h Имя сервера/IP\n"
"%Y Год, %m Месяц, %d День, %H Час, %M Минута, %S Секунды (UTC)\n"

#: data/ui/remmina_preferences.glade:356
msgid ""
"The folder where connection profiles are saved, it defaults to the "
"XDG_USER_DATA"
msgstr "Папка для хранения профилей подключения, это основа для XDG_USER_DATA"

#. The folder where profiles are saved
#: data/ui/remmina_preferences.glade:361
msgid "Remmina data folder"
msgstr "Папка данных Remmina"

#: data/ui/remmina_preferences.glade:388
msgid "Remember last view mode for each connection"
msgstr "Запоминать последний режим просмотра для каждого соединения"

#: data/ui/remmina_preferences.glade:392
msgid "Remember last view mode"
msgstr "Запоминать последний режим просмотра"

#: data/ui/remmina_preferences.glade:418
msgid "Send periodic usage statistics to Remmina developers"
msgstr "Отправлять статистику использования разработчикам Remmina"

#: data/ui/remmina_preferences.glade:422
msgid "Send statistics to remmina.org"
msgstr "Отправлять статистику на remmina.org"

#: data/ui/remmina_preferences.glade:462
msgid "Only save generated screenshots, don't copy them to clipboard."
msgstr "Только сохранять снимки экрана, не оставлять их в буфере обмена."

#: data/ui/remmina_preferences.glade:467
msgid "Prevent screenshots from entering clipboard"
msgstr "Запретить копирование снимков в буфер обмена"

#: data/ui/remmina_preferences.glade:479
msgid ""
"Set a custom filename for your Remmina connection profiles, using a "
"formatting string."
msgstr ""
"Установите собственное имя для профилей соединения Remmina, используя "
"форматированную строку."

#: data/ui/remmina_preferences.glade:483
msgid "Profile filename template"
msgstr "Шаблон имени профиля"

#: data/ui/remmina_preferences.glade:495
msgid ""
"%G Group name (slash will be converted to - automatically)\n"
"%P Protocol name\n"
"%N Connection name\n"
"%h Hostname/IP\n"
"\n"
"\n"
msgstr ""
"%G Имя группы (косая черта будет преобразована в - автоматически)\n"
"%P Протокол\n"
"%N Соединение\n"
"%h Хост/IP\n"
"\n"
"\n"

#: data/ui/remmina_preferences.glade:504
msgid "%G_%P_%N_%h"
msgstr "%G_%P_%N_%h"

#: data/ui/remmina_preferences.glade:518
msgid "Options"
msgstr "Настройки"

#: data/ui/remmina_preferences.glade:532
msgid "Always show tabs"
msgstr "Всегда показывать вкладки"

#: data/ui/remmina_preferences.glade:549
msgid "Hide the toolbar shown in the tabbed interface"
msgstr "Прятать панель инструментов при включённых вкладках"

#: data/ui/remmina_preferences.glade:570
msgid "Default view mode"
msgstr "Основной режим просмотра"

#: data/ui/remmina_preferences.glade:584
msgid "Automatic"
msgstr "Автоматически"

#: data/ui/remmina_preferences.glade:585
msgid "Scrolled window"
msgstr "Окно с прокруткой"

#: data/ui/remmina_preferences.glade:587
msgid "Viewport fullscreen"
msgstr "Полноэкранный"

#: data/ui/remmina_preferences.glade:603
msgid "Tabbed interface"
msgstr "Вкладки"

#: data/ui/remmina_preferences.glade:618
msgid "Tab by groups"
msgstr "Вкладки по группам"

#: data/ui/remmina_preferences.glade:619
msgid "Tab by protocols"
msgstr "Вкладки по протоколам"

#: data/ui/remmina_preferences.glade:620
msgid "Tab all connections"
msgstr "Вкладки всех соединений"

#: data/ui/remmina_preferences.glade:621
msgid "No tabs"
msgstr "Без вкладок"

#: data/ui/remmina_preferences.glade:632
msgid "Fullscreen on the same screen as the connection window"
msgstr "Полноэкранный на том же мониторе что и окно соединения"

#: data/ui/remmina_preferences.glade:656
msgid "Peeking"
msgstr "Выглядывающий"

#: data/ui/remmina_preferences.glade:657
msgid "Hidden"
msgstr "Скрытый"

#: data/ui/remmina_preferences.glade:673
msgid "Fullscreen toolbar visibility"
msgstr "Видимость полноэкранной панели инструментов"

#: data/ui/remmina_preferences.glade:683
msgid "Hide the search bar shown in the main window"
msgstr "Скрыть строку поиска в основном окне"

#: data/ui/remmina_preferences.glade:707
msgid "Appearance"
msgstr "Появление"

#: data/ui/remmina_preferences.glade:722
msgid "Show new connection on top of the menu"
msgstr "Показывать новые соединения сверху меню"

#: data/ui/remmina_preferences.glade:740
msgid "Hide total count shown in the group menu"
msgstr "Скрыть общее количество в групповом меню"

#: data/ui/remmina_preferences.glade:757
msgid "No tray icon"
msgstr "Без иконки трея"

#: data/ui/remmina_preferences.glade:775
msgid "Start in tray upon user login"
msgstr "Запускать в трее при входе в систему"

#: data/ui/remmina_preferences.glade:793
msgid "Dark tray icon"
msgstr "Тёмная иконка трея"

#: data/ui/remmina_preferences.glade:797
msgid "Improves contrast if you have a light panel."
msgstr "Улучшает контраст, если у вас светлая панель."

#: data/ui/remmina_preferences.glade:818
msgid "Applet"
msgstr "Мини-программа"

#: data/ui/remmina_preferences.glade:839
msgid "Host key"
msgstr "Host клавиша"

#: data/ui/remmina_preferences.glade:870
msgid "Show/hide fullscreen"
msgstr "Показать/спрятать полный кран"

#: data/ui/remmina_preferences.glade:900
msgid "Auto-fit window"
msgstr "Автоподстройка окна"

#: data/ui/remmina_preferences.glade:973
msgid "Apply/remove scaling"
msgstr "Применить/убрать масштабирование"

#: data/ui/remmina_preferences.glade:1003
msgid "Grab keyboard"
msgstr "Захват клавиатуры"

#: data/ui/remmina_preferences.glade:1094
msgid "Show/hide toolbar"
msgstr "Показать/спрятать панель инструментов"

#: data/ui/remmina_preferences.glade:1156
#: data/ui/remmina_preferences.glade:1166
msgid "View-only mode"
msgstr "Режим просмотра"

#: data/ui/remmina_preferences.glade:1190
msgid "Keyboard"
msgstr "Клавиатура"

#: data/ui/remmina_preferences.glade:1209
msgid "Local SSH port"
msgstr "Локальный порт SSH туннеля"

#: data/ui/remmina_preferences.glade:1233
msgid "Parse ~/.ssh/config"
msgstr "Взять из ~/.ssh/config"

#: data/ui/remmina_preferences.glade:1257
msgid "SSH_LOG_NOLOG"
msgstr "SSH_LOG_NOLOG"

#: data/ui/remmina_preferences.glade:1258
msgid "SSH_LOG_RARE"
msgstr "SSH_LOG_RARE"

#: data/ui/remmina_preferences.glade:1259
msgid "SSH_LOG_ENTRY"
msgstr "SSH_LOG_ENTRY"

#: data/ui/remmina_preferences.glade:1260
msgid "SSH_LOG_PACKET"
msgstr "SSH_LOG_PACKET"

#: data/ui/remmina_preferences.glade:1261
msgid "SSH_LOG_FUNCTIONS"
msgstr "SSH_LOG_FUNCTIONS"

#: data/ui/remmina_preferences.glade:1277
msgid "SSH log level"
msgstr "Уровень лога SSH"

#. http://man7.org/linux/man-pages/man7/tcp.7.html
#: data/ui/remmina_preferences.glade:1344
msgid "Seconds of connection idleness before TCP keepalive probes are sent."
msgstr ""
"Время простоя требуемое соединению, что бы TCP начал посылать пакеты "
"keepalive."

#. http://man7.org/linux/man-pages/man7/tcp.7.html
#: data/ui/remmina_preferences.glade:1360
msgid "Seconds between each keepalive probe."
msgstr "Скунды между двумя пакетами keepalive."

#. http://man7.org/linux/man-pages/man7/tcp.7.html
#: data/ui/remmina_preferences.glade:1376
msgid ""
"Number of keepalive probes sent via TCP connection before it is dropped."
msgstr "Количество keepalive пакетов, посылаемое TCP перед сбросом соединения."

#. http://man7.org/linux/man-pages/man7/tcp.7.html
#: data/ui/remmina_preferences.glade:1392
msgid ""
"Amount of milliseconds to attempt acknowledging data before closing the "
"corresponding TCP connection forcibly."
msgstr ""
"Указывает максимальное количество времени в миллисекундах, в течении "
"которого данные могут оставаться не распознанными до момента принудительного "
"отключения TCP соответствующего соединения."

#: data/ui/remmina_preferences.glade:1413
msgid "SSH options"
msgstr "Настройки SSH"

#: data/ui/remmina_preferences.glade:1435
msgid "Master password"
msgstr "Мастер-пароль"

#: data/ui/remmina_preferences.glade:1450
#: data/ui/remmina_preferences.glade:1466
msgid "Use secret key authentication for some widgets"
msgstr ""
"Использовать аутентификацию с помощью секретных ключей для некоторых виджетов"

#: data/ui/remmina_preferences.glade:1472
msgid "Use master password"
msgstr "Использовать мастер-пароль"

#: data/ui/remmina_preferences.glade:1485
msgid "Automatic lock interval"
msgstr "Интервал автоматической блокировки"

#: data/ui/remmina_preferences.glade:1496
msgid "Master password validity in seconds"
msgstr "Действительность мастер-пароля в секундах"

#: data/ui/remmina_preferences.glade:1516
msgid "File encryption"
msgstr "Шифрование файлов"

#: data/ui/remmina_preferences.glade:1546
msgid "Repeat the password"
msgstr "Введите пароль снова"

#: data/ui/remmina_preferences.glade:1623
msgid "Terminal font"
msgstr "Шрифт терминала"

#: data/ui/remmina_preferences.glade:1636
msgid "Scrollback lines"
msgstr "Лимит обратной прокрутки строк"

#: data/ui/remmina_preferences.glade:1702
msgid "Shortcut for copying to clipboard"
msgstr "Комбинация копирования в буфер обмена"

#: data/ui/remmina_preferences.glade:1715
msgid "Shortcut for pasting from clipboard"
msgstr "Комбинация вставки из буфера обмена"

#: data/ui/remmina_preferences.glade:1728
msgid "Select all shortcuts"
msgstr "Комбинация Выбрать все"

#: data/ui/remmina_preferences.glade:1742
#: data/ui/remmina_preferences.glade:1760
#: data/ui/remmina_preferences.glade:1778
msgid "(Host key +)"
msgstr "(Host клавиша +)"

#: data/ui/remmina_preferences.glade:1795
#: data/ui/remmina_preferences.glade:1809
msgid "Foreground colour"
msgstr "Цвет переднего плана"

#: data/ui/remmina_preferences.glade:1823
#: data/ui/remmina_preferences.glade:1890
msgid "Background colour"
msgstr "Цвет заднего плана"

#: data/ui/remmina_preferences.glade:1836
#: data/ui/remmina_preferences.glade:1905
msgid "Cursor colour"
msgstr "Цвет курсора"

#: data/ui/remmina_preferences.glade:1849
msgid "Normal colours"
msgstr "Обычные цвета"

#: data/ui/remmina_preferences.glade:1862
msgid "Bright colours"
msgstr "Яркие цвета"

#: data/ui/remmina_preferences.glade:1876
msgid "Load colour theme"
msgstr "Загрузить цветовую схему"

#: data/ui/remmina_preferences.glade:1917
msgid ""
"Choose a colour scheme file. Usually available in /usr/share/remmina/theme. "
"https://github.com/mbadolato/iTerm2-Color-Schemes has more details."
msgstr ""
"Выберите файл цветовой схемы, предустановленные темы обычно находятся в /usr/"
"share/remmina/theme. Справка https://github.com/mbadolato/iTerm2-Color-"
"Schemes."

#: data/ui/remmina_preferences.glade:1920
msgid "Pick a terminal colouring file"
msgstr "Выбор файла цветовой схемы терминала"

#: data/ui/remmina_preferences.glade:1934
msgid "Pick a black colour"
msgstr "Выбрать цвет для чёрного"

#: data/ui/remmina_preferences.glade:1946
msgid "Pick a red colour"
msgstr "Выбрать цвет для красного"

#: data/ui/remmina_preferences.glade:1958
msgid "Pick a green colour"
msgstr "Выбрать цвет для зелёного"

#: data/ui/remmina_preferences.glade:1970
msgid "Pick a yellow colour"
msgstr "Выбрать цвет для жёлтого"

#: data/ui/remmina_preferences.glade:1982
msgid "Pick a blue colour"
msgstr "Выбрать цвет для синего"

#: data/ui/remmina_preferences.glade:1994
msgid "Pick a magenta colour"
msgstr "Выбрать цвет для фуксинового"

#: data/ui/remmina_preferences.glade:2006
msgid "Pick a cyan colour"
msgstr "Выбрать цвет для цианового"

#: data/ui/remmina_preferences.glade:2019
msgid "Pick a white colour"
msgstr "Выбрать цвет для белого"

#: data/ui/remmina_preferences.glade:2031
msgid "Pick a light black colour"
msgstr "Выбрать цвет для светло-чёрного"

#: data/ui/remmina_preferences.glade:2043
msgid "Pick a light red colour"
msgstr "Выбрать цвет для светло-красного"

#: data/ui/remmina_preferences.glade:2055
msgid "Pick a bright green colour"
msgstr "Выбрать цвет для ярко зелёного"

#: data/ui/remmina_preferences.glade:2067
msgid "Pick a bright yellow colour"
msgstr "Выбрать цвет для ярко жёлтого"

#: data/ui/remmina_preferences.glade:2079
msgid "Pick a bright blue colour"
msgstr "Выбрать цвет для голубого"

#: data/ui/remmina_preferences.glade:2091
msgid "Pick a light magenta colour"
msgstr "Выбрать цвет для светло-фуксинового"

#: data/ui/remmina_preferences.glade:2103
msgid "Pick a light cyan colour"
msgstr "Выбрать цвет для светло-цианового"

#: data/ui/remmina_preferences.glade:2116
msgid "Pick a light white colour"
msgstr "Выбрать цвет для светло-белого"

#: data/ui/remmina_preferences.glade:2129
msgid "Use default system font"
msgstr "Использовать системный шрифт"

#: data/ui/remmina_preferences.glade:2167
msgid "Allow bold text"
msgstr "Разрешить жирный текст"

#: data/ui/remmina_preferences.glade:2183
msgid "Terminal"
msgstr "Терминал"

#: data/ui/remmina_string_list.glade:14 data/ui/remmina_string_list.glade:158
msgid "Add"
msgstr "Добавить"

#: data/ui/remmina_string_list.glade:20 data/ui/remmina_string_list.glade:137
msgid "Remove"
msgstr "Убрать"

#: data/ui/remmina_string_list.glade:26 data/ui/remmina_string_list.glade:116
msgid "Move up"
msgstr "Вверх"

#: data/ui/remmina_string_list.glade:32 data/ui/remmina_string_list.glade:95
msgid "Move down"
msgstr "Вниз"

#: data/ui/remmina_key_chooser.glade:14 data/ui/remmina_key_chooser.glade:15
msgid "_Remove"
msgstr "_Удалить"

#: data/ui/remmina_key_chooser.glade:23
msgid "Choose a new key"
msgstr "Выберите новую клавишу"

#: data/ui/remmina_key_chooser.glade:82
msgid "Please press the new key…"
msgstr "Пожалуйста нажмите новую клавишу…"
<<<<<<< HEAD
=======

#~ msgid "User name"
#~ msgstr "Имя пользователя"

#~ msgid "Scrolled fullscreen mode"
#~ msgstr "Режим полного экрана с прокруткой"

#~ msgid ""
#~ "Warning: screenshot is scaled or distorted. Disable scaling to have "
#~ "better screenshot."
#~ msgstr ""
#~ "Предупреждение: снимок масштабирован или искажён. Отключите "
#~ "масштабирование для получения лучшего снимка."

#~ msgid "Profile"
#~ msgstr "Профиль"

#~ msgid "File %s not found."
#~ msgstr "Файл %s не найден."

#~ msgid "Open Secure Shell in New Terminal…"
#~ msgstr "Открыть защищённую оболочку SSH в новом терминале…"

#~ msgid "Connecting to SSH server %s…"
#~ msgstr "Подключение к SSH серверу %s…"

#~ msgid "Connecting to %s through SSH tunnel…"
#~ msgstr "Подключение к %s через SSH туннель…"

#~ msgid "Enter SSH tunnel authentication credentials"
#~ msgstr "Введите данные авторизаии SSH туннеля"

#~ msgid "%s password"
#~ msgstr "%s пароль"

#~ msgid "Protocol plugin %s is not installed."
#~ msgstr "Протокол модуля %s не установлен."

#~ msgid "Error creating directory %s."
#~ msgstr "Ошибка при создании каталога %s."

#~ msgid "Error creating file %s."
#~ msgstr "Ошибка при создании файла %s."

#~ msgid "Error writing file %s."
#~ msgstr "Ошибка при записи файла %s."

#~ msgid "Error opening directory %s. %s"
#~ msgstr "Ошибка при открытии каталога %s. %s"

#~ msgid "Error opening file %s."
#~ msgstr "Ошибка при открытии файла %s."

#~ msgid "Failed reading directory. %s"
#~ msgstr "Ошибка при чтении каталога. %s"

#~ msgid ""
#~ "File transfer currently in progress.\n"
#~ "Are you sure to cancel it?"
#~ msgstr ""
#~ "Осуществляется передача файла.\n"
#~ "Вы действительно хотите её отменить?"

#~ msgid "File exists"
#~ msgstr "Файл уже существует"

#~ msgid "SSH password authentication failed: %s"
#~ msgstr "Аутентификация SSH по паролю не удалась: %s"

#~ msgid "SSH public key authentication failed: %s"
#~ msgstr "Аутентификация SSH по публичному ключу не удалась: %s"

#~ msgid "SSH automatic public key authentication failed: %s"
#~ msgstr ""
#~ "Автоматическая аутентификация SSH по публичному ключу не удалась: %s"

#~ msgid "SSH Kerberos/GSSAPI authentication failed: %s"
#~ msgstr "Аутентификация SSH через Kerberos/GSSAPI не удалась: %s"

#~ msgid "ssh_get_server_publickey() has failed: %s"
#~ msgstr "ssh_get_server_publickey() не удался: %s"

#~ msgid "ssh_get_publickey() has failed: %s"
#~ msgstr "ssh_get_publickey() не удался: %s"

#~ msgid "ssh_get_publickey_hash() has failed: %s"
#~ msgstr "ssh_get_publickey_hash() не удался: %s"

#~ msgid "SSH known host checking failed: %s"
#~ msgstr "Проверка известного хоста SSH не удалась: %s"

#~ msgid "No response from the server."
#~ msgstr "Сервер не отвечает."

#~ msgid "ssh_channel_write() returned an error: %s"
#~ msgstr "ssh_channel_write() вернул ошибку: %s"

#~ msgid "ssh_channel_poll() returned an error: %s"
#~ msgstr "ssh_channel_poll() вернул ошибку: %s"

#~ msgid "ssh_channel_read_nonblocking() returned an error: %s"
#~ msgstr "ssh_channel_read_nonblocking() вернул ошибку: %s"

#~ msgid "write on tunnel listening socket returned an error: %s"
#~ msgstr "запись в туннеле прослушивания сокета вернуло ошибку: %s"

#~ msgid "Destination port has not been assigned."
#~ msgstr "Порт назначения не был назначен."

#~ msgid "Failed to bind on local port."
#~ msgstr "Не удалась привязка на локальном порту."

#~ msgid "Failed to initialize SFTP session: %s"
#~ msgstr "Не удалось инициализировать SFTP сессию: %s"

#~ msgid "Show preferences dialog page"
#~ msgstr "Показать настройки диалоговой страницы"

#~ msgid "Quit the application"
#~ msgstr "Выход из приложения"

#~ msgid "Show the application’s version, including the plugin versions"
#~ msgstr "Показать версию приложения, включая версии модулей"

#~ msgid "Private key passphrase"
#~ msgstr "Ключевая фраза закрытого ключа"

#~ msgid "%s"
#~ msgstr "%s"

#~ msgid "SSH session log folder"
#~ msgstr "Папка лога SSH сессии"

#~ msgid "SSH session log file name"
#~ msgstr "Имя файла лога SSH сессии"

#~ msgid "Enable SSH session logging at exit"
#~ msgstr "Включить логирование SSH сессии при выходе"

#~ msgid "File %s transferred successfully"
#~ msgstr "Файл %s успешно передан"

#~ msgid ""
#~ "Authentication to RDP server %s failed.\n"
#~ "Check username, password and domain."
#~ msgstr ""
#~ "Аутентификация на сервере RDP %s не удалась.\n"
#~ "Проверьте имя пользователя, пароль и домен."

#~ msgid "Unable to connect to RDP server %s"
#~ msgstr "Невозможно подключиться к RDP серверу %s"

#~ msgid "Local printer name"
#~ msgstr "Имя локального принтера"

#~ msgid "Serial ports permissive mode"
#~ msgstr "Режим доступа последовательных портов"

#~ msgid "Disable fast-path"
#~ msgstr "Отключить fast-path"

#~ msgid "Listening connection on protocol TCP"
#~ msgstr "Прослушивание соединения по протоколу TCP"

#~ msgid "Unknown authentication scheme from VNC server: %s"
#~ msgstr "Сервер VNC использует неизвестную схему аутентификации: %s"

#~ msgid "VNC - VNC viewer"
#~ msgstr "VNC - просмотр VNC"

#~ msgid "VNCI - VNC viewer listen mode"
#~ msgstr "VNCI - просмотр VNC в слушающем режиме"

#~ msgid "Enable support for plugins"
#~ msgstr "Включить поддержку плагинов"

#~ msgid "Enable support for WebGL"
#~ msgstr "Включить поддержку WebGL"

#~ msgid "Enable support for WebAudio"
#~ msgstr "Включить поддержку WebAudio"

#~ msgid "About Remmina"
#~ msgstr "О Remmina"

#~ msgid "Remmina Web Site"
#~ msgstr "Сайт Remmina"

#~ msgid "Send anonymous statistics to remmina.org"
#~ msgstr "Отправлять анонимную статистику на remmina.org"

#~ msgid "Online Wiki"
#~ msgstr "Он-лайн Вики"

#~ msgid "Reset to"
#~ msgstr "Сбросить до"

#~ msgid "F"
#~ msgstr "Ф"

#~ msgid "PLEASE WAIT…"
#~ msgstr "ПОЖАЛУЙСТА ЖДИТЕ…"

#~ msgid "Auto scroll step size"
#~ msgstr "Шаг авто прокрутки"

#~ msgid "Choose the directory where you want to save Remmina screenshots."
#~ msgstr "Выберите папку, в которой будут храниться снимки Remmina."

#~ msgid "Select a Directory"
#~ msgstr "Выберите папку"

#~ msgid ""
#~ "If you check this button, when generating a screenshot it will only be "
#~ "saved on a file and not in the clipboard."
#~ msgstr ""
#~ "Если отметить, снимки будут сохранятся только в файл, но не в буфер "
#~ "обмена."

#~ msgid "Do not use tabs"
#~ msgstr "Не использовать вкладки"

#~ msgid "Disabled"
#~ msgstr "Отключен"

#~ msgid "Choose this if your theme panel is light."
#~ msgstr "Выберете, если у вас панель темы - светлая."

#~ msgid "SCREENSHOT"
#~ msgstr "СНИМОК ЭКРАНА"

#~ msgid "VIEW-ONLY MODE"
#~ msgstr "РЕЖИМ ПРОСМОТРА"

#~ msgid "SSH tunnel local port"
#~ msgstr "Локальный порт SSH туннеля"

#~ msgid ""
#~ "When activated, some widgets will require you to authenticate with a "
#~ "secret key"
#~ msgstr ""
#~ "Когда активирован, некоторые виджеты могут потребовать авторизации "
#~ "секретным ключом"

#~ msgid "Clipboard copy shortcut"
#~ msgstr "Комбинация Копирования"

#~ msgid "Clipboard paste shortcut"
#~ msgstr "Комбинация Вставки"

#~ msgid "Cursor Color"
#~ msgstr "Цвет Курсора"

#~ msgid "Pick a color for black"
#~ msgstr "Выбрать цвет для чёрного"

#~ msgid "Pick a color for green"
#~ msgstr "Выбрать цвет для зелёного"

#~ msgid "Pick a color for yellow"
#~ msgstr "Выбрать цвет для жёлтого"

#~ msgid "Pick a color for Cyan"
#~ msgstr "Выбрать цвет для цианового"

#~ msgid "Pick a color for white"
#~ msgstr "Выбрать цвет для белого"

#~ msgid "Terminal Color Scheme file chooser"
#~ msgstr "Выбор файла цветовой схемы терминала"
>>>>>>> 2567441a
<|MERGE_RESOLUTION|>--- conflicted
+++ resolved
@@ -1,13 +1,13 @@
 # Russian translation for remmina
-# Copyright © 2012 Rosetta Contributors and Canonical Ltd 2012
+# Copyright (c) 2012 Rosetta Contributors and Canonical Ltd 2012
 # This file is distributed under the same license as the remmina package.
 # FIRST AUTHOR <EMAIL@ADDRESS>, 2012.
-# anonymous <noreply@weblate.org>, 2019.
+#
 msgid ""
 msgstr ""
 "Project-Id-Version: remmina\n"
 "Report-Msgid-Bugs-To: l10n@lists.remmina.org\n"
-"POT-Creation-Date: 2019-12-09 00:10+0000\n"
+"POT-Creation-Date: 2019-12-07 11:16+0000\n"
 "PO-Revision-Date: 2019-12-08 17:15+0200\n"
 "Last-Translator: Soltys Sergey <treefeed@mail.ru>\n"
 "Language-Team: Russian <ru@li.org>\n"
@@ -17,7 +17,6 @@
 "Content-Transfer-Encoding: 8bit\n"
 "Plural-Forms: nplurals=3; plural=n%10==1 && n%100!=11 ? 0 : n%10>=2 && n"
 "%10<=4 && (n%100<10 || n%100>=20) ? 1 : 2;\n"
-"X-Generator: Weblate 3.10-dev\n"
 "X-Launchpad-Export-Date: 2014-04-10 15:03+0000\n"
 "X-Generator: Poedit 2.2.4\n"
 "X-Poedit-Flags-xgettext: --add-comments\n"
@@ -605,20 +604,10 @@
 
 # You need set up plural forms for 1, 2 and 5 here.
 #: src/rcw.c:585
-#, fuzzy, c-format
-#| msgid ""
-#| "Are you sure you want to close %i active connections in the current "
-#| "window?"
+#, c-format
 msgid ""
-"Are you sure you want to close one active connections in the current window?"
-msgid_plural ""
 "Are you sure you want to close %i active connections in the current window?"
-msgstr[0] ""
-"Вы действительно хотите закрыть %i активных подключений в этом окне?"
-msgstr[1] ""
-"Вы действительно хотите закрыть %i активных подключений в этом окне?"
-msgstr[2] ""
-"Вы действительно хотите закрыть %i активных подключений в этом окне?"
+msgstr "Вы действительно хотите закрыть %i активных подключений в этом окне?"
 
 #: src/rcw.c:1291
 msgid "Viewport fullscreen mode"
@@ -1058,9 +1047,8 @@
 msgstr "Вы действительно доверяете новому публичному ключу?"
 
 #: src/remmina_ssh.c:525
-#, fuzzy
 msgid ""
-"Warning: The server has changed its public key. This means either you are "
+"WARNING: The server has changed its public key. This means either you are "
 "under attack,\n"
 "or the administrator has changed the key. The new public key fingerprint is:"
 msgstr ""
@@ -1410,9 +1398,8 @@
 msgstr "Вы не установили никакой команды на исполнение"
 
 #: plugins/exec/exec_plugin.c:204
-#, fuzzy
 msgid ""
-"Warning: Running a command synchronously may cause Remmina not to respond.\n"
+"WARNING! Running a command synchronously may cause Remmina not to respond.\n"
 "Do you really want to continue?"
 msgstr ""
 "ВНИМАНИЕ! Синхронное исполнение команд может заставить Remmina зависнуть.\n"
@@ -1436,7 +1423,7 @@
 
 #: plugins/www/www_plugin.c:791
 msgid "URL"
-msgstr "Адрес"
+msgstr "URL"
 
 #: plugins/www/www_plugin.c:791
 msgid "http://address or https://address"
@@ -2254,10 +2241,10 @@
 msgstr "Безопасное содержание паролей в KWallet"
 
 #: plugins/telepathy/telepathy_channel_handler.c:237
-#, fuzzy, c-format
+#, c-format
 msgid ""
-"%s wants to share their desktop.\n"
-"Do you accept?"
+"%s wants to share his/her desktop.\n"
+"Do you accept the invitation?"
 msgstr ""
 "%s хочет открыть доступ к его/её рабочему столу.\n"
 "Вы принимаете приглашение?"
@@ -2423,6 +2410,12 @@
 msgstr "<big>Важные настройки</big>"
 
 #: data/ui/remmina_news.glade:192
+#| msgid ""
+#| "<span>\n"
+#| "<b>Remmina is developed by brave contributors in their free time, be "
+#| "brave as well  <a href=\"https://remmina.org/donations/\" title=\"Remmina "
+#| "donations\">rewarding our heros!</a></b>\n"
+#| "</span>\n"
 msgid ""
 "<span>\n"
 "<b>You are great for using copylefted libre software, <a href=\"https://"
@@ -2831,6 +2824,7 @@
 
 #: data/ui/remmina_preferences.glade:1450
 #: data/ui/remmina_preferences.glade:1466
+#| msgid "Enter certificate authentication files"
 msgid "Use secret key authentication for some widgets"
 msgstr ""
 "Использовать аутентификацию с помощью секретных ключей для некоторых виджетов"
@@ -3024,8 +3018,6 @@
 #: data/ui/remmina_key_chooser.glade:82
 msgid "Please press the new key…"
 msgstr "Пожалуйста нажмите новую клавишу…"
-<<<<<<< HEAD
-=======
 
 #~ msgid "User name"
 #~ msgstr "Имя пользователя"
@@ -3043,42 +3035,53 @@
 #~ msgid "Profile"
 #~ msgstr "Профиль"
 
+#, c-format
 #~ msgid "File %s not found."
 #~ msgstr "Файл %s не найден."
 
 #~ msgid "Open Secure Shell in New Terminal…"
 #~ msgstr "Открыть защищённую оболочку SSH в новом терминале…"
 
+#, c-format
 #~ msgid "Connecting to SSH server %s…"
 #~ msgstr "Подключение к SSH серверу %s…"
 
+#, c-format
 #~ msgid "Connecting to %s through SSH tunnel…"
 #~ msgstr "Подключение к %s через SSH туннель…"
 
 #~ msgid "Enter SSH tunnel authentication credentials"
 #~ msgstr "Введите данные авторизаии SSH туннеля"
 
+#, c-format
 #~ msgid "%s password"
 #~ msgstr "%s пароль"
 
+#, c-format
 #~ msgid "Protocol plugin %s is not installed."
 #~ msgstr "Протокол модуля %s не установлен."
 
+#, c-format
 #~ msgid "Error creating directory %s."
 #~ msgstr "Ошибка при создании каталога %s."
 
+#, c-format
 #~ msgid "Error creating file %s."
 #~ msgstr "Ошибка при создании файла %s."
 
+#, c-format
 #~ msgid "Error writing file %s."
 #~ msgstr "Ошибка при записи файла %s."
 
+#, c-format
 #~ msgid "Error opening directory %s. %s"
 #~ msgstr "Ошибка при открытии каталога %s. %s"
 
+#, c-format
 #~ msgid "Error opening file %s."
 #~ msgstr "Ошибка при открытии файла %s."
 
+#, c-format
 #~ msgid "Failed reading directory. %s"
 #~ msgstr "Ошибка при чтении каталога. %s"
 
@@ -3092,43 +3095,55 @@
 #~ msgid "File exists"
 #~ msgstr "Файл уже существует"
 
+#, c-format
 #~ msgid "SSH password authentication failed: %s"
 #~ msgstr "Аутентификация SSH по паролю не удалась: %s"
 
+#, c-format
 #~ msgid "SSH public key authentication failed: %s"
 #~ msgstr "Аутентификация SSH по публичному ключу не удалась: %s"
 
+#, c-format
 #~ msgid "SSH automatic public key authentication failed: %s"
 #~ msgstr ""
 #~ "Автоматическая аутентификация SSH по публичному ключу не удалась: %s"
 
+#, c-format
 #~ msgid "SSH Kerberos/GSSAPI authentication failed: %s"
 #~ msgstr "Аутентификация SSH через Kerberos/GSSAPI не удалась: %s"
 
+#, c-format
 #~ msgid "ssh_get_server_publickey() has failed: %s"
 #~ msgstr "ssh_get_server_publickey() не удался: %s"
 
+#, c-format
 #~ msgid "ssh_get_publickey() has failed: %s"
 #~ msgstr "ssh_get_publickey() не удался: %s"
 
+#, c-format
 #~ msgid "ssh_get_publickey_hash() has failed: %s"
 #~ msgstr "ssh_get_publickey_hash() не удался: %s"
 
+#, c-format
 #~ msgid "SSH known host checking failed: %s"
 #~ msgstr "Проверка известного хоста SSH не удалась: %s"
 
 #~ msgid "No response from the server."
 #~ msgstr "Сервер не отвечает."
 
+#, c-format
 #~ msgid "ssh_channel_write() returned an error: %s"
 #~ msgstr "ssh_channel_write() вернул ошибку: %s"
 
+#, c-format
 #~ msgid "ssh_channel_poll() returned an error: %s"
 #~ msgstr "ssh_channel_poll() вернул ошибку: %s"
 
+#, c-format
 #~ msgid "ssh_channel_read_nonblocking() returned an error: %s"
 #~ msgstr "ssh_channel_read_nonblocking() вернул ошибку: %s"
 
+#, c-format
 #~ msgid "write on tunnel listening socket returned an error: %s"
 #~ msgstr "запись в туннеле прослушивания сокета вернуло ошибку: %s"
 
@@ -3138,6 +3153,7 @@
 #~ msgid "Failed to bind on local port."
 #~ msgstr "Не удалась привязка на локальном порту."
 
+#, c-format
 #~ msgid "Failed to initialize SFTP session: %s"
 #~ msgstr "Не удалось инициализировать SFTP сессию: %s"
 
@@ -3153,6 +3169,7 @@
 #~ msgid "Private key passphrase"
 #~ msgstr "Ключевая фраза закрытого ключа"
 
+#, c-format
 #~ msgid "%s"
 #~ msgstr "%s"
 
@@ -3165,9 +3182,11 @@
 #~ msgid "Enable SSH session logging at exit"
 #~ msgstr "Включить логирование SSH сессии при выходе"
 
+#, c-format
 #~ msgid "File %s transferred successfully"
 #~ msgstr "Файл %s успешно передан"
 
+#, c-format
 #~ msgid ""
 #~ "Authentication to RDP server %s failed.\n"
 #~ "Check username, password and domain."
@@ -3175,6 +3194,7 @@
 #~ "Аутентификация на сервере RDP %s не удалась.\n"
 #~ "Проверьте имя пользователя, пароль и домен."
 
+#, c-format
 #~ msgid "Unable to connect to RDP server %s"
 #~ msgstr "Невозможно подключиться к RDP серверу %s"
 
@@ -3190,6 +3210,7 @@
 #~ msgid "Listening connection on protocol TCP"
 #~ msgstr "Прослушивание соединения по протоколу TCP"
 
+#, c-format
 #~ msgid "Unknown authentication scheme from VNC server: %s"
 #~ msgstr "Сервер VNC использует неизвестную схему аутентификации: %s"
 
@@ -3296,4 +3317,3 @@
 
 #~ msgid "Terminal Color Scheme file chooser"
 #~ msgstr "Выбор файла цветовой схемы терминала"
->>>>>>> 2567441a
