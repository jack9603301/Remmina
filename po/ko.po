# Korean translation for remmina
# Copyright © 2012 Rosetta Contributors and Canonical Ltd 2012
# This file is distributed under the same license as the remmina package.
# FIRST AUTHOR <EMAIL@ADDRESS>, 2012.
# anonymous <noreply@weblate.org>, 2019.
# Allan Nordhøy <epost@anotheragency.no>, 2020.
# Justin Song <mcsong@gmail.com>, 2020.
msgid ""
msgstr ""
"Project-Id-Version: remmina\n"
"Report-Msgid-Bugs-To: l10n@lists.remmina.org\n"
<<<<<<< HEAD
"POT-Creation-Date: 2020-04-14 22:18+0000\n"
"PO-Revision-Date: 2020-03-24 20:31+0000\n"
"Last-Translator: Allan Nordhøy <epost@anotheragency.no>\n"
=======
"POT-Creation-Date: 2020-04-08 09:07+0000\n"
"PO-Revision-Date: 2020-04-15 21:14+0000\n"
"Last-Translator: Justin Song <mcsong@gmail.com>\n"
>>>>>>> 812268f4
"Language-Team: Korean <https://hosted.weblate.org/projects/remmina/remmina/"
"ko/>\n"
"Language: ko\n"
"MIME-Version: 1.0\n"
"Content-Type: text/plain; charset=UTF-8\n"
"Content-Transfer-Encoding: 8bit\n"
"Plural-Forms: nplurals=1; plural=0;\n"
"X-Generator: Weblate 4.0-dev\n"
"X-Launchpad-Export-Date: 2014-09-20 14:24+0000\n"

#: src/remmina_protocol_widget.c:275
msgid "Connect via SSH from a new terminal"
msgstr "새 터미널을 사용해서 SSH 연결"

#: src/remmina_protocol_widget.c:281
msgid "Open SFTP transfer…"
msgstr "SFTP 전송 열기…"

#: src/remmina_protocol_widget.c:309
msgid "Executing external commands…"
msgstr "외부 명령 실행 중…"

#: src/remmina_protocol_widget.c:316
#, c-format
msgid "Connecting to \"%s\"…"
msgstr "'%s'에 연결하는 중…"

#: src/remmina_protocol_widget.c:745 src/remmina_protocol_widget.c:863
#, c-format
msgid "Connecting to \"%s\" via SSH…"
msgstr "'%s'에 연결하는 중…"

#: src/remmina_protocol_widget.c:926
#, c-format
msgid "Awaiting incoming SSH connection at port %i…"
msgstr "포트 %i에서 SSH 연결 대기 중…"

#: src/remmina_protocol_widget.c:978
#, c-format
msgid "The \"%s\" command is not available on the SSH server."
msgstr "SSH 서버에서 %s 명령을 사용할 수 없습니다."

#: src/remmina_protocol_widget.c:982
#, c-format
msgid "Could not run the \"%s\" command on the SSH server (status = %i)."
msgstr "SSH 서버에서 %s 명령을 실행할 수 없습니다(상태 = %i)."

#. TRANSLATORS: %s is a placeholder for an error message
#: src/remmina_protocol_widget.c:990
#, c-format
msgid "Could not run command. %s"
msgstr "명령을 실행할 수 없습니다. %s"

#: src/remmina_protocol_widget.c:1058
#, c-format
msgid "Connecting to %s via SSH…"
msgstr "SSH로 '%s'에 연결하는 중…"

#: src/remmina_protocol_widget.c:1424 src/remmina_protocol_widget.c:1443
#: src/remmina_ssh_plugin.c:920 src/remmina_sftp_plugin.c:291
#: src/remmina_sftp_plugin.c:324 src/remmina_file_editor.c:927
#: plugins/www/www_plugin.c:863 plugins/rdp/rdp_plugin.c:1982
#: data/ui/remmina_unlock.glade:116 data/ui/remmina_mpc.glade:236
#: data/ui/remmina_preferences.glade:1533
msgid "Password"
msgstr "비밀번호"

#: src/remmina_protocol_widget.c:1442
msgid "Type in username and password for SSH."
msgstr "SSH 사용자 이름과 비밀번호를 입력하세요."

#: src/remmina_protocol_widget.c:1498
msgid "Certificate details:"
msgstr "인증서 세부정보:"

#: src/remmina_protocol_widget.c:1499 src/remmina_protocol_widget.c:1520
msgid "Subject:"
msgstr "주제:"

#: src/remmina_protocol_widget.c:1500 src/remmina_protocol_widget.c:1521
msgid "Issuer:"
msgstr "발급자:"

#: src/remmina_protocol_widget.c:1501
msgid "Fingerprint:"
msgstr "지문:"

#: src/remmina_protocol_widget.c:1502
msgid "Accept certificate?"
msgstr "인증서를 허용하시겠습니까?"

#: src/remmina_protocol_widget.c:1519
msgid "The certificate changed! Details:"
msgstr "인증서가 변경되었습니다! 세부 내용:"

#: src/remmina_protocol_widget.c:1522
msgid "Old fingerprint:"
msgstr "이전 지문:"

#: src/remmina_protocol_widget.c:1523
msgid "New fingerprint:"
msgstr "새 지문:"

#: src/remmina_protocol_widget.c:1524
msgid "Accept changed certificate?"
msgstr "변경된 인증서를 허용하시겠습니까?"

#: src/remmina_protocol_widget.c:1666
#, c-format
msgid "Listening on port %i for an incoming %s connection…"
msgstr "%s 연결을 위해서 %i 포트에서 대기 중…"

#: src/remmina_protocol_widget.c:1691
msgid "Could not authenticate, attempting reconnection…"
msgstr "인증할 수 없습니다, 다시 접속 중…"

#: src/remmina_protocol_widget.c:1753 src/remmina_file_editor.c:408
#: src/remmina_file_editor.c:883 data/ui/remmina_main.glade:565
msgid "Server"
msgstr "서버"

#: src/remmina_protocol_widget.c:1770
#, c-format
msgid "Install the %s protocol plugin first."
msgstr "먼저 %s 프로토콜 플러그인을 설치하세요."

#: src/remmina_exec.c:320
#, c-format
msgid "Plugin %s is not registered."
msgstr "%s 플러그인은 등록되지 않았습니다."

#: src/remmina_pref_dialog.c:83 src/remmina_file_editor.c:497
#: data/ui/remmina_preferences.glade:234
msgid "Resolutions"
msgstr "해상도"

#: src/remmina_pref_dialog.c:83 src/remmina_file_editor.c:497
msgid "Configure the available resolutions"
msgstr "사용할 수 있는 해상도 설정"

#: src/remmina_pref_dialog.c:132
msgid "Recent lists cleared."
msgstr "최근 목록을 지웠습니다."

#: src/remmina_pref_dialog.c:143 src/rcw.c:1875
#: data/ui/remmina_preferences.glade:249 data/ui/remmina_preferences.glade:259
msgid "Keystrokes"
msgstr "키스트로크"

#: src/remmina_pref_dialog.c:143
msgid "Configure the keystrokes"
msgstr "키스트로크 설정"

#. TRANSLATORS: Do not translate libsodium, is the name of a library
#: src/remmina_pref_dialog.c:443
msgid "libsodium >= 1.9.0 is required to use master password"
msgstr "마스터 비밀번호를 사용하려면 libsodium> = 1.9.0이 필요합니다"

#: src/remmina_ssh_plugin.c:441
#, c-format
msgid "Error: %s"
msgstr "에러: %s"

#: src/remmina_ssh_plugin.c:458
msgid "Terminal content saved in"
msgstr "터미널 내용이 저장되었습니다"

#: src/remmina_ssh_plugin.c:512
msgid "Select All (Host + A)"
msgstr "모두 선택 (Host + A)"

#: src/remmina_ssh_plugin.c:513
msgid "Copy (host + C)"
msgstr "복사 (host + C)"

#: src/remmina_ssh_plugin.c:514
msgid "Paste (host + V)"
msgstr "붙여넣기 (host + V)"

#: src/remmina_ssh_plugin.c:515
msgid "Save session to file"
msgstr "세션을 파일로 저장"

#: src/remmina_ssh_plugin.c:921 src/remmina_sftp_plugin.c:292
#: src/remmina_file_editor.c:362 src/remmina_file_editor.c:369
msgid "SSH identity file"
msgstr "SSH 인증 키 파일"

#: src/remmina_ssh_plugin.c:922 src/remmina_sftp_plugin.c:293
msgid "SSH agent"
msgstr "SSH 에이전트"

#: src/remmina_ssh_plugin.c:923 src/remmina_sftp_plugin.c:294
#: src/remmina_file_editor.c:940
msgid "Public key (automatic)"
msgstr "공개 키 (자동)"

#: src/remmina_ssh_plugin.c:924 src/remmina_sftp_plugin.c:295
msgid "Kerberos (GSSAPI)"
msgstr "커베로스 (GSSAPI)"

#: src/remmina_ssh_plugin.c:999 data/ui/remmina_main.glade:267
msgid "Copy"
msgstr "복사"

#: src/remmina_ssh_plugin.c:999
msgid "_Copy"
msgstr "_복사"

#: src/remmina_ssh_plugin.c:1000
msgid "Paste"
msgstr "붙여넣기"

#: src/remmina_ssh_plugin.c:1000
msgid "_Paste"
msgstr "_붙여넣기"

#: src/remmina_ssh_plugin.c:1001
msgid "Select all"
msgstr "모두 선택"

#: src/remmina_ssh_plugin.c:1001
msgid "_Select all"
msgstr "_모두 선택"

#: src/remmina_ssh_plugin.c:1019 src/remmina_message_panel.c:330
#: src/remmina_sftp_plugin.c:323 src/remmina_file_editor.c:918
#: plugins/www/www_plugin.c:862 plugins/vnc/vnc_plugin.c:1832
#: plugins/vnc/vnc_plugin.c:1852 plugins/rdp/rdp_plugin.c:1981
#: plugins/nx/nx_plugin.c:721 data/ui/remmina_mpc.glade:144
msgid "Username"
msgstr "사용자명"

#: src/remmina_ssh_plugin.c:1020 plugins/vnc/vnc_plugin.c:1833
#: plugins/vnc/vnc_plugin.c:1853 plugins/spice/spice_plugin.c:437
#: plugins/nx/nx_plugin.c:722
msgid "User password"
msgstr "사용자 비밀번호"

#: src/remmina_ssh_plugin.c:1021 src/remmina_sftp_plugin.c:325
msgid "Authentication type"
msgstr "인증 유형"

#: src/remmina_ssh_plugin.c:1022 src/remmina_sftp_plugin.c:326
#: plugins/nx/nx_plugin.c:720
msgid "Identity file"
msgstr "인증 키 파일"

#: src/remmina_ssh_plugin.c:1023 src/remmina_sftp_plugin.c:327
#: src/remmina_file_editor.c:949
msgid "Password to unlock private key"
msgstr "개인 키 잠금 해제 비밀번호"

#: src/remmina_ssh_plugin.c:1024 plugins/xdmcp/xdmcp_plugin.c:370
#: plugins/rdp/rdp_plugin.c:2011 plugins/nx/nx_plugin.c:725
msgid "Startup program"
msgstr "시작 프로그램"

#: src/remmina_ssh_plugin.c:1029
msgid ""
"The filename can use the following placeholders:\n"
"\n"
"  • %h is substituted with the server name\n"
"  • %t is substituted with the SSH server name\n"
"  • %u is substituted with the username\n"
"  • %U is substituted with the SSH username\n"
"  • %p is substituted with Remmina profile name\n"
"  • %g is substituted with Remmina profile group name\n"
"  • %d is substituted with local datetime in iso8601 format\n"
msgstr ""
"아래의 지시자를 사용해서 파일 이름을 사용할 수 있다:\n"
"\n"
"  • %h 는 서버 이름으로 대체됩니다\n"
"  • %t 는 SSH 서버 이름으로 대체됩니다\n"
"  • %u 는 사용자 이름으로 대체됩니다\n"
"  • %U 는 SSH 사용자 이름으로 대체됩니다\n"
"  • %p 는 레미나 프로필 이름으로 대체됩니다\n"
"  • %g 는 레미나 프로필 그룹 이름으로 대체됩니다\n"
"  • %d 는 ISO8601 형식의 로컬 날짜로 대체됩니다\n"

#: src/remmina_ssh_plugin.c:1051
msgid "Terminal color scheme"
msgstr "터미널 색 스키마"

#: src/remmina_ssh_plugin.c:1052
msgid "Character set"
msgstr "문자표"

#: src/remmina_ssh_plugin.c:1053 src/remmina_sftp_plugin.c:328
msgid "SSH Proxy Command"
msgstr "SSH 프록시 명령"

#: src/remmina_ssh_plugin.c:1054
msgid "KEX (Key Exchange) algorithms"
msgstr "KEX (키 교환) 알고리즘"

#: src/remmina_ssh_plugin.c:1055
msgid "Symmetric cipher client to server"
msgstr "클라이언트 서버 대칭키 암호"

#: src/remmina_ssh_plugin.c:1056
msgid "Preferred server host key types"
msgstr "기본 서버 호스트 키 종류"

#: src/remmina_ssh_plugin.c:1057
msgid "Folder for SSH session log"
msgstr "SSH 세션 로그 폴더"

#: src/remmina_ssh_plugin.c:1058
msgid "Filename for SSH session log"
msgstr "SSH 세션 로그 파일 이름"

#: src/remmina_ssh_plugin.c:1059
msgid "Log SSH session when exiting Remmina"
msgstr "Remmina를 종료 할 때 SSH 세션 기록"

#: src/remmina_ssh_plugin.c:1060
msgid "Audible terminal bell"
msgstr ""

#: src/remmina_ssh_plugin.c:1061
msgid "SSH compression"
msgstr "SSH 압축"

#: src/remmina_ssh_plugin.c:1062
msgid "Don't remember passwords"
msgstr "비밀번호 저장하지 않기"

#: src/remmina_ssh_plugin.c:1063
msgid "Strict host key checking"
msgstr "엄격한 호스트 키 확인"

#: src/remmina_ssh_plugin.c:1077
msgid "SSH - Secure Shell"
msgstr "SSH - 보안 쉘"

#: src/remmina_applet_menu_item.c:121
msgid "Discovered"
msgstr "발견함"

#: src/remmina_applet_menu_item.c:126
msgid "New Connection"
msgstr "새 연결"

#: src/remmina_mpchange.c:234
msgid "The passwords do not match"
msgstr "비밀번호가 일치하지 않습니다"

#: src/remmina_mpchange.c:244
msgid "Resetting passwords, please wait…"
msgstr "비밀번호를 재 설정하고 있습니다, 잠시만 기다려 주세요…"

#: src/remmina_mpchange.c:327
msgid "The multi password changer requires a secrecy plugin.\n"
msgstr "다중 비밀번호 변경 도구는 비밀 유지(secrecy) 플러그인이 필요합니다.\n"

#: src/remmina_mpchange.c:330
msgid "The multi password changer requires a secrecy service.\n"
msgstr "다중 비밀번호 변경 도구는 비밀 유지(secrecy) 플러그인이 필요합니다.\n"

#: src/remmina_mpchange.c:409
#, c-format
msgid "%d password changed."
msgid_plural "%d passwords changed."
msgstr[0] "%d 개의 비밀번호를 변경했습니다."

#: src/remmina_public.c:639
msgid "Please enter format 'widthxheight'."
msgstr "'가로x세로' 형태로 입력하세요."

#. TRANSLATORS: translator-credits should be replaced with a formatted list of translators in your own language
#: src/remmina_about.c:54
msgid "translator-credits"
msgstr "번역자-크레딧"

#: src/remmina_ftp_client.c:388
msgid "Choose download location"
msgstr "내려받기 위치 선택"

#: src/remmina_ftp_client.c:528
msgid "Are you sure to delete the selected files on server?"
msgstr "선택한 파일을 삭제 하시겠습니까?"

#: src/remmina_ftp_client.c:585
msgid "Choose a file to upload"
msgstr "업로드할 파일을 선택하세요"

#: src/remmina_ftp_client.c:592
msgid "Upload folder"
msgstr "업로드 위치"

#: src/remmina_ftp_client.c:648 src/remmina_ftp_client.c:770
msgid "Download"
msgstr "다운로드"

#: src/remmina_ftp_client.c:655 src/remmina_ftp_client.c:781
msgid "Upload"
msgstr "업로드"

#: src/remmina_ftp_client.c:662
msgid "_Delete"
msgstr "_삭제"

#: src/remmina_ftp_client.c:749
msgid "Home"
msgstr "홈"

#: src/remmina_ftp_client.c:751
msgid "Go to home folder"
msgstr "홈 폴더로 가기"

#: src/remmina_ftp_client.c:756
msgid "Up"
msgstr "위로"

#: src/remmina_ftp_client.c:758
msgid "Go to parent folder"
msgstr "상위 폴더로 가기"

#: src/remmina_ftp_client.c:763 plugins/vnc/vnc_plugin.c:1889
#: plugins/rdp/rdp_plugin.c:2047
msgid "Refresh"
msgstr "새로 고침"

#: src/remmina_ftp_client.c:765
msgid "Refresh current folder"
msgstr "현재 폴더 새로 고침"

#: src/remmina_ftp_client.c:772
msgid "Download from server"
msgstr "서버에서 다운로드"

#: src/remmina_ftp_client.c:783
msgid "Upload to server"
msgstr "서버에 업로드"

#: src/remmina_ftp_client.c:790 data/ui/remmina_main.glade:287
msgid "Delete"
msgstr "삭제"

#: src/remmina_ftp_client.c:792
msgid "Delete files on server"
msgstr "서버에서 파일 삭제"

#: src/remmina_ftp_client.c:903 src/remmina_ftp_client.c:972
msgid "Filename"
msgstr "파일 이름"

#: src/remmina_ftp_client.c:916 src/remmina_ftp_client.c:1001
msgid "Size"
msgstr "크기"

#: src/remmina_ftp_client.c:924
msgid "User"
msgstr "사용자"

#: src/remmina_ftp_client.c:930 src/remmina_file_editor.c:1470
#: data/ui/remmina_main.glade:551 data/ui/remmina_mpc.glade:115
msgid "Group"
msgstr "그룹"

#: src/remmina_ftp_client.c:936
msgid "Permission"
msgstr "권한"

#: src/remmina_ftp_client.c:988 plugins/rdp/rdp_plugin.c:1937
msgid "Remote"
msgstr "리모트"

#: src/remmina_ftp_client.c:995 plugins/rdp/rdp_plugin.c:1933
msgid "Local"
msgstr "로컬"

#: src/remmina_ftp_client.c:1009
msgid "Progress"
msgstr "진행"

#. TRANSLATORS: Shown in terminal. Do not use charcters that may be not supported on a terminal
#: src/remmina.c:84
msgid "Show 'About'"
msgstr "'정보' 보기"

#. TRANSLATORS: Shown in terminal. Do not use charcters that may be not supported on a terminal
#: src/remmina.c:86 src/remmina.c:88
msgid ""
"Connect to desktop described in file (.remmina or type supported by plugin)"
msgstr "파일에 기술한 데스크톱에 연결(.remmina 또는 플러그인이 지원하는 유형)"

#. TRANSLATORS: Shown in terminal. Do not use charcters that may be not supported on a terminal
#: src/remmina.c:90
msgid ""
"Edit desktop connection described in file (.remmina or type supported by "
"plugin)"
msgstr "파일에 기술한 데스크톱 편집(.remmina 또는 플러그인이 지원하는 유형)"

#. TRANSLATORS: Shown in terminal. Do not use charcters that may be not supported on a terminal
#: src/remmina.c:93
msgid "Start in kiosk mode"
msgstr "키오스크 모드 시작"

#. TRANSLATORS: Shown in terminal. Do not use charcters that may be not supported on a terminal
#: src/remmina.c:95
msgid "Create new connection profile"
msgstr "새 연결 프로필 생성"

#. TRANSLATORS: Shown in terminal. Do not use charcters that may be not supported on a terminal
#: src/remmina.c:97
msgid "Show preferences"
msgstr "환경 설정 보기"

#. TRANSLATORS: Shown in terminal. Do not use charcters that may be not supported on a terminal
#: src/remmina.c:99
msgid "Run a plugin"
msgstr "플러그인 실행"

#. TRANSLATORS: Shown in terminal. Do not use charcters that may be not supported on a terminal
#: src/remmina.c:101
msgid "Quit"
msgstr "종료"

#. TRANSLATORS: Shown in terminal. Do not use charcters that may be not supported on a terminal
#: src/remmina.c:103
msgid "Use default server name (for --new)"
msgstr "기본 서버 이름 사용 (--new)"

#. TRANSLATORS: Shown in terminal. Do not use charcters that may be not supported on a terminal
#: src/remmina.c:105
msgid "Use default protocol (for --new)"
msgstr "기본 프로토콜 사용 (--new)"

#. TRANSLATORS: Shown in terminal. Do not use charcters that may be not supported on a terminal
#: src/remmina.c:107
msgid "Start in tray"
msgstr "트레이에서 시작"

#. TRANSLATORS: Shown in terminal. Do not use charcters that may be not supported on a terminal
#: src/remmina.c:109
msgid "Show the application version"
msgstr "앱 버전 보기"

#. TRANSLATORS: Shown in terminal. Do not use charcters that may be not supported on a terminal
#: src/remmina.c:111
msgid "Show version of the application and its plugins"
msgstr "앱 및 플러그인 버전 보기"

#. TRANSLATORS: Shown in terminal. Do not use charcters that may be not supported on a terminal
#: src/remmina.c:113
msgid "Modify connection profile (requires --set-option)"
msgstr "연결 프로필 수정 (--set-option 필요)"

#. TRANSLATORS: Shown in terminal. Do not use charcters that may be not supported on a terminal
#: src/remmina.c:115
msgid "Set one or more profile settings, to be used with --update-profile"
msgstr "--update-profile 을 사용해서 사용할 하나 이상의 프로필 설정"

#: src/remmina_icon.c:139
msgid "Open Main Window"
msgstr "메인 윈도 열기"

#: src/remmina_icon.c:144 data/ui/remmina_main.glade:343
msgid "_Preferences"
msgstr "_설정"

#: src/remmina_icon.c:149
msgid "_About"
msgstr "_정보"

#: src/remmina_icon.c:159
msgid "Enable Service Discovery"
msgstr "서비스 찾기 활성화"

#: src/remmina_icon.c:172 data/ui/remmina_main.glade:494
msgid "_Quit"
msgstr "_종료"

#: src/remmina_icon.c:357 src/remmina_icon.c:539
msgid "Remmina Applet"
msgstr "렘미나 애플릿"

#: src/remmina_icon.c:359 src/remmina_icon.c:541
msgid "Connect to remote desktops through the applet menu"
msgstr "애플릿 메뉴로 원격 데스크톱에 연결"

#: src/remmina_icon.c:480 src/remmina_icon.c:481 src/remmina_main.c:1225
msgid "Remmina Remote Desktop Client"
msgstr "렘미나 원격 데스크톱 클라이언트"

<<<<<<< HEAD
#: src/rcw.c:638
#, fuzzy, c-format
=======
#: src/rcw.c:596
#, c-format
>>>>>>> 812268f4
msgid ""
"Are you sure you want to close %i active connections in the current window?"
msgstr "현재 %i 과(와) 연결되어 있습니다. 종료 하시겠습니까?"

#: src/rcw.c:1351
msgid "Viewport fullscreen mode"
msgstr "전체 화면 모드 뷰포트"

#: src/rcw.c:1359 data/ui/remmina_preferences.glade:586
msgid "Scrolled fullscreen"
msgstr "스크롤 전체 화면"

#: src/rcw.c:1444
msgid "Keep aspect ratio when scaled"
msgstr "크기 조정시 비율 유지"

#: src/rcw.c:1452
msgid "Fill client window when scaled"
msgstr "크기 조정시 클라이언트 윈도 채우기"

#: src/rcw.c:1991
msgid "Turn off scaling to avoid screenshot distortion."
msgstr "스크린 샷 왜곡 방지를 위해서 크기 조정 끄기."

#: src/rcw.c:2051 plugins/www/www_plugin.c:831
msgid "Screenshot taken"
msgstr "스크린 샷을 성공했습니다"

#: src/rcw.c:2125
msgid "Resize the window to fit in remote resolution"
msgstr "원격 접속 해상도에 맞게 윈도 크기 조정"

#: src/rcw.c:2136
msgid "Toggle fullscreen mode"
msgstr "전체 화면 모드 전환"

#: src/rcw.c:2181 data/ui/remmina_preferences.glade:930
msgid "Switch tab pages"
msgstr "탭 페이지 전환"

#: src/rcw.c:2195
msgid "Toggle dynamic resolution update"
msgstr "동적 해상도 갱신 전환"

#: src/rcw.c:2205
msgid "Toggle scaled mode"
msgstr "크기 조정 모드 전환"

#: src/rcw.c:2240
msgid "Grab all keyboard events"
msgstr "모든 키보드 이벤트 기록"

#: src/rcw.c:2249
msgid "Preferences"
msgstr "환경 설정"

#: src/rcw.c:2257 src/rcw.c:2258 data/ui/remmina_main.glade:297
msgid "Tools"
msgstr "도구"

#: src/rcw.c:2270
msgid "Duplicate current connection"
msgstr "현재 연결 중복"

#: src/rcw.c:2281 data/ui/remmina_preferences.glade:1124
#: data/ui/remmina_preferences.glade:1134
msgid "Screenshot"
msgstr "스크린샷"

#: src/rcw.c:2289 data/ui/remmina_preferences.glade:1033
msgid "Minimize window"
msgstr "창 최소화"

#: src/rcw.c:2298 data/ui/remmina_preferences.glade:1064
msgid "Disconnect"
msgstr "연결 끊기"

#: src/rcw.c:3820
#, c-format
msgid "The file \"%s\" is corrupted, unreadable, or could not be found."
msgstr "\"%s\" 파일이 손상 또는 읽을 수 없거나 찾을 수 없습니다."

#: src/rcw.c:3984
msgid "Warning: This plugin requires GtkSocket, but it’s not available."
msgstr "경고: 이 플러그인에는 GtkSocket이 필요하지만 사용할 수 없습니다."

#: src/remmina_plugin_manager.c:70 src/remmina_file_editor.c:1488
msgid "Protocol"
msgstr "프로토콜"

#: src/remmina_plugin_manager.c:70
msgid "Entry"
msgstr "항목"

#: src/remmina_plugin_manager.c:70
msgid "File"
msgstr "파일"

#: src/remmina_plugin_manager.c:70
msgid "Tool"
msgstr "도구"

#: src/remmina_plugin_manager.c:70
msgid "Preference"
msgstr "설정"

#: src/remmina_plugin_manager.c:70
msgid "Secret"
msgstr "보안"

#: src/remmina_plugin_manager.c:446 data/ui/remmina_main.glade:414
msgid "Plugins"
msgstr "부가 기능"

#: src/remmina_plugin_manager.c:446 src/remmina_message_panel.c:452
#: src/remmina_message_panel.c:621 src/remmina_file_editor.c:162
msgid "_OK"
msgstr "_OK"

#: src/remmina_plugin_manager.c:464 src/remmina_file_editor.c:1445
#: plugins/nx/nx_session_manager.c:204 data/ui/remmina_main.glade:529
msgid "Name"
msgstr "이름"

#: src/remmina_plugin_manager.c:470 plugins/nx/nx_session_manager.c:183
msgid "Type"
msgstr "형식"

#: src/remmina_plugin_manager.c:476
msgid "Description"
msgstr "설명"

#: src/remmina_plugin_manager.c:482
msgid "Version"
msgstr "버전"

#: src/remmina_main.c:647
#, c-format
msgid "Total %i item."
msgid_plural "Total %i items."
msgstr[0] "전체 %i 항목"

#: src/remmina_main.c:829
#, c-format
msgid "Are you sure you want to delete \"%s\"?"
msgstr "\"%s\"을(를) 삭제 하시겠습니까?"

#: src/remmina_main.c:929
#, c-format
msgid ""
"Unable to import:\n"
"%s"
msgstr ""
"가져 올 수 없음:\n"
"%s"

#: src/remmina_main.c:956 data/ui/remmina_main.glade:374
msgid "Import"
msgstr "가져오기"

#: src/remmina_main.c:979 src/remmina_file_editor.c:1328
msgid "_Save"
msgstr "_저장"

#: src/remmina_main.c:986
msgid "This protocol does not support exporting."
msgstr "이 프로토콜은 '내보내기'를 지원하지 않습니다."

#: src/remmina_main.c:1227
msgid "Remmina Kiosk"
msgstr "렘미나 키오스크"

#: src/remmina_key_chooser.h:38
msgid "Shift+"
msgstr "Shift+"

#: src/remmina_key_chooser.h:39
msgid "Ctrl+"
msgstr "Ctrl+"

#: src/remmina_key_chooser.h:40
msgid "Alt+"
msgstr "Alt+"

#: src/remmina_key_chooser.h:41
msgid "Super+"
msgstr "슈퍼+"

#: src/remmina_key_chooser.h:42
msgid "Hyper+"
msgstr "하이퍼+"

#: src/remmina_key_chooser.h:43
msgid "Meta+"
msgstr "메타+"

#: src/remmina_key_chooser.h:44
msgid "<None>"
msgstr "<없음>"

#. TRANSLATORS: The placeholder %s is a directory path
#: src/remmina_sftp_client.c:173
#, c-format
msgid "Could not create the folder \"%s\"."
msgstr "\"%s\" 폴더를 만들 수 없습니다."

#. TRANSLATORS: The placeholder %s is a file path
#: src/remmina_sftp_client.c:181 src/remmina_sftp_client.c:202
#, c-format
msgid "Could not create the file \"%s\"."
msgstr "\"%s\" 파일을 만들 수 없습니다."

#. TRANSLATORS: The placeholders %s are a file path, and an error message.
#: src/remmina_sftp_client.c:220
#, c-format
msgid "Could not open the file \"%s\" on the server. %s"
msgstr "서버에서 파일 \"%s\"을(를) 열 수 없습니다. %s"

#: src/remmina_sftp_client.c:242
#, c-format
msgid "Could not save the file \"%s\"."
msgstr "파일 \"%s\"을(를) 저장할 수 없습니다."

#: src/remmina_sftp_client.c:281 src/remmina_sftp_client.c:698
#: src/remmina_sftp_client.c:761
#, c-format
msgid "Could not open the folder \"%s\". %s"
msgstr "\"%s\" 폴더를 열 수 없습니다. %s"

#: src/remmina_sftp_client.c:385
#, c-format
msgid "Could not create the folder \"%s\" on the server. %s"
msgstr "%s 서버에 폴더 만들기 오류. %s"

#: src/remmina_sftp_client.c:413 src/remmina_sftp_client.c:435
#, c-format
msgid "Could not create the file \"%s\" on the server. %s"
msgstr "서버에 %s 파일을 만들지 못 했습니다. %s"

#: src/remmina_sftp_client.c:456
#, c-format
msgid "Could not open the file \"%s\"."
msgstr "\"%s\" 파일을 열 수 없습니다."

#: src/remmina_sftp_client.c:476
#, c-format
msgid "Could not write to the file \"%s\" on the server. %s"
msgstr "서버의 %s 파일에 쓸 수 없습니다. %s"

#: src/remmina_sftp_client.c:716
#, c-format
msgid "Could not read from the folder. %s"
msgstr "폴더에서 읽을 수 없습니다. %s"

#: src/remmina_sftp_client.c:823
msgid "Are you sure you want to cancel the file transfer in progress?"
msgstr "전송 중인 파일을 취소 하시겠습니까?"

#: src/remmina_sftp_client.c:857
#, c-format
msgid "Could not delete \"%s\". %s"
msgstr "\"%s\" 를 삭제할 수 없습니다. %s"

#: src/remmina_sftp_client.c:938
msgid "The file exists already"
msgstr "파일이 이미 존재합니다"

#: src/remmina_sftp_client.c:941
msgid "Resume"
msgstr "다시 진행"

#: src/remmina_sftp_client.c:942
msgid "Overwrite"
msgstr "덮어쓰기"

#: src/remmina_sftp_client.c:943 src/remmina_message_panel.c:457
#: src/remmina_message_panel.c:629 src/remmina_file_editor.c:161
#: src/remmina_file_editor.c:370 src/remmina_file_editor.c:1320
#: plugins/spice/spice_plugin_file_transfer.c:84
#: plugins/nx/nx_session_manager.c:156 data/ui/remmina_spinner.glade:8
#: data/ui/remmina_spinner.glade:9 data/ui/remmina_key_chooser.glade:8
#: data/ui/remmina_key_chooser.glade:9
msgid "_Cancel"
msgstr "_취소"

#: src/remmina_sftp_client.c:952
msgid "Question"
msgstr "질문"

#: src/remmina_sftp_client.c:960
msgid "The following file already exists in the target folder:"
msgstr "이미 존재하는 파일이 다음 폴더에 있음:"

#: src/remmina_message_panel.c:163 data/ui/remmina_unlock.glade:46
#: data/ui/remmina_mpc.glade:46
msgid "Cancel"
msgstr "취소"

#: src/remmina_message_panel.c:199 data/ui/remmina_news.glade:28
#: data/ui/remmina_preferences.glade:33 data/ui/remmina_preferences.glade:34
#: data/ui/remmina_preferences.glade:60 data/ui/remmina_string_list.glade:8
#: data/ui/remmina_string_list.glade:9 data/ui/remmina_string_list.glade:63
msgid "Close"
msgstr "닫기"

#: src/remmina_message_panel.c:260
msgid "Yes"
msgstr "예"

#: src/remmina_message_panel.c:267
msgid "No"
msgstr "아니오"

#: src/remmina_message_panel.c:391 plugins/rdp/rdp_plugin.c:1983
#: data/ui/remmina_mpc.glade:172
msgid "Domain"
msgstr "도메인"

#: src/remmina_message_panel.c:420
msgid "Save password"
msgstr "비밀번호 저장"

#: src/remmina_message_panel.c:513
msgid "Enter certificate authentication files"
msgstr "인증서의 인증 파일을 입력하세요"

#: src/remmina_message_panel.c:525
msgid "CA Certificate File"
msgstr "CA 인증서 파일"

#: src/remmina_message_panel.c:547
msgid "CA CRL File"
msgstr "CA CRL 파일"

#: src/remmina_message_panel.c:569
msgid "Client Certificate File"
msgstr "클라이언트 인증서 파일"

#: src/remmina_message_panel.c:591
msgid "Client Certificate Key"
msgstr "클라이언트 인증서 키"

#: src/remmina_sftp_plugin.c:304
msgid "Show Hidden Files"
msgstr "숨긴 파일 보기"

#: src/remmina_sftp_plugin.c:306
msgid "Overwrite all"
msgstr "모두 덮어 쓰기"

#: src/remmina_sftp_plugin.c:337
msgid "SFTP - Secure File Transfer"
msgstr "SFTP - 보안 파일 전송"

#. TRANSLATORS: The placeholder %s is an error message
#: src/remmina_ssh.c:213 src/remmina_ssh.c:407
#, c-format
msgid "Could not authenticate with SSH password. %s"
msgstr "SSH 비밀번호로 인증 할 수 없습니다. %s"

#. TRANSLATORS: The placeholder %s is an error message
#: src/remmina_ssh.c:234 src/remmina_ssh.c:260 src/remmina_ssh.c:269
#: src/remmina_ssh.c:417 src/remmina_ssh.c:430
#, c-format
msgid "Could not authenticate with public SSH key. %s"
msgstr "공개 SSH 키로 인증 할 수 없습니다. %s"

#: src/remmina_ssh.c:235
msgid "SSH Key file not yet set."
msgstr "SSH 키 파일이 아직 없음."

#. TRANSLATORS: The placeholder %s is an error message
#: src/remmina_ssh.c:246
#, c-format
msgid "Public SSH key cannot be imported. %s"
msgstr "공개 SSH 키를 가져올 수 없습니다. %s"

#: src/remmina_ssh.c:255
msgid "SSH passphrase is empty, it should not be."
msgstr "SSH 암호가 비었습니다."

#. TRANSLATORS: The placeholder %s is an error message
#: src/remmina_ssh.c:289
#, c-format
msgid "Could not authenticate automatically with public SSH key. %s"
msgstr "공개 SSH 키로 자동 인증 할 수 없습니다. %s"

#. TRANSLATORS: The placeholder %s is an error message
#: src/remmina_ssh.c:307
#, c-format
msgid "Could not authenticate with public SSH key using SSH agent. %s"
msgstr "SSH 에이전트를 사용해서 공개 SSH 키로 인증 할 수 없습니다. %s"

#. TRANSLATORS: The placeholder %s is an error message
#: src/remmina_ssh.c:327
#, c-format
msgid "Could not authenticate with SSH Kerberos/GSSAPI. %s"
msgstr "SSH 커베로스/GSSAPI로 인증 할 수 없습니다. %s"

#: src/remmina_ssh.c:357
msgid "The public SSH key changed!"
msgstr "공개 SSH 키가 변경되었습니다!"

#. TRANSLATORS: The placeholder %s is an error message
#: src/remmina_ssh.c:509
#, c-format
msgid "Could not fetch the server's public SSH key. %s"
msgstr "서버의 공개 SSH 키를 가져올 수 없습니다. %s"

#. TRANSLATORS: The placeholder %s is an error message
#: src/remmina_ssh.c:516
#, c-format
msgid "Could not fetch public SSH key. %s"
msgstr "SSH 공개 키를 가져올 수 없습니다. %s"

#. TRANSLATORS: The placeholder %s is an error message
#: src/remmina_ssh.c:524
#, c-format
msgid "Could not fetch checksum for public SSH key. %s"
msgstr "SSH 공개 키에 대한 체크섬을 가져올 수 없습니다. %s"

#: src/remmina_ssh.c:537
msgid "The server is unknown. The public key fingerprint is:"
msgstr "알려지지 않은 서버. 공중 키의 지문은:"

#: src/remmina_ssh.c:539 src/remmina_ssh.c:545
msgid "Do you trust the new public key?"
msgstr "새 공중 키를 믿을 수 있습니까?"

#: src/remmina_ssh.c:542
msgid ""
"Warning: The server has changed its public key. This means either you are "
"under attack,\n"
"or the administrator has changed the key. The new public key fingerprint is:"
msgstr ""
"주의: 서버의 공개 키가 변경되었습니다. 이것은 귀하가 공격을 받고 있거나 \n"
"또는 관리자가 키를 변경한 것입니다. 새 공개 키 지문은:"

#. TRANSLATORS: The placeholder %s is an error message
#: src/remmina_ssh.c:567
#, c-format
msgid "Could not check list of known SSH hosts. %s"
msgstr "알려진 SSH 호스트 목록을 확인할 수 없습니다. %s"

#: src/remmina_ssh.c:576
msgid "SSH password"
msgstr "SSH 열쇠글"

#: src/remmina_ssh.c:583 src/remmina_ssh.c:621
msgid "SSH private key passphrase"
msgstr "SSH 개인 키 암호"

#: src/remmina_ssh.c:588
msgid "SSH Kerberos/GSSAPI"
msgstr "SSH 커베로스/GSSAPI"

#: src/remmina_ssh.c:618 src/remmina_ssh.c:641
msgid "SSH tunnel credentials"
msgstr "SSH 터널 자격"

#: src/remmina_ssh.c:618 src/remmina_ssh.c:641 plugins/nx/nx_plugin.c:202
msgid "SSH credentials"
msgstr "SSH 자격 증명"

#. TRANSLATORS: The placeholder %s is an error message
#: src/remmina_ssh.c:789
#, c-format
msgid "Could not start SSH session. %s"
msgstr "SSH 세션을 시작하지 못 했습니다. %s"

#. TRANSLATORS: The placeholder %s is an error message
#: src/remmina_ssh.c:1170 src/remmina_ssh.c:1233
#, c-format
msgid "Could not create channel. %s"
msgstr "채널을 만들 수 없습니다. %s"

#. TRANSLATORS: The placeholder %s is an error message
#: src/remmina_ssh.c:1181
#, c-format
msgid "Could not connect to SSH tunnel. %s"
msgstr "SSH 터널링으로 연결할 수 없습니다. %s"

#. TRANSLATORS: The placeholder %s is an error message
#: src/remmina_ssh.c:1248 src/remmina_ssh.c:1873
#, c-format
msgid "Could not open channel. %s"
msgstr "채널을 열 수 없습니다. %s"

#: src/remmina_ssh.c:1254
#, fuzzy, c-format
msgid "Could not run %s on SSH server."
msgstr "SSH 서버의 %s 실행 실패."

#. TRANSLATORS: The placeholder %s is an error message
#: src/remmina_ssh.c:1292 src/remmina_ssh.c:1313 src/remmina_ssh.c:1322
#, fuzzy, c-format
msgid "Could not request port forwarding. %s"
msgstr "포트 포워딩 요청 실패. %s"

#: src/remmina_ssh.c:1357
msgid "The server did not respond."
msgstr "서버가 응답하지 않습니다."

#: src/remmina_ssh.c:1400
#, c-format
msgid "Cannot connect to local port %i."
msgstr "로컬 포트 %i 에 연결할 수 없습니다."

#. TRANSLATORS: The placeholder %s is an error message
#: src/remmina_ssh.c:1450
#, fuzzy, c-format
msgid "Could not write to SSH channel. %s"
msgstr "sft 세션 만들기 실패: %s"

#. TRANSLATORS: The placeholder %s is an error message
#: src/remmina_ssh.c:1457
#, fuzzy, c-format
msgid "Could not read from tunnel listening socket. %s"
msgstr "sft 세션 만들기 실패: %s"

#. TRANSLATORS: The placeholder %s is an error message
#: src/remmina_ssh.c:1477
#, fuzzy, c-format
msgid "Could not poll SSH channel. %s"
msgstr "sft 세션 만들기 실패: %s"

#. TRANSLATORS: The placeholder %s is an error message
#: src/remmina_ssh.c:1484
#, fuzzy, c-format
msgid "Could not read SSH channel in a non-blocking way. %s"
msgstr "sft 세션 만들기 실패: %s"

#. TRANSLATORS: The placeholder %s is an error message
#: src/remmina_ssh.c:1503
#, fuzzy, c-format
msgid "Could not send data to tunnel listening socket. %s"
msgstr "SSH 터널링을 통한 대상과 연결 실패: %s"

#: src/remmina_ssh.c:1605
msgid "Assign a destination port."
msgstr "목적지 포트를 할당하세요."

#: src/remmina_ssh.c:1612
msgid "Could not create socket."
msgstr "소켓을 생성할 수 없습니다."

#: src/remmina_ssh.c:1622
msgid "Could not bind server socket to local port."
msgstr "서버 소켓을 로컬 포트에 바인딩 할 수 없습니다."

#: src/remmina_ssh.c:1628
msgid "Could not listen to local port."
msgstr "로컬 포트에 리스닝할 수 없습니다."

#. TRANSLATORS: Do not translate pthread
#: src/remmina_ssh.c:1638 src/remmina_ssh.c:1655 src/remmina_ssh.c:1690
msgid "Could not start pthread."
msgstr "스레드를 시작할 수 없습니다."

#. TRANSLATORS: Do not translate pthread
#: src/remmina_ssh.c:1672
msgid "Failed to initialize pthread."
msgstr "스레드를 초기화하지 못 했습니다."

#. TRANSLATORS: The placeholder %s is an error message
#: src/remmina_ssh.c:1783
#, fuzzy, c-format
msgid "Could not create SFTP session. %s"
msgstr "sft 세션 만들기 실패: %s"

#. TRANSLATORS: The placeholder %s is an error message
#: src/remmina_ssh.c:1788
#, fuzzy, c-format
msgid "Could not start SFTP session. %s"
msgstr "SSH 세션 시작 실패: %s"

#. TRANSLATORS: The placeholder %s is an error message
#: src/remmina_ssh.c:1903
#, fuzzy, c-format
msgid "Could not request shell. %s"
msgstr "sft 세션 만들기 실패: %s"

#: src/remmina_ssh.c:1996
msgid "Could not create PTY device."
msgstr "PTY 기기를 생성할 수 없습니다."

#: src/remmina_file_editor.c:74
#, fuzzy
msgid ""
"<tt><big>Supported formats\n"
"• server\n"
"• server:port\n"
"• [server]:port</big></tt>"
msgstr ""
"<tt><big>지원 형식\n"
"* 서버(주소)\n"
"* 서버(주소):포트(번호)\n"
"* [서버(주소)]:포트(번호)</big></tt>"

#: src/remmina_file_editor.c:81
msgid ""
"<tt><big>• command in PATH args %h\n"
"• /path/to/foo -options %h %u\n"
"• %h is substituted with the server name\n"
"• %t is substituted with the SSH server name\n"
"• %u is substituted with the username\n"
"• %U is substituted with the SSH username\n"
"• %p is substituted with Remmina profile name\n"
"• %g is substituted with Remmina profile group name\n"
"• %d is substituted with local datetime in iso8601 format\n"
"Do not run in background if you want the command to be executed before "
"connecting.\n"
"</big></tt>"
msgstr ""

#: src/remmina_file_editor.c:95
msgid ""
"<tt><big>Supported formats\n"
"• :port\n"
"• server\n"
"• server:port\n"
"• [server]:port\n"
"• username@server:port (SSH protocol only)</big></tt>"
msgstr ""
"<tt><big>지원 형식\n"
"• :포트\n"
"• 서버\n"
"• 서버:포트\n"
"• [서버]:포트\n"
"• 사용자 이름@서버:포트 (SSH 프로토콜 전용)</big></tt>"

#: src/remmina_file_editor.c:159
msgid "Choose a Remote Desktop Server"
msgstr "원격 데스크탑 서버 선택"

#: src/remmina_file_editor.c:371
msgid "_Open"
msgstr "_열기"

#: src/remmina_file_editor.c:432
#, c-format
msgid "Browse the network to find a %s server"
msgstr "네트워크에서 %s 서버 찾아보기"

#: src/remmina_file_editor.c:533
msgid "Resolution"
msgstr "해상도"

#: src/remmina_file_editor.c:540
msgid "Use initial window size"
msgstr "초기 윈도 크기 사용"

#: src/remmina_file_editor.c:544
msgid "Use client resolution"
msgstr "클라이언트 해상도에 맞춤"

#: src/remmina_file_editor.c:555 src/remmina_file_editor.c:864
msgid "Custom"
msgstr "사용자 정의"

#: src/remmina_file_editor.c:741
msgid "Keyboard mapping"
msgstr "사용자키 지정"

#: src/remmina_file_editor.c:839
msgid "SSH Tunnel"
msgstr "SSH 터널"

#: src/remmina_file_editor.c:840
msgid "Enable SSH tunnel"
msgstr "SSH 암호화 사용"

#: src/remmina_file_editor.c:847
msgid "Tunnel via loopback address"
msgstr "반향(=반송) 주소를 통한 터널링"

#: src/remmina_file_editor.c:856
#, c-format
msgid "Same server at port %i"
msgstr "포트 %i와 같은 서버"

#: src/remmina_file_editor.c:902 plugins/rdp/rdp_plugin.c:2012
msgid "Startup path"
msgstr "시작 프로그램 경로"

#: src/remmina_file_editor.c:911
msgid "SSH Authentication"
msgstr "SSH 확인"

#: src/remmina_file_editor.c:921
#, fuzzy
msgid "SSH agent (automatic)"
msgstr "공개 키 (자동)"

#: src/remmina_file_editor.c:1006
msgid "Turn on \"Autostart\" for this profile"
msgstr "프로필에 대해 \"자동 시작\" 키기"

#: src/remmina_file_editor.c:1014
msgid "Basic"
msgstr "기본 설정"

#: src/remmina_file_editor.c:1020
msgid "Advanced"
msgstr "고급 설정"

#: src/remmina_file_editor.c:1025
msgid "Autostart"
msgstr "자동시작"

#: src/remmina_file_editor.c:1248
msgid "Default settings saved."
msgstr "기본 설정으로 저장됨."

#: src/remmina_file_editor.c:1318
msgid "Remote Desktop Preference"
msgstr "원격 데스크탑 설정"

#: src/remmina_file_editor.c:1324
msgid "Save as Default"
msgstr "기본값으로 저장"

#: src/remmina_file_editor.c:1325
msgid "Use the current settings as the default for all new connection profiles"
msgstr "모든 새 연결 프로필의 기본값으로 현재 설정 사용"

#: src/remmina_file_editor.c:1333 data/ui/remmina_main.glade:250
msgid "Connect"
msgstr "연결"

#: src/remmina_file_editor.c:1336
msgid "_Save and Connect"
msgstr "_저장 및 연결"

#: src/remmina_file_editor.c:1459
msgid "Quick Connect"
msgstr "빠른 접속"

#: src/remmina_file_editor.c:1483
#, c-format
msgid "Use '%s' as subgroup delimiter"
msgstr "'%s' 하위그룹 구분자 사용"

#: src/remmina_file_editor.c:1502
msgid "Pre-command"
msgstr ""

#: src/remmina_file_editor.c:1520
msgid "Post-command"
msgstr ""

#: src/remmina_file_editor.c:1585 src/remmina_file_editor.c:1603
#, c-format
msgid "Could not find the file \"%s\"."
msgstr ""

#: src/remmina_chat_window.c:178
#, c-format
msgid "Chat with %s"
msgstr "%s 와(/과) 대화"

#: src/remmina_chat_window.c:230
msgid "_Send"
msgstr "보내기(_S)"

#: src/remmina_chat_window.c:240
msgid "_Clear"
msgstr "지우기(_C)"

#: plugins/exec/exec_plugin_config.h:41
msgid "Execute a command"
msgstr ""

#: plugins/exec/exec_plugin.c:158
msgid "You did not set any command to be executed"
msgstr ""

#: plugins/exec/exec_plugin.c:204
msgid ""
"Warning: Running a command synchronously may cause Remmina not to respond.\n"
"Do you really want to continue?"
msgstr ""

#: plugins/exec/exec_plugin.c:264
msgid "Command"
msgstr ""

#: plugins/exec/exec_plugin.c:265
msgid "Asynchrounous execution"
msgstr ""

#: plugins/www/www_plugin.c:97
msgid "File downloaded"
msgstr ""

#: plugins/www/www_plugin.c:550
msgid "Enter WWW authentication credentials"
msgstr ""

#: plugins/www/www_plugin.c:861
msgid "URL"
msgstr "URL"

#: plugins/www/www_plugin.c:861
msgid "http://address or https://address"
msgstr ""

#: plugins/www/www_plugin.c:878
msgid "User agent"
msgstr "사용자 에이전트"

#: plugins/www/www_plugin.c:879
msgid "Turn on Java support"
msgstr ""

#: plugins/www/www_plugin.c:880
#, fuzzy
msgid "Turn on smooth scrolling"
msgstr "부드러운 글꼴"

#: plugins/www/www_plugin.c:881
msgid "Turn on spatial navigation"
msgstr ""

#: plugins/www/www_plugin.c:882
msgid "Turn on plugin support"
msgstr ""

#: plugins/www/www_plugin.c:883
msgid "Turn on WebGL support"
msgstr ""

#: plugins/www/www_plugin.c:884
msgid "Turn on HTML5 audio support"
msgstr ""

#: plugins/www/www_plugin.c:885
msgid "Ignore TLS errors"
msgstr ""

#: plugins/www/www_plugin.c:886
#, fuzzy
msgid "No password storage"
msgstr "%s 열쇠글"

#: plugins/www/www_plugin.c:888
msgid "Turn on Web Inspector"
msgstr ""

#: plugins/www/www_config.h:43
msgid "Remmina web-browser plugin"
msgstr ""

#: plugins/secret/src/glibsecret_plugin.c:188
msgid "Secure password storing in the GNOME keyring"
msgstr ""

#: plugins/tool_hello_world/plugin_config.h:40
msgid "Hello World!"
msgstr ""

#: plugins/vnc/vnc_plugin.c:734
#, fuzzy
msgid "Enter VNC password"
msgstr "비밀번호 저장"

#: plugins/vnc/vnc_plugin.c:787
msgid "Enter VNC authentication credentials"
msgstr ""

#: plugins/vnc/vnc_plugin.c:890
msgid "Unable to connect to VNC server"
msgstr "VNC 서버에 연결할 수 없음"

#: plugins/vnc/vnc_plugin.c:891
#, c-format
msgid "Couldn’t convert '%s' to host address"
msgstr "호스트 주소를 '%s' 로 바꿀 수 없음"

#: plugins/vnc/vnc_plugin.c:892
#, c-format
msgid "VNC connection failed: %s"
msgstr "VNC 연결 실패: %s"

#: plugins/vnc/vnc_plugin.c:893
msgid "Your connection has been rejected."
msgstr "연결이 거부 됐습니다."

#: plugins/vnc/vnc_plugin.c:919
#, c-format
msgid "The VNC server requested an unknown authentication method. %s"
msgstr ""

#: plugins/vnc/vnc_plugin.c:921
msgid "Please retry after turning on encryption for this profile."
msgstr ""

#: plugins/vnc/vnc_plugin.c:1803
msgid "256 colors (8 bpp)"
msgstr "256 색 (8 bpp)"

#: plugins/vnc/vnc_plugin.c:1804
msgid "High color (16 bpp)"
msgstr "고화질 (16 bpp)"

#: plugins/vnc/vnc_plugin.c:1805
msgid "True color (32 bpp)"
msgstr "실제 색감 (32 bpp)"

#: plugins/vnc/vnc_plugin.c:1812 plugins/rdp/rdp_plugin.c:1922
#: plugins/rdp/rdp_settings.c:269 plugins/nx/nx_plugin.c:701
msgid "Poor (fastest)"
msgstr "낮음 (빠름)"

#: plugins/vnc/vnc_plugin.c:1813 plugins/rdp/rdp_plugin.c:1923
#: plugins/rdp/rdp_settings.c:271 plugins/nx/nx_plugin.c:702
msgid "Medium"
msgstr "보통"

#: plugins/vnc/vnc_plugin.c:1814 plugins/rdp/rdp_plugin.c:1924
#: plugins/rdp/rdp_settings.c:273 plugins/nx/nx_plugin.c:703
msgid "Good"
msgstr "좋음"

#: plugins/vnc/vnc_plugin.c:1815 plugins/rdp/rdp_plugin.c:1925
#: plugins/rdp/rdp_settings.c:275 plugins/nx/nx_plugin.c:704
msgid "Best (slowest)"
msgstr "최고 (느림)"

#: plugins/vnc/vnc_plugin.c:1831
msgid "Repeater"
msgstr "중계기"

#: plugins/vnc/vnc_plugin.c:1834 plugins/vnc/vnc_plugin.c:1854
msgid "Color depth"
msgstr "색 깊이"

#: plugins/vnc/vnc_plugin.c:1835 plugins/vnc/vnc_plugin.c:1855
#: plugins/rdp/rdp_plugin.c:2001 plugins/nx/nx_plugin.c:724
msgid "Quality"
msgstr "품질"

#: plugins/vnc/vnc_plugin.c:1851
msgid "Listen on port"
msgstr "수신 포트"

#: plugins/vnc/vnc_plugin.c:1871
msgid "Show remote cursor"
msgstr "타국(=원격지) 커서 보이기"

#: plugins/vnc/vnc_plugin.c:1872 plugins/vnc/vnc_plugin.c:1887
#: plugins/spice/spice_plugin.c:460 plugins/spice/spice_plugin.c:469
msgid "View only"
msgstr "보기만 하기"

#: plugins/vnc/vnc_plugin.c:1873 plugins/spice/spice_plugin.c:455
#: plugins/spice/spice_plugin.c:471 plugins/nx/nx_plugin.c:740
msgid "Disable clipboard sync"
msgstr "클립보드 연동 않함"

#: plugins/vnc/vnc_plugin.c:1874 plugins/nx/nx_plugin.c:741
msgid "Disable encryption"
msgstr "암호화 않함"

#: plugins/vnc/vnc_plugin.c:1875 plugins/vnc/vnc_plugin.c:1888
msgid "Disable server input"
msgstr "서버쪽 입력 불가능"

#: plugins/vnc/vnc_plugin.c:1876 plugins/spice/spice_plugin.c:456
#: plugins/nx/nx_plugin.c:743
msgid "Disable password storing"
msgstr ""

#: plugins/vnc/vnc_plugin.c:1890
msgid "Open Chat…"
msgstr "대화창 열기…"

#: plugins/vnc/vnc_plugin.c:1891 plugins/spice/spice_plugin.c:472
#: plugins/xdmcp/xdmcp_plugin.c:381 plugins/rdp/rdp_plugin.c:2050
#: plugins/nx/nx_plugin.c:751
msgid "Send Ctrl+Alt+Delete"
msgstr ""

#: plugins/vnc/vnc_plugin.h:41
msgid "Remmina VNC Plugin"
msgstr ""

#: plugins/vnc/vnc_plugin.h:46
msgid "Remmina VNC listener Plugin"
msgstr ""

#: plugins/spice/spice_plugin_usb.c:51 plugins/spice/spice_plugin.c:473
msgid "Select USB devices for redirection"
msgstr ""

#: plugins/spice/spice_plugin_usb.c:54
msgid "_Close"
msgstr ""

#: plugins/spice/spice_plugin_usb.c:94
msgid "USB redirection error"
msgstr ""

#: plugins/spice/spice_plugin.c:239
#, fuzzy
msgid "Enter SPICE password"
msgstr "SSH 열쇠글"

#: plugins/spice/spice_plugin.c:274
#, c-format
msgid "Disconnected from the SPICE server \"%s\"."
msgstr "SPICE 서버 \"%s\"와 연결이 끊어졌습니다."

#: plugins/spice/spice_plugin.c:290
msgid "TLS connection error."
msgstr ""

#: plugins/spice/spice_plugin.c:296
msgid "Connection to the SPICE server dropped."
msgstr "SPICE 서버에 대한 연결이 끊어졌습니다."

#: plugins/spice/spice_plugin.c:438
msgid "Use TLS encryption"
msgstr ""

#: plugins/spice/spice_plugin.c:439
msgid "Server CA certificate"
msgstr ""

#: plugins/spice/spice_plugin.c:440 plugins/rdp/rdp_plugin.c:1986
msgid "Share folder"
msgstr "공유 폴더"

#: plugins/spice/spice_plugin.c:457
msgid "Enable audio channel"
msgstr ""

#: plugins/spice/spice_plugin.c:458 plugins/spice/spice_plugin.c:470
msgid "Resize guest to match window size"
msgstr ""

#: plugins/spice/spice_plugin.c:459 plugins/rdp/rdp_plugin.c:2025
msgid "Share smartcard"
msgstr ""

#: plugins/spice/spice_plugin.c:482
msgid "SPICE - Simple Protocol for Independent Computing Environments"
msgstr ""

#: plugins/spice/spice_plugin_file_transfer.c:82
msgid "File Transfers"
msgstr ""

#: plugins/spice/spice_plugin_file_transfer.c:219
msgid "Transfer error"
msgstr ""

#: plugins/spice/spice_plugin_file_transfer.c:220
#, c-format
msgid "%s: %s"
msgstr ""

#: plugins/spice/spice_plugin_file_transfer.c:223
msgid "Transfer completed"
msgstr ""

#: plugins/spice/spice_plugin_file_transfer.c:224
#, c-format
msgid "The %s file has been transferred"
msgstr ""

#: plugins/xdmcp/xdmcp_plugin.c:97
msgid "Run out of available local X display number."
msgstr ""

#: plugins/xdmcp/xdmcp_plugin.c:264 plugins/nx/nx_plugin.c:608
#, c-format
msgid ""
"The protocol \"%s\" is unavailable because GtkSocket only works under X.Org."
msgstr ""

#: plugins/xdmcp/xdmcp_plugin.c:348
msgid "Default"
msgstr "기본값"

#: plugins/xdmcp/xdmcp_plugin.c:349
msgid "Grayscale"
msgstr "흑백명암 보기"

#: plugins/xdmcp/xdmcp_plugin.c:350
#, fuzzy
msgid "256 colours"
msgstr "256색상"

#: plugins/xdmcp/xdmcp_plugin.c:351
#, fuzzy
msgid "High colour (16 bit)"
msgstr "고화질 (16 비트)"

#: plugins/xdmcp/xdmcp_plugin.c:352
#, fuzzy
msgid "True colour (24 bit)"
msgstr "천연색 (24 비트)"

#: plugins/xdmcp/xdmcp_plugin.c:369 plugins/rdp/rdp_plugin.c:1985
#, fuzzy
msgid "Colour depth"
msgstr "색 깊이"

#: plugins/xdmcp/xdmcp_plugin.c:371 plugins/nx/nx_plugin.c:742
msgid "Use local cursor"
msgstr "로컬지 커서 사용"

#: plugins/xdmcp/xdmcp_plugin.c:372
#, fuzzy
msgid "Disconnect after first session"
msgstr "한 세션 후 끊기"

#: plugins/xdmcp/xdmcp_plugin.c:373
#, fuzzy
msgid "Listen for TCP connections"
msgstr "새 연결"

#: plugins/xdmcp/xdmcp_plugin.c:391
msgid "XDMCP - X Remote Session"
msgstr "XDMCP - X 원격 세션"

#: plugins/st/st_plugin.c:237
msgid "Terminal Emulator"
msgstr ""

#: plugins/st/st_plugin.c:238
msgid "Command to be executed"
msgstr ""

#: plugins/st/st_plugin.c:253
msgid "Detached window"
msgstr ""

#: plugins/st/st_plugin_config.h:43
#, fuzzy
msgid "Remmina simple terminal"
msgstr "리미너' 애플릿"

#: plugins/rdp/rdp_plugin.c:578
msgid "Enter RDP authentication credentials"
msgstr ""

#: plugins/rdp/rdp_plugin.c:640
msgid "Enter RDP gateway authentication credentials"
msgstr ""

#: plugins/rdp/rdp_plugin.c:1496
#, c-format
msgid ""
"Could not access the RDP server \"%s\".\n"
"Account locked out."
msgstr ""
"RDP 서버 \"%s\"에 접속할 수 없습니다.\n"
"계정이 잠겼습니다."

#: plugins/rdp/rdp_plugin.c:1503
#, c-format
msgid ""
"Could not access the RDP server \"%s\".\n"
"Account expired."
msgstr ""
"RDP 서버 \"%s\"에 접속할 수 없습니다.\n"
"계정이 만료되었습니다."

#: plugins/rdp/rdp_plugin.c:1510
#, c-format
msgid ""
"Could not access the RDP server \"%s\".\n"
"Password expired."
msgstr ""
"RDP 서버 \"%s\"에 접속할 수 없습니다.\n"
"비밀번호가 만료되었습니다."

#: plugins/rdp/rdp_plugin.c:1517
#, c-format
msgid ""
"Could not access the RDP server \"%s\".\n"
"Account disabled."
msgstr ""
"RDP 서버 \"%s\"에 접속할 수 없습니다.\n"
"계정이 비활성화 되었습니다."

#: plugins/rdp/rdp_plugin.c:1523
#, c-format
msgid ""
"Could not access the RDP server \"%s\".\n"
"Insufficient user privileges."
msgstr ""

#: plugins/rdp/rdp_plugin.c:1531
#, c-format
msgid ""
"Could not access the RDP server \"%s\".\n"
"Account restricted."
msgstr ""
"RDP 서버 \"%s\"에 접속할 수 없습니다.\n"
"계정이 제한되었습니다."

#: plugins/rdp/rdp_plugin.c:1539
#, c-format
msgid ""
"Could not access the RDP server \"%s\".\n"
"Change user password before connecting."
msgstr ""

#: plugins/rdp/rdp_plugin.c:1544
#, c-format
msgid "Lost connection to the RDP server \"%s\"."
msgstr "RDP 서버 \"%s\"에 대한 연결이 끊어졌습니다."

#: plugins/rdp/rdp_plugin.c:1547
#, c-format
msgid "Could not find the address for the RDP server \"%s\"."
msgstr "RDP 서버 \"%s\"의 주소를 찾을 수 없습니다."

#: plugins/rdp/rdp_plugin.c:1551
#, c-format
msgid ""
"Could not connect to the RDP server \"%s\" via TLS. Check that client and "
"server support a common TLS version."
msgstr ""

#: plugins/rdp/rdp_plugin.c:1554
#, c-format
msgid "Unable to establish a connection to the RDP server \"%s\"."
msgstr "RDP 서버 \"%s\"에 연결할 수 없습니다."

#: plugins/rdp/rdp_plugin.c:1562
#, c-format
msgid "Cannot connect to the RDP server \"%s\"."
msgstr "RDP 서버 %s에 연결할 수 없습니다."

#: plugins/rdp/rdp_plugin.c:1565
msgid "Could not start libfreerdp-gdi."
msgstr ""

#: plugins/rdp/rdp_plugin.c:1568
#, c-format
msgid ""
"You requested a H.264 GFX mode for the server \"%s\", but your libfreerdp "
"does not support H.264. Please use a non-AVC colour depth setting."
msgstr ""

#: plugins/rdp/rdp_plugin.c:1575
#, c-format
msgid "The \"%s\" server refused the connection."
msgstr ""

#: plugins/rdp/rdp_plugin.c:1580
#, c-format
msgid ""
"The Remote Desktop Gateway \"%s\" denied the user \"%s\\%s\" access due to "
"policy."
msgstr ""

#: plugins/rdp/rdp_plugin.c:1590
#, c-format
msgid "Cannot connect to the \"%s\" RDP server."
msgstr "RDP 서버 %s에 연결할 수 없습니다."

#: plugins/rdp/rdp_plugin.c:1907
msgid "GFX AVC444 (32 bpp)"
msgstr ""

#: plugins/rdp/rdp_plugin.c:1908
msgid "GFX AVC420 (32 bpp)"
msgstr ""

#: plugins/rdp/rdp_plugin.c:1909
msgid "GFX RFX (32 bpp)"
msgstr ""

#: plugins/rdp/rdp_plugin.c:1910
msgid "RemoteFX (32 bpp)"
msgstr "타국(=원격지) 색상 (32 bpp)"

#: plugins/rdp/rdp_plugin.c:1911
#, fuzzy
msgid "True colour (32 bpp)"
msgstr "실제 색감 (32 bpp)"

#: plugins/rdp/rdp_plugin.c:1912
#, fuzzy
msgid "True colour (24 bpp)"
msgstr "실제 색감 (24 bpp)"

#: plugins/rdp/rdp_plugin.c:1913
#, fuzzy
msgid "High colour (16 bpp)"
msgstr "고화질 (16 bpp)"

#: plugins/rdp/rdp_plugin.c:1914
#, fuzzy
msgid "High colour (15 bpp)"
msgstr "고화질 (15 bpp)"

#: plugins/rdp/rdp_plugin.c:1915
#, fuzzy
msgid "256 colours (8 bpp)"
msgstr "256 색 (8 bpp)"

#: plugins/rdp/rdp_plugin.c:1932 data/ui/remmina_preferences.glade:658
msgid "Off"
msgstr "끄기"

#: plugins/rdp/rdp_plugin.c:1934
msgid "Local - low quality"
msgstr "자국(로컬) - 낮은 품질"

#: plugins/rdp/rdp_plugin.c:1935
msgid "Local - medium quality"
msgstr "자국(로컬) - 보통 품질"

#: plugins/rdp/rdp_plugin.c:1936
msgid "Local - high quality"
msgstr "자국(로컬) - 높은 품질"

#: plugins/rdp/rdp_plugin.c:1944
msgid "Negotiate"
msgstr "조율"

#: plugins/rdp/rdp_plugin.c:1960
msgid "2600 (Windows XP),7601 (Windows Vista/7),9600 (Windows 8 and newer)"
msgstr ""

#: plugins/rdp/rdp_plugin.c:1963
msgid ""
"Used i.a. by Terminal services in SmartCard channel to distinguish client "
"capabilities:\n"
"  • < 4034: Windows XP base smartcard functions\n"
"  • 4034-7064: Windows Vista/7: SCardReadCache(), SCardWriteCache(),\n"
"    SCardGetTransmitCount()\n"
"  • >= 7065: Windows 8 and newer: SCardGetReaderIcon(), "
"SCardGetDeviceTypeId()"
msgstr ""

#: plugins/rdp/rdp_plugin.c:2002
msgid "Sound"
msgstr "소리"

#: plugins/rdp/rdp_plugin.c:2003 data/ui/remmina_preferences.glade:1602
msgid "Security"
msgstr "보안"

#: plugins/rdp/rdp_plugin.c:2004
msgid "Gateway transport type"
msgstr ""

#: plugins/rdp/rdp_plugin.c:2005
#, fuzzy
msgid "Remote Desktop Gateway server"
msgstr "원격 데스크탑 설정"

#: plugins/rdp/rdp_plugin.c:2006
#, fuzzy
msgid "Remote Desktop Gateway username"
msgstr "원격 데스크탑 설정"

#: plugins/rdp/rdp_plugin.c:2007
#, fuzzy
msgid "Remote Desktop Gateway password"
msgstr "원격 데스크탑 설정"

#: plugins/rdp/rdp_plugin.c:2008
#, fuzzy
msgid "Remote Desktop Gateway domain"
msgstr "원격 데스크탑 설정"

#: plugins/rdp/rdp_plugin.c:2009
msgid "Client name"
msgstr "클라이언트 이름"

#: plugins/rdp/rdp_plugin.c:2010
#, fuzzy
msgid "Client build"
msgstr "클라이언트 이름"

#: plugins/rdp/rdp_plugin.c:2013
msgid "Load balance info"
msgstr ""

#: plugins/rdp/rdp_plugin.c:2014
msgid "Override printer drivers"
msgstr ""

#: plugins/rdp/rdp_plugin.c:2014
msgid ""
"\"Samsung_CLX-3300_Series\":\"Samsung CLX-3300 Series PS\";\"Canon MF410\":"
"\"Canon MF410 Series UFR II\""
msgstr ""

#: plugins/rdp/rdp_plugin.c:2015
msgid "Local serial name"
msgstr ""

#: plugins/rdp/rdp_plugin.c:2015
msgid "COM1, COM2, etc."
msgstr ""

#: plugins/rdp/rdp_plugin.c:2016
msgid "Local serial driver"
msgstr ""

#: plugins/rdp/rdp_plugin.c:2016
msgid "Serial"
msgstr ""

#: plugins/rdp/rdp_plugin.c:2017
msgid "Local serial path"
msgstr ""

#: plugins/rdp/rdp_plugin.c:2017
msgid "/dev/ttyS0, /dev/ttyS1, etc."
msgstr ""

#: plugins/rdp/rdp_plugin.c:2018
msgid "Local parallel name"
msgstr ""

#: plugins/rdp/rdp_plugin.c:2019
msgid "Local parallel device"
msgstr ""

#: plugins/rdp/rdp_plugin.c:2020
msgid "Smartcard name"
msgstr ""

#: plugins/rdp/rdp_plugin.c:2021
msgid "Share printers"
msgstr ""

#: plugins/rdp/rdp_plugin.c:2022
msgid "Share serial ports"
msgstr ""

#: plugins/rdp/rdp_plugin.c:2023
msgid "(SELinux) permissive mode for serial ports"
msgstr ""

#: plugins/rdp/rdp_plugin.c:2024
msgid "Share parallel ports"
msgstr ""

#: plugins/rdp/rdp_plugin.c:2026
msgid "Redirect local microphone"
msgstr ""

#: plugins/rdp/rdp_plugin.c:2027
#, fuzzy
msgid "Turn off clipboard sync"
msgstr "클립보드 연동 않함"

#: plugins/rdp/rdp_plugin.c:2028
msgid "Ignore certificate"
msgstr ""

#: plugins/rdp/rdp_plugin.c:2029
msgid "Use the old license workflow"
msgstr ""

#: plugins/rdp/rdp_plugin.c:2029
msgid "It disables CAL and hwId is set to 0"
msgstr ""

#: plugins/rdp/rdp_plugin.c:2030
#, fuzzy
msgid "Turn off password storing"
msgstr "%s 열쇠글"

#: plugins/rdp/rdp_plugin.c:2031
msgid "Attach to console (2003/2003 R2)"
msgstr "콘솔 접속 (Windows 2003 / 2003 R2)"

#: plugins/rdp/rdp_plugin.c:2032
msgid "Turn off fast-path"
msgstr ""

#: plugins/rdp/rdp_plugin.c:2033
msgid "Server detection using Remote Desktop Gateway"
msgstr ""

#: plugins/rdp/rdp_plugin.c:2035
msgid "Use system proxy settings"
msgstr ""

#: plugins/rdp/rdp_plugin.c:2037
msgid "Turn off automatic reconnection"
msgstr ""

#: plugins/rdp/rdp_plugin.c:2038
msgid "Relax order checks"
msgstr ""

#: plugins/rdp/rdp_plugin.c:2039
msgid "Glyph cache"
msgstr ""

#: plugins/rdp/rdp_plugin.c:2063
msgid "RDP - Remote Desktop Protocol"
msgstr "RDP - 리모트 데스크톱 프로토콜"

#: plugins/rdp/rdp_plugin.c:2086
msgid "RDP - RDP File Handler"
msgstr "RDP - RDP 파일 조정"

#: plugins/rdp/rdp_plugin.c:2101
msgid "RDP - Preferences"
msgstr "RDP - 설정"

#: plugins/rdp/rdp_plugin.c:2154
msgid "Export connection in Windows .rdp file format"
msgstr "Windows .rdp 파일 형식으로 연결 내보내기"

#: plugins/rdp/rdp_settings.c:200
msgid "<Auto detect>"
msgstr "<자동 구성>"

#: plugins/rdp/rdp_settings.c:233
msgid "<Not set>"
msgstr ""

#: plugins/rdp/rdp_settings.c:267
msgid "<Choose a quality level to edit…>"
msgstr ""

#: plugins/rdp/rdp_settings.c:418
msgid "Keyboard layout"
msgstr "글쇠판 배치"

#: plugins/rdp/rdp_settings.c:443
msgid "Use client keyboard mapping"
msgstr "클라이언트 글쇠 자리값 사용"

#: plugins/rdp/rdp_settings.c:453
msgid "Quality settings"
msgstr "퀄리티 설정"

#: plugins/rdp/rdp_settings.c:473
msgid "Wallpaper"
msgstr "배경 화면"

#: plugins/rdp/rdp_settings.c:480
msgid "Window drag"
msgstr "창 끌기"

#: plugins/rdp/rdp_settings.c:487
msgid "Menu animation"
msgstr "메뉴 에니메이션"

#: plugins/rdp/rdp_settings.c:494
msgid "Theme"
msgstr "테마"

#: plugins/rdp/rdp_settings.c:501
msgid "Cursor shadow"
msgstr "커서 그림자"

#: plugins/rdp/rdp_settings.c:508
msgid "Cursor blinking"
msgstr "커서 깜박임"

#: plugins/rdp/rdp_settings.c:515
msgid "Font smoothing"
msgstr "부드러운 글꼴"

#: plugins/rdp/rdp_settings.c:522
msgid "Composition"
msgstr "합성"

#: plugins/rdp/rdp_settings.c:532
msgid "Remote scale factor"
msgstr "원격 크기 조정 비율"

#: plugins/rdp/rdp_settings.c:545
msgid "Desktop scale factor %"
msgstr "데스크톱 크기 비율 %"

#: plugins/rdp/rdp_settings.c:556
msgid "Device scale factor %"
msgstr "기기 크기 비율 %"

#: plugins/rdp/rdp_settings.c:578
msgid "Desktop orientation"
msgstr "데스크톱 방향"

<<<<<<< HEAD
#: plugins/rdp/rdp_event.c:302
#, fuzzy, c-format
=======
#: plugins/rdp/rdp_event.c:299
#, c-format
>>>>>>> 812268f4
msgid "Reconnection attempt %d of %d…"
msgstr "%d (%d 개중에) 번째 재 연결 시도중…"

#: plugins/nx/nx_session_manager.c:98
msgid "Terminating…"
msgstr "종료중…"

#: plugins/nx/nx_session_manager.c:143
#, c-format
msgid "NX Sessions on %s"
msgstr "%s NX 세션"

#: plugins/nx/nx_session_manager.c:147
msgid "Attach"
msgstr "첨부"

#: plugins/nx/nx_session_manager.c:151
msgid "Restore"
msgstr "복구"

#: plugins/nx/nx_session_manager.c:152
msgid "Start"
msgstr "시작"

#: plugins/nx/nx_session_manager.c:158
msgid "Terminate"
msgstr "중단"

#: plugins/nx/nx_session_manager.c:190
msgid "Display"
msgstr "화면"

#: plugins/nx/nx_session_manager.c:197
msgid "Status"
msgstr "상태"

#: plugins/nx/nx_plugin.c:205
msgid "Password for private SSH key"
msgstr "SSH 개인 키 비밀번호"

#: plugins/nx/nx_plugin.c:367
msgid "Enter NX authentication credentials"
msgstr "NX 인증 정보를 입력하세요"

#: plugins/nx/nx_plugin.c:761
msgid "NX - NX Technology"
msgstr "NX - NX 기술"

#: plugins/kwallet/src/kwallet_plugin_main.c:118
msgid "Secure passwords storage in KWallet"
msgstr "KWallet에 안전한 비밀번호 저장"

#: plugins/telepathy/telepathy_channel_handler.c:237
#, fuzzy, c-format
msgid ""
"%s wants to share their desktop.\n"
"Do you accept?"
msgstr ""
"%s 가 그의 데스크탑 공유를 원합니다..\n"
"이 초대를 받아들입니까?"

#: plugins/telepathy/telepathy_channel_handler.c:240
msgid "Desktop sharing invitation"
msgstr "데스크탑 공유 초대"

#: plugins/telepathy/telepathy_plugin.c:57
msgid "Telepathy - Desktop Sharing"
msgstr "Telepathy - 데스크탑 공유"

#: data/ui/remmina_snap_info_dialog.glade:46
msgid ""
"It seems that Remmina is running on your system as a SNAP package. To enable "
"access to some important features, like password saving in your keyring and "
"RDP printer sharing, please open your software center and give the "
"appropriate permissions to Remmina. As an alternative you can enter the "
"following commands in a terminal window:"
msgstr ""

#: data/ui/remmina_snap_info_dialog.glade:82
msgid "Do not show this message again"
msgstr ""

#: data/ui/remmina_about.glade:30 data/ui/remmina_main.glade:485
msgid "About"
msgstr "정보"

#: data/ui/remmina_about.glade:40
msgid "Website"
msgstr "웹사이트"

#: data/ui/remmina_main.glade:74
msgid "New connection profile"
msgstr "새 연결 프로필"

#: data/ui/remmina_main.glade:86
msgid "Show search bar"
msgstr "검색 바 보기"

#: data/ui/remmina_main.glade:125
msgid "Actions"
msgstr "액션"

#: data/ui/remmina_main.glade:139
msgid "Toggle view"
msgstr "뷰 토글"

#: data/ui/remmina_main.glade:187
msgid "Search string or server name/IP address for “Quick Connect”"
msgstr "“빠른 연결”을 위한 문자열 또는 서버 이름/IP 주소 검색"

#: data/ui/remmina_main.glade:191 data/ui/remmina_main.glade:193
msgid "Server name or IP address"
msgstr "서버 이름 또는 IP 주소"

#: data/ui/remmina_main.glade:192 data/ui/remmina_main.glade:194
#: data/ui/remmina_preferences.glade:214
msgid "Clear"
msgstr "비우기"

#: data/ui/remmina_main.glade:277
msgid "Edit"
msgstr "편집"

#: data/ui/remmina_main.glade:307
msgid "Collapse all"
msgstr "모두 닫기"

#: data/ui/remmina_main.glade:317
msgid "Expand all"
msgstr "모두 열기"

#: data/ui/remmina_main.glade:354
msgid "Multi password changer"
msgstr ""

#: data/ui/remmina_main.glade:364
msgid "Debugging"
msgstr "디버깅"

#: data/ui/remmina_main.glade:384
msgid "Export"
msgstr "내보내기"

#: data/ui/remmina_main.glade:394
msgid "News"
msgstr "뉴스"

#: data/ui/remmina_main.glade:404
msgid "Set as default remote desktop client"
msgstr "기본 원격 데스크톱 클라이언트로 설정"

#: data/ui/remmina_main.glade:431
msgid "Homepage"
msgstr "홈페이지"

#: data/ui/remmina_main.glade:441
msgid "Donations"
msgstr "기부"

#: data/ui/remmina_main.glade:451
msgid "Wiki"
msgstr "위키"

#. Remmina community website
#: data/ui/remmina_main.glade:461
msgid "Online Community"
msgstr "온라인 커뮤니티"

#: data/ui/remmina_main.glade:579
msgid "Plugin"
msgstr "플러그인"

#: data/ui/remmina_main.glade:593
msgid "Last used"
msgstr "마지막 사용시간"

#: data/ui/remmina_unlock.glade:60
msgid "Unlock"
msgstr ""

#: data/ui/remmina_unlock.glade:94
msgid "Unlock Remmina"
msgstr ""

#: data/ui/remmina_unlock.glade:128
msgid "Master password secret key"
msgstr ""

#: data/ui/remmina_spinner.glade:29 data/ui/remmina_key_chooser.glade:38
#: data/ui/remmina_key_chooser.glade:53
msgid "button"
msgstr "버튼"

#: data/ui/remmina_spinner.glade:54
msgid "Please wait…"
msgstr "잠시 기다려주세요…"

#: data/ui/remmina_news.glade:108
msgid ""
"Send <b><a href=\"https://remmina.gitlab.io/remminadoc.gitlab.io/"
"remmina__stats_8c.html#details\" title=\"Remmina usage statistics"
"\">anonymous</a></b> statistics to remmina.org"
msgstr ""

#: data/ui/remmina_news.glade:133
msgid "Make Remmina the default Remote Desktop Client"
msgstr "레미나를 기본 원격 데스크톱 클라이언트로 설정"

#: data/ui/remmina_news.glade:142
msgid "Apply"
msgstr "적용"

#: data/ui/remmina_news.glade:166
msgid "<big>Important settings</big>"
msgstr "<big>중요한 설정</big>"

#: data/ui/remmina_news.glade:192
msgid ""
"<span>\n"
"<b>You are great for using copylefted libre software, <a href=\"https://"
"remmina.org/donations/\" title=\"Awesome Remmina donations\">throw in a "
"donation</a>, to make us happy, and further make the program better.</b>\n"
"</span>\n"
msgstr ""

#: data/ui/remmina_news.glade:212
msgid "<big>Contribute</big>"
msgstr "<big>기여</big>"

#: data/ui/remmina_mpc.glade:14
msgid "<span weight='bold' size='larger'>Multi Password Changer</span>"
msgstr ""

#: data/ui/remmina_mpc.glade:32
msgid "Change"
msgstr "변경"

#: data/ui/remmina_mpc.glade:201
msgid "Selection criteria"
msgstr "선택 기준"

#: data/ui/remmina_mpc.glade:261
msgid "Confirm password"
msgstr "비밀번호 확인"

#: data/ui/remmina_mpc.glade:294
msgid "Set new password"
msgstr "새 비밀번호 설정"

#. A column table with multiple check-boxes
#: data/ui/remmina_mpc.glade:331
msgctxt "Multi password changer"
msgid "Select"
msgstr "선택"

#: data/ui/remmina_mpc.glade:343
msgctxt "Multi password changer table"
msgid "Name"
msgstr "이름"

#: data/ui/remmina_mpc.glade:354
msgctxt "Multi password changer table"
msgid "Group"
msgstr "그룹"

#: data/ui/remmina_mpc.glade:365
msgctxt "Multi password changer table"
msgid "Domain\\Username"
msgstr "도메인\\사용자 이름"

#: data/ui/remmina_preferences.glade:41
msgid "Remmina Preferences"
msgstr "레미나 환경 설정"

#: data/ui/remmina_preferences.glade:99
msgid "Double-click action"
msgstr "더블 클릭 동작"

#: data/ui/remmina_preferences.glade:113
msgid "Open connection"
msgstr "연결 시작"

#: data/ui/remmina_preferences.glade:114
msgid "Edit settings"
msgstr "설정 편집"

#: data/ui/remmina_preferences.glade:130
msgid "Scaling quality"
msgstr "크기조절 퀄리티"

#: data/ui/remmina_preferences.glade:144
msgid "Nearest"
msgstr "가장 가까운"

#: data/ui/remmina_preferences.glade:145
msgid "Tiles"
msgstr "타일"

#: data/ui/remmina_preferences.glade:146
msgid "Bilinear"
msgstr ""

#: data/ui/remmina_preferences.glade:147
msgid "Hyper"
msgstr ""

#: data/ui/remmina_preferences.glade:163
msgid "Step size for auto scroll"
msgstr "자동 스크롤 단위 크기"

#: data/ui/remmina_preferences.glade:191
msgid "Maximal amount of recent items"
msgstr ""

#: data/ui/remmina_preferences.glade:280
msgid "Screenshot folder"
msgstr "스크린샷 폴더"

#: data/ui/remmina_preferences.glade:292
msgid "Choose a folder to save screenshots from Remmina in."
msgstr "레미나의 스크린샷을 저장할 폴더를 선택하세요."

#: data/ui/remmina_preferences.glade:295
msgid "Select a folder"
msgstr "폴더 선택"

#: data/ui/remmina_preferences.glade:305
msgid "Screen resolutions"
msgstr "스크린 해상도"

#: data/ui/remmina_preferences.glade:326
msgid "Screenshot filename"
msgstr "스크린샷 파일 이름"

#: data/ui/remmina_preferences.glade:338
msgid ""
"%p Profile name\n"
"%h Server name/IP\n"
"%Y Year, %m Month, %d Day, %H Hour, %M Minute, %S Seconds (UTC time)\n"
msgstr ""
"%p 프로필 이름\n"
"%h 서버 이름/IP\n"
"%Y 년, %m 월, %d 일, %H 시, %M 분, %S 초 (UTC 시간)\n"

#: data/ui/remmina_preferences.glade:356
msgid ""
"The folder where connection profiles are saved, it defaults to the "
"XDG_USER_DATA"
msgstr ""

#. The folder where profiles are saved
#: data/ui/remmina_preferences.glade:361
msgid "Remmina data folder"
msgstr "레미나 데이터 폴더"

#: data/ui/remmina_preferences.glade:388
msgid "Remember last view mode for each connection"
msgstr "개별 연결에 대한 마지막 뷰 모드 기억"

#: data/ui/remmina_preferences.glade:392
msgid "Remember last view mode"
msgstr "마지막 뷰 모드 기억"

#: data/ui/remmina_preferences.glade:418
msgid "Send periodic usage statistics to Remmina developers"
msgstr "레미나 개발자에게 주기적으로 사용량 보내기"

#: data/ui/remmina_preferences.glade:422
msgid "Send statistics to remmina.org"
msgstr "remmina.org에 사용량 보내기"

#: data/ui/remmina_preferences.glade:462
msgid "Only save generated screenshots, don't copy them to clipboard."
msgstr "생성한 스크린샷 만 저장하고, 클립 보드에 복사하지 않습니다."

#: data/ui/remmina_preferences.glade:467
msgid "Prevent screenshots from entering clipboard"
msgstr "스크린샷이 클립 보드에 추가되지 않도록 제한"

#: data/ui/remmina_preferences.glade:479
msgid ""
"Set a custom filename for your Remmina connection profiles, using a "
"formatting string."
msgstr ""

#: data/ui/remmina_preferences.glade:483
msgid "Profile filename template"
msgstr "프로필 파일 이름 템플릿"

#: data/ui/remmina_preferences.glade:495
msgid ""
"%G Group name (slash will be converted to - automatically)\n"
"%P Protocol name\n"
"%N Connection name\n"
"%h Hostname/IP\n"
"\n"
"\n"
msgstr ""

#: data/ui/remmina_preferences.glade:504
msgid "%G_%P_%N_%h"
msgstr "%G_%P_%N_%h"

#: data/ui/remmina_preferences.glade:518
msgid "Options"
msgstr "옵션"

#: data/ui/remmina_preferences.glade:532
msgid "Always show tabs"
msgstr "항상 탭 보기"

#: data/ui/remmina_preferences.glade:549
msgid "Hide the toolbar shown in the tabbed interface"
msgstr "탭 인터페이스에 보이는 툴바 숨기기"

#: data/ui/remmina_preferences.glade:570
msgid "Default view mode"
msgstr "기본 뷰 모드"

#: data/ui/remmina_preferences.glade:584
msgid "Automatic"
msgstr "자동"

#: data/ui/remmina_preferences.glade:585
msgid "Scrolled window"
msgstr "스크롤 윈도"

#: data/ui/remmina_preferences.glade:587
msgid "Viewport fullscreen"
msgstr "전체 화면 뷰포트"

#: data/ui/remmina_preferences.glade:603
msgid "Tabbed interface"
msgstr "탭 인터페이스"

#: data/ui/remmina_preferences.glade:618
msgid "Tab by groups"
msgstr "그룹 별 탭"

#: data/ui/remmina_preferences.glade:619
msgid "Tab by protocols"
msgstr "프로토콜 별 탭"

#: data/ui/remmina_preferences.glade:620
msgid "Tab all connections"
msgstr "모든 연결 탭"

#: data/ui/remmina_preferences.glade:621
msgid "No tabs"
msgstr "탭 없음"

#: data/ui/remmina_preferences.glade:632
msgid "Fullscreen on the same screen as the connection window"
msgstr ""

#: data/ui/remmina_preferences.glade:656
msgid "Peeking"
msgstr "피킹(peeking)"

#: data/ui/remmina_preferences.glade:657
msgid "Hidden"
msgstr "숨겨짐"

#: data/ui/remmina_preferences.glade:673
msgid "Fullscreen toolbar visibility"
msgstr "전체 화면 툴바 보이기"

#: data/ui/remmina_preferences.glade:683
msgid "Hide the search bar shown in the main window"
msgstr "메인 윈도에 보이는 검색 바 숨기기"

#: data/ui/remmina_preferences.glade:707
msgid "Appearance"
msgstr "외모"

#: data/ui/remmina_preferences.glade:722
msgid "Show new connection on top of the menu"
msgstr "메뉴 상단에 새 연결 보기"

#: data/ui/remmina_preferences.glade:740
msgid "Hide total count shown in the group menu"
msgstr ""

#: data/ui/remmina_preferences.glade:757
msgid "No tray icon"
msgstr ""

#: data/ui/remmina_preferences.glade:775
msgid "Start in tray upon user login"
msgstr ""

#: data/ui/remmina_preferences.glade:793
msgid "Dark tray icon"
msgstr "어두운 트레이 아이콘"

#: data/ui/remmina_preferences.glade:797
msgid "Improves contrast if you have a light panel."
msgstr ""

#: data/ui/remmina_preferences.glade:818
msgid "Applet"
msgstr "애플릿"

#: data/ui/remmina_preferences.glade:839
msgid "Host key"
msgstr "호스트 키"

#: data/ui/remmina_preferences.glade:870
msgid "Show/hide fullscreen"
msgstr "전체 화면 모드 전환"

#: data/ui/remmina_preferences.glade:900
msgid "Auto-fit window"
msgstr "자동 맞춤 윈도"

#: data/ui/remmina_preferences.glade:973
msgid "Apply/remove scaling"
msgstr "크기 조절 적용/제거"

#: data/ui/remmina_preferences.glade:1003
msgid "Grab keyboard"
msgstr ""

#: data/ui/remmina_preferences.glade:1094
msgid "Show/hide toolbar"
msgstr ""

#: data/ui/remmina_preferences.glade:1156
#: data/ui/remmina_preferences.glade:1166
msgid "View-only mode"
msgstr ""

#: data/ui/remmina_preferences.glade:1190
msgid "Keyboard"
msgstr "키보드"

#: data/ui/remmina_preferences.glade:1209
msgid "Local SSH port"
msgstr "로컬 SSH 포트"

#: data/ui/remmina_preferences.glade:1233
msgid "Parse ~/.ssh/config"
msgstr "Parse ~/.ssh/config"

#: data/ui/remmina_preferences.glade:1257
msgid "SSH_LOG_NOLOG"
msgstr "SSH_LOG_NOLOG"

#: data/ui/remmina_preferences.glade:1258
msgid "SSH_LOG_RARE"
msgstr "SSH_LOG_RARE"

#: data/ui/remmina_preferences.glade:1259
msgid "SSH_LOG_ENTRY"
msgstr "SSH_LOG_ENTRY"

#: data/ui/remmina_preferences.glade:1260
msgid "SSH_LOG_PACKET"
msgstr "SSH_LOG_PACKET"

#: data/ui/remmina_preferences.glade:1261
msgid "SSH_LOG_FUNCTIONS"
msgstr "SSH_LOG_FUNCTIONS"

#: data/ui/remmina_preferences.glade:1277
msgid "SSH log level"
msgstr "SSH 로그 레벨"

#. http://man7.org/linux/man-pages/man7/tcp.7.html
#: data/ui/remmina_preferences.glade:1344
msgid "Seconds of connection idleness before TCP keepalive probes are sent."
msgstr ""

#. http://man7.org/linux/man-pages/man7/tcp.7.html
#: data/ui/remmina_preferences.glade:1360
msgid "Seconds between each keepalive probe."
msgstr ""

#. http://man7.org/linux/man-pages/man7/tcp.7.html
#: data/ui/remmina_preferences.glade:1376
msgid ""
"Number of keepalive probes sent via TCP connection before it is dropped."
msgstr ""

#. http://man7.org/linux/man-pages/man7/tcp.7.html
#: data/ui/remmina_preferences.glade:1392
msgid ""
"Amount of milliseconds to attempt acknowledging data before closing the "
"corresponding TCP connection forcibly."
msgstr ""

#: data/ui/remmina_preferences.glade:1413
msgid "SSH options"
msgstr "SSH 옵션"

#: data/ui/remmina_preferences.glade:1435
msgid "Master password"
msgstr "마스터 비밀번호"

#: data/ui/remmina_preferences.glade:1450
#: data/ui/remmina_preferences.glade:1466
#, fuzzy
msgid "Use secret key authentication for some widgets"
msgstr "SSH 공개 키 인증 실패: %s"

#: data/ui/remmina_preferences.glade:1472
msgid "Use master password"
msgstr "마스터 비밀번호 사용"

#: data/ui/remmina_preferences.glade:1485
msgid "Automatic lock interval"
msgstr ""

#: data/ui/remmina_preferences.glade:1496
msgid "Master password validity in seconds"
msgstr ""

#: data/ui/remmina_preferences.glade:1516
msgid "File encryption"
msgstr "파일 암호화"

#: data/ui/remmina_preferences.glade:1546
msgid "Repeat the password"
msgstr "비밀번호 입력"

#: data/ui/remmina_preferences.glade:1623
msgid "Terminal font"
msgstr "터미널 폰트"

#: data/ui/remmina_preferences.glade:1636
msgid "Scrollback lines"
msgstr ""

#: data/ui/remmina_preferences.glade:1702
msgid "Shortcut for copying to clipboard"
msgstr ""

#: data/ui/remmina_preferences.glade:1715
msgid "Shortcut for pasting from clipboard"
msgstr ""

#: data/ui/remmina_preferences.glade:1728
msgid "Select all shortcuts"
msgstr ""

#: data/ui/remmina_preferences.glade:1742
#: data/ui/remmina_preferences.glade:1760
#: data/ui/remmina_preferences.glade:1778
msgid "(Host key +)"
msgstr ""

#: data/ui/remmina_preferences.glade:1795
#: data/ui/remmina_preferences.glade:1809
msgid "Foreground colour"
msgstr "전경 색"

#: data/ui/remmina_preferences.glade:1823
#: data/ui/remmina_preferences.glade:1890
msgid "Background colour"
msgstr "배경 색"

#: data/ui/remmina_preferences.glade:1836
#: data/ui/remmina_preferences.glade:1905
msgid "Cursor colour"
msgstr "커서 색"

#: data/ui/remmina_preferences.glade:1849
msgid "Normal colours"
msgstr ""

#: data/ui/remmina_preferences.glade:1862
msgid "Bright colours"
msgstr ""

#: data/ui/remmina_preferences.glade:1876
msgid "Load colour theme"
msgstr "색 스키마 읽기"

#: data/ui/remmina_preferences.glade:1917
msgid ""
"Choose a colour scheme file. Usually available in /usr/share/remmina/theme. "
"https://github.com/mbadolato/iTerm2-Color-Schemes has more details."
msgstr ""

#: data/ui/remmina_preferences.glade:1920
msgid "Pick a terminal colouring file"
msgstr ""

#: data/ui/remmina_preferences.glade:1934
msgid "Pick a black colour"
msgstr ""

#: data/ui/remmina_preferences.glade:1946
msgid "Pick a red colour"
msgstr ""

#: data/ui/remmina_preferences.glade:1958
msgid "Pick a green colour"
msgstr ""

#: data/ui/remmina_preferences.glade:1970
msgid "Pick a yellow colour"
msgstr ""

#: data/ui/remmina_preferences.glade:1982
msgid "Pick a blue colour"
msgstr ""

#: data/ui/remmina_preferences.glade:1994
msgid "Pick a magenta colour"
msgstr ""

#: data/ui/remmina_preferences.glade:2006
msgid "Pick a cyan colour"
msgstr ""

#: data/ui/remmina_preferences.glade:2019
msgid "Pick a white colour"
msgstr ""

#: data/ui/remmina_preferences.glade:2031
msgid "Pick a light black colour"
msgstr ""

#: data/ui/remmina_preferences.glade:2043
msgid "Pick a light red colour"
msgstr ""

#: data/ui/remmina_preferences.glade:2055
msgid "Pick a bright green colour"
msgstr ""

#: data/ui/remmina_preferences.glade:2067
msgid "Pick a bright yellow colour"
msgstr ""

#: data/ui/remmina_preferences.glade:2079
msgid "Pick a bright blue colour"
msgstr ""

#: data/ui/remmina_preferences.glade:2091
msgid "Pick a light magenta colour"
msgstr ""

#: data/ui/remmina_preferences.glade:2103
msgid "Pick a light cyan colour"
msgstr ""

#: data/ui/remmina_preferences.glade:2116
msgid "Pick a light white colour"
msgstr ""

#: data/ui/remmina_preferences.glade:2129
msgid "Use default system font"
msgstr ""

#: data/ui/remmina_preferences.glade:2167
msgid "Allow bold text"
msgstr ""

#: data/ui/remmina_preferences.glade:2183
msgid "Terminal"
msgstr ""

#: data/ui/remmina_string_list.glade:14 data/ui/remmina_string_list.glade:158
msgid "Add"
msgstr "추가"

#: data/ui/remmina_string_list.glade:20 data/ui/remmina_string_list.glade:137
msgid "Remove"
msgstr "삭제"

#: data/ui/remmina_string_list.glade:26 data/ui/remmina_string_list.glade:116
msgid "Move up"
msgstr ""

#: data/ui/remmina_string_list.glade:32 data/ui/remmina_string_list.glade:95
msgid "Move down"
msgstr ""

#: data/ui/remmina_key_chooser.glade:14 data/ui/remmina_key_chooser.glade:15
msgid "_Remove"
msgstr ""

#: data/ui/remmina_key_chooser.glade:23
msgid "Choose a new key"
msgstr ""

#: data/ui/remmina_key_chooser.glade:82
msgid "Please press the new key…"
msgstr ""<|MERGE_RESOLUTION|>--- conflicted
+++ resolved
@@ -9,15 +9,9 @@
 msgstr ""
 "Project-Id-Version: remmina\n"
 "Report-Msgid-Bugs-To: l10n@lists.remmina.org\n"
-<<<<<<< HEAD
-"POT-Creation-Date: 2020-04-14 22:18+0000\n"
-"PO-Revision-Date: 2020-03-24 20:31+0000\n"
-"Last-Translator: Allan Nordhøy <epost@anotheragency.no>\n"
-=======
 "POT-Creation-Date: 2020-04-08 09:07+0000\n"
 "PO-Revision-Date: 2020-04-15 21:14+0000\n"
 "Last-Translator: Justin Song <mcsong@gmail.com>\n"
->>>>>>> 812268f4
 "Language-Team: Korean <https://hosted.weblate.org/projects/remmina/remmina/"
 "ko/>\n"
 "Language: ko\n"
@@ -605,13 +599,8 @@
 msgid "Remmina Remote Desktop Client"
 msgstr "렘미나 원격 데스크톱 클라이언트"
 
-<<<<<<< HEAD
-#: src/rcw.c:638
-#, fuzzy, c-format
-=======
 #: src/rcw.c:596
 #, c-format
->>>>>>> 812268f4
 msgid ""
 "Are you sure you want to close %i active connections in the current window?"
 msgstr "현재 %i 과(와) 연결되어 있습니다. 종료 하시겠습니까?"
@@ -2203,13 +2192,8 @@
 msgid "Desktop orientation"
 msgstr "데스크톱 방향"
 
-<<<<<<< HEAD
-#: plugins/rdp/rdp_event.c:302
-#, fuzzy, c-format
-=======
 #: plugins/rdp/rdp_event.c:299
 #, c-format
->>>>>>> 812268f4
 msgid "Reconnection attempt %d of %d…"
 msgstr "%d (%d 개중에) 번째 재 연결 시도중…"
 
