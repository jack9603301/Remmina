--- conflicted
+++ resolved
@@ -10,11 +10,7 @@
 msgstr ""
 "Project-Id-Version: remmina\n"
 "Report-Msgid-Bugs-To: l10n@lists.remmina.org\n"
-<<<<<<< HEAD
-"POT-Creation-Date: 2021-10-29 12:14+0000\n"
-=======
 "POT-Creation-Date: 2021-12-03 09:34+0000\n"
->>>>>>> 050fc71c
 "PO-Revision-Date: 2021-10-05 14:04+0000\n"
 "Last-Translator: Anonymous <noreply@weblate.org>\n"
 "Language-Team: Korean <https://hosted.weblate.org/projects/remmina/remmina/"
@@ -28,17 +24,10 @@
 "X-Launchpad-Export-Date: 2014-09-20 14:24+0000\n"
 
 #: src/remmina_sftp_plugin.c:310 src/remmina_sftp_plugin.c:354
-<<<<<<< HEAD
-#: src/remmina_protocol_widget.c:1676 src/remmina_protocol_widget.c:1695
-#: src/remmina_file_editor.c:1101 src/remmina_file_editor.c:1222
-#: src/remmina_ssh_plugin.c:1360 plugins/rdp/rdp_plugin.c:2680
-#: plugins/www/www_plugin.c:895 plugins/x2go/x2go_plugin.c:1596
-=======
 #: src/remmina_protocol_widget.c:1677 src/remmina_protocol_widget.c:1696
 #: src/remmina_file_editor.c:1101 src/remmina_file_editor.c:1222
 #: src/remmina_ssh_plugin.c:1360 plugins/rdp/rdp_plugin.c:2723
 #: plugins/www/www_plugin.c:895 plugins/x2go/x2go_plugin.c:2992
->>>>>>> 050fc71c
 #: data/ui/remmina_mpc.glade:236 data/ui/remmina_preferences.glade:1675
 #: data/ui/remmina_unlock.glade:116
 msgid "Password"
@@ -77,26 +66,16 @@
 msgid "Resume all file transfers"
 msgstr "파일 전송"
 
-<<<<<<< HEAD
-#: src/remmina_sftp_plugin.c:328 src/remmina_protocol_widget.c:283
-=======
 #: src/remmina_sftp_plugin.c:328 src/remmina_protocol_widget.c:284
->>>>>>> 050fc71c
 msgid "Connect via SSH from a new terminal"
 msgstr "새 터미널에서 SSH로 연결하기"
 
 #: src/remmina_sftp_plugin.c:353 src/remmina_message_panel.c:330
 #: src/remmina_file_editor.c:1216 src/remmina_ssh_plugin.c:1470
-<<<<<<< HEAD
-#: plugins/rdp/rdp_plugin.c:2679 plugins/vnc/vnc_plugin.c:1976
-#: plugins/vnc/vnc_plugin.c:1988 plugins/www/www_plugin.c:894
-#: plugins/x2go/x2go_plugin.c:1595 data/ui/remmina_mpc.glade:144
-=======
 #: plugins/rdp/rdp_plugin.c:2722 plugins/vnc/vnc_plugin.c:1976
 #: plugins/vnc/vnc_plugin.c:1988 plugins/www/www_plugin.c:894
 #: plugins/x2go/x2go_plugin.c:574 plugins/x2go/x2go_plugin.c:2991
 #: data/ui/remmina_mpc.glade:144
->>>>>>> 050fc71c
 msgid "Username"
 msgstr "사용자명"
 
@@ -110,11 +89,7 @@
 msgid "Password to unlock private key"
 msgstr "개인 키 잠금 해제 비밀번호"
 
-<<<<<<< HEAD
-#: src/remmina_sftp_plugin.c:358 src/remmina_ssh_plugin.c:1506
-=======
 #: src/remmina_sftp_plugin.c:358 src/remmina_ssh_plugin.c:1507
->>>>>>> 050fc71c
 msgid "SSH Proxy Command"
 msgstr "SSH 프록시 명령"
 
@@ -208,7 +183,6 @@
 #: src/remmina_key_chooser.h:41
 msgid "Super+"
 msgstr "슈퍼+"
-<<<<<<< HEAD
 
 #: src/remmina_key_chooser.h:42
 msgid "Hyper+"
@@ -222,21 +196,6 @@
 msgid "<None>"
 msgstr "<없음>"
 
-=======
-
-#: src/remmina_key_chooser.h:42
-msgid "Hyper+"
-msgstr "하이퍼+"
-
-#: src/remmina_key_chooser.h:43
-msgid "Meta+"
-msgstr "메타+"
-
-#: src/remmina_key_chooser.h:44
-msgid "<None>"
-msgstr "<없음>"
-
->>>>>>> 050fc71c
 #: src/remmina_pref_dialog.c:91 src/remmina_file_editor.c:528
 msgid "Resolutions"
 msgstr "해상도"
@@ -280,7 +239,6 @@
 msgstr ""
 "이 파일에는 터미널 연결의 \"고급\" 탭에서 선택할 수 있는 \"사용자 지정\" 터미"
 "널 색상 구성표가 포함되어 있으며 설정의 \"터미널\" 탭에서 편집할 수 있습니다."
-<<<<<<< HEAD
 
 #: src/remmina_message_panel.c:163 data/ui/remmina_mpc.glade:46
 #: data/ui/remmina_unlock.glade:46
@@ -302,7 +260,7 @@
 msgid "No"
 msgstr "아니오"
 
-#: src/remmina_message_panel.c:391 plugins/rdp/rdp_plugin.c:2681
+#: src/remmina_message_panel.c:391 plugins/rdp/rdp_plugin.c:2724
 #: data/ui/remmina_mpc.glade:172
 msgid "Domain"
 msgstr "도메인"
@@ -450,179 +408,6 @@
 msgid "The file “%s” is corrupted, unreadable, or could not be found."
 msgstr "\"%s\" 파일이 손상 또는 읽을 수 없거나 찾을 수 없습니다."
 
-#: src/rcw.c:4466
-msgid "Warning: This plugin requires GtkSocket, but it’s not available."
-msgstr "경고: 이 플러그인에는 GtkSocket이 필요하지만 사용할 수 없습니다."
-=======
-
-#: src/remmina_message_panel.c:163 data/ui/remmina_mpc.glade:46
-#: data/ui/remmina_unlock.glade:46
-msgid "Cancel"
-msgstr "취소"
-
-#: src/remmina_message_panel.c:199 data/ui/remmina_snap_info_dialog.glade:28
-#: data/ui/remmina_string_list.glade:8 data/ui/remmina_string_list.glade:9
-#: data/ui/remmina_string_list.glade:63 data/ui/remmina_news.glade:33
-#: data/ui/remmina_preferences.glade:2622
-msgid "Close"
-msgstr "닫기"
-
-#: src/remmina_message_panel.c:260
-msgid "Yes"
-msgstr "예"
-
-#: src/remmina_message_panel.c:267
-msgid "No"
-msgstr "아니오"
-
-#: src/remmina_message_panel.c:391 plugins/rdp/rdp_plugin.c:2724
-#: data/ui/remmina_mpc.glade:172
-msgid "Domain"
-msgstr "도메인"
-
-#: src/remmina_message_panel.c:420
-msgid "Save password"
-msgstr "비밀번호 저장"
-
-#: src/remmina_message_panel.c:457 src/remmina_message_panel.c:629
-#: src/remmina_sftp_client.c:947 src/remmina_file_editor.c:241
-#: src/remmina_file_editor.c:1783 plugins/spice/spice_plugin_file_transfer.c:84
-#: data/ui/remmina_key_chooser.glade:8 data/ui/remmina_key_chooser.glade:9
-#: data/ui/remmina_spinner.glade:8 data/ui/remmina_spinner.glade:9
-msgid "_Cancel"
-msgstr "_취소"
-
-#: src/remmina_message_panel.c:513
-msgid "Enter certificate authentication files"
-msgstr "인증서의 인증 파일을 입력하세요"
-
-#: src/remmina_message_panel.c:525
-msgid "CA Certificate File"
-msgstr "CA 인증서 파일"
-
-#: src/remmina_message_panel.c:547
-msgid "CA CRL File"
-msgstr "CA CRL 파일"
-
-#: src/remmina_message_panel.c:569
-msgid "Client Certificate File"
-msgstr "클라이언트 인증서 파일"
-
-#: src/remmina_message_panel.c:591
-msgid "Client Certificate Key"
-msgstr "클라이언트 인증서 키"
-
-#: src/rcw.c:655
-#, c-format
-msgid ""
-"Are you sure you want to close %i active connections in the current window?"
-msgstr "현재 %i 과(와) 연결되어 있습니다. 종료 하시겠습니까?"
-
-#: src/rcw.c:1399
-msgid "Viewport fullscreen mode"
-msgstr "전체 화면 모드 뷰포트"
-
-#: src/rcw.c:1407 data/ui/remmina_preferences.glade:607
-msgid "Scrolled fullscreen"
-msgstr "스크롤 전체 화면"
-
-#: src/rcw.c:1493
-msgid "Keep aspect ratio when scaled"
-msgstr "크기 조정시 비율 유지"
-
-#: src/rcw.c:1501
-msgid "Fill client window when scaled"
-msgstr "크기 조정시 클라이언트 윈도 채우기"
-
-#: src/rcw.c:2049
-msgid "Send clipboard content as keystrokes"
-msgstr "클립 보드 내용을 키 입력으로 보내기"
-
-#: src/rcw.c:2155
-msgid "Turn off scaling to avoid screenshot distortion."
-msgstr "스크린 샷 왜곡 방지를 위해서 크기 조정 끄기."
-
-#: src/rcw.c:2215 plugins/www/www_plugin.c:855
-msgid "Screenshot taken"
-msgstr "스크린 샷을 성공했습니다"
-
-#: src/rcw.c:2298
-#, fuzzy
-msgid "_Menu"
-msgstr "_Menu"
-
-#: src/rcw.c:2299
-#, fuzzy
-msgid "Menu"
-msgstr "메뉴"
-
-#: src/rcw.c:2308
-msgid "Open the Remmina main window"
-msgstr "레미나 메인 윈도 열기"
-
-#: src/rcw.c:2318
-msgid "Duplicate current connection"
-msgstr "현재 연결 중복"
-
-#: src/rcw.c:2335
-msgid "Resize the window to fit in remote resolution"
-msgstr "원격 접속 해상도에 맞게 윈도 크기 조정"
-
-#: src/rcw.c:2346
-msgid "Toggle fullscreen mode"
-msgstr "전체 화면 모드 전환"
-
-#: src/rcw.c:2392 data/ui/remmina_preferences.glade:1332
-#: data/ui/remmina_preferences.glade:1342
-msgid "Multi monitor"
-msgstr "멀티 모니터"
-
-#: src/rcw.c:2408
-msgid "Toggle dynamic resolution update"
-msgstr "동적 해상도 갱신 전환"
-
-#: src/rcw.c:2418
-msgid "Toggle scaled mode"
-msgstr "크기 조정 모드 전환"
-
-#: src/rcw.c:2458 data/ui/remmina_preferences.glade:1066
-msgid "Switch tab pages"
-msgstr "탭 페이지 전환"
-
-#: src/rcw.c:2468
-msgid "Grab all keyboard events"
-msgstr "모든 키보드 이벤트 기록"
-
-#: src/rcw.c:2478
-msgid "Preferences"
-msgstr "_설정"
-
-#: src/rcw.c:2487
-msgid "_Tools"
-msgstr "도구"
-
-#: src/rcw.c:2488 data/ui/remmina_main.glade:207
-msgid "Tools"
-msgstr "도구"
-
-#: src/rcw.c:2501 data/ui/remmina_preferences.glade:1267
-#: data/ui/remmina_preferences.glade:1277
-msgid "Screenshot"
-msgstr "스크린샷"
-
-#: src/rcw.c:2515 data/ui/remmina_preferences.glade:1174
-msgid "Minimize window"
-msgstr "창 최소화"
-
-#: src/rcw.c:2525 data/ui/remmina_preferences.glade:1205
-msgid "Disconnect"
-msgstr "연결 끊기"
-
-#: src/rcw.c:4297
-#, c-format
-msgid "The file “%s” is corrupted, unreadable, or could not be found."
-msgstr "\"%s\" 파일이 손상 또는 읽을 수 없거나 찾을 수 없습니다."
-
 #. TRANSLATORS: This should be a link to the Remmina Wiki page:
 #. TRANSLATORS: 'GtkSocket feature is not available'.
 #: src/rcw.c:4372
@@ -656,7 +441,6 @@
 #| msgid "Open Main Window"
 msgid "Open in browser"
 msgstr "메인 윈도 열기"
->>>>>>> 050fc71c
 
 #: src/remmina_mpchange.c:234
 msgid "The passwords do not match"
@@ -684,7 +468,6 @@
 #: src/remmina.c:86
 msgid "Show 'About'"
 msgstr "'정보' 보기"
-<<<<<<< HEAD
 
 #. TRANSLATORS: Shown in terminal. Do not use characters that may be not supported on a terminal
 #: src/remmina.c:88
@@ -699,16 +482,24 @@
 
 #. TRANSLATORS: Shown in terminal. Do not use characters that may be not supported on a terminal
 #: src/remmina.c:90
-msgid ""
-"Connect to a desktop described in a file (.remmina or a type supported by a "
-"plugin)"
+#, fuzzy
+#| msgid ""
+#| "Connect to a desktop described in a file (.remmina or a type supported by "
+#| "a plugin)"
+msgid ""
+"Connect to a desktop described in a file (.remmina or a filetype supported "
+"by a plugin)"
 msgstr "파일에 기술한 데스크톱에 연결(.remmina 또는 플러그인이 지원하는 유형)"
 
 #. TRANSLATORS: Shown in terminal. Do not use characters that may be not supported on a terminal
 #: src/remmina.c:92
-msgid ""
-"Edit desktop connection described in file (.remmina or type supported by "
-"plugin)"
+#, fuzzy
+#| msgid ""
+#| "Edit desktop connection described in file (.remmina or type supported by "
+#| "plugin)"
+msgid ""
+"Edit desktop connection described in file (.remmina or a filetype supported "
+"by plugin)"
 msgstr "파일에 기술한 데스크톱 편집(.remmina 또는 플러그인이 지원하는 유형)"
 
 #. TRANSLATORS: Shown in terminal. Do not use characters that may be not supported on a terminal
@@ -726,57 +517,6 @@
 msgid "Show preferences"
 msgstr "환경 설정 보기"
 
-=======
-
-#. TRANSLATORS: Shown in terminal. Do not use characters that may be not supported on a terminal
-#: src/remmina.c:88
-msgid ""
-"Connect either to a desktop described in a file (.remmina or a filetype "
-"supported by a plugin) or a supported URI (RDP, VNC, SSH or SPICE)"
-msgstr "파일에 기술한 데스크톱에 연결(.remmina 또는 플러그인이 지원하는 유형)"
-
-#: src/remmina.c:88 src/remmina.c:90 src/remmina.c:92
-msgid "FILE"
-msgstr "파일"
-
-#. TRANSLATORS: Shown in terminal. Do not use characters that may be not supported on a terminal
-#: src/remmina.c:90
-#, fuzzy
-#| msgid ""
-#| "Connect to a desktop described in a file (.remmina or a type supported by "
-#| "a plugin)"
-msgid ""
-"Connect to a desktop described in a file (.remmina or a filetype supported "
-"by a plugin)"
-msgstr "파일에 기술한 데스크톱에 연결(.remmina 또는 플러그인이 지원하는 유형)"
-
-#. TRANSLATORS: Shown in terminal. Do not use characters that may be not supported on a terminal
-#: src/remmina.c:92
-#, fuzzy
-#| msgid ""
-#| "Edit desktop connection described in file (.remmina or type supported by "
-#| "plugin)"
-msgid ""
-"Edit desktop connection described in file (.remmina or a filetype supported "
-"by plugin)"
-msgstr "파일에 기술한 데스크톱 편집(.remmina 또는 플러그인이 지원하는 유형)"
-
-#. TRANSLATORS: Shown in terminal. Do not use characters that may be not supported on a terminal
-#: src/remmina.c:95
-msgid "Start in kiosk mode"
-msgstr "키오스크 모드 시작"
-
-#. TRANSLATORS: Shown in terminal. Do not use characters that may be not supported on a terminal
-#: src/remmina.c:97
-msgid "Create new connection profile"
-msgstr "새 연결 프로필 생성"
-
-#. TRANSLATORS: Shown in terminal. Do not use characters that may be not supported on a terminal
-#: src/remmina.c:99
-msgid "Show preferences"
-msgstr "환경 설정 보기"
-
->>>>>>> 050fc71c
 #: src/remmina.c:99
 msgid "TABINDEX"
 msgstr "탭 인덱스"
@@ -989,11 +729,7 @@
 msgid "Go to parent folder"
 msgstr "상위 폴더로 가기"
 
-<<<<<<< HEAD
-#: src/remmina_ftp_client.c:758 plugins/rdp/rdp_plugin.c:2770
-=======
 #: src/remmina_ftp_client.c:758 plugins/rdp/rdp_plugin.c:2813
->>>>>>> 050fc71c
 #: plugins/vnc/vnc_plugin.c:2027
 msgid "Refresh"
 msgstr "새로 고침"
@@ -1025,7 +761,6 @@
 #: src/remmina_ftp_client.c:918 src/remmina_ftp_client.c:1003
 msgid "Size"
 msgstr "크기"
-<<<<<<< HEAD
 
 #: src/remmina_ftp_client.c:926
 msgid "User"
@@ -1040,229 +775,6 @@
 msgid "Permission"
 msgstr "권한"
 
-#: src/remmina_ftp_client.c:990 plugins/rdp/rdp_plugin.c:2568
-msgid "Remote"
-msgstr "리모트"
-
-#: src/remmina_ftp_client.c:997 plugins/rdp/rdp_plugin.c:2567
-msgid "Local"
-msgstr "로컬"
-
-#: src/remmina_ftp_client.c:1011
-msgid "Progress"
-msgstr "진행"
-
-#: src/remmina_protocol_widget.c:290 src/remmina_ssh_plugin.c:829
-#: src/remmina_ssh_plugin.c:1445
-msgid "Open SFTP transfer…"
-msgstr "SFTP 전송 열기…"
-
-#: src/remmina_protocol_widget.c:319
-msgid "Executing external commands…"
-msgstr "외부 명령 실행 중…"
-
-#. TRANSLATORS: “%s” is a placeholder for the connection profile name
-#: src/remmina_protocol_widget.c:327
-#, c-format
-msgid "Connecting to “%s”…"
-msgstr "'%s'에 연결하는 중…"
-
-#. TRANSLATORS: “%s” is a placeholder for an hostname or an IP address.
-#: src/remmina_protocol_widget.c:915 src/remmina_protocol_widget.c:1100
-#, c-format
-msgid "Connecting to “%s” via SSH…"
-msgstr "SSH로 '%s'에 연결하는 중…"
-
-#. TRANSLATORS: “%i” is a placeholder for a TCP port number.
-#: src/remmina_protocol_widget.c:1164
-#, c-format
-msgid "Awaiting incoming SSH connection on port %i…"
-msgstr "%i 포트에서 SSH 연결을 기다리는 중…"
-
-#: src/remmina_protocol_widget.c:1217
-#, c-format
-msgid "The “%s” command is not available on the SSH server."
-msgstr "SSH 서버에서 %s 명령을 사용할 수 없습니다."
-
-#: src/remmina_protocol_widget.c:1222
-#, c-format
-msgid "Could not run the “%s” command on the SSH server (status = %i)."
-msgstr "SSH 서버에서 \"%s\" 명령을 실행할 수 없습니다 (상태 = %i)."
-
-#. TRANSLATORS: %s is a placeholder for an error message
-#: src/remmina_protocol_widget.c:1230
-#, c-format
-msgid "Could not run command. %s"
-msgstr "명령을 실행할 수 없습니다. %s"
-
-#. TRANSLATORS: “%s” is a placeholder for a hostname or IP address.
-#: src/remmina_protocol_widget.c:1300
-#, c-format
-msgid "Connecting to %s via SSH…"
-msgstr "SSH로 '%s'에 연결하는 중…"
-
-#: src/remmina_protocol_widget.c:1694
-msgid "Type in SSH username and password."
-msgstr "SSH 사용자 이름과 비밀번호를 입력하세요."
-
-#: src/remmina_protocol_widget.c:1749 src/remmina_protocol_widget.c:1781
-msgid "Fingerprint automatically accepted"
-msgstr "지문으로 자동 허용"
-
-#. TRANSLATORS: The user is asked to verify a new SSL certificate.
-#: src/remmina_protocol_widget.c:1757
-msgid "Certificate details:"
-msgstr "인증서 세부정보:"
-
-#. TRANSLATORS: An SSL certificate subject is usually the remote server the user connect to.
-#: src/remmina_protocol_widget.c:1759 src/remmina_protocol_widget.c:1791
-msgid "Subject:"
-msgstr "주제:"
-
-#. TRANSLATORS: The name or email of the entity that have issued the SSL certificate
-#: src/remmina_protocol_widget.c:1761 src/remmina_protocol_widget.c:1793
-msgid "Issuer:"
-msgstr "발급자:"
-
-#. TRANSLATORS: An SSL certificate fingerprint, is a hash of a certificate calculated on all certificate's data and its signature.
-#: src/remmina_protocol_widget.c:1763
-msgid "Fingerprint:"
-msgstr "지문:"
-
-#. TRANSLATORS: The user is asked to accept or refuse a new SSL certificate.
-#: src/remmina_protocol_widget.c:1765
-msgid "Accept certificate?"
-msgstr "인증서를 허용하시겠습니까?"
-
-#. TRANSLATORS: The user is asked to verify a new SSL certificate.
-#: src/remmina_protocol_widget.c:1789
-msgid "The certificate changed! Details:"
-msgstr "인증서가 변경되었습니다! 세부 내용:"
-
-#. TRANSLATORS: An SSL certificate fingerprint, is a hash of a certificate calculated on all certificate's data and its signature.
-#: src/remmina_protocol_widget.c:1795
-msgid "Old fingerprint:"
-msgstr "이전 지문:"
-
-#. TRANSLATORS: An SSL certificate fingerprint, is a hash of a certificate calculated on all certificate's data and its signature.
-#: src/remmina_protocol_widget.c:1797
-msgid "New fingerprint:"
-msgstr "새 지문:"
-
-#. TRANSLATORS: The user is asked to accept or refuse a new SSL certificate.
-#: src/remmina_protocol_widget.c:1799
-msgid "Accept changed certificate?"
-msgstr "변경된 인증서를 허용하시겠습니까?"
-
-#. TRANSLATORS: “%i” is a placeholder for a port number. “%s”  is a placeholder for a protocol name (VNC).
-#: src/remmina_protocol_widget.c:1942
-#, c-format
-msgid "Listening on port %i for an incoming %s connection…"
-msgstr "%s 연결을 위해서 %i 포트에서 대기 중…"
-
-#: src/remmina_protocol_widget.c:1967
-msgid "Could not authenticate, attempting reconnection…"
-msgstr "인증할 수 없습니다, 다시 접속 중…"
-
-#: src/remmina_protocol_widget.c:2029 src/remmina_file_editor.c:436
-#: src/remmina_file_editor.c:1172 data/ui/remmina_main.glade:478
-msgid "Server"
-msgstr "서버"
-
-#. TRANSLATORS: “%s” is a placeholder for a protocol name, like “RDP”.
-#: src/remmina_protocol_widget.c:2047
-#, c-format
-msgid "Install the %s protocol plugin first."
-msgstr "먼저 %s 프로토콜 플러그인을 설치하세요."
-
-#: src/remmina_ssh.c:236
-#, c-format
-msgid "Could not authenticate with TOTP/OTP/2FA. %s"
-msgstr "SSH 비밀번호로 인증 할 수 없습니다. %s"
-
-#: src/remmina_ssh.c:295 src/remmina_ssh.c:676
-#, c-format
-msgid "Could not authenticate with SSH password. %s"
-msgstr "SSH 비밀번호로 인증 할 수 없습니다. %s"
-
-#: src/remmina_ssh.c:322 src/remmina_ssh.c:389
-msgid "No saved SSH passphrase supplied. Asking user to enter it."
-msgstr "SSH 암호가 저장되어 있지 않습니다. 사용자에게 입력을 요청하세요."
-
-#. TRANSLATORS: The placeholder %s is an error message
-#: src/remmina_ssh.c:327 src/remmina_ssh.c:368 src/remmina_ssh.c:394
-#: src/remmina_ssh.c:433 src/remmina_ssh.c:746
-#, c-format
-msgid "Could not authenticate with public SSH key. %s"
-msgstr "공개 SSH 키로 인증 할 수 없습니다. %s"
-
-#. TRANSLATORS: The placeholder %s is an error message
-#: src/remmina_ssh.c:336
-#, c-format
-msgid "SSH certificate cannot be imported. %s"
-msgstr "SSH 인증서를 가져올 수 없습니다. %s"
-
-#. TRANSLATORS: The placeholder %s is an error message
-#: src/remmina_ssh.c:345
-#, c-format
-msgid "SSH certificate cannot be copied into the private SSH key. %s"
-msgstr "SSH 인증서를 개인 SSH 키에 복사 할 수 없습니다. %s"
-
-#. TRANSLATORS: The placeholder %s is an error message
-#: src/remmina_ssh.c:355
-#, c-format
-msgid "Could not authenticate using SSH certificate. %s"
-msgstr "SSH 인증서로 인증 할 수 없습니다. %s"
-
-#: src/remmina_ssh.c:369
-msgid "SSH identity file not selected."
-msgstr "SSH 키 파일이 아직 없음."
-
-#. TRANSLATORS: The placeholder %s is an error message
-#: src/remmina_ssh.c:380
-#, c-format
-msgid "Public SSH key cannot be imported. %s"
-msgstr "공개 SSH 키를 가져올 수 없습니다. %s"
-
-#: src/remmina_ssh.c:478
-#, c-format
-msgid "Could not authenticate automatically with public SSH key. %s"
-msgstr "공개 SSH 키로 자동 인증 할 수 없습니다. %s"
-
-#: src/remmina_ssh.c:523
-#, c-format
-msgid "Could not authenticate automatically with SSH agent. %s"
-msgstr "공개 SSH 키로 자동 인증 할 수 없습니다. %s"
-
-#: src/remmina_ssh.c:569 src/remmina_ssh.c:856
-#, c-format
-msgid "Could not authenticate with SSH GSSAPI/Kerberos. %s"
-msgstr "SSH 커베로스/GSSAPI로 인증 할 수 없습니다. %s"
-
-#: src/remmina_ssh.c:598
-msgid "The public SSH key changed!"
-msgstr "공개 SSH 키가 변경되었습니다!"
-
-#: src/remmina_ssh.c:711
-#, c-format
-msgid "Could not authenticate with keyboard-interactive. %s"
-msgstr "공개 SSH 키로 인증 할 수 없습니다. %s"
-
-=======
-
-#: src/remmina_ftp_client.c:926
-msgid "User"
-msgstr "사용자"
-
-#: src/remmina_ftp_client.c:932 src/remmina_file_editor.c:1933
-#: data/ui/remmina_mpc.glade:115 data/ui/remmina_main.glade:464
-msgid "Group"
-msgstr "그룹"
-
-#: src/remmina_ftp_client.c:938
-msgid "Permission"
-msgstr "권한"
-
 #: src/remmina_ftp_client.c:990 plugins/rdp/rdp_plugin.c:2611
 msgid "Remote"
 msgstr "리모트"
@@ -1471,7 +983,6 @@
 msgid "Could not authenticate with keyboard-interactive. %s"
 msgstr "공개 SSH 키로 인증 할 수 없습니다. %s"
 
->>>>>>> 050fc71c
 #: src/remmina_ssh.c:813
 #, c-format
 msgid "Could not authenticate with automatic public SSH key. %s"
@@ -1643,30 +1154,18 @@
 msgstr "SSH 세션을 시작할 수 없습니다. %s"
 
 #. TRANSLATORS: The placeholder %s is an error message
-<<<<<<< HEAD
-#: src/remmina_ssh.c:2378
-=======
 #: src/remmina_ssh.c:2379
->>>>>>> 050fc71c
 #, c-format
 msgid "Could not open channel. %s"
 msgstr "채널을 열 수 없습니다. %s"
 
 #. TRANSLATORS: The placeholder %s is an error message
-<<<<<<< HEAD
-#: src/remmina_ssh.c:2393
-=======
 #: src/remmina_ssh.c:2394
->>>>>>> 050fc71c
 #, c-format
 msgid "Could not request shell. %s"
 msgstr "쉘을 요청할 수 없습니다. %s"
 
-<<<<<<< HEAD
-#: src/remmina_ssh.c:2511
-=======
 #: src/remmina_ssh.c:2521
->>>>>>> 050fc71c
 msgid "Could not create PTY device."
 msgstr "PTY 기기를 생성할 수 없습니다."
 
@@ -1718,7 +1217,6 @@
 #: src/remmina_main.c:1363
 msgid "Remmina Kiosk"
 msgstr "렘미나 키오스크"
-<<<<<<< HEAD
 
 #. TRANSLATORS: The placeholder %s is a directory path
 #: src/remmina_sftp_client.c:173
@@ -1900,189 +1398,6 @@
 msgid "Before connecting"
 msgstr "연결 시작"
 
-=======
-
-#. TRANSLATORS: The placeholder %s is a directory path
-#: src/remmina_sftp_client.c:173
-#, c-format
-msgid "Could not create the folder “%s”."
-msgstr "\"%s\" 폴더를 만들 수 없습니다."
-
-#. TRANSLATORS: The placeholder %s is a file path
-#: src/remmina_sftp_client.c:181 src/remmina_sftp_client.c:202
-#, c-format
-msgid "Could not create the file “%s”."
-msgstr "\"%s\" 파일을 만들 수 없습니다."
-
-#. TRANSLATORS: The placeholders %s are a file path, and an error message.
-#: src/remmina_sftp_client.c:220
-#, c-format
-msgid "Could not open the file “%s” on the server. %s"
-msgstr "서버에서 파일 \"%s\"을(를) 열 수 없습니다. %s"
-
-#: src/remmina_sftp_client.c:242
-#, c-format
-msgid "Could not save the file “%s”."
-msgstr "파일 \"%s\"을(를) 저장할 수 없습니다."
-
-#: src/remmina_sftp_client.c:281 src/remmina_sftp_client.c:698
-#: src/remmina_sftp_client.c:761
-#, c-format
-msgid "Could not open the folder “%s”. %s"
-msgstr "\"%s\" 폴더를 열 수 없습니다. %s"
-
-#: src/remmina_sftp_client.c:385
-#, c-format
-msgid "Could not create the folder “%s” on the server. %s"
-msgstr "%s 서버에 폴더 만들기 오류. %s"
-
-#: src/remmina_sftp_client.c:413 src/remmina_sftp_client.c:435
-#, c-format
-msgid "Could not create the file “%s” on the server. %s"
-msgstr "서버에 %s 파일을 만들지 못 했습니다. %s"
-
-#: src/remmina_sftp_client.c:456
-#, c-format
-msgid "Could not open the file “%s”."
-msgstr "\"%s\" 파일을 열 수 없습니다."
-
-#: src/remmina_sftp_client.c:476
-#, c-format
-msgid "Could not write to the file “%s” on the server. %s"
-msgstr "서버의 %s 파일에 쓸 수 없습니다. %s"
-
-#: src/remmina_sftp_client.c:716
-#, c-format
-msgid "Could not read from the folder. %s"
-msgstr "폴더에서 읽을 수 없습니다. %s"
-
-#: src/remmina_sftp_client.c:823
-msgid "Are you sure you want to cancel the file transfer in progress?"
-msgstr "전송 중인 파일을 취소 하시겠습니까?"
-
-#: src/remmina_sftp_client.c:857
-#, c-format
-msgid "Could not delete “%s”. %s"
-msgstr "\"%s\" 를 삭제할 수 없습니다. %s"
-
-#: src/remmina_sftp_client.c:942
-msgid "The file exists already"
-msgstr "파일이 이미 존재합니다"
-
-#: src/remmina_sftp_client.c:945
-msgid "Resume"
-msgstr "다시 진행"
-
-#: src/remmina_sftp_client.c:946
-msgid "Overwrite"
-msgstr "덮어쓰기"
-
-#: src/remmina_sftp_client.c:964
-msgid "The following file already exists in the target folder:"
-msgstr "이미 존재하는 파일이 다음 폴더에 있음:"
-
-#: src/remmina_file_editor.c:61
-msgid ""
-"<big>Supported formats\n"
-"• server\n"
-"• server[:port]\n"
-"VNC additional formats\n"
-"• ID:repeater ID number\n"
-"• unix:///path/socket.sock</big>"
-msgstr ""
-"<big>지원 양식\n"
-"• 서버\n"
-"• 서버[:포트]\n"
-"VNC 추가 포맷\n"
-"• ID:리피터 ID 번호\n"
-"• unix:///path/socket.sock</big>"
-
-#: src/remmina_file_editor.c:70
-msgid ""
-"<big>• command in PATH args %h\n"
-"• /path/to/foo -options %h %u\n"
-"• %h is substituted with the server name\n"
-"• %t is substituted with the SSH server name\n"
-"• %u is substituted with the username\n"
-"• %U is substituted with the SSH username\n"
-"• %p is substituted with Remmina profile name\n"
-"• %g is substituted with Remmina profile group name\n"
-"• %d is substituted with local date and time in ISO 8601 format\n"
-"Do not run in background if you want the command to be executed before "
-"connecting.\n"
-"</big>"
-msgstr ""
-"<big>• PATH 인수 %h의 명령\n"
-"• /path/to/foo -options %h %u\n"
-"• %h 는 서버 이름으로 대체됩니다\n"
-"• %t 는 SSH 서버 이름으로 대체됩니다\n"
-"• %u 는 사용자 이름으로 대체됩니다\n"
-"• %U 는 SSH 사용자 이름으로 대체됩니다\n"
-"• %p 는 레미나 프로필 이름으로 대체됩니다\n"
-"• %g 는 레미나 프로필 그룹 이름으로 대체됩니다\n"
-"• %d 는 iso8601 형식의 현지 날짜 시간으로 대체됩니다\n"
-"연결하기 전에 명령을 실행하려면 백그라운드에서 실행하지 마세요. \n"
-"</big>"
-
-#: src/remmina_file_editor.c:84
-msgid ""
-"<big>Supported formats\n"
-"• server\n"
-"• server[:port]\n"
-"• username@server[:port] (SSH protocol only)</big>"
-msgstr ""
-"<big>지원 형식\n"
-"• 서버\n"
-"• 서버[:포트]\n"
-"• 사용자 이름@서버[:포트] (SSH 프로토콜 전용)</big>"
-
-#: src/remmina_file_editor.c:162
-#, fuzzy
-msgid "Input is invalid."
-msgstr "입력이 잘못되었습니다."
-
-#: src/remmina_file_editor.c:239
-msgid "Choose a Remote Desktop Server"
-msgstr "원격 데스크탑 서버 선택"
-
-#: src/remmina_file_editor.c:460
-#, c-format
-msgid "Browse the network to find a %s server"
-msgstr "네트워크에서 %s 서버 찾아보기"
-
-#: src/remmina_file_editor.c:564
-msgid "Resolution"
-msgstr "해상도"
-
-#: src/remmina_file_editor.c:571
-msgid "Use initial window size"
-msgstr "초기 윈도 크기 사용"
-
-#: src/remmina_file_editor.c:575
-msgid "Use client resolution"
-msgstr "클라이언트 해상도에 맞춤"
-
-#: src/remmina_file_editor.c:586 src/remmina_file_editor.c:1152
-msgid "Custom"
-msgstr "사용자 정의"
-
-#: src/remmina_file_editor.c:945
-msgid "Keyboard mapping"
-msgstr "사용자키 지정"
-
-#: src/remmina_file_editor.c:1072
-msgid "Behavior"
-msgstr "행동"
-
-#: src/remmina_file_editor.c:1075
-msgid "Execute a Command"
-msgstr "명령 실행"
-
-#: src/remmina_file_editor.c:1079
-msgid "Before connecting"
-msgstr "연결 시작"
-
->>>>>>> 050fc71c
 #: src/remmina_file_editor.c:1081
 msgid "command %h %u %t %U %p %g --option"
 msgstr "command %h %u %t %U %p %g --option"
@@ -2120,11 +1435,7 @@
 msgid "Same server at port %i"
 msgstr "포트 %i와 같은 서버"
 
-<<<<<<< HEAD
-#: src/remmina_file_editor.c:1193 plugins/rdp/rdp_plugin.c:2724
-=======
 #: src/remmina_file_editor.c:1193 plugins/rdp/rdp_plugin.c:2767
->>>>>>> 050fc71c
 msgid "Start-up path"
 msgstr "시작 프로그램 경로"
 
@@ -2169,13 +1480,8 @@
 "자 입력의 유효성을 검사할 수 없습니다!"
 
 #. TRANSLATORS: Meta-error. Shouldn't be visible.
-<<<<<<< HEAD
-#: src/remmina_file_editor.c:1445 plugins/x2go/x2go_plugin.c:856
-#: plugins/x2go/x2go_plugin.c:1440
-=======
 #: src/remmina_file_editor.c:1445 plugins/x2go/x2go_plugin.c:2188
 #: plugins/x2go/x2go_plugin.c:2817
->>>>>>> 050fc71c
 #, fuzzy
 #| msgid "Transfer error"
 msgid "Internal error."
@@ -2233,285 +1539,6 @@
 "Using the «resolution» parameter in the Remmina preferences file is "
 "deprecated.\n"
 msgstr ""
-<<<<<<< HEAD
-
-#: src/remmina_icon.c:136
-msgid "Open Main Window"
-msgstr "메인 윈도 열기"
-
-#: src/remmina_icon.c:141 data/ui/remmina_main.glade:254
-msgid "_Preferences"
-msgstr "_설정"
-
-#: src/remmina_icon.c:146
-msgid "_About"
-msgstr "_정보"
-
-#: src/remmina_icon.c:156
-msgid "Enable Service Discovery"
-msgstr "서비스 찾기 활성화"
-
-#: src/remmina_icon.c:168 data/ui/remmina_main.glade:404
-msgid "_Quit"
-msgstr "_종료"
-
-#. TRANSLATORS: Applet name as per the Freedesktop Desktop entry specification https://specifications.freedesktop.org/desktop-entry-spec/latest/
-#. TRANSLATORS: Applet Name as per the Freedesktop Desktop entry specification https://specifications.freedesktop.org/desktop-entry-spec/latest/
-#: src/remmina_icon.c:294 src/remmina_icon.c:450
-msgid "Remmina Applet"
-msgstr "렘미나 애플릿"
-
-#. TRANSLATORS: Applet comment/description as per the Freedesktop Desktop entry specification https://specifications.freedesktop.org/desktop-entry-spec/latest/
-#: src/remmina_icon.c:296 src/remmina_icon.c:452
-msgid "Connect to remote desktops through the applet menu"
-msgstr "애플릿 메뉴로 원격 데스크톱에 연결"
-
-#: src/remmina_icon.c:359
-msgid "StatusNotifier/Appindicator support in “"
-msgstr ""
-
-#. TRANSLATORS: %s is a placeholder for "StatusNotifier/Appindicator suppor in “DESKTOP NAME”: "
-#: src/remmina_icon.c:366
-#, c-format
-msgid "%s your desktop does support it"
-msgstr ""
-
-#. TRANSLATORS: %s is a placeholder for "StatusNotifier/Appindicator suppor in “DESKTOP NAME”: "
-#: src/remmina_icon.c:368
-#, c-format
-msgid "%s and Remmina has built-in (compiled) support for libappindicator."
-msgstr ""
-
-#. TRANSLATORS: %s is a placeholder for "StatusNotifier/Appindicator suppor in “DESKTOP NAME”: "
-#: src/remmina_icon.c:371
-#, c-format
-msgid ""
-"%s not supported natively by your Desktop Environment. libappindicator will "
-"try to fallback to GtkStatusIcon/xembed"
-msgstr ""
-
-#. TRANSLATORS: %s is a placeholder for "StatusNotifier/Appindicator suppor in “DESKTOP NAME”: "
-#: src/remmina_icon.c:375
-#, c-format
-msgid "%s You may need to install, and use XApp Status Applet"
-msgstr ""
-
-#. TRANSLATORS: %s is a placeholder for "StatusNotifier/Appindicator suppor in “DESKTOP NAME”: "
-#: src/remmina_icon.c:378
-#, c-format
-msgid "%s You may need to install, and use KStatusNotifierItem"
-msgstr ""
-
-#. TRANSLATORS: %s is a placeholder for "StatusNotifier/Appindicator suppor in “DESKTOP NAME”: "
-#: src/remmina_icon.c:381
-#, c-format
-msgid "%s You may need to install, and use XEmbed SNI Proxy"
-msgstr ""
-
-#. TRANSLATORS: %s is a placeholder for "StatusNotifier/Appindicator suppor in “DESKTOP NAME”: "
-#: src/remmina_icon.c:384
-#, c-format
-msgid "%s You may need to install, and use Gnome Shell Extension Appindicator"
-msgstr ""
-
-#. TRANSLATORS: %s is a placeholder for an error message
-#: src/remmina_ssh_plugin.c:539
-#, c-format
-msgid "Error: %s"
-msgstr "에러: %s"
-
-#: src/remmina_ssh_plugin.c:556
-msgid "Terminal content saved in"
-msgstr "터미널 내용이 저장되었습니다"
-
-#: src/remmina_ssh_plugin.c:822
-msgid "Select All (host+A)"
-msgstr "전체 선택 (Host + A)"
-
-#: src/remmina_ssh_plugin.c:823
-msgid "Copy (host+C)"
-msgstr "복사 (host + C)"
-
-#: src/remmina_ssh_plugin.c:824
-msgid "Paste (host+V)"
-msgstr "붙여넣기 (host + V)"
-
-#: src/remmina_ssh_plugin.c:825
-msgid "Save session to file"
-msgstr "세션을 파일로 저장"
-
-#: src/remmina_ssh_plugin.c:826
-msgid "Increase font size (host+Page Up)"
-msgstr "글자 크기 키우기 (host+Page Up)"
-
-#: src/remmina_ssh_plugin.c:827
-msgid "Decrease font size (host+Page Down)"
-msgstr "글자 크기 줄이기 (host+Page Down)"
-
-#: src/remmina_ssh_plugin.c:828
-msgid "Find text (host+G)"
-msgstr "붙여넣기 (host + V)"
-
-#: src/remmina_ssh_plugin.c:1439 data/ui/remmina_main.glade:177
-msgid "Copy"
-msgstr "복사"
-
-#: src/remmina_ssh_plugin.c:1439
-msgid "_Copy"
-msgstr "_복사"
-
-#: src/remmina_ssh_plugin.c:1440
-msgid "Paste"
-msgstr "붙여넣기"
-
-#: src/remmina_ssh_plugin.c:1440
-msgid "_Paste"
-msgstr "_붙여넣기"
-
-#: src/remmina_ssh_plugin.c:1441
-msgid "Select all"
-msgstr "모두 선택"
-
-#: src/remmina_ssh_plugin.c:1441
-msgid "_Select all"
-msgstr "_모두 선택"
-
-#: src/remmina_ssh_plugin.c:1442
-msgid "Increase font size"
-msgstr "글자 크기 크게"
-
-#: src/remmina_ssh_plugin.c:1442
-msgid "_Increase font size"
-msgstr "_글자 크기 크게"
-
-#: src/remmina_ssh_plugin.c:1443
-msgid "Decrease font size"
-msgstr "글자 크기 줄이기"
-
-#: src/remmina_ssh_plugin.c:1443
-msgid "_Decrease font size"
-msgstr "_글자 크기 줄이기"
-
-#: src/remmina_ssh_plugin.c:1444
-msgid "Find text"
-msgstr "텍스트 찾기"
-
-#: src/remmina_ssh_plugin.c:1444
-msgid "_Find text"
-msgstr "_텍스트 찾기"
-
-#: src/remmina_ssh_plugin.c:1471 plugins/spice/spice_plugin.c:674
-#: plugins/vnc/vnc_plugin.c:1977 plugins/vnc/vnc_plugin.c:1989
-msgid "User password"
-msgstr "사용자 비밀번호"
-
-#: src/remmina_ssh_plugin.c:1477 plugins/rdp/rdp_plugin.c:2723
-msgid "Start-up program"
-msgstr "시작 프로그램"
-
-#: src/remmina_ssh_plugin.c:1482
-msgid ""
-"The filename can use the following placeholders:\n"
-"\n"
-"  • %h is substituted with the server name\n"
-"  • %t is substituted with the SSH server name\n"
-"  • %u is substituted with the username\n"
-"  • %U is substituted with the SSH username\n"
-"  • %p is substituted with Remmina profile name\n"
-"  • %g is substituted with Remmina profile group name\n"
-"  • %d is substituted with local date and time in ISO 8601 format\n"
-msgstr ""
-"아래의 지시자를 사용해서 파일 이름을 사용할 수 있다:\n"
-"\n"
-"  • %h 는 서버 이름으로 대체됩니다\n"
-"  • %t 는 SSH 서버 이름으로 대체됩니다\n"
-"  • %u 는 사용자 이름으로 대체됩니다\n"
-"  • %U 는 SSH 사용자 이름으로 대체됩니다\n"
-"  • %p 는 레미나 프로필 이름으로 대체됩니다\n"
-"  • %g 는 레미나 프로필 그룹 이름으로 대체됩니다\n"
-"  • %d 는 ISO8601 형식의 로컬 날짜로 대체됩니다\n"
-
-#: src/remmina_ssh_plugin.c:1504
-msgid "Terminal colour scheme"
-msgstr "터미널 색 스키마"
-
-#: src/remmina_ssh_plugin.c:1505
-msgid "Character set"
-msgstr "문자표"
-
-#: src/remmina_ssh_plugin.c:1507
-msgid "KEX (Key Exchange) algorithms"
-msgstr "KEX (키 교환) 알고리즘"
-
-#: src/remmina_ssh_plugin.c:1508
-msgid "Symmetric cipher client to server"
-msgstr "클라이언트 서버 대칭키 암호"
-
-#: src/remmina_ssh_plugin.c:1509
-msgid "Preferred server host key types"
-msgstr "기본 서버 호스트 키 종류"
-
-#: src/remmina_ssh_plugin.c:1510
-msgid "Folder for SSH session log"
-msgstr "SSH 세션 로그 폴더"
-
-#: src/remmina_ssh_plugin.c:1511
-msgid "Filename for SSH session log"
-msgstr "SSH 세션 로그 파일 이름"
-
-#: src/remmina_ssh_plugin.c:1512
-msgid "Log SSH session when exiting Remmina"
-msgstr "Remmina를 종료 할 때 SSH 세션 기록"
-
-#: src/remmina_ssh_plugin.c:1513
-msgid "Log SSH session asynchronously"
-msgstr "SSH 세션을 비동기로 로깅"
-
-#: src/remmina_ssh_plugin.c:1513
-msgid "Saving the session asynchronously may have a notable performance impact"
-msgstr "세션을 비동기로 저장하면 성능을 크게 개선할 수 있습니다"
-
-#: src/remmina_ssh_plugin.c:1514
-msgid "Audible terminal bell"
-msgstr "오디오 터미널 벨"
-
-#: src/remmina_ssh_plugin.c:1515
-msgid "SSH compression"
-msgstr "SSH 압축"
-
-#: src/remmina_ssh_plugin.c:1516
-msgid "Don't remember passwords"
-msgstr "비밀번호 저장하지 않기"
-
-#: src/remmina_ssh_plugin.c:1517
-msgid "Strict host key checking"
-msgstr "엄격한 호스트 키 확인"
-
-#: src/remmina_ssh_plugin.c:1531
-msgid "SSH - Secure Shell"
-msgstr "SSH - 보안 쉘"
-
-#: plugins/kwallet/src/kwallet_plugin_main.c:118
-msgid "Secured password storage in KWallet"
-msgstr "KWallet에 안전한 비밀번호 저장"
-
-#: plugins/rdp/rdp_settings.c:217
-msgid "<Auto-detect>"
-msgstr "<자동 구성>"
-
-#: plugins/rdp/rdp_settings.c:249
-msgid "<Not set>"
-msgstr "<설정되지 않음>"
-
-#: plugins/rdp/rdp_settings.c:280
-msgid "<Choose a quality level to edit…>"
-msgstr "<편집 할 품질 수준을 선택하세요…>"
-
-#: plugins/rdp/rdp_settings.c:282 plugins/rdp/rdp_plugin.c:2542
-#: plugins/vnc/vnc_plugin.c:1934
-msgid "Poor (fastest)"
-msgstr "낮음 (빠름)"
-=======
 
 #: src/remmina_icon.c:136
 msgid "Open Main Window"
@@ -3728,189 +2755,11 @@
 #: plugins/spice/spice_plugin_usb.c:94
 msgid "USB redirection error"
 msgstr "USB 리디렉션 에러"
->>>>>>> 050fc71c
-
-#: plugins/rdp/rdp_settings.c:284 plugins/rdp/rdp_plugin.c:2543
-#: plugins/vnc/vnc_plugin.c:1933
-msgid "Medium"
-msgstr "보통"
-
-<<<<<<< HEAD
-#: plugins/rdp/rdp_settings.c:286 plugins/rdp/rdp_plugin.c:2544
-#: plugins/vnc/vnc_plugin.c:1931
-msgid "Good"
-msgstr "좋음"
-
-#: plugins/rdp/rdp_settings.c:288 plugins/rdp/rdp_plugin.c:2545
-#: plugins/vnc/vnc_plugin.c:1932
-msgid "Best (slowest)"
-msgstr "최고 (느림)"
-
-#: plugins/rdp/rdp_settings.c:427
-msgid "Keyboard layout"
-msgstr "키보드 레이아웃"
-
-#: plugins/rdp/rdp_settings.c:457
-msgid "Use client keyboard mapping"
-msgstr "클라이언트 키보드 매핑 사용"
-
-#: plugins/rdp/rdp_settings.c:468
-#, fuzzy
-#| msgid "Keyboard mapping"
-msgid "Keyboard scancode remapping"
-msgstr "키보드 스캔 코드 다시 매핑"
-
-#: plugins/rdp/rdp_settings.c:483
-#, fuzzy
-msgid "List of key=value,… pairs to remap scancodes. E.g. 0x56=0x29,0x29=0x56"
-msgstr ""
-"키=값 목록,... 쌍을 이면 스캔 코드를 다시 매핑합니다. 예를 들어 "
-"0x56=0x29,0x29=0x56"
-
-#: plugins/rdp/rdp_settings.c:486
-#, fuzzy
-msgid "FreeRDP > 2.3.0 is required to map scancodes"
-msgstr "FreeRDP > 2.3.0은 스캔 코드를 매핑하는 데 필요합니다."
-
-#: plugins/rdp/rdp_settings.c:494
-msgid "Quality settings"
-msgstr "퀄리티 설정"
-
-#: plugins/rdp/rdp_settings.c:517
-msgid "Wallpaper"
-msgstr "배경 화면"
-
-#: plugins/rdp/rdp_settings.c:525
-msgid "Window drag"
-msgstr "윈도 끌기"
-
-#: plugins/rdp/rdp_settings.c:532
-msgid "Menu animation"
-msgstr "메뉴 에니메이션"
-
-#: plugins/rdp/rdp_settings.c:540
-msgid "Theme"
-msgstr "테마"
-
-#: plugins/rdp/rdp_settings.c:547
-msgid "Cursor shadow"
-msgstr "커서 그림자"
-
-#: plugins/rdp/rdp_settings.c:555
-msgid "Cursor blinking"
-msgstr "커서 깜박임"
-
-#: plugins/rdp/rdp_settings.c:562
-msgid "Font smoothing"
-msgstr "부드러운 글꼴"
-
-#: plugins/rdp/rdp_settings.c:570
-msgid "Composition"
-msgstr "합성"
-
-#: plugins/rdp/rdp_settings.c:580
-msgid "Remote scale factor"
-msgstr "원격 크기 조정 비율"
-
-#: plugins/rdp/rdp_settings.c:595
-msgid "Desktop scale factor %"
-msgstr "데스크톱 크기 비율 %"
-
-#: plugins/rdp/rdp_settings.c:607
-msgid "Device scale factor %"
-msgstr "기기 크기 비율 %"
-
-#: plugins/rdp/rdp_settings.c:630
-msgid "Desktop orientation"
-msgstr "데스크톱 방향"
-
-#: plugins/rdp/rdp_settings.c:650
-msgid "Input device settings"
-msgstr "입력 기기 설정"
-
-#: plugins/rdp/rdp_settings.c:658 plugins/rdp/rdp_plugin.c:2686
-#: plugins/vnc/vnc_plugin.c:2014
-msgid "Disable smooth scrolling"
-msgstr "부드러운 스크롤 비활성화"
-
-#: plugins/rdp/rdp_settings.c:669
-msgid "General settings"
-msgstr "일반 설정"
-
-#: plugins/rdp/rdp_settings.c:676 plugins/rdp/rdp_plugin.c:2738
-msgid "Reconnect attempts number"
-msgstr "다시 연결 시도 횟수"
-
-#: plugins/rdp/rdp_settings.c:689 plugins/rdp/rdp_plugin.c:2738
-msgid ""
-"The maximum number of reconnect attempts upon an RDP disconnect (default: 20)"
-msgstr "RDP 연결이 끊어진 경우 다시 연결 시도의 최대 횟수 (기본: 20)"
-
-#: plugins/rdp/rdp_plugin.c:762 plugins/rdp/rdp_plugin.c:827
-msgid "Enter RDP authentication credentials"
-msgstr "RDP 인증 자격을 입력하세요"
-
-#: plugins/rdp/rdp_plugin.c:835
-msgid "Enter RDP gateway authentication credentials"
-msgstr "RDP 게이트웨이 인증 자격을 입력하세요"
-
-#: plugins/rdp/rdp_plugin.c:2073
-#, c-format
-msgid ""
-"Could not access the RDP server “%s”.\n"
-"Account locked out."
-msgstr ""
-"RDP 서버 \"%s\"에 접속할 수 없습니다.\n"
-"계정이 잠겼습니다."
-
-#: plugins/rdp/rdp_plugin.c:2080
-#, c-format
-msgid ""
-"Could not access the RDP server “%s”.\n"
-"Account expired."
-msgstr ""
-"RDP 서버 \"%s\"에 접속할 수 없습니다.\n"
-"계정이 만료되었습니다."
-
-#: plugins/rdp/rdp_plugin.c:2087
-#, c-format
-msgid ""
-"Could not access the RDP server “%s”.\n"
-"Password expired."
-msgstr ""
-"RDP 서버 \"%s\"에 접속할 수 없습니다.\n"
-"비밀번호가 만료되었습니다."
-
-#: plugins/rdp/rdp_plugin.c:2094
-#, c-format
-msgid ""
-"Could not access the RDP server “%s”.\n"
-"Account disabled."
-msgstr ""
-"RDP 서버 \"%s\"에 접속할 수 없습니다.\n"
-"계정이 비활성화 되었습니다."
-
-#: plugins/rdp/rdp_plugin.c:2100
-#, c-format
-msgid ""
-"Could not access the RDP server “%s”.\n"
-"Insufficient user privileges."
-msgstr ""
-"RDP 서버 \"%s\"에 접속할 수 없습니다.\n"
-"사용자 권한이 부족합니다."
-
-#: plugins/rdp/rdp_plugin.c:2108
-#, c-format
-msgid ""
-"Could not access the RDP server “%s”.\n"
-"Account restricted."
-msgstr ""
-"RDP 서버 \"%s\"에 접속할 수 없습니다.\n"
-"계정이 제한되었습니다."
-
-#: plugins/rdp/rdp_plugin.c:2116
-#, c-format
-=======
+
+#: plugins/vnc/vnc_plugin.c:772
+msgid "Enter VNC password"
+msgstr "VNC 비밀번호 입력"
+
 #: plugins/vnc/vnc_plugin.c:825 plugins/gvnc/gvnc_plugin.c:539
 msgid "Enter VNC authentication credentials"
 msgstr "VNC 인증 자격을 입력하세요"
@@ -4082,58 +2931,10 @@
 msgstr "실행할 명령을 설정하지 않았습니다"
 
 #: plugins/exec/exec_plugin.c:206
->>>>>>> 050fc71c
 msgid ""
 "Warning: Running a command synchronously may cause Remmina not to respond.\n"
 "Do you really want to continue?"
 msgstr ""
-<<<<<<< HEAD
-"RDP 서버 \"%s\"에 접속할 수 없습니다.\n"
-"연결하기 전에 사용자 비밀번호를 변경하세요."
-
-#: plugins/rdp/rdp_plugin.c:2121
-#, c-format
-msgid "Lost connection to the RDP server “%s”."
-msgstr "RDP 서버 \"%s\"에 대한 연결이 끊어졌습니다."
-
-#: plugins/rdp/rdp_plugin.c:2124
-#, c-format
-msgid "Could not find the address for the RDP server “%s”."
-msgstr "RDP 서버 \"%s\"의 주소를 찾을 수 없습니다."
-
-#: plugins/rdp/rdp_plugin.c:2128
-#, c-format
-msgid ""
-"Could not connect to the RDP server “%s” via TLS. Check that client and "
-"server support a common TLS version."
-msgstr ""
-"TLS로 RDP 서버 \"%s\"에 연결할 수 없습니다. 클라이언트와 서버가 일반 TLS 버전"
-"을 지원하는지 확인하세요."
-
-#. TRANSLATORS: the placeholder may be either an IP/FQDN or a server hostname
-#: plugins/rdp/rdp_plugin.c:2132
-#, fuzzy, c-format
-#| msgid ""
-#| "Unable to establish a connection to the RDP server “%s”. Check \"Security "
-#| "protocol negotiation\"."
-msgid ""
-"Unable to establish a connection to the RDP server “%s”. Check “Security "
-"protocol negotiation”."
-msgstr ""
-"RDP 서버에 대한 연결을 설정할 수 없습니다 %s\". \"보안 프로토콜 협상\"을 확인"
-"합니다."
-
-#: plugins/rdp/rdp_plugin.c:2140
-#, c-format
-msgid "Cannot connect to the RDP server “%s”."
-msgstr "RDP 서버 %s에 연결할 수 없습니다."
-
-#: plugins/rdp/rdp_plugin.c:2143
-msgid "Could not start libfreerdp-gdi."
-msgstr "libfreerdp-gdi를 시작할 수 없습니다."
-
-#: plugins/rdp/rdp_plugin.c:2146
-=======
 "주의: 동기식으로 명령을 실행하면 렘미나가 응답하지 않을 수도 있습니다.\n"
 "계속 하시겠습니까?"
 
@@ -4158,23 +2959,11 @@
 msgstr "그놈(GNOME) 키링에 안전한 비밀번호 저장"
 
 #: plugins/x2go/x2go_plugin.c:67
->>>>>>> 050fc71c
 #, c-format
 msgid ""
 "The command-line feature '%s' is not available! Attempting to start PyHoca-"
 "CLI without using this feature…"
 msgstr ""
-<<<<<<< HEAD
-"서버 \"%s\"에 H.264 GFX 모드를 요청했지만 libfreerdp가 H.264를 지원하지 않습"
-"니다. 비 AVC 색 심도 설정을 사용하세요."
-
-#: plugins/rdp/rdp_plugin.c:2153
-#, c-format
-msgid "The “%s” server refused the connection."
-msgstr "\"%s\"서버가 연결을 거부했습니다."
-
-#: plugins/rdp/rdp_plugin.c:2158
-=======
 
 #: plugins/x2go/x2go_plugin.c:287 plugins/x2go/x2go_plugin.c:419
 #: plugins/x2go/x2go_plugin.c:478 plugins/x2go/x2go_plugin.c:581
@@ -4193,7 +2982,6 @@
 #: plugins/x2go/x2go_plugin.c:2897 plugins/x2go/x2go_plugin.c:2912
 #: plugins/x2go/x2go_plugin.c:2917 plugins/x2go/x2go_plugin.c:2922
 #: plugins/x2go/x2go_plugin.c:2927
->>>>>>> 050fc71c
 #, fuzzy, c-format
 #| msgid "Transfer error"
 msgid "Internal error: %s"
@@ -4204,119 +2992,6 @@
 msgid "Parameter 'custom_data' is not initialized!"
 msgstr ""
 
-<<<<<<< HEAD
-#: plugins/rdp/rdp_plugin.c:2168
-#, c-format
-msgid "Cannot connect to the “%s” RDP server."
-msgstr "RDP 서버 %s에 연결할 수 없습니다."
-
-#: plugins/rdp/rdp_plugin.c:2511
-msgid "Automatic (32 bpp) (Server chooses its best format)"
-msgstr "자동 (32bpp) (서버가 최상의 포맷을 선택)"
-
-#: plugins/rdp/rdp_plugin.c:2512
-msgid "GFX AVC444 (32 bpp)"
-msgstr "GFX AVC444 (32 bpp)"
-
-#: plugins/rdp/rdp_plugin.c:2513
-msgid "GFX AVC420 (32 bpp)"
-msgstr "GFX AVC420 (32 bpp)"
-
-#: plugins/rdp/rdp_plugin.c:2514
-msgid "GFX RFX (32 bpp)"
-msgstr "GFX RFX (32 bpp)"
-
-#: plugins/rdp/rdp_plugin.c:2515
-msgid "GFX RFX Progressive (32 bpp)"
-msgstr "GFX RFX (32 bpp)"
-
-#: plugins/rdp/rdp_plugin.c:2516
-msgid "RemoteFX (32 bpp)"
-msgstr "리모트FX (32 bpp)"
-
-#: plugins/rdp/rdp_plugin.c:2517 plugins/vnc/vnc_plugin.c:1922
-msgid "True colour (32 bpp)"
-msgstr "실제 색감 (32 bpp)"
-
-#: plugins/rdp/rdp_plugin.c:2518
-msgid "True colour (24 bpp)"
-msgstr "실제 색감 (24 bpp)"
-
-#: plugins/rdp/rdp_plugin.c:2519 plugins/vnc/vnc_plugin.c:1923
-msgid "High colour (16 bpp)"
-msgstr "고화질 (16 bpp)"
-
-#: plugins/rdp/rdp_plugin.c:2520
-msgid "High colour (15 bpp)"
-msgstr "고화질 (15 bpp)"
-
-#: plugins/rdp/rdp_plugin.c:2521 plugins/vnc/vnc_plugin.c:1924
-msgid "256 colours (8 bpp)"
-msgstr "256 색 (8 bpp)"
-
-#: plugins/rdp/rdp_plugin.c:2552 data/ui/remmina_preferences.glade:641
-msgid "None"
-msgstr "<없음>"
-
-#: plugins/rdp/rdp_plugin.c:2553
-msgid "Auto-detect"
-msgstr "<자동 구성>"
-
-#: plugins/rdp/rdp_plugin.c:2554
-msgid "Modem"
-msgstr "모뎀"
-
-#: plugins/rdp/rdp_plugin.c:2555
-msgid "Low performance broadband"
-msgstr "저 성능 브로드밴드"
-
-#: plugins/rdp/rdp_plugin.c:2556
-msgid "Satellite"
-msgstr "위성"
-
-#: plugins/rdp/rdp_plugin.c:2557
-msgid "High performance broadband"
-msgstr "고 성능 브로드밴드"
-
-#: plugins/rdp/rdp_plugin.c:2558
-msgid "WAN"
-msgstr "WAN"
-
-#: plugins/rdp/rdp_plugin.c:2559
-msgid "LAN"
-msgstr "LAN"
-
-#: plugins/rdp/rdp_plugin.c:2566 plugins/spice/spice_plugin.c:635
-#: data/ui/remmina_preferences.glade:677
-msgid "Off"
-msgstr "끄기"
-
-#: plugins/rdp/rdp_plugin.c:2575
-msgid "Automatic negotiation"
-msgstr "자동 잠금 간격"
-
-#: plugins/rdp/rdp_plugin.c:2576
-msgid "NLA protocol security"
-msgstr "프로토콜 별 탭"
-
-#: plugins/rdp/rdp_plugin.c:2577
-msgid "TLS protocol security"
-msgstr "프로토콜 별 탭"
-
-#: plugins/rdp/rdp_plugin.c:2578
-msgid "RDP protocol security"
-msgstr "프로토콜 별 탭"
-
-#: plugins/rdp/rdp_plugin.c:2579
-msgid "NLA extended protocol security"
-msgstr "NLA 확장 프로토콜 보안"
-
-#: plugins/rdp/rdp_plugin.c:2592
-msgid "2600 (Windows XP), 7601 (Windows Vista/7), 9600 (Windows 8 and newer)"
-msgstr "2600 (윈도 XP),7601 (윈도 비스타/7),9600 (윈도 8 이상)"
-
-#: plugins/rdp/rdp_plugin.c:2595
-=======
 #: plugins/x2go/x2go_plugin.c:301
 #, fuzzy
 msgid "Broken `DialogData`! Aborting…"
@@ -4432,79 +3107,33 @@
 
 #: plugins/x2go/x2go_plugin.c:725
 #, c-format
->>>>>>> 050fc71c
 msgid ""
 "Exactly one session should be selectable but '%i' rows (sessions) are "
 "selected."
 msgstr ""
 
-<<<<<<< HEAD
-#: plugins/rdp/rdp_plugin.c:2603
-msgid ""
-"Options for redirection of audio input:\n"
-"  • [sys:<sys>,][dev:<dev>,][format:<format>,][rate:<rate>,]\n"
-"    [channel:<channel>] Audio input (microphone)\n"
-"  • sys:pulse\n"
-"  • format:1\n"
-"  • sys:oss,dev:1,format:1\n"
-"  • sys:alsa"
-=======
 #: plugins/x2go/x2go_plugin.c:764
 msgid "Failed to fill 'GtkTreeIter'."
->>>>>>> 050fc71c
-msgstr ""
-
-<<<<<<< HEAD
-#: plugins/rdp/rdp_plugin.c:2612
-msgid ""
-"Options for redirection of audio output:\n"
-"  • [sys:<sys>,][dev:<dev>,][format:<format>,][rate:<rate>,]\n"
-"    [channel:<channel>] Audio output\n"
-"  • sys:pulse\n"
-"  • format:1\n"
-"  • sys:oss,dev:1,format:1\n"
-"  • sys:alsa"
-=======
+msgstr ""
+
 #: plugins/x2go/x2go_plugin.c:776
 #, c-format
 msgid "Couldn't get property with index '%i' out of selected row."
->>>>>>> 050fc71c
-msgstr ""
-
-<<<<<<< HEAD
-#: plugins/rdp/rdp_plugin.c:2622
-msgid ""
-"Options for redirection of USB device:\n"
-"  • [dbg,][id:<vid>:<pid>#…,][addr:<bus>:<addr>#…,][auto]\n"
-"  • auto\n"
-"  • id:054c:0268#4669:6e6b,addr:04:0c"
-=======
+msgstr ""
+
 #: plugins/x2go/x2go_plugin.c:807
 msgid "parameter 'argv' is 'NULL'."
->>>>>>> 050fc71c
-msgstr ""
-
-<<<<<<< HEAD
-#: plugins/rdp/rdp_plugin.c:2628
-msgid ""
-"Advanced setting for high latency links:\n"
-"Adjusts the connection timeout. Use if your connection times out.\n"
-"The highest possible value is 600000 ms (10 minutes).\n"
-=======
+msgstr ""
+
 #: plugins/x2go/x2go_plugin.c:818
 msgid "parameter 'error' is 'NULL'."
 msgstr ""
 
 #: plugins/x2go/x2go_plugin.c:826
 msgid "parameter 'env' is either invalid or uninitialized."
->>>>>>> 050fc71c
-msgstr ""
-
-<<<<<<< HEAD
-#: plugins/rdp/rdp_plugin.c:2633
-=======
+msgstr ""
+
 #: plugins/x2go/x2go_plugin.c:842 plugins/x2go/x2go_plugin.c:2170
->>>>>>> 050fc71c
 #, fuzzy
 msgid "Started PyHoca-CLI with the following arguments:"
 msgstr "다음과 같은 인수와 함께 피호카 클라이 시작 :"
@@ -4514,13 +3143,6 @@
 "The necessary PyHoca-CLI process has encountered a internet connection "
 "problem."
 msgstr ""
-<<<<<<< HEAD
-"네트워크 연결 유형에 따라 성능 최적화:\n"
-"자동 검색을 사용하는 것이 좋습니다.\n"
-"\"자동 감지\"가 실패하면 목록에서 가장 적합한 옵션을 선택합니다.\n"
-
-#: plugins/rdp/rdp_plugin.c:2638
-=======
 
 #: plugins/x2go/x2go_plugin.c:880
 #, fuzzy
@@ -4529,1130 +3151,28 @@
 
 #: plugins/x2go/x2go_plugin.c:890
 #, c-format
->>>>>>> 050fc71c
 msgid ""
 "An unknown error occured while trying to start PyHoca-CLI. Exit code: %i"
 msgstr ""
 
-<<<<<<< HEAD
-#: plugins/rdp/rdp_plugin.c:2650
-=======
 #: plugins/x2go/x2go_plugin.c:897
 #, c-format
->>>>>>> 050fc71c
 msgid ""
 "An unknown error occured while trying to start PyHoca-CLI. Exit code: %i. "
 "Error: '%s'"
 msgstr ""
 
-<<<<<<< HEAD
-#: plugins/rdp/rdp_plugin.c:2682 plugins/spice/spice_plugin.c:677
-msgid "Share folder"
-msgstr "공유 폴더"
-
-#: plugins/rdp/rdp_plugin.c:2682
-=======
 #: plugins/x2go/x2go_plugin.c:940
 msgid "Parameter 'custom_data' is not fully initialized!"
 msgstr ""
 
 #: plugins/x2go/x2go_plugin.c:967 plugins/x2go/x2go_plugin.c:1576
 #: plugins/x2go/x2go_plugin.c:1870
->>>>>>> 050fc71c
 #, fuzzy
 #| msgid "Shared connection"
 msgid "'Invalid connection data.'"
 msgstr "공유한 연결"
 
-<<<<<<< HEAD
-#: plugins/rdp/rdp_plugin.c:2683
-#, fuzzy
-msgid "Restricted admin mode"
-msgstr "제한된 관리자 모드"
-
-#: plugins/rdp/rdp_plugin.c:2684
-#, fuzzy
-#| msgid "Password"
-msgid "Password hash"
-msgstr "암호 해시"
-
-#: plugins/rdp/rdp_plugin.c:2684
-#, fuzzy
-msgid "Restricted admin mode password hash"
-msgstr "제한된 관리자 모드 암호 해시"
-
-#: plugins/rdp/rdp_plugin.c:2685
-msgid "Left-handed mouse support"
-msgstr "왼손잡이 마우스 지원"
-
-#: plugins/rdp/rdp_plugin.c:2685
-msgid "Swap left and right mouse buttons for left-handed mouse support"
-msgstr "왼손 마우스 지원을 위해 왼쪽, 오른쪽 마우스 버튼 전환"
-
-#: plugins/rdp/rdp_plugin.c:2687
-msgid "Enable multi monitor"
-msgstr "다중 모니터 사용"
-
-#: plugins/rdp/rdp_plugin.c:2688
-msgid "Span screen over multiple monitors"
-msgstr "다중 모니터로 화면 확장"
-
-#: plugins/rdp/rdp_plugin.c:2689
-msgid "List monitor IDs"
-msgstr "모니터 ID 목록"
-
-#: plugins/rdp/rdp_plugin.c:2691 plugins/vnc/vnc_plugin.c:1978
-#: plugins/vnc/vnc_plugin.c:1990 plugins/gvnc/gvnc_plugin.c:849
-msgid "Colour depth"
-msgstr "색 심도(Color depth)"
-
-#: plugins/rdp/rdp_plugin.c:2692
-msgid "Network connection type"
-msgstr "네트웍 연결 형태"
-
-#: plugins/rdp/rdp_plugin.c:2707 plugins/vnc/vnc_plugin.c:1979
-#: plugins/vnc/vnc_plugin.c:1991
-msgid "Quality"
-msgstr "품질"
-
-#: plugins/rdp/rdp_plugin.c:2708
-msgid "Security protocol negotiation"
-msgstr "보안 프로토콜 협상"
-
-#: plugins/rdp/rdp_plugin.c:2709
-msgid "Gateway transport type"
-msgstr "게이트웨이 전송 타입"
-
-#: plugins/rdp/rdp_plugin.c:2710
-msgid "FreeRDP log level"
-msgstr "FreeRDP 로그 레벨"
-
-#: plugins/rdp/rdp_plugin.c:2711
-msgid "FreeRDP log filters"
-msgstr "FreeRDP 로그 레벨"
-
-#: plugins/rdp/rdp_plugin.c:2711
-msgid "tag:level[,tag:level[,…]]"
-msgstr "tag:level[,tag:level[,…]]"
-
-#: plugins/rdp/rdp_plugin.c:2712
-msgid "Audio output mode"
-msgstr "오디오 출력 모드"
-
-#: plugins/rdp/rdp_plugin.c:2713
-msgid "Redirect local audio output"
-msgstr "로컬 마이크 리디렉션"
-
-#: plugins/rdp/rdp_plugin.c:2714
-msgid "Redirect local microphone"
-msgstr "로컬 마이크 리디렉션"
-
-#: plugins/rdp/rdp_plugin.c:2715
-msgid "Connection timeout in ms"
-msgstr "'%s'에 연결하는 중…"
-
-#: plugins/rdp/rdp_plugin.c:2716
-msgid "Remote Desktop Gateway server"
-msgstr "원격 데스크톱 게이트웨이 서버"
-
-#: plugins/rdp/rdp_plugin.c:2717
-msgid "Remote Desktop Gateway username"
-msgstr "원격 데스크톱 게이트웨이 사용자 이름"
-
-#: plugins/rdp/rdp_plugin.c:2718
-msgid "Remote Desktop Gateway password"
-msgstr "원격 데스크톱 게이트웨이 비밀번호"
-
-#: plugins/rdp/rdp_plugin.c:2719
-msgid "Remote Desktop Gateway domain"
-msgstr "원격 데스크톱 게이트웨이 도메인"
-
-#: plugins/rdp/rdp_plugin.c:2720
-msgid "Redirect directory"
-msgstr "디렉토리 전달"
-
-#: plugins/rdp/rdp_plugin.c:2721
-msgid "Client name"
-msgstr "클라이언트 이름"
-
-#: plugins/rdp/rdp_plugin.c:2722
-msgid "Client build"
-msgstr "클라이언트 빌드"
-
-#: plugins/rdp/rdp_plugin.c:2725
-msgid "Load balance info"
-msgstr "로드 밸런스 정보"
-
-#. TRANSLATORS: Do not use typographic quotation marks, these must stay as "double quote", also know as “Typewriter ("programmer's") quote, ambidextrous.”
-#: plugins/rdp/rdp_plugin.c:2727
-msgid "Override printer drivers"
-msgstr "프린터 드라이버 오버라이드"
-
-#: plugins/rdp/rdp_plugin.c:2727
-msgid ""
-"\"Samsung_CLX-3300_Series\":\"Samsung CLX-3300 Series PS\";\"Canon MF410\":"
-"\"Canon MF410 Series UFR II\""
-msgstr ""
-"\"Samsung_CLX-3300_Series\":\"삼성 CLX-3300 시리즈 PS\";\"캐논 MF410\":\"캐"
-"논 MF410 시리즈 UFR II\""
-
-#: plugins/rdp/rdp_plugin.c:2728
-msgid "USB device redirection"
-msgstr "리디렉션 할 USB 기기 선택"
-
-#: plugins/rdp/rdp_plugin.c:2729
-msgid "Local serial name"
-msgstr "로컬 시리얼 이름"
-
-#: plugins/rdp/rdp_plugin.c:2729
-msgid "COM1, COM2, etc."
-msgstr "COM1, COM2, 기타."
-
-#: plugins/rdp/rdp_plugin.c:2730
-msgid "Local serial driver"
-msgstr "로컬 시리얼 드라이버"
-
-#: plugins/rdp/rdp_plugin.c:2730
-msgid "Serial"
-msgstr "시리얼"
-
-#: plugins/rdp/rdp_plugin.c:2731
-msgid "Local serial path"
-msgstr "로컬 시리얼 경로"
-
-#: plugins/rdp/rdp_plugin.c:2731
-msgid "/dev/ttyS0, /dev/ttyS1, etc."
-msgstr "/dev/ttyS0, /dev/ttyS1, 기타."
-
-#: plugins/rdp/rdp_plugin.c:2732
-msgid "Local parallel name"
-msgstr "로컬 병렬(parallel) 이름"
-
-#: plugins/rdp/rdp_plugin.c:2733
-msgid "Local parallel device"
-msgstr "로컬 병렬(parallel) 기기"
-
-#: plugins/rdp/rdp_plugin.c:2734
-msgid "Name of smart card"
-msgstr "스마트 카드 공유"
-
-#: plugins/rdp/rdp_plugin.c:2735
-msgid "Dynamic virtual channel"
-msgstr "다이나믹 가상 채널"
-
-#: plugins/rdp/rdp_plugin.c:2735 plugins/rdp/rdp_plugin.c:2736
-msgid "<channel>[,<options>]"
-msgstr "<channel>[,<options>]"
-
-#: plugins/rdp/rdp_plugin.c:2736
-msgid "Static virtual channel"
-msgstr "스태틱 가상 채널"
-
-#: plugins/rdp/rdp_plugin.c:2737
-msgid "TCP redirection"
-msgstr "TCP 전달"
-
-#: plugins/rdp/rdp_plugin.c:2737
-msgid "/PATH/TO/rdp2tcp"
-msgstr "/PATH/TO/rdp2tcp"
-
-#: plugins/rdp/rdp_plugin.c:2739
-msgid "Prefer IPv6 AAAA record over IPv4 A record"
-msgstr "IPv4 A 레코드보다 IPv6 AAAA 레코드 선호"
-
-#: plugins/rdp/rdp_plugin.c:2740
-msgid "Share printers"
-msgstr "프린터 공유"
-
-#: plugins/rdp/rdp_plugin.c:2741
-msgid "Share serial ports"
-msgstr "시리얼 포트 공유"
-
-#: plugins/rdp/rdp_plugin.c:2742
-msgid "(SELinux) permissive mode for serial ports"
-msgstr "시리얼 포트에 대한 (SELinux) 허용 모드"
-
-#: plugins/rdp/rdp_plugin.c:2743
-msgid "Share parallel ports"
-msgstr "병렬(parallel) 포트 공유"
-
-#: plugins/rdp/rdp_plugin.c:2744
-msgid "Share a smart card"
-msgstr "스마트 카드 공유"
-
-#: plugins/rdp/rdp_plugin.c:2745 plugins/vnc/vnc_plugin.c:2009
-msgid "Turn off clipboard sync"
-msgstr "클립보드 동기화 끄기"
-
-#: plugins/rdp/rdp_plugin.c:2746
-msgid "Ignore certificate"
-msgstr "인증서 무시"
-
-#: plugins/rdp/rdp_plugin.c:2747
-msgid "Use the old license workflow"
-msgstr "기존 라이선스 워크 플로우 사용"
-
-#: plugins/rdp/rdp_plugin.c:2747
-msgid "It disables CAL and hwId is set to 0"
-msgstr "CAL을 비활성화하고 hwId를 0으로 설정"
-
-#: plugins/rdp/rdp_plugin.c:2748 plugins/spice/spice_plugin.c:702
-#: plugins/vnc/vnc_plugin.c:2013 plugins/www/www_plugin.c:919
-#: plugins/gvnc/gvnc_plugin.c:867
-msgid "Forget passwords after use"
-msgstr "비밀번호 저장 안함"
-
-#: plugins/rdp/rdp_plugin.c:2749
-msgid "Attach to console (2003/2003 R2)"
-msgstr "콘솔에 연결 (2003/2003 R2)"
-
-#: plugins/rdp/rdp_plugin.c:2750
-msgid "Turn off fast-path"
-msgstr "패스트 패스(fast-path) 끄기"
-
-#: plugins/rdp/rdp_plugin.c:2751
-msgid "Server detection using Remote Desktop Gateway"
-msgstr "원격 데스크톱 게이트웨이를 사용하는 서버 감지"
-
-#: plugins/rdp/rdp_plugin.c:2753
-msgid "Use system proxy settings"
-msgstr "시스템 프록시 설정 사용"
-
-#: plugins/rdp/rdp_plugin.c:2755
-msgid "Turn off automatic reconnection"
-msgstr "자동으로 다시 연결 끄기"
-
-#: plugins/rdp/rdp_plugin.c:2756
-msgid "Relax order checks"
-msgstr "릴렉스 오더 체크(Relax order checks)"
-
-#: plugins/rdp/rdp_plugin.c:2757
-msgid "Glyph cache"
-msgstr "Glyph 캐시"
-
-#: plugins/rdp/rdp_plugin.c:2758
-msgid "Enable multitransport protocol (UDP)"
-msgstr "다중 전송 프로토콜 (UDP) 활성화"
-
-#: plugins/rdp/rdp_plugin.c:2758
-msgid "Using the UDP protocol may improve performance"
-msgstr "UDP 프로토콜을 사용하면 성능을 향상시킬 수 있습니다."
-
-#: plugins/rdp/rdp_plugin.c:2759
-msgid "Use base credentials for gateway too"
-msgstr "게이트웨이에도 기본 자격 증명 사용"
-
-#: plugins/rdp/rdp_plugin.c:2761
-msgid "Enable Gateway websockets support"
-msgstr "게이트웨이 웹소켓 지원 활성화"
-
-#: plugins/rdp/rdp_plugin.c:2774 plugins/spice/spice_plugin.c:715
-#: plugins/vnc/vnc_plugin.c:2029
-msgid "Send Ctrl+Alt+Delete"
-msgstr "Ctrl+Alt+Delete 전송"
-
-#: plugins/rdp/rdp_plugin.c:2787
-msgid "RDP - Remote Desktop Protocol"
-msgstr "RDP - 리모트 데스크톱 프로토콜(Remote Desktop Protocol)"
-
-#: plugins/rdp/rdp_plugin.c:2812
-msgid "RDP - RDP File Handler"
-msgstr "RDP - RDP 파일 핸들러"
-
-#: plugins/rdp/rdp_plugin.c:2827
-msgid "RDP - Preferences"
-msgstr "RDP - 설정"
-
-#: plugins/rdp/rdp_plugin.c:2880
-msgid "Export connection in Windows .rdp file format"
-msgstr "윈도 .rdp 파일로 연결 내보내기"
-
-#: plugins/rdp/rdp_event.c:344
-#, c-format
-msgid "Reconnection attempt %d of %d…"
-msgstr "%d (%d 개중에) 번째 재 연결 시도중…"
-
-#: plugins/spice/spice_plugin_file_transfer.c:82
-msgid "File Transfers"
-msgstr "파일 전송"
-
-#: plugins/spice/spice_plugin_file_transfer.c:219
-msgid "Transfer error"
-msgstr "전송 에러"
-
-#: plugins/spice/spice_plugin_file_transfer.c:220
-#, c-format
-msgid "%s: %s"
-msgstr "%s: %s"
-
-#: plugins/spice/spice_plugin_file_transfer.c:223
-msgid "Transfer completed"
-msgstr "전송 완료"
-
-#: plugins/spice/spice_plugin_file_transfer.c:224
-#, c-format
-msgid "The %s file has been transferred"
-msgstr "%s 파일이 전송되었습니다"
-
-#: plugins/spice/spice_plugin.c:351
-msgid "Enter SPICE password"
-msgstr "SPICE 비밀번호를 입력하세요"
-
-#: plugins/spice/spice_plugin.c:386
-#, c-format
-msgid "Disconnected from the SPICE server “%s”."
-msgstr "SPICE 서버 \"%s\"와 연결이 끊어졌습니다."
-
-#: plugins/spice/spice_plugin.c:402
-msgid "TLS connection error."
-msgstr "TLS 연결 에러."
-
-#: plugins/spice/spice_plugin.c:408
-msgid "Connection to the SPICE server dropped."
-msgstr "SPICE 서버에 대한 연결이 끊어졌습니다."
-
-#: plugins/spice/spice_plugin.c:616 plugins/spice/spice_plugin.c:634
-msgid "Default"
-msgstr "기본값"
-
-#: plugins/spice/spice_plugin.c:636
-msgid "Auto GLZ"
-msgstr "Auto GLZ"
-
-#: plugins/spice/spice_plugin.c:637
-msgid "Auto LZ"
-msgstr "Auto LZ"
-
-#: plugins/spice/spice_plugin.c:650
-msgid "Disable video overlay if videos are not displayed properly.\n"
-msgstr "비디오가 잘 보여지지 않으면, 비디오 오버레이를 비활성화 하세요.\n"
-
-#: plugins/spice/spice_plugin.c:675
-msgid "Use TLS encryption"
-msgstr "TLS 암호화 사용"
-
-#: plugins/spice/spice_plugin.c:676
-msgid "Server CA certificate"
-msgstr "서버 CA 인증서"
-
-#: plugins/spice/spice_plugin.c:694
-msgid "Prefered video codec"
-msgstr "설정"
-
-#: plugins/spice/spice_plugin.c:695
-msgid "Turn off GStreamer overlay"
-msgstr "서버 입력 비활성화"
-
-#: plugins/spice/spice_plugin.c:698
-msgid "Prefered image compression"
-msgstr "사용하기 원하는 이미지 압축"
-
-#: plugins/spice/spice_plugin.c:701 plugins/spice/spice_plugin.c:714
-#: plugins/gvnc/gvnc_plugin.c:866 plugins/gvnc/gvnc_plugin.c:880
-msgid "No clipboard sync"
-msgstr "클립보드 동기화 끄기"
-
-#: plugins/spice/spice_plugin.c:703 plugins/gvnc/gvnc_plugin.c:869
-msgid "Enable audio channel"
-msgstr "오디오 채널 활성화"
-
-#: plugins/spice/spice_plugin.c:704
-msgid "Share smart card"
-msgstr "스마트 카드 공유"
-
-#: plugins/spice/spice_plugin.c:705 plugins/spice/spice_plugin.c:713
-#: plugins/vnc/vnc_plugin.c:2008 plugins/vnc/vnc_plugin.c:2025
-#: plugins/gvnc/gvnc_plugin.c:870 plugins/gvnc/gvnc_plugin.c:879
-msgid "View only"
-msgstr "뷰 전용"
-
-#: plugins/spice/spice_plugin.c:716 plugins/spice/spice_plugin_usb.c:51
-msgid "Select USB devices for redirection"
-msgstr "리디렉션 할 USB 기기 선택"
-
-#: plugins/spice/spice_plugin.c:727
-msgid "SPICE - Simple Protocol for Independent Computing Environments"
-msgstr ""
-"스파이스(SPICE) - Simple Protocol for Independent Computing Environments"
-
-#: plugins/spice/spice_plugin_usb.c:54
-msgid "_Close"
-msgstr "_종료"
-
-#: plugins/spice/spice_plugin_usb.c:94
-msgid "USB redirection error"
-msgstr "USB 리디렉션 에러"
-
-#: plugins/vnc/vnc_plugin.c:772
-msgid "Enter VNC password"
-msgstr "VNC 비밀번호 입력"
-
-#: plugins/vnc/vnc_plugin.c:825 plugins/gvnc/gvnc_plugin.c:539
-msgid "Enter VNC authentication credentials"
-msgstr "VNC 인증 자격을 입력하세요"
-
-#: plugins/vnc/vnc_plugin.c:936
-msgid "Unable to connect to VNC server"
-msgstr "VNC 서버에 연결할 수 없습니다"
-
-#: plugins/vnc/vnc_plugin.c:937
-#, c-format
-msgid "Couldn’t convert '%s' to host address"
-msgstr "호스트 주소를 '%s' 로 바꿀 수 없습니다"
-
-#: plugins/vnc/vnc_plugin.c:938
-#, c-format
-msgid "VNC connection failed: %s"
-msgstr "VNC 연결 실패: %s"
-
-#: plugins/vnc/vnc_plugin.c:939
-msgid "Your connection has been rejected."
-msgstr "연결이 거부 됐습니다."
-
-#: plugins/vnc/vnc_plugin.c:966
-#, c-format
-msgid "The VNC server requested an unknown authentication method. %s"
-msgstr "VNC 서버가 알 수 없는 인증 방법을 요청했습니다. %s"
-
-#: plugins/vnc/vnc_plugin.c:968
-msgid "Please retry after turning on encryption for this profile."
-msgstr "프로필의 암호화를 키신 후에 다시 시도하세요."
-
-#: plugins/vnc/vnc_plugin.c:1939
-msgid ""
-"Connect to VNC using a repeater:\n"
-"  • The server field must contain the repeater ID, e.g. ID:123456789\n"
-"  • The repeater field have to be set to the repeater IP and port, like:\n"
-"    10.10.10.12:5901\n"
-"  • From the remote VNC server, you will connect to\n"
-"    the repeater, e.g. with x11vnc:\n"
-"    x11vnc -connect repeater=ID:123456789+10.10.10.12:5500"
-msgstr ""
-"리피터를 사용해서 VNC에 연결:\n"
-"  • 서버 필드는 리피터 ID를 포함해야 한다, 예) ID:123456789\n"
-"  • 리피터 필드에 리피터 IP와 포트를 다음과 같이 설정해야 한다:\n"
-"    10.10.10.12:5901\n"
-"  • From the remote VNC server, you will connect to\n"
-"    the repeater, e.g. with x11vnc:\n"
-"    x11vnc -connect repeater=ID:123456789+10.10.10.12:5500"
-
-#: plugins/vnc/vnc_plugin.c:1948
-#, fuzzy
-msgid ""
-"Listening for remote VNC connection:\n"
-"  • The \"Listen on port\" field is the port Remmina will listen to,\n"
-"    e.g. 8888\n"
-"  • From the remote VNC server, you will connect to\n"
-"    Remmina, e.g. with x11vnc:\n"
-"    x11vnc -display :0 -connect 192.168.1.36:8888"
-msgstr ""
-"원격 VNC 연결 듣기:\n"
-"  • \"포트에 듣기\"필드는 렘미나가 들을 수 있는 포트입니다.\n"
-"    예를 들어 8888\n"
-"  • 원격 VNC 서버에서, 당신은 에 연결됩니다\n"
-"    렘미나, 예를 들어 x11vnc:\n"
-"    x11vnc -디스플레이 :0 -connect 192.168.1.36:8888"
-
-#: plugins/vnc/vnc_plugin.c:1975
-msgid "Repeater"
-msgstr "리피터"
-
-#: plugins/vnc/vnc_plugin.c:1987
-msgid "Listen on port"
-msgstr "수신 포트"
-
-#: plugins/vnc/vnc_plugin.c:2007
-msgid "Show remote cursor"
-msgstr "원격 커서 보기"
-
-#: plugins/vnc/vnc_plugin.c:2010
-msgid "Turn off encryption"
-msgstr "TLS 암호화 사용"
-
-#: plugins/vnc/vnc_plugin.c:2011 plugins/vnc/vnc_plugin.c:2026
-msgid "Prevent local interaction on the server"
-msgstr "서버에서 로컬 인터렉션 방지"
-
-#: plugins/vnc/vnc_plugin.c:2012 plugins/gvnc/gvnc_plugin.c:868
-msgid "Ignore remote bell messages"
-msgstr "리모트 벨 메시지 무시"
-
-#: plugins/vnc/vnc_plugin.c:2028
-msgid "Open Chat…"
-msgstr "대화창 열기…"
-
-#: plugins/vnc/vnc_plugin.h:41
-msgid "Remmina VNC Plugin"
-msgstr "레미나 VNC 플러그인"
-
-#: plugins/vnc/vnc_plugin.h:46
-msgid "Remmina VNC listener Plugin"
-msgstr "레미나 VNC 리스너 플러그인"
-
-#: plugins/www/www_config.h:43
-msgid "Remmina web-browser plugin"
-msgstr "레미나 웹 브라우저 플러그인"
-
-#: plugins/www/www_plugin.c:98
-msgid "File downloaded"
-msgstr "파일을 내려받았습니다"
-
-#: plugins/www/www_plugin.c:581
-msgid "Enter WWW authentication credentials"
-msgstr "WWW 인증 자격을 입력하세요"
-
-#: plugins/www/www_plugin.c:893
-msgid "URL"
-msgstr "URL"
-
-#: plugins/www/www_plugin.c:893
-msgid "http://address or https://address"
-msgstr "http://address 또는 https://address"
-
-#: plugins/www/www_plugin.c:910
-msgid "User agent"
-msgstr "사용자 에이전트"
-
-#: plugins/www/www_plugin.c:911
-msgid "Proxy URL"
-msgstr "프록시 URL"
-
-#: plugins/www/www_plugin.c:911
-msgid "E.g. https://example.org, socks://mysocks:1080"
-msgstr "예제) https://example.org, socks://mysocks:1080"
-
-#: plugins/www/www_plugin.c:912
-msgid "Turn on Java support"
-msgstr "자바(Java) 지원"
-
-#: plugins/www/www_plugin.c:913
-msgid "Turn on smooth scrolling"
-msgstr "부드러운 스크롤"
-
-#: plugins/www/www_plugin.c:914
-msgid "Turn on spatial navigation"
-msgstr "스파셜 네비게이션(spatial navigation)"
-
-#: plugins/www/www_plugin.c:915
-msgid "Turn on plugin support"
-msgstr "플러그인 지원"
-
-#: plugins/www/www_plugin.c:916
-msgid "Turn on WebGL support"
-msgstr "WebGL 지원"
-
-#: plugins/www/www_plugin.c:917
-msgid "Turn on HTML5 audio support"
-msgstr "HTML5 오디오 지원"
-
-#: plugins/www/www_plugin.c:918
-msgid "Ignore TLS errors"
-msgstr "TLS 에러 무시"
-
-#: plugins/www/www_plugin.c:921
-msgid "Turn on Web Inspector"
-msgstr "웹 인스펙터 지원"
-
-#: plugins/exec/exec_plugin.c:160
-msgid "You did not set any command to be executed"
-msgstr "실행할 명령을 설정하지 않았습니다"
-
-#: plugins/exec/exec_plugin.c:206
-msgid ""
-"Warning: Running a command synchronously may cause Remmina not to respond.\n"
-"Do you really want to continue?"
-msgstr ""
-"주의: 동기식으로 명령을 실행하면 렘미나가 응답하지 않을 수도 있습니다.\n"
-"계속 하시겠습니까?"
-
-#: plugins/exec/exec_plugin.c:274
-msgid "Command"
-msgstr "명령"
-
-#: plugins/exec/exec_plugin.c:275
-msgid "Asynchronous execution"
-msgstr "비동기 실행"
-
-#: plugins/exec/exec_plugin_config.h:41
-msgid "Execute a command"
-msgstr "명령 실행"
-
-#: plugins/tool_hello_world/plugin_config.h:40
-msgid "Hello, World!"
-msgstr "헬로 월드!"
-
-#: plugins/secret/src/glibsecret_plugin.c:188
-msgid "Secured password storage in the GNOME keyring"
-msgstr "그놈(GNOME) 키링에 안전한 비밀번호 저장"
-
-#: plugins/x2go/x2go_plugin.c:275
-#, fuzzy
-msgid "Broken `DialogData`! Aborting…"
-msgstr "깨진 '대화 데이터'! 중단…"
-
-#: plugins/x2go/x2go_plugin.c:279
-#, fuzzy
-msgid "Can't retrieve `DialogData`! Aborting…"
-msgstr "'대화데이터'를 검색할 수 없습니다! 중단…"
-
-#: plugins/x2go/x2go_plugin.c:505
-#, fuzzy
-msgid "PyHoca-CLI exited unexpectedly. This connection will now be closed."
-msgstr "피호카 클리는 예기치 않게 빠져나갔습니다. 이제 이 연결이 닫힙습니다."
-
-#: plugins/x2go/x2go_plugin.c:514
-#, fuzzy
-msgid "An error occured."
-msgstr "오류가 발생했습니다."
-
-#: plugins/x2go/x2go_plugin.c:515
-#, fuzzy
-msgid ""
-"The necessary child process 'pyhoca-cli' stopped unexpectedly.\n"
-"Please check your profile settings and PyHoca-CLI's output for possible "
-"errors. Also ensure the remote server is reachable."
-msgstr ""
-"필요한 아동 과정 '피호카-클리'는 예기치 않게 멈췄다.\n"
-"프로필 설정 과 피호카 클라이의 출력을 확인하여 가능한 오류에 대해 확인하고 원"
-"격 서버에 연결할 수 있는지 확인하십시오."
-
-#: plugins/x2go/x2go_plugin.c:561
-#, fuzzy
-msgid "Started PyHoca-CLI with the following arguments:"
-msgstr "다음과 같은 인수와 함께 피호카 클라이 시작 :"
-
-#: plugins/x2go/x2go_plugin.c:580
-#, fuzzy, c-format
-msgid "Could not retrieve PyHoca-CLI's command-line features! Exit code: %i"
-msgstr ""
-"피호카-클리의 cmdline 기능을 검색하는 동안 알 수없는 오류가 발생했습니다! 종"
-"료 코드: %i"
-
-#: plugins/x2go/x2go_plugin.c:585
-#, fuzzy, c-format
-#| msgid "Error: %s"
-msgid "Error: '%s'"
-msgstr "오류: '%s'"
-
-#: plugins/x2go/x2go_plugin.c:609
-msgid "Can't save empty username!"
-msgstr ""
-
-#: plugins/x2go/x2go_plugin.c:621
-msgid "Internal error: Could not save new credentials."
-msgstr ""
-
-#: plugins/x2go/x2go_plugin.c:623
-#, fuzzy
-msgid ""
-"An error occured while trying to save new credentials: 's_password' or "
-"'s_username' strings were not set."
-msgstr ""
-"새 자격 증명을 저장하려고 하는 동안 오류가 발생했습니다: 's_password' 또는 "
-"'s_username' 문자열은 설정되지 않았습니다."
-
-#: plugins/x2go/x2go_plugin.c:659
-#, fuzzy
-#| msgid "Enter NX authentication credentials"
-msgid "Enter X2Go credentials"
-msgstr "X2Go 자격 증명 입력"
-
-#: plugins/x2go/x2go_plugin.c:818
-#, fuzzy
-msgid "DPI setting is out of bounds. Please adjust it in profile settings."
-msgstr "DPI 설정은 범위를 벗어났습니다. 프로필 설정에서 조정하십시오."
-
-#: plugins/x2go/x2go_plugin.c:838
-#, fuzzy
-msgid "Started pyhoca-cli with following arguments:"
-msgstr "다음과 같은 인수와 함께 피호카 클라이 시작 :"
-
-#: plugins/x2go/x2go_plugin.c:858
-#, fuzzy
-msgid "An error occured while starting an X2Go session…"
-msgstr "X2Go 세션을 시작하는 동안 오류가 발생했습니다…"
-
-#: plugins/x2go/x2go_plugin.c:867
-#, fuzzy
-#| msgid "Could not start SSH session. %s"
-msgid "Could not start X2Go session."
-msgstr "X2Go 세션을 시작할 수 없습니다."
-
-#: plugins/x2go/x2go_plugin.c:868
-#, fuzzy, c-format
-msgid "Could not start PyHoca-CLI (%i): '%s'"
-msgstr "피호카-CLI(%i: '%s'"
-
-#: plugins/x2go/x2go_plugin.c:945
-#, fuzzy
-msgid ""
-"Couldn't get PyHoca-CLI's command-line features. This indicates it is either "
-"too old, or not installed. An old limited set of features will be used for "
-"now."
-msgstr ""
-"피호카 클리의 cmdline 기능을 얻을 수 없습니다. 이것은 당신의 피호카 클라이 버"
-"전이 너무 오래되었거나 피호카 -cli가 설치되지 않음을 나타냅니다! 이제 이전 제"
-"한된 기능 집합이 사용됩니다."
-
-#: plugins/x2go/x2go_plugin.c:956
-#, fuzzy
-msgid ""
-"Could not parse PyHoca-CLI's command-line features. Using a limited feature-"
-"set for now."
-msgstr ""
-"파싱 피호카-클리 기능은 불가능했습니다! 지금은 제한된 기능 집합을 사용하입니"
-"다."
-
-#: plugins/x2go/x2go_plugin.c:962
-#, fuzzy
-msgid "Retrieved the following PyHoca-CLI command-line features:"
-msgstr "다음과 같은 피호카-클리 기능을 검색했습니다."
-
-#: plugins/x2go/x2go_plugin.c:967
-#, fuzzy, c-format
-msgid "Available feature[%i]: '%s'"
-msgstr "사용 가능한 기능[%i]: '%s'"
-
-#: plugins/x2go/x2go_plugin.c:1072
-#, fuzzy
-#| msgid "Could not open channel. %s"
-msgid "Could not open X11 DISPLAY."
-msgstr "X11 디스플레이를 열 수 없습니다."
-
-#: plugins/x2go/x2go_plugin.c:1112
-#, fuzzy
-msgid "Waiting for window of X2Go Agent to appear…"
-msgstr "X2Go 에이전트 창이 나타날 때까지 기다리는 중입니다."
-
-#: plugins/x2go/x2go_plugin.c:1138
-#, fuzzy
-msgid "Waiting for PyHoca-CLI to show the session's window…"
-msgstr "파일호카-클리가 세션의 창을 보여주기를 기다리고 있습니다."
-
-#: plugins/x2go/x2go_plugin.c:1189
-#, fuzzy
-msgid "No X2Go session window appeared. Something went wrong…"
-msgstr "X2Go 세션 창이 나타나지 않았습니다. 뭔가 잘못되었습니다…"
-
-#: plugins/x2go/x2go_plugin.c:1298
-#, fuzzy
-msgid "Internal error: RemminaProtocolWidget* gp is NULL!"
-msgstr "내부 오류: Remmina ProtocolWidget * gp는 NULL입니다!"
-
-#: plugins/x2go/x2go_plugin.c:1319
-#, fuzzy, c-format
-#| msgid ""
-#| "The protocol “%s” is unavailable because GtkSocket only works under X.Org."
-msgid "The %s protocol is unavailable because GtkSocket only works under X.org"
-msgstr ""
-"GtkSocket은 X.Org에서만 동작하기에 \"%s\" 프로토콜을 사용할 수 없습니다."
-
-#: plugins/x2go/x2go_plugin.c:1327
-#, fuzzy
-msgid "Could not initialize pthread. Falling back to non-threaded mode…"
-msgstr "pthread를 초기화할 수 없습니다. 스레드가 아닌 모드로 다시 떨어지는…"
-
-#. TRANSLATORS: Presumably you just want to translate 'and' into
-#. your language.
-#. (Except your listing-grammar differs from english.)
-#. 'value1', 'value2', 'valueN-1' and 'valueN'
-#. TRANSLATORS: Presumably you just want to translate 'and' into
-#. your language.
-#. (Except your listing-grammar differs from english.)
-#. 'value1' and 'value2'
-#: plugins/x2go/x2go_plugin.c:1370 plugins/x2go/x2go_plugin.c:1388
-#, fuzzy, c-format
-msgid "%sand '%s'"
-msgstr "%s와 '%s'"
-
-#. TRANSLATORS: Presumably you just want to leave it english.
-#. (Except your listing-grammar differs from english.)
-#. 'value1', 'value2', 'valueN-1' and 'valueN'
-#. TRANSLATORS: Presumably you just want to leave it english.
-#. (Except your listing-grammar differs from english.)
-#. 'value1' and 'value2'
-#: plugins/x2go/x2go_plugin.c:1375 plugins/x2go/x2go_plugin.c:1393
-#, fuzzy, c-format
-msgid "%s'%s' "
-msgstr "%s'%s' "
-
-#. TRANSLATORS: Presumably you just want to leave it english.
-#. (Except your listing-grammar differs from english.)
-#. 'value1', 'value2', 'valueN-1' and 'valueN'
-#: plugins/x2go/x2go_plugin.c:1380
-#, fuzzy, c-format
-msgid "%s'%s', "
-msgstr "%s'%s', "
-
-#: plugins/x2go/x2go_plugin.c:1418
-#, fuzzy
-msgid "Invalid validation data in ProtocolSettings array!"
-msgstr "프로토콜 설정 배열의 유효성 검사 데이터는 유효하지 않습니다!"
-
-#: plugins/x2go/x2go_plugin.c:1430 plugins/x2go/x2go_plugin.c:1492
-#, fuzzy
-msgid "Validation data in ProtocolSettings array is invalid!"
-msgstr "프로토콜 설정 배열의 유효성 검사 데이터는 유효하지 않습니다!"
-
-#: plugins/x2go/x2go_plugin.c:1457
-#, fuzzy, c-format
-msgid "Allowed values are %s."
-msgstr "허용값은 %s입니다."
-
-#: plugins/x2go/x2go_plugin.c:1459
-#, fuzzy, c-format
-msgid "The only allowed value is '%s'."
-msgstr "허용된 값만 '%s'입니다."
-
-#: plugins/x2go/x2go_plugin.c:1501
-#, fuzzy
-msgid "The lower limit is not a valid integer!"
-msgstr "최소 한도는 유효 정수가 아닙니다!"
-
-#: plugins/x2go/x2go_plugin.c:1503
-msgid "The lower limit is too high!"
-msgstr ""
-
-#: plugins/x2go/x2go_plugin.c:1505
-msgid "The lower limit is too low!"
-msgstr ""
-
-#: plugins/x2go/x2go_plugin.c:1507 plugins/x2go/x2go_plugin.c:1533
-#: plugins/x2go/x2go_plugin.c:1552
-#, fuzzy
-msgid "Something went wrong."
-msgstr "문제가 발생했습니다."
-
-#: plugins/x2go/x2go_plugin.c:1511 plugins/x2go/x2go_plugin.c:1537
-#: plugins/x2go/x2go_plugin.c:1556
-msgid "Please check the RemminaProtocolSetting array for possible errors."
-msgstr ""
-
-#: plugins/x2go/x2go_plugin.c:1520 plugins/x2go/x2go_plugin.c:1524
-#: plugins/x2go/x2go_plugin.c:1528 plugins/x2go/x2go_plugin.c:1532
-#, fuzzy
-#| msgid "Transfer error"
-msgid "Internal error: "
-msgstr "내부 에러"
-
-#: plugins/x2go/x2go_plugin.c:1521
-#, fuzzy
-msgid "The upper limit is not a valid integer!"
-msgstr "입력은 유효 정수 없습니다!"
-
-#: plugins/x2go/x2go_plugin.c:1525
-msgid "The upper limit is too high!"
-msgstr ""
-
-#: plugins/x2go/x2go_plugin.c:1529
-msgid "The upper limit is too low!"
-msgstr ""
-
-#: plugins/x2go/x2go_plugin.c:1547
-#, fuzzy
-msgid "The input is not a valid integer!"
-msgstr "입력은 유효 정수 없습니다!"
-
-#: plugins/x2go/x2go_plugin.c:1549 plugins/x2go/x2go_plugin.c:1568
-#, fuzzy, c-format
-msgid "Input must be a number between %i and %i."
-msgstr "입력은 %i와 %i 사이의 숫자여야 합니다."
-
-#: plugins/x2go/x2go_plugin.c:1597
-#, fuzzy
-#| msgid "Start-up program"
-msgid "Startup program"
-msgstr "시작 프로그램"
-
-#: plugins/x2go/x2go_plugin.c:1599
-#, fuzzy
-msgid "Which command should be executed after creating the X2Go session?"
-msgstr "X2Go 세션을 만든 후 실행해야 하는 명령은 무엇입니까?"
-
-#: plugins/x2go/x2go_plugin.c:1601
-#, fuzzy
-#| msgid "Keyboard layout"
-msgid "Keyboard Layout (auto)"
-msgstr "키보드 레이아웃(자동)"
-
-#: plugins/x2go/x2go_plugin.c:1602
-#, fuzzy
-#| msgid "Keyboard layout"
-msgid "Keyboard type (auto)"
-msgstr "키보드 유형(자동)"
-
-#: plugins/x2go/x2go_plugin.c:1603
-#, fuzzy
-#| msgid "Turn on Java support"
-msgid "Audio support"
-msgstr "오디오 지원"
-
-#: plugins/x2go/x2go_plugin.c:1605
-#, fuzzy
-msgid "The sound system of the X2Go server (default: 'pulse')."
-msgstr "X2Go 서버의 사운드 시스템(기본값: '펄스')."
-
-#: plugins/x2go/x2go_plugin.c:1608
-#, fuzzy
-#| msgid "TCP redirection"
-msgid "Clipboard direction"
-msgstr "클립보드 방향"
-
-#: plugins/x2go/x2go_plugin.c:1610
-#, fuzzy
-msgid "Which direction should clipboard content be copied? (default: 'both')."
-msgstr "클립보드 콘텐츠를 복사해야 하는 방향은 무엇입니까? (기본값: '둘 다')."
-
-#: plugins/x2go/x2go_plugin.c:1614
-#, fuzzy
-#| msgid "Resolution"
-msgid "DPI resolution"
-msgstr "DPI 해상도"
-
-#: plugins/x2go/x2go_plugin.c:1615
-#, fuzzy
-msgid ""
-"Launch session with a specific resolution (in dots per inch). Must be "
-"between 20 and 400."
-msgstr ""
-"특정 해상도로 세션을 시작합니다(인치당 점). 20에서 400 사이여야 합니다."
-
-#: plugins/x2go/x2go_plugin.c:1659
-#, fuzzy
-msgid "X2Go plugin loaded."
-msgstr "X2Go 플러그인로드."
-
-#: plugins/x2go/x2go_plugin.h:43
-#, fuzzy
-msgid "X2Go - Launch an X2Go session"
-msgstr "X2Go - X2Go 세션 시작"
-
-#: plugins/gvnc/gvnc_plugin_config.h:40
-msgid "Remmina VNC plugin for GNOME and KVM"
-msgstr "그놈(GNOME) 및 KVM용 레미나 VNC 플러그인"
-
-#: plugins/gvnc/gvnc_plugin.c:477
-#, c-format
-msgid "Unsupported authentication type %u"
-msgstr "지원하지 않는 인증 유형 %u"
-
-#: plugins/gvnc/gvnc_plugin.c:489
-#, c-format
-msgid "Authentication failure: %s"
-msgstr "인증 실패: %s"
-
-#: plugins/gvnc/gvnc_plugin.c:820
-msgid "Use server settings"
-msgstr "서버 설정 사용"
-
-#: plugins/gvnc/gvnc_plugin.c:821
-msgid "True colour (24 bits)"
-msgstr "트루 컬러 (24 비트)"
-
-#: plugins/gvnc/gvnc_plugin.c:822
-msgid "High colour (16 bits)"
-msgstr "하이 컬러 (16 비트)"
-
-#: plugins/gvnc/gvnc_plugin.c:823
-msgid "Low colour (8 bits)"
-msgstr "로 컬러 (8 비트)"
-
-#: plugins/gvnc/gvnc_plugin.c:824
-msgid "Ultra low colour (3 bits)"
-msgstr "울트라 로 컬러 (3 비트)"
-
-#: plugins/gvnc/gvnc_plugin.c:848
-msgid "VNC password"
-msgstr "VNC 비밀번호"
-
-#: plugins/gvnc/gvnc_plugin.c:850
-msgid "Use JPEG Compression"
-msgstr "JPEG 압축 사용"
-
-#: plugins/gvnc/gvnc_plugin.c:850
-msgid "This might not work on all VNC servers"
-msgstr "이것은 모든 VNC 서버에서 동작하지 않을 수 있습니다"
-
-#: plugins/gvnc/gvnc_plugin.c:851
-msgid "Enable GTK-VNC debug"
-msgstr "GTK-VNC 디버그 사용"
-
-#: plugins/gvnc/gvnc_plugin.c:871
-msgid "Shared connection"
-msgstr "공유한 연결"
-
-#: plugins/gvnc/gvnc_plugin.c:871
-msgid ""
-"If the server should try to share the desktop by leaving other clients "
-"connected"
-msgstr ""
-"다른 클라이언트가 서버에 연결된 상태에서, 서버가 데스크톱을 공유하려는 경우"
-
-#: plugins/gvnc/gvnc_plugin.c:881
-msgid "Send Ctrl+Alt+_Del"
-msgstr "Ctrl+Alt+_Del 전송"
-
-#: plugins/gvnc/gvnc_plugin.c:882
-msgid "Send Ctrl+Alt+_Backspace"
-msgstr "Ctrl+Alt+_Backspace 전송"
-
-#: plugins/gvnc/gvnc_plugin.c:883
-msgid "Send Ctrl+Alt+_F1"
-msgstr "Ctrl+Alt+_F1 전송"
-
-#: plugins/gvnc/gvnc_plugin.c:884
-msgid "Send Ctrl+Alt+_F2"
-msgstr "Ctrl+Alt+_F2 전송"
-
-#: plugins/gvnc/gvnc_plugin.c:885
-msgid "Send Ctrl+Alt+_F3"
-msgstr "Ctrl+Alt+_F3 전송"
-
-#: plugins/gvnc/gvnc_plugin.c:886
-msgid "Send Ctrl+Alt+_F4"
-msgstr "Ctrl+Alt+_F4 전송"
-
-#: plugins/gvnc/gvnc_plugin.c:887
-msgid "Send Ctrl+Alt+_F5"
-msgstr "Ctrl+Alt+_F5 전송"
-
-#: plugins/gvnc/gvnc_plugin.c:888
-msgid "Send Ctrl+Alt+_F6"
-msgstr "Ctrl+Alt+_F6 전송"
-
-#: plugins/gvnc/gvnc_plugin.c:889
-msgid "Send Ctrl+Alt+_F7"
-msgstr "Ctrl+Alt+_F7 전송"
-
-#: plugins/gvnc/gvnc_plugin.c:890
-msgid "Send Ctrl+Alt+_F8"
-msgstr "Ctrl+Alt+_F8 전송"
-
-#: plugins/gvnc/gvnc_plugin.c:891
-msgid "Send Ctrl+Alt+_F9"
-msgstr "Ctrl+Alt+_F9 전송"
-
-#: plugins/gvnc/gvnc_plugin.c:892
-msgid "Send Ctrl+Alt+_F10"
-msgstr "Ctrl+Alt+_F10 전송"
-
-#: plugins/gvnc/gvnc_plugin.c:893
-msgid "Send Ctrl+Alt+_F11"
-msgstr "Ctrl+Alt+_F11 전송"
-
-#: plugins/gvnc/gvnc_plugin.c:894
-msgid "Send Ctrl+Alt+_F12"
-msgstr "Ctrl+Alt+_F12 전송"
-
-#: plugins/gvnc/gvnc_plugin.c:896
-msgid "Reboot remote host"
-msgstr "원격 호스트 재시작"
-
-#: plugins/gvnc/gvnc_plugin.c:897
-msgid "Reset remote host (hard reboot)"
-msgstr "원격 호스트 재설정 (하드 재시작)"
-
-=======
 #: plugins/x2go/x2go_plugin.c:981
 msgid "Parameter 'session_id' is not initialized!"
 msgstr ""
@@ -6185,7 +3705,6 @@
 msgid "Reset remote host (hard reboot)"
 msgstr "원격 호스트 재설정 (하드 재시작)"
 
->>>>>>> 050fc71c
 #: plugins/gvnc/gvnc_plugin.c:898
 msgid "Shutdown remote host"
 msgstr "원격 호스트 종료"
@@ -6573,7 +4092,6 @@
 #: data/ui/remmina_main.glade:506
 msgid "Last used"
 msgstr "마지막 사용시간"
-<<<<<<< HEAD
 
 #: data/ui/remmina_main.glade:555
 msgid "New connection profile"
@@ -6599,33 +4117,6 @@
 msgid "Please wait…"
 msgstr "잠시 기다려주세요…"
 
-=======
-
-#: data/ui/remmina_main.glade:555
-msgid "New connection profile"
-msgstr "새 연결 프로필"
-
-#: data/ui/remmina_main.glade:567
-msgid "Show search bar"
-msgstr "검색 바 보기"
-
-#: data/ui/remmina_main.glade:587
-msgid "Remmina main menu"
-msgstr "레미나 데이터 폴더"
-
-#: data/ui/remmina_main.glade:594
-msgid "Actions"
-msgstr "액션"
-
-#: data/ui/remmina_main.glade:609
-msgid "Toggle view"
-msgstr "뷰 토글"
-
-#: data/ui/remmina_spinner.glade:54
-msgid "Please wait…"
-msgstr "잠시 기다려주세요…"
-
->>>>>>> 050fc71c
 #: data/ui/remmina_preferences.glade:42
 msgid "Double-click action"
 msgstr "더블 클릭 동작"
@@ -7197,36 +4688,6 @@
 msgid "Master password"
 msgstr "마스터 비밀번호"
 
-<<<<<<< HEAD
-#~ msgid "Website"
-#~ msgstr "웹사이트"
-
-#, fuzzy
-#~ msgid "Given username can't get saved since it's empty!"
-#~ msgstr "사용자 이름이 비어 있기 때문에 저장되지 않습니다!"
-
-#, fuzzy
-#~ msgid "Limit minimum is too large!"
-#~ msgstr "최소 한도가 너무 큽습니다!"
-
-#, fuzzy
-#~ msgid "Limit minimum is too small!"
-#~ msgstr "최소 한도가 너무 작습니다!"
-
-#, fuzzy
-#~ msgid "Limit maximum is not a valid integer!"
-#~ msgstr "최대한도는 유효 정수가 아닙니다!"
-
-#, fuzzy
-#~ msgid "Limit maximum is too large!"
-#~ msgstr "최대한도가 너무 큽다!"
-
-#, fuzzy
-#~ msgid "Limit maximum is too small!"
-#~ msgstr "최대한도가 너무 작습니다!"
-
-#, fuzzy
-=======
 #, fuzzy
 #~ msgid "Started pyhoca-cli with following arguments:"
 #~ msgstr "다음과 같은 인수와 함께 피호카 클라이 시작 :"
@@ -7279,7 +4740,6 @@
 #~ msgstr "최대한도가 너무 작습니다!"
 
 #, fuzzy
->>>>>>> 050fc71c
 #~ msgid ""
 #~ "User requested storing credentials but 'password' is not set! Can't set a "
 #~ "new default password then."
