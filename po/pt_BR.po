--- conflicted
+++ resolved
@@ -13,15 +13,9 @@
 msgstr ""
 "Project-Id-Version: remmina\n"
 "Report-Msgid-Bugs-To: l10n@lists.remmina.org\n"
-<<<<<<< HEAD
-"POT-Creation-Date: 2021-10-29 12:14+0000\n"
-"PO-Revision-Date: 2021-10-21 04:45+0000\n"
-"Last-Translator: Rafael Fontenelle <rafaelff@gnome.org>\n"
-=======
 "POT-Creation-Date: 2021-12-03 09:34+0000\n"
 "PO-Revision-Date: 2021-11-09 14:11+0000\n"
 "Last-Translator: Anonymous <noreply@weblate.org>\n"
->>>>>>> 050fc71c
 "Language-Team: Portuguese (Brazil) <https://hosted.weblate.org/projects/"
 "remmina/remmina/pt_BR/>\n"
 "Language: pt_BR\n"
@@ -33,17 +27,10 @@
 "X-Launchpad-Export-Date: 2014-04-10 15:04+0000\n"
 
 #: src/remmina_sftp_plugin.c:310 src/remmina_sftp_plugin.c:354
-<<<<<<< HEAD
-#: src/remmina_protocol_widget.c:1676 src/remmina_protocol_widget.c:1695
-#: src/remmina_file_editor.c:1101 src/remmina_file_editor.c:1222
-#: src/remmina_ssh_plugin.c:1360 plugins/rdp/rdp_plugin.c:2680
-#: plugins/www/www_plugin.c:895 plugins/x2go/x2go_plugin.c:1596
-=======
 #: src/remmina_protocol_widget.c:1677 src/remmina_protocol_widget.c:1696
 #: src/remmina_file_editor.c:1101 src/remmina_file_editor.c:1222
 #: src/remmina_ssh_plugin.c:1360 plugins/rdp/rdp_plugin.c:2723
 #: plugins/www/www_plugin.c:895 plugins/x2go/x2go_plugin.c:2992
->>>>>>> 050fc71c
 #: data/ui/remmina_mpc.glade:236 data/ui/remmina_preferences.glade:1675
 #: data/ui/remmina_unlock.glade:116
 msgid "Password"
@@ -82,26 +69,16 @@
 msgid "Resume all file transfers"
 msgstr "Continuar todas as transferências externas"
 
-<<<<<<< HEAD
-#: src/remmina_sftp_plugin.c:328 src/remmina_protocol_widget.c:283
-=======
 #: src/remmina_sftp_plugin.c:328 src/remmina_protocol_widget.c:284
->>>>>>> 050fc71c
 msgid "Connect via SSH from a new terminal"
 msgstr "Conectar via SSH de um novo terminal"
 
 #: src/remmina_sftp_plugin.c:353 src/remmina_message_panel.c:330
 #: src/remmina_file_editor.c:1216 src/remmina_ssh_plugin.c:1470
-<<<<<<< HEAD
-#: plugins/rdp/rdp_plugin.c:2679 plugins/vnc/vnc_plugin.c:1976
-#: plugins/vnc/vnc_plugin.c:1988 plugins/www/www_plugin.c:894
-#: plugins/x2go/x2go_plugin.c:1595 data/ui/remmina_mpc.glade:144
-=======
 #: plugins/rdp/rdp_plugin.c:2722 plugins/vnc/vnc_plugin.c:1976
 #: plugins/vnc/vnc_plugin.c:1988 plugins/www/www_plugin.c:894
 #: plugins/x2go/x2go_plugin.c:574 plugins/x2go/x2go_plugin.c:2991
 #: data/ui/remmina_mpc.glade:144
->>>>>>> 050fc71c
 msgid "Username"
 msgstr "Nome de usuário"
 
@@ -115,11 +92,7 @@
 msgid "Password to unlock private key"
 msgstr "Senha para desbloquear a chave privada"
 
-<<<<<<< HEAD
-#: src/remmina_sftp_plugin.c:358 src/remmina_ssh_plugin.c:1506
-=======
 #: src/remmina_sftp_plugin.c:358 src/remmina_ssh_plugin.c:1507
->>>>>>> 050fc71c
 msgid "SSH Proxy Command"
 msgstr "Comando de proxy SSH"
 
@@ -270,7 +243,6 @@
 #: data/ui/remmina_unlock.glade:46
 msgid "Cancel"
 msgstr "Cancelar"
-<<<<<<< HEAD
 
 #: src/remmina_message_panel.c:199 data/ui/remmina_snap_info_dialog.glade:28
 #: data/ui/remmina_string_list.glade:8 data/ui/remmina_string_list.glade:9
@@ -287,7 +259,7 @@
 msgid "No"
 msgstr "Não"
 
-#: src/remmina_message_panel.c:391 plugins/rdp/rdp_plugin.c:2681
+#: src/remmina_message_panel.c:391 plugins/rdp/rdp_plugin.c:2724
 #: data/ui/remmina_mpc.glade:172
 msgid "Domain"
 msgstr "Domínio"
@@ -433,172 +405,6 @@
 msgid "The file “%s” is corrupted, unreadable, or could not be found."
 msgstr "O arquivo \"%s\" está corrompido, ilegível ou não foi encontrado."
 
-#: src/rcw.c:4466
-msgid "Warning: This plugin requires GtkSocket, but it’s not available."
-msgstr "Aviso: Este plugin requer GtkSocket, o qual não está disponível."
-=======
-
-#: src/remmina_message_panel.c:199 data/ui/remmina_snap_info_dialog.glade:28
-#: data/ui/remmina_string_list.glade:8 data/ui/remmina_string_list.glade:9
-#: data/ui/remmina_string_list.glade:63 data/ui/remmina_news.glade:33
-#: data/ui/remmina_preferences.glade:2622
-msgid "Close"
-msgstr "Fechar"
-
-#: src/remmina_message_panel.c:260
-msgid "Yes"
-msgstr "Sim"
-
-#: src/remmina_message_panel.c:267
-msgid "No"
-msgstr "Não"
-
-#: src/remmina_message_panel.c:391 plugins/rdp/rdp_plugin.c:2724
-#: data/ui/remmina_mpc.glade:172
-msgid "Domain"
-msgstr "Domínio"
-
-#: src/remmina_message_panel.c:420
-msgid "Save password"
-msgstr "Salvar senha"
-
-#: src/remmina_message_panel.c:457 src/remmina_message_panel.c:629
-#: src/remmina_sftp_client.c:947 src/remmina_file_editor.c:241
-#: src/remmina_file_editor.c:1783 plugins/spice/spice_plugin_file_transfer.c:84
-#: data/ui/remmina_key_chooser.glade:8 data/ui/remmina_key_chooser.glade:9
-#: data/ui/remmina_spinner.glade:8 data/ui/remmina_spinner.glade:9
-msgid "_Cancel"
-msgstr "_Cancelar"
-
-#: src/remmina_message_panel.c:513
-msgid "Enter certificate authentication files"
-msgstr "Insira arquivos de autenticação de certificado"
-
-#: src/remmina_message_panel.c:525
-msgid "CA Certificate File"
-msgstr "Arquivo de certificado de AC"
-
-#: src/remmina_message_panel.c:547
-msgid "CA CRL File"
-msgstr "Arquivo de CRL de AC"
-
-#: src/remmina_message_panel.c:569
-msgid "Client Certificate File"
-msgstr "Arquivo de certificado de cliente"
-
-#: src/remmina_message_panel.c:591
-msgid "Client Certificate Key"
-msgstr "Chave de certificado de cliente"
-
-#: src/rcw.c:655
-#, c-format
-msgid ""
-"Are you sure you want to close %i active connections in the current window?"
-msgstr "Tem certeza que deseja fechar as %i conexões ativas na janela atual?"
-
-#: src/rcw.c:1399
-msgid "Viewport fullscreen mode"
-msgstr "Ver modo de porta em tela cheia"
-
-#: src/rcw.c:1407 data/ui/remmina_preferences.glade:607
-msgid "Scrolled fullscreen"
-msgstr "Tela cheia roalada"
-
-#: src/rcw.c:1493
-msgid "Keep aspect ratio when scaled"
-msgstr "Manter a taxa de proporção quando dimensionado"
-
-#: src/rcw.c:1501
-msgid "Fill client window when scaled"
-msgstr "Preencher a janela do cliente quando dimensionado"
-
-#: src/rcw.c:2049
-msgid "Send clipboard content as keystrokes"
-msgstr "Enviar o conteúdo da área de transferência como combinações de teclas"
-
-#: src/rcw.c:2155
-msgid "Turn off scaling to avoid screenshot distortion."
-msgstr "Desativar dimensionamento para evitar distorção na captura de tela."
-
-#: src/rcw.c:2215 plugins/www/www_plugin.c:855
-msgid "Screenshot taken"
-msgstr "Captura de tela tirada"
-
-#: src/rcw.c:2298
-msgid "_Menu"
-msgstr "_Menu"
-
-#: src/rcw.c:2299
-msgid "Menu"
-msgstr "Menu"
-
-#: src/rcw.c:2308
-msgid "Open the Remmina main window"
-msgstr "Abre a janela principal do Remmina"
-
-#: src/rcw.c:2318
-msgid "Duplicate current connection"
-msgstr "Duplica a conexão atual"
-
-#: src/rcw.c:2335
-msgid "Resize the window to fit in remote resolution"
-msgstr "Redimensiona a janela para adaptá-la à resolução remota"
-
-#: src/rcw.c:2346
-msgid "Toggle fullscreen mode"
-msgstr "Alterna para o modo tela cheia"
-
-#: src/rcw.c:2392 data/ui/remmina_preferences.glade:1332
-#: data/ui/remmina_preferences.glade:1342
-msgid "Multi monitor"
-msgstr "Vários monitores"
-
-#: src/rcw.c:2408
-msgid "Toggle dynamic resolution update"
-msgstr "Alterna para atualização de resolução dinâmica"
-
-#: src/rcw.c:2418
-msgid "Toggle scaled mode"
-msgstr "Alterna para modo dimensionado"
-
-#: src/rcw.c:2458 data/ui/remmina_preferences.glade:1066
-msgid "Switch tab pages"
-msgstr "Alternar páginas de abas"
-
-#: src/rcw.c:2468
-msgid "Grab all keyboard events"
-msgstr "Captura todos eventos do teclado"
-
-#: src/rcw.c:2478
-msgid "Preferences"
-msgstr "Preferências"
-
-#: src/rcw.c:2487
-msgid "_Tools"
-msgstr "_Ferramentas"
-
-#: src/rcw.c:2488 data/ui/remmina_main.glade:207
-msgid "Tools"
-msgstr "Ferramentas"
-
-#: src/rcw.c:2501 data/ui/remmina_preferences.glade:1267
-#: data/ui/remmina_preferences.glade:1277
-msgid "Screenshot"
-msgstr "Captura de tela"
-
-#: src/rcw.c:2515 data/ui/remmina_preferences.glade:1174
-msgid "Minimize window"
-msgstr "Minimizar janela"
-
-#: src/rcw.c:2525 data/ui/remmina_preferences.glade:1205
-msgid "Disconnect"
-msgstr "Desconectar"
-
-#: src/rcw.c:4297
-#, c-format
-msgid "The file “%s” is corrupted, unreadable, or could not be found."
-msgstr "O arquivo \"%s\" está corrompido, ilegível ou não foi encontrado."
-
 #. TRANSLATORS: This should be a link to the Remmina Wiki page:
 #. TRANSLATORS: 'GtkSocket feature is not available'.
 #: src/rcw.c:4372
@@ -632,7 +438,6 @@
 #| msgid "Open Main Window"
 msgid "Open in browser"
 msgstr "Abrir janela principal"
->>>>>>> 050fc71c
 
 #: src/remmina_mpchange.c:234
 msgid "The passwords do not match"
@@ -678,11 +483,6 @@
 
 #. TRANSLATORS: Shown in terminal. Do not use characters that may be not supported on a terminal
 #: src/remmina.c:90
-<<<<<<< HEAD
-msgid ""
-"Connect to a desktop described in a file (.remmina or a type supported by a "
-"plugin)"
-=======
 #, fuzzy
 #| msgid ""
 #| "Connect to a desktop described in a file (.remmina or a type supported by "
@@ -690,18 +490,12 @@
 msgid ""
 "Connect to a desktop described in a file (.remmina or a filetype supported "
 "by a plugin)"
->>>>>>> 050fc71c
 msgstr ""
 "Conecta a uma área de trabalho descrita em um arquivo (.remmina ou um tipo "
 "suportado por um plugin)"
 
 #. TRANSLATORS: Shown in terminal. Do not use characters that may be not supported on a terminal
 #: src/remmina.c:92
-<<<<<<< HEAD
-msgid ""
-"Edit desktop connection described in file (.remmina or type supported by "
-"plugin)"
-=======
 #, fuzzy
 #| msgid ""
 #| "Edit desktop connection described in file (.remmina or type supported by "
@@ -709,7 +503,6 @@
 msgid ""
 "Edit desktop connection described in file (.remmina or a filetype supported "
 "by plugin)"
->>>>>>> 050fc71c
 msgstr ""
 "Edita a conexão de área de trabalho descrita no arquivo (.remmina ou tipo "
 "suportado pelo plugin)"
@@ -873,7 +666,6 @@
 #, c-format
 msgid "Address is too long for UNIX socket_path: %s"
 msgstr "O endereço é muito longo para o caminho do UNIX socket_path: %s"
-<<<<<<< HEAD
 
 #: src/remmina_public.c:355
 #, c-format
@@ -955,105 +747,6 @@
 msgid "Go to parent folder"
 msgstr "Vai para a pasta pai"
 
-#: src/remmina_ftp_client.c:758 plugins/rdp/rdp_plugin.c:2770
-#: plugins/vnc/vnc_plugin.c:2027
-msgid "Refresh"
-msgstr "Atualizar"
-
-#: src/remmina_ftp_client.c:759
-msgid "Refresh current folder"
-msgstr "Atualiza a pasta atual"
-
-#: src/remmina_ftp_client.c:764
-msgid "Download from server"
-msgstr "Baixa do servidor"
-
-#: src/remmina_ftp_client.c:771
-msgid "Upload to server"
-msgstr "Envia para o servidor"
-
-=======
-
-#: src/remmina_public.c:355
-#, c-format
-msgid "Creating UNIX socket failed: %s"
-msgstr "A criação do socket UNIX falhou: %s"
-
-#: src/remmina_public.c:361
-#, c-format
-msgid "Connecting to UNIX socket failed: %s"
-msgstr "A conexão do socket UNIX falhou: %s"
-
-#: src/remmina_public.c:631
-msgid "Please enter format 'widthxheight'."
-msgstr "Por favor, digite no formato \"largura x altura\"."
-
-#: src/remmina_public.c:653
-msgid "Change security settings"
-msgstr "Alterar configurações de segurança"
-
-#. TRANSLATORS: translator-credits should be replaced with a formatted list of translators in your own language
-#: src/remmina_about.c:54
-msgid "translator-credits"
-msgstr ""
-"Weblate Contributors:\n"
-"  Rafael Fontenelle https://hosted.weblate.org/user/rafaelff/\n"
-"Launchpad Contributions:\n"
-"  Cleyton Fábio https://launchpad.net/~pixies.peliv\n"
-"  Cleyton Fábio https://launchpad.net/~cristianfere\n"
-"  Deivis L. Kehl https://launchpad.net/~typistmonkey\n"
-"  Edvaldo de Souza Cruz https://launchpad.net/~edvaldoscruz\n"
-"  Luciano Monteiro da Silva https://launchpad.net/~lucams-gmail\n"
-"  Neliton Pereira Jr. https://launchpad.net/~nelitonpjr\n"
-"  Rafael Neri https://launchpad.net/~rafepel\n"
-"  Rafael Nossal https://launchpad.net/~rafaelnossal\n"
-"  Tiago Hillebrandt https://launchpad.net/~tiagohillebrandt\n"
-"  Vic https://launchpad.net/~llyzs"
-
-#: src/remmina_ftp_client.c:389
-msgid "Choose download location"
-msgstr "Escolher local do download"
-
-#: src/remmina_ftp_client.c:529
-msgid "Are you sure to delete the selected files on server?"
-msgstr "Tem certeza que deseja excluir os arquivos selecionados no servidor?"
-
-#: src/remmina_ftp_client.c:586
-msgid "Choose a file to upload"
-msgstr "Escolha um arquivo para enviar"
-
-#: src/remmina_ftp_client.c:593
-msgid "Upload folder"
-msgstr "Enviar a pasta"
-
-#: src/remmina_ftp_client.c:649 src/remmina_ftp_client.c:763
-msgid "Download"
-msgstr "Baixar"
-
-#: src/remmina_ftp_client.c:656 src/remmina_ftp_client.c:770
-msgid "Upload"
-msgstr "Enviar"
-
-#: src/remmina_ftp_client.c:663
-msgid "_Delete"
-msgstr "_Excluir"
-
-#: src/remmina_ftp_client.c:748
-msgid "Home"
-msgstr "Home"
-
-#: src/remmina_ftp_client.c:749
-msgid "Go to home folder"
-msgstr "Vai para a pasta pessoal"
-
-#: src/remmina_ftp_client.c:753
-msgid "Up"
-msgstr "Subir"
-
-#: src/remmina_ftp_client.c:754
-msgid "Go to parent folder"
-msgstr "Vai para a pasta pai"
-
 #: src/remmina_ftp_client.c:758 plugins/rdp/rdp_plugin.c:2813
 #: plugins/vnc/vnc_plugin.c:2027
 msgid "Refresh"
@@ -1071,7 +764,6 @@
 msgid "Upload to server"
 msgstr "Envia para o servidor"
 
->>>>>>> 050fc71c
 #: src/remmina_ftp_client.c:775 data/ui/remmina_main.glade:197
 msgid "Delete"
 msgstr "Excluir"
@@ -1101,19 +793,11 @@
 msgid "Permission"
 msgstr "Permissão"
 
-<<<<<<< HEAD
-#: src/remmina_ftp_client.c:990 plugins/rdp/rdp_plugin.c:2568
-msgid "Remote"
-msgstr "Remoto"
-
-#: src/remmina_ftp_client.c:997 plugins/rdp/rdp_plugin.c:2567
-=======
 #: src/remmina_ftp_client.c:990 plugins/rdp/rdp_plugin.c:2611
 msgid "Remote"
 msgstr "Remoto"
 
 #: src/remmina_ftp_client.c:997 plugins/rdp/rdp_plugin.c:2610
->>>>>>> 050fc71c
 msgid "Local"
 msgstr "Local"
 
@@ -1121,250 +805,115 @@
 msgid "Progress"
 msgstr "Progresso"
 
-<<<<<<< HEAD
-#: src/remmina_protocol_widget.c:290 src/remmina_ssh_plugin.c:829
-=======
 #: src/remmina_protocol_widget.c:291 src/remmina_ssh_plugin.c:829
->>>>>>> 050fc71c
 #: src/remmina_ssh_plugin.c:1445
 msgid "Open SFTP transfer…"
 msgstr "Abrir transferência SFTP…"
 
-<<<<<<< HEAD
-#: src/remmina_protocol_widget.c:319
-=======
 #: src/remmina_protocol_widget.c:320
->>>>>>> 050fc71c
 msgid "Executing external commands…"
 msgstr "Executando comandos externos…"
 
 #. TRANSLATORS: “%s” is a placeholder for the connection profile name
-<<<<<<< HEAD
-#: src/remmina_protocol_widget.c:327
-=======
 #: src/remmina_protocol_widget.c:328
->>>>>>> 050fc71c
 #, c-format
 msgid "Connecting to “%s”…"
 msgstr "Conectando a \"%s\"…"
 
 #. TRANSLATORS: “%s” is a placeholder for an hostname or an IP address.
-<<<<<<< HEAD
-#: src/remmina_protocol_widget.c:915 src/remmina_protocol_widget.c:1100
-=======
 #: src/remmina_protocol_widget.c:916 src/remmina_protocol_widget.c:1101
->>>>>>> 050fc71c
 #, c-format
 msgid "Connecting to “%s” via SSH…"
 msgstr "Conectando a \"%s\" via SSH…"
 
 #. TRANSLATORS: “%i” is a placeholder for a TCP port number.
-<<<<<<< HEAD
-#: src/remmina_protocol_widget.c:1164
-=======
 #: src/remmina_protocol_widget.c:1165
->>>>>>> 050fc71c
 #, c-format
 msgid "Awaiting incoming SSH connection on port %i…"
 msgstr "Aguardando conexão SSH de entrada na porta %i…"
 
-<<<<<<< HEAD
-#: src/remmina_protocol_widget.c:1217
-=======
 #: src/remmina_protocol_widget.c:1218
->>>>>>> 050fc71c
 #, c-format
 msgid "The “%s” command is not available on the SSH server."
 msgstr "O comando %s não está disponível no servidor SSH."
 
-<<<<<<< HEAD
-#: src/remmina_protocol_widget.c:1222
-=======
 #: src/remmina_protocol_widget.c:1223
->>>>>>> 050fc71c
 #, c-format
 msgid "Could not run the “%s” command on the SSH server (status = %i)."
 msgstr ""
 "Não foi possível executar o comando \"%s\" no servidor SSH (estado = %i)."
 
 #. TRANSLATORS: %s is a placeholder for an error message
-<<<<<<< HEAD
-#: src/remmina_protocol_widget.c:1230
-=======
 #: src/remmina_protocol_widget.c:1231
->>>>>>> 050fc71c
 #, c-format
 msgid "Could not run command. %s"
 msgstr "Não foi possível executar o comando. %s"
 
 #. TRANSLATORS: “%s” is a placeholder for a hostname or IP address.
-<<<<<<< HEAD
-#: src/remmina_protocol_widget.c:1300
-=======
 #: src/remmina_protocol_widget.c:1301
->>>>>>> 050fc71c
 #, c-format
 msgid "Connecting to %s via SSH…"
 msgstr "Conectando a \"%s\" via SSH…"
 
-<<<<<<< HEAD
-#: src/remmina_protocol_widget.c:1694
-msgid "Type in SSH username and password."
-msgstr "Digite o nome de usuário e senha para SSH."
-
-#: src/remmina_protocol_widget.c:1749 src/remmina_protocol_widget.c:1781
-=======
 #: src/remmina_protocol_widget.c:1695
 msgid "Type in SSH username and password."
 msgstr "Digite o nome de usuário e senha para SSH."
 
 #: src/remmina_protocol_widget.c:1750 src/remmina_protocol_widget.c:1782
->>>>>>> 050fc71c
 msgid "Fingerprint automatically accepted"
 msgstr "Impressão digital aceita automaticamente"
 
 #. TRANSLATORS: The user is asked to verify a new SSL certificate.
-<<<<<<< HEAD
-#: src/remmina_protocol_widget.c:1757
-=======
 #: src/remmina_protocol_widget.c:1758
->>>>>>> 050fc71c
 msgid "Certificate details:"
 msgstr "Detalhes do certificado:"
 
 #. TRANSLATORS: An SSL certificate subject is usually the remote server the user connect to.
-<<<<<<< HEAD
-#: src/remmina_protocol_widget.c:1759 src/remmina_protocol_widget.c:1791
-=======
 #: src/remmina_protocol_widget.c:1760 src/remmina_protocol_widget.c:1792
->>>>>>> 050fc71c
 msgid "Subject:"
 msgstr "Assunto:"
 
 #. TRANSLATORS: The name or email of the entity that have issued the SSL certificate
-<<<<<<< HEAD
-#: src/remmina_protocol_widget.c:1761 src/remmina_protocol_widget.c:1793
-=======
 #: src/remmina_protocol_widget.c:1762 src/remmina_protocol_widget.c:1794
->>>>>>> 050fc71c
 msgid "Issuer:"
 msgstr "Emissor:"
 
 #. TRANSLATORS: An SSL certificate fingerprint, is a hash of a certificate calculated on all certificate's data and its signature.
-<<<<<<< HEAD
-#: src/remmina_protocol_widget.c:1763
-=======
 #: src/remmina_protocol_widget.c:1764
->>>>>>> 050fc71c
 msgid "Fingerprint:"
 msgstr "Impressão digital:"
 
 #. TRANSLATORS: The user is asked to accept or refuse a new SSL certificate.
-<<<<<<< HEAD
-#: src/remmina_protocol_widget.c:1765
-=======
 #: src/remmina_protocol_widget.c:1766
->>>>>>> 050fc71c
 msgid "Accept certificate?"
 msgstr "Aceitar o certificado?"
 
 #. TRANSLATORS: The user is asked to verify a new SSL certificate.
-<<<<<<< HEAD
-#: src/remmina_protocol_widget.c:1789
-=======
 #: src/remmina_protocol_widget.c:1790
->>>>>>> 050fc71c
 msgid "The certificate changed! Details:"
 msgstr "Certificado alterado! Detalhes:"
 
 #. TRANSLATORS: An SSL certificate fingerprint, is a hash of a certificate calculated on all certificate's data and its signature.
-<<<<<<< HEAD
-#: src/remmina_protocol_widget.c:1795
-=======
 #: src/remmina_protocol_widget.c:1796
->>>>>>> 050fc71c
 msgid "Old fingerprint:"
 msgstr "Impressão digital antiga:"
 
 #. TRANSLATORS: An SSL certificate fingerprint, is a hash of a certificate calculated on all certificate's data and its signature.
-<<<<<<< HEAD
-#: src/remmina_protocol_widget.c:1797
-=======
 #: src/remmina_protocol_widget.c:1798
->>>>>>> 050fc71c
 msgid "New fingerprint:"
 msgstr "Impressão digital nova:"
 
 #. TRANSLATORS: The user is asked to accept or refuse a new SSL certificate.
-<<<<<<< HEAD
-#: src/remmina_protocol_widget.c:1799
-=======
 #: src/remmina_protocol_widget.c:1800
->>>>>>> 050fc71c
 msgid "Accept changed certificate?"
 msgstr "Aceitar o certificado alterado?"
 
 #. TRANSLATORS: “%i” is a placeholder for a port number. “%s”  is a placeholder for a protocol name (VNC).
-<<<<<<< HEAD
-#: src/remmina_protocol_widget.c:1942
-=======
 #: src/remmina_protocol_widget.c:1943
->>>>>>> 050fc71c
 #, c-format
 msgid "Listening on port %i for an incoming %s connection…"
 msgstr "Escutando na porta %i para uma conexão de entrada %s…"
 
-<<<<<<< HEAD
-#: src/remmina_protocol_widget.c:1967
-msgid "Could not authenticate, attempting reconnection…"
-msgstr "Não foi possível autenticar, tentando reconectar…"
-
-#: src/remmina_protocol_widget.c:2029 src/remmina_file_editor.c:436
-#: src/remmina_file_editor.c:1172 data/ui/remmina_main.glade:478
-msgid "Server"
-msgstr "Servidor"
-
-#. TRANSLATORS: “%s” is a placeholder for a protocol name, like “RDP”.
-#: src/remmina_protocol_widget.c:2047
-#, c-format
-msgid "Install the %s protocol plugin first."
-msgstr "Instale o plugin de protocolo %s primeiro."
-
-#: src/remmina_ssh.c:236
-#, c-format
-msgid "Could not authenticate with TOTP/OTP/2FA. %s"
-msgstr "Não foi possível autenticar com TOTP/OTP/2FA. %s"
-
-#: src/remmina_ssh.c:295 src/remmina_ssh.c:676
-#, c-format
-msgid "Could not authenticate with SSH password. %s"
-msgstr "Não foi possível autenticar com senha SSH. %s"
-
-#: src/remmina_ssh.c:322 src/remmina_ssh.c:389
-msgid "No saved SSH passphrase supplied. Asking user to enter it."
-msgstr "Nenhuma senha SSH salva fornecida. Pedindo ao usuário para inseri-la."
-
-#. TRANSLATORS: The placeholder %s is an error message
-#: src/remmina_ssh.c:327 src/remmina_ssh.c:368 src/remmina_ssh.c:394
-#: src/remmina_ssh.c:433 src/remmina_ssh.c:746
-#, c-format
-msgid "Could not authenticate with public SSH key. %s"
-msgstr "Não foi possível autenticar com chave pública SSH. %s"
-
-#. TRANSLATORS: The placeholder %s is an error message
-#: src/remmina_ssh.c:336
-#, c-format
-msgid "SSH certificate cannot be imported. %s"
-msgstr "O certificado SSH não pôde ser importado. %s"
-
-#. TRANSLATORS: The placeholder %s is an error message
-#: src/remmina_ssh.c:345
-#, c-format
-msgid "SSH certificate cannot be copied into the private SSH key. %s"
-msgstr "O certificado SSH não pôde ser copiado para a chave privada SSH. %s"
-
-#. TRANSLATORS: The placeholder %s is an error message
-=======
 #: src/remmina_protocol_widget.c:1968
 msgid "Could not authenticate, attempting reconnection…"
 msgstr "Não foi possível autenticar, tentando reconectar…"
@@ -1414,7 +963,6 @@
 msgstr "O certificado SSH não pôde ser copiado para a chave privada SSH. %s"
 
 #. TRANSLATORS: The placeholder %s is an error message
->>>>>>> 050fc71c
 #: src/remmina_ssh.c:355
 #, c-format
 msgid "Could not authenticate using SSH certificate. %s"
@@ -1627,30 +1175,18 @@
 msgstr "Não foi possível iniciar sessão SFTP. %s"
 
 #. TRANSLATORS: The placeholder %s is an error message
-<<<<<<< HEAD
-#: src/remmina_ssh.c:2378
-=======
 #: src/remmina_ssh.c:2379
->>>>>>> 050fc71c
 #, c-format
 msgid "Could not open channel. %s"
 msgstr "Não foi possível abrir o canal. %s"
 
 #. TRANSLATORS: The placeholder %s is an error message
-<<<<<<< HEAD
-#: src/remmina_ssh.c:2393
-=======
 #: src/remmina_ssh.c:2394
->>>>>>> 050fc71c
 #, c-format
 msgid "Could not request shell. %s"
 msgstr "Não foi possível solicitar shell. %s"
 
-<<<<<<< HEAD
-#: src/remmina_ssh.c:2511
-=======
 #: src/remmina_ssh.c:2521
->>>>>>> 050fc71c
 msgid "Could not create PTY device."
 msgstr "Não foi possível criar o dispositivo PTY."
 
@@ -1658,11 +1194,11 @@
 #, c-format
 msgid "Plugin %s is not registered."
 msgstr "Plugin %s não registrado."
-<<<<<<< HEAD
 
 #: src/remmina_main.c:669
+#, fuzzy
 msgid "The latest successful connection attempt, or a pre-computed date"
-msgstr ""
+msgstr "A última tentativa de ligação bem sucedida, ou uma data pré-calculada"
 
 #: src/remmina_main.c:671
 #, c-format
@@ -1850,36 +1386,10 @@
 msgstr "Escolha um servidor de área de trabalho remota"
 
 #: src/remmina_file_editor.c:460
-=======
-
-#: src/remmina_main.c:669
-#, fuzzy
-msgid "The latest successful connection attempt, or a pre-computed date"
-msgstr "A última tentativa de ligação bem sucedida, ou uma data pré-calculada"
-
-#: src/remmina_main.c:671
-#, c-format
-msgid "Total %i item."
-msgid_plural "Total %i items."
-msgstr[0] "Total de %i item."
-msgstr[1] "Total de %i itens."
-
-#: src/remmina_main.c:865
-#, c-format
-msgid "Are you sure you want to delete “%s”?"
-msgstr "Tem certeza que deseja excluir \"%s\"?"
-
-#: src/remmina_main.c:989
->>>>>>> 050fc71c
-#, c-format
-msgid ""
-"Unable to import:\n"
-"%s"
-msgstr ""
-"Impossível importar:\n"
-"%s"
-
-<<<<<<< HEAD
+#, c-format
+msgid "Browse the network to find a %s server"
+msgstr "Explora a rede para encontrar um servidor %s"
+
 #: src/remmina_file_editor.c:564
 msgid "Resolution"
 msgstr "Resolução"
@@ -1920,217 +1430,6 @@
 msgid "After connecting"
 msgstr "Após conectar"
 
-=======
-#: src/remmina_main.c:1015 data/ui/remmina_main.glade:285
-msgid "Import"
-msgstr "Importar"
-
-#: src/remmina_main.c:1038 src/remmina_file_editor.c:1791
-msgid "_Save"
-msgstr "_Salvar"
-
-#: src/remmina_main.c:1044
-msgid "This protocol does not support exporting."
-msgstr "Este protocolo não possui suporte a exportação."
-
-#: src/remmina_main.c:1361
-msgid "Remmina Remote Desktop Client"
-msgstr "Cliente de área de trabalho remota Remmina"
-
-#: src/remmina_main.c:1363
-msgid "Remmina Kiosk"
-msgstr "Quiosque de Remmina"
-
-#. TRANSLATORS: The placeholder %s is a directory path
-#: src/remmina_sftp_client.c:173
-#, c-format
-msgid "Could not create the folder “%s”."
-msgstr "Não foi possível criar a pastas: \"%s\"."
-
-#. TRANSLATORS: The placeholder %s is a file path
-#: src/remmina_sftp_client.c:181 src/remmina_sftp_client.c:202
-#, c-format
-msgid "Could not create the file “%s”."
-msgstr "Não foi possível criar o arquivo \"%s\"."
-
-#. TRANSLATORS: The placeholders %s are a file path, and an error message.
-#: src/remmina_sftp_client.c:220
-#, c-format
-msgid "Could not open the file “%s” on the server. %s"
-msgstr "Não foi possível abrir o arquivo \"%s\" no servidor. %s"
-
-#: src/remmina_sftp_client.c:242
-#, c-format
-msgid "Could not save the file “%s”."
-msgstr "Não foi possível salvar o arquivo \"%s\"."
-
-#: src/remmina_sftp_client.c:281 src/remmina_sftp_client.c:698
-#: src/remmina_sftp_client.c:761
-#, c-format
-msgid "Could not open the folder “%s”. %s"
-msgstr "Não foi possível abrir a pasta \"%s\". %s"
-
-#: src/remmina_sftp_client.c:385
-#, c-format
-msgid "Could not create the folder “%s” on the server. %s"
-msgstr "Não foi possível criar a pasta \"%s\" no servidor. %s"
-
-#: src/remmina_sftp_client.c:413 src/remmina_sftp_client.c:435
-#, c-format
-msgid "Could not create the file “%s” on the server. %s"
-msgstr "Não foi possível criar o arquivo \"%s\" no servidor. %s"
-
-#: src/remmina_sftp_client.c:456
-#, c-format
-msgid "Could not open the file “%s”."
-msgstr "Não foi possível abrir o arquivo \"%s\"."
-
-#: src/remmina_sftp_client.c:476
-#, c-format
-msgid "Could not write to the file “%s” on the server. %s"
-msgstr "Não foi possível escrever o arquivo \"%s\" no servidor. %s"
-
-#: src/remmina_sftp_client.c:716
-#, c-format
-msgid "Could not read from the folder. %s"
-msgstr "Não foi possível abrir a pasta. %s"
-
-#: src/remmina_sftp_client.c:823
-msgid "Are you sure you want to cancel the file transfer in progress?"
-msgstr ""
-"Tem certeza que deseja cancelar a transferência de arquivo em progresso?"
-
-#: src/remmina_sftp_client.c:857
-#, c-format
-msgid "Could not delete “%s”. %s"
-msgstr "Não foi possível excluir \"%s\". %s"
-
-#: src/remmina_sftp_client.c:942
-msgid "The file exists already"
-msgstr "O arquivo já existe"
-
-#: src/remmina_sftp_client.c:945
-msgid "Resume"
-msgstr "Continuar"
-
-#: src/remmina_sftp_client.c:946
-msgid "Overwrite"
-msgstr "Sobrescrever"
-
-#: src/remmina_sftp_client.c:964
-msgid "The following file already exists in the target folder:"
-msgstr "O seguinte arquivo já existe na pasta destino:"
-
-#: src/remmina_file_editor.c:61
-msgid ""
-"<big>Supported formats\n"
-"• server\n"
-"• server[:port]\n"
-"VNC additional formats\n"
-"• ID:repeater ID number\n"
-"• unix:///path/socket.sock</big>"
-msgstr ""
-"<big>Formatos suportados\n"
-"• servidor\n"
-"• servidor[:porta]\n"
-"Formatos adicionais de VNC\n"
-"• ID:número de identificação do repetidor\n"
-"• unix:///path/socket.sock</big>"
-
-#: src/remmina_file_editor.c:70
-msgid ""
-"<big>• command in PATH args %h\n"
-"• /path/to/foo -options %h %u\n"
-"• %h is substituted with the server name\n"
-"• %t is substituted with the SSH server name\n"
-"• %u is substituted with the username\n"
-"• %U is substituted with the SSH username\n"
-"• %p is substituted with Remmina profile name\n"
-"• %g is substituted with Remmina profile group name\n"
-"• %d is substituted with local date and time in ISO 8601 format\n"
-"Do not run in background if you want the command to be executed before "
-"connecting.\n"
-"</big>"
-msgstr ""
-"<big>* comando em PATH argumentos %h\n"
-"* /caminho/para/foo -options %h %u\n"
-"* %h é substituído pelo o nome do servidor\n"
-"* %t é substituído pelo o nome do servidor SSH\n"
-"* %u é substituído pelo o nome do usuário\n"
-"* %U é substituído pelo o nome do usuário SSH\n"
-"* %p é substituído pelo o nome do perfil Remmina\n"
-"* %g é substituído pelo nome de grupo de perfis Remmina\n"
-"* %d é substituído pela data e hora local no formato ISO 8601\n"
-"Não execute em segundo plano se você deseja que o comando seja executado "
-"antes de conectar.\n"
-"</big>"
-
-#: src/remmina_file_editor.c:84
-msgid ""
-"<big>Supported formats\n"
-"• server\n"
-"• server[:port]\n"
-"• username@server[:port] (SSH protocol only)</big>"
-msgstr ""
-"<big>Formatos suportados\n"
-"- servidor\n"
-"- servidor[:porta]\n"
-"- nomedousuario@servidor[:porta] (somente protocolo SSH)</big>"
-
-#: src/remmina_file_editor.c:162
-msgid "Input is invalid."
-msgstr "A entrada é inválida."
-
-#: src/remmina_file_editor.c:239
-msgid "Choose a Remote Desktop Server"
-msgstr "Escolha um servidor de área de trabalho remota"
-
-#: src/remmina_file_editor.c:460
-#, c-format
-msgid "Browse the network to find a %s server"
-msgstr "Explora a rede para encontrar um servidor %s"
-
-#: src/remmina_file_editor.c:564
-msgid "Resolution"
-msgstr "Resolução"
-
-#: src/remmina_file_editor.c:571
-msgid "Use initial window size"
-msgstr "Usar o tamanho inicial da janela"
-
-#: src/remmina_file_editor.c:575
-msgid "Use client resolution"
-msgstr "Usar a resolução do cliente"
-
-#: src/remmina_file_editor.c:586 src/remmina_file_editor.c:1152
-msgid "Custom"
-msgstr "Personalizar"
-
-#: src/remmina_file_editor.c:945
-msgid "Keyboard mapping"
-msgstr "Mapa do teclado"
-
-#: src/remmina_file_editor.c:1072
-msgid "Behavior"
-msgstr "Comportamento"
-
-#: src/remmina_file_editor.c:1075
-msgid "Execute a Command"
-msgstr "Executar um comando"
-
-#: src/remmina_file_editor.c:1079
-msgid "Before connecting"
-msgstr "Antes de conectar"
-
-#: src/remmina_file_editor.c:1081
-msgid "command %h %u %t %U %p %g --option"
-msgstr "comando %h %u %t %U %p %g --option"
-
-#: src/remmina_file_editor.c:1086
-msgid "After connecting"
-msgstr "Após conectar"
-
->>>>>>> 050fc71c
 #: src/remmina_file_editor.c:1088
 msgid "/path/to/command -opt1 arg %h %u %t -opt2 %U %p %g"
 msgstr "/caminho/para/comando -opt1 arg %h %u %t -opt2 %U %p %g"
@@ -2160,11 +1459,7 @@
 msgid "Same server at port %i"
 msgstr "Mesmo servidor na porta %i"
 
-<<<<<<< HEAD
-#: src/remmina_file_editor.c:1193 plugins/rdp/rdp_plugin.c:2724
-=======
 #: src/remmina_file_editor.c:1193 plugins/rdp/rdp_plugin.c:2767
->>>>>>> 050fc71c
 msgid "Start-up path"
 msgstr "Caminho de inicialização"
 
@@ -2209,13 +1504,8 @@
 "'set_name_to_validate', 'value' ou 'gfe' são NULL!"
 
 #. TRANSLATORS: Meta-error. Shouldn't be visible.
-<<<<<<< HEAD
-#: src/remmina_file_editor.c:1445 plugins/x2go/x2go_plugin.c:856
-#: plugins/x2go/x2go_plugin.c:1440
-=======
 #: src/remmina_file_editor.c:1445 plugins/x2go/x2go_plugin.c:2188
 #: plugins/x2go/x2go_plugin.c:2817
->>>>>>> 050fc71c
 msgid "Internal error."
 msgstr "Erro interno."
 
@@ -2268,257 +1558,11 @@
 #. TRANSLATORS: This is a message that pops up when an external Remmina plugin tries to set the window resolution using a legacy parameter.
 #. TRANSLATORS: This is a message that pop-up when an external Remmina plugin tries to set the windows resolution using a legacy parameter.
 #: src/remmina_file.c:451 src/remmina_file.c:497
-<<<<<<< HEAD
-=======
 #, fuzzy
->>>>>>> 050fc71c
 msgid ""
 "Using the «resolution» parameter in the Remmina preferences file is "
 "deprecated.\n"
 msgstr ""
-<<<<<<< HEAD
-
-#: src/remmina_icon.c:136
-msgid "Open Main Window"
-msgstr "Abrir janela principal"
-
-#: src/remmina_icon.c:141 data/ui/remmina_main.glade:254
-msgid "_Preferences"
-msgstr "_Preferências"
-
-#: src/remmina_icon.c:146
-msgid "_About"
-msgstr "_Sobre"
-
-#: src/remmina_icon.c:156
-msgid "Enable Service Discovery"
-msgstr "Habilitar serviço de descoberta"
-
-#: src/remmina_icon.c:168 data/ui/remmina_main.glade:404
-msgid "_Quit"
-msgstr "_Sair"
-
-#. TRANSLATORS: Applet name as per the Freedesktop Desktop entry specification https://specifications.freedesktop.org/desktop-entry-spec/latest/
-#. TRANSLATORS: Applet Name as per the Freedesktop Desktop entry specification https://specifications.freedesktop.org/desktop-entry-spec/latest/
-#: src/remmina_icon.c:294 src/remmina_icon.c:450
-msgid "Remmina Applet"
-msgstr "Miniaplicativo do Remmina"
-
-#. TRANSLATORS: Applet comment/description as per the Freedesktop Desktop entry specification https://specifications.freedesktop.org/desktop-entry-spec/latest/
-#: src/remmina_icon.c:296 src/remmina_icon.c:452
-msgid "Connect to remote desktops through the applet menu"
-msgstr "Conecte a áreas de trabalho remotas através do miniaplicativo"
-
-#: src/remmina_icon.c:359
-msgid "StatusNotifier/Appindicator support in “"
-msgstr ""
-
-#. TRANSLATORS: %s is a placeholder for "StatusNotifier/Appindicator suppor in “DESKTOP NAME”: "
-#: src/remmina_icon.c:366
-#, c-format
-msgid "%s your desktop does support it"
-msgstr ""
-
-#. TRANSLATORS: %s is a placeholder for "StatusNotifier/Appindicator suppor in “DESKTOP NAME”: "
-#: src/remmina_icon.c:368
-#, c-format
-msgid "%s and Remmina has built-in (compiled) support for libappindicator."
-msgstr ""
-
-#. TRANSLATORS: %s is a placeholder for "StatusNotifier/Appindicator suppor in “DESKTOP NAME”: "
-#: src/remmina_icon.c:371
-#, c-format
-msgid ""
-"%s not supported natively by your Desktop Environment. libappindicator will "
-"try to fallback to GtkStatusIcon/xembed"
-msgstr ""
-
-#. TRANSLATORS: %s is a placeholder for "StatusNotifier/Appindicator suppor in “DESKTOP NAME”: "
-#: src/remmina_icon.c:375
-#, c-format
-msgid "%s You may need to install, and use XApp Status Applet"
-msgstr ""
-
-#. TRANSLATORS: %s is a placeholder for "StatusNotifier/Appindicator suppor in “DESKTOP NAME”: "
-#: src/remmina_icon.c:378
-#, c-format
-msgid "%s You may need to install, and use KStatusNotifierItem"
-msgstr ""
-
-#. TRANSLATORS: %s is a placeholder for "StatusNotifier/Appindicator suppor in “DESKTOP NAME”: "
-#: src/remmina_icon.c:381
-#, c-format
-msgid "%s You may need to install, and use XEmbed SNI Proxy"
-msgstr ""
-
-#. TRANSLATORS: %s is a placeholder for "StatusNotifier/Appindicator suppor in “DESKTOP NAME”: "
-#: src/remmina_icon.c:384
-#, c-format
-msgid "%s You may need to install, and use Gnome Shell Extension Appindicator"
-msgstr ""
-
-#. TRANSLATORS: %s is a placeholder for an error message
-#: src/remmina_ssh_plugin.c:539
-#, c-format
-msgid "Error: %s"
-msgstr "Erro: %s"
-
-#: src/remmina_ssh_plugin.c:556
-msgid "Terminal content saved in"
-msgstr "Conteúdo do terminal salvo em"
-
-#: src/remmina_ssh_plugin.c:822
-msgid "Select All (host+A)"
-msgstr "Selecionar tudo (host+A)"
-
-#: src/remmina_ssh_plugin.c:823
-msgid "Copy (host+C)"
-msgstr "Copiar (host+C)"
-
-#: src/remmina_ssh_plugin.c:824
-msgid "Paste (host+V)"
-msgstr "Colar (host+V)"
-
-#: src/remmina_ssh_plugin.c:825
-msgid "Save session to file"
-msgstr "Salvar sessão para arquivo"
-
-#: src/remmina_ssh_plugin.c:826
-msgid "Increase font size (host+Page Up)"
-msgstr "Aumentar o tamanho da fonte (host+Page Up)"
-
-#: src/remmina_ssh_plugin.c:827
-msgid "Decrease font size (host+Page Down)"
-msgstr "Diminuir o tamanho da fonte (host+Page Down)"
-
-#: src/remmina_ssh_plugin.c:828
-msgid "Find text (host+G)"
-msgstr "Localizar texto (host+G)"
-
-#: src/remmina_ssh_plugin.c:1439 data/ui/remmina_main.glade:177
-msgid "Copy"
-msgstr "Copiar"
-
-#: src/remmina_ssh_plugin.c:1439
-msgid "_Copy"
-msgstr "_Copiar"
-
-#: src/remmina_ssh_plugin.c:1440
-msgid "Paste"
-msgstr "Colar"
-
-#: src/remmina_ssh_plugin.c:1440
-msgid "_Paste"
-msgstr "_Colar"
-
-#: src/remmina_ssh_plugin.c:1441
-msgid "Select all"
-msgstr "Selecionar tudo"
-
-#: src/remmina_ssh_plugin.c:1441
-msgid "_Select all"
-msgstr "_Selecionar tudo"
-
-#: src/remmina_ssh_plugin.c:1442
-msgid "Increase font size"
-msgstr "Aumentar o tamanho da fonte"
-
-#: src/remmina_ssh_plugin.c:1442
-msgid "_Increase font size"
-msgstr "_Aumentar o tamanho da fonte"
-
-#: src/remmina_ssh_plugin.c:1443
-msgid "Decrease font size"
-msgstr "Diminuir tamanho da fonte"
-
-#: src/remmina_ssh_plugin.c:1443
-msgid "_Decrease font size"
-msgstr "_Diminuir tamanho da fonte"
-
-#: src/remmina_ssh_plugin.c:1444
-msgid "Find text"
-msgstr "Localiza texto"
-
-#: src/remmina_ssh_plugin.c:1444
-msgid "_Find text"
-msgstr "_Localizar texto"
-
-#: src/remmina_ssh_plugin.c:1471 plugins/spice/spice_plugin.c:674
-#: plugins/vnc/vnc_plugin.c:1977 plugins/vnc/vnc_plugin.c:1989
-msgid "User password"
-msgstr "Senha de usuário"
-
-#: src/remmina_ssh_plugin.c:1477 plugins/rdp/rdp_plugin.c:2723
-msgid "Start-up program"
-msgstr "Programa de inicialização"
-
-#: src/remmina_ssh_plugin.c:1482
-msgid ""
-"The filename can use the following placeholders:\n"
-"\n"
-"  • %h is substituted with the server name\n"
-"  • %t is substituted with the SSH server name\n"
-"  • %u is substituted with the username\n"
-"  • %U is substituted with the SSH username\n"
-"  • %p is substituted with Remmina profile name\n"
-"  • %g is substituted with Remmina profile group name\n"
-"  • %d is substituted with local date and time in ISO 8601 format\n"
-msgstr ""
-"O nome de arquivo pode usar os seguintes espaços reservados:\n"
-"\n"
-"* %h é substituído pelo o nome do servidor\n"
-"* %t é substituído pelo o nome do servidor SSH\n"
-"* %u é substituído pelo o nome do usuário\n"
-"* %U é substituído pelo o nome do usuário SSH\n"
-"* %p é substituído pelo o nome do perfil Remmina\n"
-"* %g é substituído pelo nome de grupo de perfis Remmina\n"
-"* %d é substituído pela data e hora local no formato ISO 8601\n"
-
-#: src/remmina_ssh_plugin.c:1504
-msgid "Terminal colour scheme"
-msgstr "Esquema de cores do terminal"
-
-#: src/remmina_ssh_plugin.c:1505
-msgid "Character set"
-msgstr "Conjunto de caracteres"
-
-#: src/remmina_ssh_plugin.c:1507
-msgid "KEX (Key Exchange) algorithms"
-msgstr "Algoritmos de KEX (Key Exchange)"
-
-#: src/remmina_ssh_plugin.c:1508
-msgid "Symmetric cipher client to server"
-msgstr "Cliente de cifra simétrica para servidor"
-
-#: src/remmina_ssh_plugin.c:1509
-msgid "Preferred server host key types"
-msgstr "Tipos de chaves preferidos do servidor host"
-
-#: src/remmina_ssh_plugin.c:1510
-msgid "Folder for SSH session log"
-msgstr "Pasta para o log da sessão SSH"
-
-#: src/remmina_ssh_plugin.c:1511
-msgid "Filename for SSH session log"
-msgstr "Nome de arquivo para o log da sessão SSH"
-
-#: src/remmina_ssh_plugin.c:1512
-msgid "Log SSH session when exiting Remmina"
-msgstr "Registrar a sessão SSH ao sair do Remmina"
-
-#: src/remmina_ssh_plugin.c:1513
-msgid "Log SSH session asynchronously"
-msgstr "Logar sessão SSH de forma assíncrona"
-
-#: src/remmina_ssh_plugin.c:1513
-msgid "Saving the session asynchronously may have a notable performance impact"
-msgstr ""
-"Salvar a sessão de forma assíncrona pode ter um impacto notável no desempenho"
-
-#: src/remmina_ssh_plugin.c:1514
-msgid "Audible terminal bell"
-msgstr "Campainha audível de terminal"
-=======
 "O uso do parâmetro \"resolução\" no arquivo de preferências Remmina é "
 "depreciado.\n"
 
@@ -3727,17 +2771,11 @@
 #: plugins/spice/spice_plugin_usb.c:94
 msgid "USB redirection error"
 msgstr "Erro de redirecionamento de USB"
->>>>>>> 050fc71c
-
-#: src/remmina_ssh_plugin.c:1515
-msgid "SSH compression"
-msgstr "Compressão SSH"
-
-<<<<<<< HEAD
-#: src/remmina_ssh_plugin.c:1516
-msgid "Don't remember passwords"
-msgstr "Não lembrar das senhas"
-=======
+
+#: plugins/vnc/vnc_plugin.c:772
+msgid "Enter VNC password"
+msgstr "Insira senha VNC"
+
 #: plugins/vnc/vnc_plugin.c:825 plugins/gvnc/gvnc_plugin.c:539
 msgid "Enter VNC authentication credentials"
 msgstr "Insira as credenciais de autenticação VNC"
@@ -3745,111 +2783,30 @@
 #: plugins/vnc/vnc_plugin.c:936
 msgid "Unable to connect to VNC server"
 msgstr "Não foi possível conectar-se ao servidor VNC"
->>>>>>> 050fc71c
-
-#: src/remmina_ssh_plugin.c:1517
-msgid "Strict host key checking"
-msgstr "Verificação estrita da chave do host"
-
-#: src/remmina_ssh_plugin.c:1531
-msgid "SSH - Secure Shell"
-msgstr "SSH - Shell seguro"
-
-#: plugins/kwallet/src/kwallet_plugin_main.c:118
-msgid "Secured password storage in KWallet"
-msgstr "Armazenamento seguro de senhas no KWallet"
-
-#: plugins/rdp/rdp_settings.c:217
-msgid "<Auto-detect>"
-msgstr "<Detectar automaticamente>"
-
-#: plugins/rdp/rdp_settings.c:249
-msgid "<Not set>"
-msgstr "<Sem definição>"
-
-<<<<<<< HEAD
-#: plugins/rdp/rdp_settings.c:280
-msgid "<Choose a quality level to edit…>"
-msgstr "<Escolha um nível de qualidade para editar…>"
-
-#: plugins/rdp/rdp_settings.c:282 plugins/rdp/rdp_plugin.c:2542
-#: plugins/vnc/vnc_plugin.c:1934
-msgid "Poor (fastest)"
-msgstr "Baixa (mais rápida)"
-
-#: plugins/rdp/rdp_settings.c:284 plugins/rdp/rdp_plugin.c:2543
-#: plugins/vnc/vnc_plugin.c:1933
-msgid "Medium"
-msgstr "Médio"
-
-#: plugins/rdp/rdp_settings.c:286 plugins/rdp/rdp_plugin.c:2544
-#: plugins/vnc/vnc_plugin.c:1931
-msgid "Good"
-msgstr "Boa"
-
-#: plugins/rdp/rdp_settings.c:288 plugins/rdp/rdp_plugin.c:2545
-#: plugins/vnc/vnc_plugin.c:1932
-msgid "Best (slowest)"
-msgstr "Melhor (mais lenta)"
-
-#: plugins/rdp/rdp_settings.c:427
-msgid "Keyboard layout"
-msgstr "Layout do teclado"
-
-#: plugins/rdp/rdp_settings.c:457
-msgid "Use client keyboard mapping"
-msgstr "Usar o mapeamento de teclado do cliente"
-
-#: plugins/rdp/rdp_settings.c:468
-msgid "Keyboard scancode remapping"
-msgstr "Remapeamento do scancode do teclado"
-
-#: plugins/rdp/rdp_settings.c:483
-msgid "List of key=value,… pairs to remap scancodes. E.g. 0x56=0x29,0x29=0x56"
-msgstr ""
-"Lista de chave=valor,… pares para remapear scancodes. Por exemplo, "
-"0x56=0x29,0x29=0x56"
-
-#: plugins/rdp/rdp_settings.c:486
-msgid "FreeRDP > 2.3.0 is required to map scancodes"
-msgstr "FreeRDP> 2.3.0 é necessário para mapear scancodes"
-
-#: plugins/rdp/rdp_settings.c:494
-msgid "Quality settings"
-msgstr "Configurações da qualidade"
-
-#: plugins/rdp/rdp_settings.c:517
-msgid "Wallpaper"
-msgstr "Papel de parede"
-
-#: plugins/rdp/rdp_settings.c:525
-msgid "Window drag"
-msgstr "Arrastar janela"
-
-#: plugins/rdp/rdp_settings.c:532
-msgid "Menu animation"
-msgstr "Animação de menu"
-
-#: plugins/rdp/rdp_settings.c:540
-msgid "Theme"
-msgstr "Tema"
-
-#: plugins/rdp/rdp_settings.c:547
-msgid "Cursor shadow"
-msgstr "Sombra do cursor"
-
-#: plugins/rdp/rdp_settings.c:555
-msgid "Cursor blinking"
-msgstr "Cursor intermitente"
-
-#: plugins/rdp/rdp_settings.c:562
-msgid "Font smoothing"
-msgstr "Suavização de fontes"
-
-#: plugins/rdp/rdp_settings.c:570
-msgid "Composition"
-msgstr "Composição"
-=======
+
+#: plugins/vnc/vnc_plugin.c:937
+#, c-format
+msgid "Couldn’t convert '%s' to host address"
+msgstr "Não foi possível converter '%s' em um endereço de máquina"
+
+#: plugins/vnc/vnc_plugin.c:938
+#, c-format
+msgid "VNC connection failed: %s"
+msgstr "Conexão VNC falhou: %s"
+
+#: plugins/vnc/vnc_plugin.c:939
+msgid "Your connection has been rejected."
+msgstr "Sua conexão foi recusada."
+
+#: plugins/vnc/vnc_plugin.c:966
+#, c-format
+msgid "The VNC server requested an unknown authentication method. %s"
+msgstr "O servidor VNC solicitou um método de autenticação desconhecido. %s"
+
+#: plugins/vnc/vnc_plugin.c:968
+msgid "Please retry after turning on encryption for this profile."
+msgstr "Tente novamente após ativar a criptografia para este perfil."
+
 #: plugins/vnc/vnc_plugin.c:1939
 msgid ""
 "Connect to VNC using a repeater:\n"
@@ -3916,132 +2873,11 @@
 #: plugins/vnc/vnc_plugin.h:41
 msgid "Remmina VNC Plugin"
 msgstr "Plugin de VNC do Remmina"
->>>>>>> 050fc71c
-
-#: plugins/rdp/rdp_settings.c:580
-msgid "Remote scale factor"
-msgstr "Fator de dimensionamento remoto"
-
-<<<<<<< HEAD
-#: plugins/rdp/rdp_settings.c:595
-msgid "Desktop scale factor %"
-msgstr "% de fator de dimensionamento da área de trabalho"
-
-#: plugins/rdp/rdp_settings.c:607
-msgid "Device scale factor %"
-msgstr "% de fator de dimensionamento do dispositivo"
-
-#: plugins/rdp/rdp_settings.c:630
-msgid "Desktop orientation"
-msgstr "Orientação da área de trabalho"
-
-#: plugins/rdp/rdp_settings.c:650
-msgid "Input device settings"
-msgstr "Configurações do dispositivo de entrada"
-
-#: plugins/rdp/rdp_settings.c:658 plugins/rdp/rdp_plugin.c:2686
-#: plugins/vnc/vnc_plugin.c:2014
-msgid "Disable smooth scrolling"
-msgstr "Desativar rolagem suave"
-
-#: plugins/rdp/rdp_settings.c:669
-msgid "General settings"
-msgstr "Configurações gerais"
-
-#: plugins/rdp/rdp_settings.c:676 plugins/rdp/rdp_plugin.c:2738
-msgid "Reconnect attempts number"
-msgstr "Número de tentativas de reconexão"
-
-#: plugins/rdp/rdp_settings.c:689 plugins/rdp/rdp_plugin.c:2738
-msgid ""
-"The maximum number of reconnect attempts upon an RDP disconnect (default: 20)"
-msgstr ""
-"O número máximo de tentativas de reconexão em uma desconexão RDP (padrão: 20)"
-
-#: plugins/rdp/rdp_plugin.c:762 plugins/rdp/rdp_plugin.c:827
-msgid "Enter RDP authentication credentials"
-msgstr "Insira as credenciais de autenticação RDP"
-
-#: plugins/rdp/rdp_plugin.c:835
-msgid "Enter RDP gateway authentication credentials"
-msgstr "Insira as credenciais de autenticação de gateway RDP"
-
-#: plugins/rdp/rdp_plugin.c:2073
-#, c-format
-msgid ""
-"Could not access the RDP server “%s”.\n"
-"Account locked out."
-msgstr ""
-"Não foi possível acessar o servidor RDP “%s”.\n"
-"A conta está bloqueada."
-
-#: plugins/rdp/rdp_plugin.c:2080
-#, c-format
-msgid ""
-"Could not access the RDP server “%s”.\n"
-"Account expired."
-msgstr ""
-"Não foi possível acessar o servidor RDP “%s”.\n"
-"A conta expirou."
-
-#: plugins/rdp/rdp_plugin.c:2087
-#, c-format
-msgid ""
-"Could not access the RDP server “%s”.\n"
-"Password expired."
-msgstr ""
-"Não foi possível acessar o servidor RDP “%s”.\n"
-"A senha expirou."
-
-#: plugins/rdp/rdp_plugin.c:2094
-#, c-format
-msgid ""
-"Could not access the RDP server “%s”.\n"
-"Account disabled."
-msgstr ""
-"Não foi possível acessar o servidor RDP “%s”.\n"
-"A conta está desativada."
-
-#: plugins/rdp/rdp_plugin.c:2100
-#, c-format
-msgid ""
-"Could not access the RDP server “%s”.\n"
-"Insufficient user privileges."
-msgstr ""
-"Não foi possível acessar o servidor RDP “%s”.\n"
-"O usuário tem privilégios insuficientes."
-
-#: plugins/rdp/rdp_plugin.c:2108
-#, c-format
-msgid ""
-"Could not access the RDP server “%s”.\n"
-"Account restricted."
-msgstr ""
-"Não foi possível acessar o servidor RDP “%s”.\n"
-"A conta tem restrições."
-
-#: plugins/rdp/rdp_plugin.c:2116
-#, c-format
-msgid ""
-"Could not access the RDP server “%s”.\n"
-"Change user password before connecting."
-msgstr ""
-"Não foi possível acessar o servidor RDP “%s”.\n"
-"O usuário deve alterar a senha antes de conectar."
-
-#: plugins/rdp/rdp_plugin.c:2121
-#, c-format
-msgid "Lost connection to the RDP server “%s”."
-msgstr "Conexão perdida com o servidor RDP \"%s\"."
-
-#: plugins/rdp/rdp_plugin.c:2124
-#, c-format
-msgid "Could not find the address for the RDP server “%s”."
-msgstr "Não foi possível localizar o endereço do servidor RDP \"%s\"."
-
-#: plugins/rdp/rdp_plugin.c:2128
-#, c-format
-=======
+
+#: plugins/vnc/vnc_plugin.h:46
+msgid "Remmina VNC listener Plugin"
+msgstr "Plugin de escuta VNC do Remmina"
+
 #: plugins/www/www_config.h:43
 msgid "Remmina web-browser plugin"
 msgstr "Plugin de navegador do Remmina"
@@ -4111,7 +2947,6 @@
 msgstr "Você não definiu um comando para executar"
 
 #: plugins/exec/exec_plugin.c:206
->>>>>>> 050fc71c
 msgid ""
 "Warning: Running a command synchronously may cause Remmina not to respond.\n"
 "Do you really want to continue?"
@@ -4119,28 +2954,6 @@
 "Avis: Executar um comando de forma síncrona pode travar o Remmina.\n"
 "Deseja realmente continuar?"
 
-<<<<<<< HEAD
-#. TRANSLATORS: the placeholder may be either an IP/FQDN or a server hostname
-#: plugins/rdp/rdp_plugin.c:2132
-#, c-format
-msgid ""
-"Unable to establish a connection to the RDP server “%s”. Check “Security "
-"protocol negotiation”."
-msgstr ""
-"Não foi possível estabelecer uma conexão com o servidor RDP \"%s\". "
-"Verifique \"Negociação de protocolo de segurança\"."
-
-#: plugins/rdp/rdp_plugin.c:2140
-#, c-format
-msgid "Cannot connect to the RDP server “%s”."
-msgstr "Não foi possível conectar ao servidor RDP \"%s\"."
-
-#: plugins/rdp/rdp_plugin.c:2143
-msgid "Could not start libfreerdp-gdi."
-msgstr "Não foi possível iniciar libfreerdp-gdi."
-
-#: plugins/rdp/rdp_plugin.c:2146
-=======
 #: plugins/exec/exec_plugin.c:274
 msgid "Command"
 msgstr "Comando"
@@ -4162,140 +2975,11 @@
 msgstr "Armazenamento seguro de senhas no chaveiro do GNOME"
 
 #: plugins/x2go/x2go_plugin.c:67
->>>>>>> 050fc71c
 #, c-format
 msgid ""
 "The command-line feature '%s' is not available! Attempting to start PyHoca-"
 "CLI without using this feature…"
 msgstr ""
-<<<<<<< HEAD
-"Você solicitou um modo H.264 GFX para o servidor \"%s\", mas seu libfreerdp "
-"não oferece suporte a H.264. Use uma configuração de profundidade de cor não-"
-"AVC."
-
-#: plugins/rdp/rdp_plugin.c:2153
-#, c-format
-msgid "The “%s” server refused the connection."
-msgstr "O servidor \"%s\" negou a conexão."
-
-#: plugins/rdp/rdp_plugin.c:2158
-#, c-format
-msgid ""
-"The Remote Desktop Gateway “%s” denied the user “%s\\%s” access due to "
-"policy."
-msgstr ""
-"O Gateway de Área de Trabalho Remota \"%s\" negou acesso ao usuário \"%s\\%s"
-"\" em razão de política."
-
-#: plugins/rdp/rdp_plugin.c:2168
-#, c-format
-msgid "Cannot connect to the “%s” RDP server."
-msgstr "Não foi possível se conectar ao servidor RDP \"%s\"."
-
-#: plugins/rdp/rdp_plugin.c:2511
-msgid "Automatic (32 bpp) (Server chooses its best format)"
-msgstr "Automático (32 bpp) (Servidor escolhe seu melhor formato)"
-
-#: plugins/rdp/rdp_plugin.c:2512
-msgid "GFX AVC444 (32 bpp)"
-msgstr "GFX AVC444 (32 bpp)"
-
-#: plugins/rdp/rdp_plugin.c:2513
-msgid "GFX AVC420 (32 bpp)"
-msgstr "GFX AVC420 (32 bpp)"
-
-#: plugins/rdp/rdp_plugin.c:2514
-msgid "GFX RFX (32 bpp)"
-msgstr "GFX RFX (32 bpp)"
-
-#: plugins/rdp/rdp_plugin.c:2515
-msgid "GFX RFX Progressive (32 bpp)"
-msgstr "GFX RFX Progressivo (32 bpp)"
-
-#: plugins/rdp/rdp_plugin.c:2516
-msgid "RemoteFX (32 bpp)"
-msgstr "RemoteFX (32 bpp)"
-
-#: plugins/rdp/rdp_plugin.c:2517 plugins/vnc/vnc_plugin.c:1922
-msgid "True colour (32 bpp)"
-msgstr "True color (32 bpp)"
-
-#: plugins/rdp/rdp_plugin.c:2518
-msgid "True colour (24 bpp)"
-msgstr "True color (24 bpp)"
-
-#: plugins/rdp/rdp_plugin.c:2519 plugins/vnc/vnc_plugin.c:1923
-msgid "High colour (16 bpp)"
-msgstr "High color (16 bpp)"
-
-#: plugins/rdp/rdp_plugin.c:2520
-msgid "High colour (15 bpp)"
-msgstr "High color (15 bpp)"
-
-#: plugins/rdp/rdp_plugin.c:2521 plugins/vnc/vnc_plugin.c:1924
-msgid "256 colours (8 bpp)"
-msgstr "256 cores (8 bpp)"
-
-#: plugins/rdp/rdp_plugin.c:2552 data/ui/remmina_preferences.glade:641
-msgid "None"
-msgstr "Nenhuma"
-
-#: plugins/rdp/rdp_plugin.c:2553
-msgid "Auto-detect"
-msgstr "Detectar automaticamente"
-
-#: plugins/rdp/rdp_plugin.c:2554
-msgid "Modem"
-msgstr "Modem"
-
-#: plugins/rdp/rdp_plugin.c:2555
-msgid "Low performance broadband"
-msgstr "Banda larga de baixo desempenho"
-
-#: plugins/rdp/rdp_plugin.c:2556
-msgid "Satellite"
-msgstr "Satélite"
-
-#: plugins/rdp/rdp_plugin.c:2557
-msgid "High performance broadband"
-msgstr "Banda larga de alto desempenho"
-
-#: plugins/rdp/rdp_plugin.c:2558
-msgid "WAN"
-msgstr "WAN"
-
-#: plugins/rdp/rdp_plugin.c:2559
-msgid "LAN"
-msgstr "LAN"
-
-#: plugins/rdp/rdp_plugin.c:2566 plugins/spice/spice_plugin.c:635
-#: data/ui/remmina_preferences.glade:677
-msgid "Off"
-msgstr "Desligado"
-
-#: plugins/rdp/rdp_plugin.c:2575
-msgid "Automatic negotiation"
-msgstr "Negociação automática"
-
-#: plugins/rdp/rdp_plugin.c:2576
-msgid "NLA protocol security"
-msgstr "Segurança do protocolo NLA"
-
-#: plugins/rdp/rdp_plugin.c:2577
-msgid "TLS protocol security"
-msgstr "Segurança do protocolo TLS"
-
-#: plugins/rdp/rdp_plugin.c:2578
-msgid "RDP protocol security"
-msgstr "Segurança do protocolo RDP"
-
-#: plugins/rdp/rdp_plugin.c:2579
-msgid "NLA extended protocol security"
-msgstr "Segurança do protocolo NLA estendido"
-
-#: plugins/rdp/rdp_plugin.c:2592
-msgid "2600 (Windows XP), 7601 (Windows Vista/7), 9600 (Windows 8 and newer)"
-=======
 
 #: plugins/x2go/x2go_plugin.c:287 plugins/x2go/x2go_plugin.c:419
 #: plugins/x2go/x2go_plugin.c:478 plugins/x2go/x2go_plugin.c:581
@@ -4434,92 +3118,32 @@
 
 #: plugins/x2go/x2go_plugin.c:709
 msgid "Couldn't get currently selected row (session)!"
->>>>>>> 050fc71c
-msgstr ""
-
-<<<<<<< HEAD
-#: plugins/rdp/rdp_plugin.c:2595
-=======
+msgstr ""
+
 #: plugins/x2go/x2go_plugin.c:725
 #, c-format
->>>>>>> 050fc71c
 msgid ""
 "Exactly one session should be selectable but '%i' rows (sessions) are "
 "selected."
 msgstr ""
 
-<<<<<<< HEAD
-#: plugins/rdp/rdp_plugin.c:2603
-msgid ""
-"Options for redirection of audio input:\n"
-"  • [sys:<sys>,][dev:<dev>,][format:<format>,][rate:<rate>,]\n"
-"    [channel:<channel>] Audio input (microphone)\n"
-"  • sys:pulse\n"
-"  • format:1\n"
-"  • sys:oss,dev:1,format:1\n"
-"  • sys:alsa"
-=======
 #: plugins/x2go/x2go_plugin.c:764
 msgid "Failed to fill 'GtkTreeIter'."
->>>>>>> 050fc71c
-msgstr ""
-
-<<<<<<< HEAD
-#: plugins/rdp/rdp_plugin.c:2612
-msgid ""
-"Options for redirection of audio output:\n"
-"  • [sys:<sys>,][dev:<dev>,][format:<format>,][rate:<rate>,]\n"
-"    [channel:<channel>] Audio output\n"
-"  • sys:pulse\n"
-"  • format:1\n"
-"  • sys:oss,dev:1,format:1\n"
-"  • sys:alsa"
-=======
+msgstr ""
+
 #: plugins/x2go/x2go_plugin.c:776
 #, c-format
 msgid "Couldn't get property with index '%i' out of selected row."
->>>>>>> 050fc71c
-msgstr ""
-
-<<<<<<< HEAD
-#: plugins/rdp/rdp_plugin.c:2622
-msgid ""
-"Options for redirection of USB device:\n"
-"  • [dbg,][id:<vid>:<pid>#…,][addr:<bus>:<addr>#…,][auto]\n"
-"  • auto\n"
-"  • id:054c:0268#4669:6e6b,addr:04:0c"
-=======
+msgstr ""
+
 #: plugins/x2go/x2go_plugin.c:807
 msgid "parameter 'argv' is 'NULL'."
->>>>>>> 050fc71c
-msgstr ""
-
-<<<<<<< HEAD
-#: plugins/rdp/rdp_plugin.c:2628
-msgid ""
-"Advanced setting for high latency links:\n"
-"Adjusts the connection timeout. Use if your connection times out.\n"
-"The highest possible value is 600000 ms (10 minutes).\n"
-=======
+msgstr ""
+
 #: plugins/x2go/x2go_plugin.c:818
 msgid "parameter 'error' is 'NULL'."
->>>>>>> 050fc71c
-msgstr ""
-
-<<<<<<< HEAD
-#: plugins/rdp/rdp_plugin.c:2633
-msgid ""
-"Performance optimisations based on the network connection type:\n"
-"Using auto-detection is advised.\n"
-"If “Auto-detect” fails, choose the most appropriate option in the list.\n"
-msgstr ""
-"Otimizações de desempenho baseadas no tipo de conexão de rede:\n"
-"Usar detecção automática é recomendado.\n"
-"Se \"Detectar automaticamente\" falhar, selecione a opção mais adequada na "
-"lista.\n"
-
-#: plugins/rdp/rdp_plugin.c:2638
-=======
+msgstr ""
+
 #: plugins/x2go/x2go_plugin.c:826
 msgid "parameter 'env' is either invalid or uninitialized."
 msgstr ""
@@ -4529,743 +3153,11 @@
 msgstr "O PyHoca-CLI foi iniciado com os seguintes argumentos:"
 
 #: plugins/x2go/x2go_plugin.c:870
->>>>>>> 050fc71c
 msgid ""
 "The necessary PyHoca-CLI process has encountered a internet connection "
 "problem."
 msgstr ""
 
-<<<<<<< HEAD
-#: plugins/rdp/rdp_plugin.c:2650
-msgid ""
-"Redirect directory <path> as named share <name>.\n"
-"  • <name>,<fullpath>[;<name>,<fullpath>[;…]]\n"
-"  • MyHome,/home/remminer\n"
-"  • /home/remminer\n"
-"  • MyHome,/home/remminer;SomePath,/path/to/somepath\n"
-"Hotplug support is enabled with:\n"
-"  • hotplug,*\n"
-"\n"
-msgstr ""
-"Redirecionar o diretório <caminho> como nome de compartilhamento <nome>.\n"
-"  - <nome>,<caminho completo>[;<nome>,<caminho completo>[;...]]\n"
-"  - MeuHome,/home/remminer\n"
-"  - /home/reminer\n"
-"  - MeuHome,/home/remminer;AlgumCaminho,/caminho/para/algumcaminho\n"
-"O suporte a hotplug está habilitado:\n"
-"  - hotplug,*\n"
-"\n"
-
-#: plugins/rdp/rdp_plugin.c:2682 plugins/spice/spice_plugin.c:677
-msgid "Share folder"
-msgstr "Compartilhar pasta"
-
-#: plugins/rdp/rdp_plugin.c:2682
-msgid "Use “Redirect directory” in the advanced tab for multiple directories"
-msgstr ""
-"Use \"Redirecionar diretório\" na guia avançada para múltiplos diretórios"
-
-#: plugins/rdp/rdp_plugin.c:2683
-msgid "Restricted admin mode"
-msgstr "Modo de administrador restrito"
-
-#: plugins/rdp/rdp_plugin.c:2684
-msgid "Password hash"
-msgstr "Hash de senha"
-
-#: plugins/rdp/rdp_plugin.c:2684
-msgid "Restricted admin mode password hash"
-msgstr "Hash da senha do modo de administrador restrito"
-
-#: plugins/rdp/rdp_plugin.c:2685
-msgid "Left-handed mouse support"
-msgstr "Suporte a mouse canhoto"
-
-#: plugins/rdp/rdp_plugin.c:2685
-msgid "Swap left and right mouse buttons for left-handed mouse support"
-msgstr ""
-"Troca os botões do mouse esquerdo e direito para o suporte a um mouse canhoto"
-
-#: plugins/rdp/rdp_plugin.c:2687
-msgid "Enable multi monitor"
-msgstr "Habilita vários monitores"
-
-#: plugins/rdp/rdp_plugin.c:2688
-msgid "Span screen over multiple monitors"
-msgstr "Estende a tela sobre vários monitores"
-
-#: plugins/rdp/rdp_plugin.c:2689
-msgid "List monitor IDs"
-msgstr "Lista IDs de monitores"
-
-#: plugins/rdp/rdp_plugin.c:2691 plugins/vnc/vnc_plugin.c:1978
-#: plugins/vnc/vnc_plugin.c:1990 plugins/gvnc/gvnc_plugin.c:849
-msgid "Colour depth"
-msgstr "Profundidade de cores"
-
-#: plugins/rdp/rdp_plugin.c:2692
-msgid "Network connection type"
-msgstr "Tipo de conexão de rede"
-
-#: plugins/rdp/rdp_plugin.c:2707 plugins/vnc/vnc_plugin.c:1979
-#: plugins/vnc/vnc_plugin.c:1991
-msgid "Quality"
-msgstr "Qualidade"
-
-#: plugins/rdp/rdp_plugin.c:2708
-msgid "Security protocol negotiation"
-msgstr "Negociação de protocolo de segurança"
-
-#: plugins/rdp/rdp_plugin.c:2709
-msgid "Gateway transport type"
-msgstr "Tipo de transporte de gateway"
-
-#: plugins/rdp/rdp_plugin.c:2710
-msgid "FreeRDP log level"
-msgstr "Nível de log FreeRDP"
-
-#: plugins/rdp/rdp_plugin.c:2711
-msgid "FreeRDP log filters"
-msgstr "Filtros de log FreeRDP"
-
-#: plugins/rdp/rdp_plugin.c:2711
-msgid "tag:level[,tag:level[,…]]"
-msgstr "tag:nível[,tag:nível[,…]]"
-
-#: plugins/rdp/rdp_plugin.c:2712
-msgid "Audio output mode"
-msgstr "Modo de saída de áudio"
-
-#: plugins/rdp/rdp_plugin.c:2713
-msgid "Redirect local audio output"
-msgstr "Redirecionar saída de áudio local"
-
-#: plugins/rdp/rdp_plugin.c:2714
-msgid "Redirect local microphone"
-msgstr "Redirecionar microfone local"
-
-#: plugins/rdp/rdp_plugin.c:2715
-msgid "Connection timeout in ms"
-msgstr "Tempo limite da conexão em ms"
-
-#: plugins/rdp/rdp_plugin.c:2716
-msgid "Remote Desktop Gateway server"
-msgstr "Servidor gateway de área de trabalho"
-
-#: plugins/rdp/rdp_plugin.c:2717
-msgid "Remote Desktop Gateway username"
-msgstr "Nome de usuário do gateway de área de trabalho"
-
-#: plugins/rdp/rdp_plugin.c:2718
-msgid "Remote Desktop Gateway password"
-msgstr "Senha do gateway de área de trabalho"
-
-#: plugins/rdp/rdp_plugin.c:2719
-msgid "Remote Desktop Gateway domain"
-msgstr "Domínio do gateway de área de trabalho"
-
-#: plugins/rdp/rdp_plugin.c:2720
-msgid "Redirect directory"
-msgstr "Redirecionar diretório"
-
-#: plugins/rdp/rdp_plugin.c:2721
-msgid "Client name"
-msgstr "Nome do cliente"
-
-#: plugins/rdp/rdp_plugin.c:2722
-msgid "Client build"
-msgstr "Compilação do cliente"
-
-#: plugins/rdp/rdp_plugin.c:2725
-msgid "Load balance info"
-msgstr "Informações de balanceamento de carga"
-
-#. TRANSLATORS: Do not use typographic quotation marks, these must stay as "double quote", also know as “Typewriter ("programmer's") quote, ambidextrous.”
-#: plugins/rdp/rdp_plugin.c:2727
-msgid "Override printer drivers"
-msgstr "Substituir drivers de impressora"
-
-#: plugins/rdp/rdp_plugin.c:2727
-msgid ""
-"\"Samsung_CLX-3300_Series\":\"Samsung CLX-3300 Series PS\";\"Canon MF410\":"
-"\"Canon MF410 Series UFR II\""
-msgstr ""
-"\"Samsung_CLX-3300_Series\":\"Samsung CLX-3300 Series PS\";\"Canon MF410\":"
-"\"Canon MF410 Series UFR II\""
-
-#: plugins/rdp/rdp_plugin.c:2728
-msgid "USB device redirection"
-msgstr "Redirecionamento de dispositivo USB"
-
-#: plugins/rdp/rdp_plugin.c:2729
-msgid "Local serial name"
-msgstr "Nome de serial local"
-
-#: plugins/rdp/rdp_plugin.c:2729
-msgid "COM1, COM2, etc."
-msgstr "COM1, COM2 etc."
-
-#: plugins/rdp/rdp_plugin.c:2730
-msgid "Local serial driver"
-msgstr "Driver de serial local"
-
-#: plugins/rdp/rdp_plugin.c:2730
-msgid "Serial"
-msgstr "Serial"
-
-#: plugins/rdp/rdp_plugin.c:2731
-msgid "Local serial path"
-msgstr "Caminho de serial local"
-
-#: plugins/rdp/rdp_plugin.c:2731
-msgid "/dev/ttyS0, /dev/ttyS1, etc."
-msgstr "/dev/ttyS0, /dev/ttyS1 etc."
-
-#: plugins/rdp/rdp_plugin.c:2732
-msgid "Local parallel name"
-msgstr "Nome de paralela local"
-
-#: plugins/rdp/rdp_plugin.c:2733
-msgid "Local parallel device"
-msgstr "Dispositivo de paralela local"
-
-#: plugins/rdp/rdp_plugin.c:2734
-msgid "Name of smart card"
-msgstr "Nome do cartão inteligente"
-
-#: plugins/rdp/rdp_plugin.c:2735
-msgid "Dynamic virtual channel"
-msgstr "Canal virtual dinâmico"
-
-#: plugins/rdp/rdp_plugin.c:2735 plugins/rdp/rdp_plugin.c:2736
-msgid "<channel>[,<options>]"
-msgstr "<canal>[,<opções>]"
-
-#: plugins/rdp/rdp_plugin.c:2736
-msgid "Static virtual channel"
-msgstr "Canal virtual estático"
-
-#: plugins/rdp/rdp_plugin.c:2737
-msgid "TCP redirection"
-msgstr "Redirecionamento de TCP"
-
-#: plugins/rdp/rdp_plugin.c:2737
-msgid "/PATH/TO/rdp2tcp"
-msgstr "/CAMINHO/PARA/rdp2tcp"
-
-#: plugins/rdp/rdp_plugin.c:2739
-msgid "Prefer IPv6 AAAA record over IPv4 A record"
-msgstr "Preferir registro AAAA do IPv6 ao registro A do IPv4"
-
-#: plugins/rdp/rdp_plugin.c:2740
-msgid "Share printers"
-msgstr "Compartilhar impressoras"
-
-#: plugins/rdp/rdp_plugin.c:2741
-msgid "Share serial ports"
-msgstr "Compartilhar portas seriais"
-
-#: plugins/rdp/rdp_plugin.c:2742
-msgid "(SELinux) permissive mode for serial ports"
-msgstr "(SELinux) modo permissivo para portas seriais"
-
-#: plugins/rdp/rdp_plugin.c:2743
-msgid "Share parallel ports"
-msgstr "Compartilhar portas paralelas"
-
-#: plugins/rdp/rdp_plugin.c:2744
-msgid "Share a smart card"
-msgstr "Compartilhar um cartão inteligente"
-
-#: plugins/rdp/rdp_plugin.c:2745 plugins/vnc/vnc_plugin.c:2009
-msgid "Turn off clipboard sync"
-msgstr "Desativar sincronização da área de transferência"
-
-#: plugins/rdp/rdp_plugin.c:2746
-msgid "Ignore certificate"
-msgstr "Ignorar certificado"
-
-#: plugins/rdp/rdp_plugin.c:2747
-msgid "Use the old license workflow"
-msgstr "Usar o fluxo de trabalho de licença antiga"
-
-#: plugins/rdp/rdp_plugin.c:2747
-msgid "It disables CAL and hwId is set to 0"
-msgstr "Desabilita CAL e hwId é definido como 0"
-
-#: plugins/rdp/rdp_plugin.c:2748 plugins/spice/spice_plugin.c:702
-#: plugins/vnc/vnc_plugin.c:2013 plugins/www/www_plugin.c:919
-#: plugins/gvnc/gvnc_plugin.c:867
-msgid "Forget passwords after use"
-msgstr "Esquecer senhas após usá-las"
-
-#: plugins/rdp/rdp_plugin.c:2749
-msgid "Attach to console (2003/2003 R2)"
-msgstr "Anexar ao console (2003/2003 R2)"
-
-#: plugins/rdp/rdp_plugin.c:2750
-msgid "Turn off fast-path"
-msgstr "Desativar fast-path"
-
-#: plugins/rdp/rdp_plugin.c:2751
-msgid "Server detection using Remote Desktop Gateway"
-msgstr "Detecção de servidor usando gateway de área de trabalho remota"
-
-#: plugins/rdp/rdp_plugin.c:2753
-msgid "Use system proxy settings"
-msgstr "Usar configurações de proxy do sistema"
-
-#: plugins/rdp/rdp_plugin.c:2755
-msgid "Turn off automatic reconnection"
-msgstr "Desativar reconexão automática"
-
-#: plugins/rdp/rdp_plugin.c:2756
-msgid "Relax order checks"
-msgstr "Verificações com ordem relaxada"
-
-#: plugins/rdp/rdp_plugin.c:2757
-msgid "Glyph cache"
-msgstr "Cache de glifos"
-
-#: plugins/rdp/rdp_plugin.c:2758
-msgid "Enable multitransport protocol (UDP)"
-msgstr "Habilitar protocolo multitransporte (UDP)"
-
-#: plugins/rdp/rdp_plugin.c:2758
-msgid "Using the UDP protocol may improve performance"
-msgstr "O uso do protocolo UDP pode melhorar o desempenho"
-
-#: plugins/rdp/rdp_plugin.c:2759
-msgid "Use base credentials for gateway too"
-msgstr "Use credenciais base para gateway também"
-
-#: plugins/rdp/rdp_plugin.c:2761
-msgid "Enable Gateway websockets support"
-msgstr "Habilitar o suporte de websockets de Gateway"
-
-#: plugins/rdp/rdp_plugin.c:2774 plugins/spice/spice_plugin.c:715
-#: plugins/vnc/vnc_plugin.c:2029
-msgid "Send Ctrl+Alt+Delete"
-msgstr "Enviar Ctrl+Alt+Delete"
-
-#: plugins/rdp/rdp_plugin.c:2787
-msgid "RDP - Remote Desktop Protocol"
-msgstr "RDP - Remote Desktop Protocol"
-
-#: plugins/rdp/rdp_plugin.c:2812
-msgid "RDP - RDP File Handler"
-msgstr "RDP - Manipulador de arquivos RDP"
-
-#: plugins/rdp/rdp_plugin.c:2827
-msgid "RDP - Preferences"
-msgstr "RDP - Preferências"
-
-#: plugins/rdp/rdp_plugin.c:2880
-msgid "Export connection in Windows .rdp file format"
-msgstr "Exporta conexão em formato de arquivo .rdp do Windows"
-
-#: plugins/rdp/rdp_event.c:344
-#, c-format
-msgid "Reconnection attempt %d of %d…"
-msgstr "Tentativa de reconexão %d de %d…"
-
-#: plugins/spice/spice_plugin_file_transfer.c:82
-msgid "File Transfers"
-msgstr "Transferências de arquivos"
-
-#: plugins/spice/spice_plugin_file_transfer.c:219
-msgid "Transfer error"
-msgstr "Erro de transferência"
-
-#: plugins/spice/spice_plugin_file_transfer.c:220
-#, c-format
-msgid "%s: %s"
-msgstr "%s: %s"
-
-#: plugins/spice/spice_plugin_file_transfer.c:223
-msgid "Transfer completed"
-msgstr "Transferência concluída"
-
-#: plugins/spice/spice_plugin_file_transfer.c:224
-#, c-format
-msgid "The %s file has been transferred"
-msgstr "O arquivo %s foi transferido"
-
-#: plugins/spice/spice_plugin.c:351
-msgid "Enter SPICE password"
-msgstr "Insira senha SPICE"
-
-#: plugins/spice/spice_plugin.c:386
-#, c-format
-msgid "Disconnected from the SPICE server “%s”."
-msgstr "Desconectado do servidor SPICE \"%s\"."
-
-#: plugins/spice/spice_plugin.c:402
-msgid "TLS connection error."
-msgstr "Erro de conexão TLS."
-
-#: plugins/spice/spice_plugin.c:408
-msgid "Connection to the SPICE server dropped."
-msgstr "Conexão com o servidor SPICE perdida."
-
-#: plugins/spice/spice_plugin.c:616 plugins/spice/spice_plugin.c:634
-msgid "Default"
-msgstr "Padrão"
-
-#: plugins/spice/spice_plugin.c:636
-msgid "Auto GLZ"
-msgstr "GLZ automático"
-
-#: plugins/spice/spice_plugin.c:637
-msgid "Auto LZ"
-msgstr "LZ automático"
-
-#: plugins/spice/spice_plugin.c:650
-msgid "Disable video overlay if videos are not displayed properly.\n"
-msgstr ""
-"Desabilita sobreposição de vídeo caso vídeos não estejam sendo exibidos "
-"corretamente.\n"
-
-#: plugins/spice/spice_plugin.c:675
-msgid "Use TLS encryption"
-msgstr "Usar criptografia TLS"
-
-#: plugins/spice/spice_plugin.c:676
-msgid "Server CA certificate"
-msgstr "Certificado de AC do servidor"
-
-#: plugins/spice/spice_plugin.c:694
-msgid "Prefered video codec"
-msgstr "Codec de vídeo preferido"
-
-#: plugins/spice/spice_plugin.c:695
-msgid "Turn off GStreamer overlay"
-msgstr "Desabilita sobreposição Gstreamer"
-
-#: plugins/spice/spice_plugin.c:698
-msgid "Prefered image compression"
-msgstr "Compressão preferida de imagem"
-
-#: plugins/spice/spice_plugin.c:701 plugins/spice/spice_plugin.c:714
-#: plugins/gvnc/gvnc_plugin.c:866 plugins/gvnc/gvnc_plugin.c:880
-msgid "No clipboard sync"
-msgstr "Desativar sincronização da área de transferência"
-
-#: plugins/spice/spice_plugin.c:703 plugins/gvnc/gvnc_plugin.c:869
-msgid "Enable audio channel"
-msgstr "Habilitar canal de áudio"
-
-#: plugins/spice/spice_plugin.c:704
-msgid "Share smart card"
-msgstr "Compartilhar cartão inteligente"
-
-#: plugins/spice/spice_plugin.c:705 plugins/spice/spice_plugin.c:713
-#: plugins/vnc/vnc_plugin.c:2008 plugins/vnc/vnc_plugin.c:2025
-#: plugins/gvnc/gvnc_plugin.c:870 plugins/gvnc/gvnc_plugin.c:879
-msgid "View only"
-msgstr "Apenas visualizar"
-
-#: plugins/spice/spice_plugin.c:716 plugins/spice/spice_plugin_usb.c:51
-msgid "Select USB devices for redirection"
-msgstr "Selecionar dispositivos USB para redirecionamento"
-
-#: plugins/spice/spice_plugin.c:727
-msgid "SPICE - Simple Protocol for Independent Computing Environments"
-msgstr "SPICE - Protocolo simples para ambientes computacionais independentes"
-
-#: plugins/spice/spice_plugin_usb.c:54
-msgid "_Close"
-msgstr "_Fechar"
-
-#: plugins/spice/spice_plugin_usb.c:94
-msgid "USB redirection error"
-msgstr "Erro de redirecionamento de USB"
-
-#: plugins/vnc/vnc_plugin.c:772
-msgid "Enter VNC password"
-msgstr "Insira senha VNC"
-
-#: plugins/vnc/vnc_plugin.c:825 plugins/gvnc/gvnc_plugin.c:539
-msgid "Enter VNC authentication credentials"
-msgstr "Insira as credenciais de autenticação VNC"
-
-#: plugins/vnc/vnc_plugin.c:936
-msgid "Unable to connect to VNC server"
-msgstr "Não foi possível conectar-se ao servidor VNC"
-
-#: plugins/vnc/vnc_plugin.c:937
-#, c-format
-msgid "Couldn’t convert '%s' to host address"
-msgstr "Não foi possível converter '%s' em um endereço de máquina"
-
-#: plugins/vnc/vnc_plugin.c:938
-#, c-format
-msgid "VNC connection failed: %s"
-msgstr "Conexão VNC falhou: %s"
-
-#: plugins/vnc/vnc_plugin.c:939
-msgid "Your connection has been rejected."
-msgstr "Sua conexão foi recusada."
-
-#: plugins/vnc/vnc_plugin.c:966
-#, c-format
-msgid "The VNC server requested an unknown authentication method. %s"
-msgstr "O servidor VNC solicitou um método de autenticação desconhecido. %s"
-
-#: plugins/vnc/vnc_plugin.c:968
-msgid "Please retry after turning on encryption for this profile."
-msgstr "Tente novamente após ativar a criptografia para este perfil."
-
-#: plugins/vnc/vnc_plugin.c:1939
-msgid ""
-"Connect to VNC using a repeater:\n"
-"  • The server field must contain the repeater ID, e.g. ID:123456789\n"
-"  • The repeater field have to be set to the repeater IP and port, like:\n"
-"    10.10.10.12:5901\n"
-"  • From the remote VNC server, you will connect to\n"
-"    the repeater, e.g. with x11vnc:\n"
-"    x11vnc -connect repeater=ID:123456789+10.10.10.12:5500"
-msgstr ""
-"Conecta com VNC usando um repetidor:\n"
-"  * O campo de servidor deve conter o ID do repetidor, por exemplo,\n"
-"    ID:123456789\n"
-"  * O campo do repetidor deve ser definido com o IP e porta do repetidor,\n"
-"    como: 10.10.10.12:5901\n"
-"  • Do servidor VNC remoto, você vai se conectar ao repetidor,\n"
-"    por exemplo, com x11vnc:\n"
-"    x11vnc -connect repeater=ID:123456789+10.10.10.12:5500"
-
-#: plugins/vnc/vnc_plugin.c:1948
-msgid ""
-"Listening for remote VNC connection:\n"
-"  • The \"Listen on port\" field is the port Remmina will listen to,\n"
-"    e.g. 8888\n"
-"  • From the remote VNC server, you will connect to\n"
-"    Remmina, e.g. with x11vnc:\n"
-"    x11vnc -display :0 -connect 192.168.1.36:8888"
-msgstr ""
-"Ouvir conexão VNC remota:\n"
-"  - O campo \"Escuta na porta\" é a porta que a Remmina vai ouvir,\n"
-"    por exemplo, 8888\n"
-"  - A partir do servidor VNC remoto, você vai se conectar a\n"
-"    Remmina, por exemplo, com x11vnc:\n"
-"    x11vnc -display :0 -connect 192.168.1.36:8888"
-
-#: plugins/vnc/vnc_plugin.c:1975
-msgid "Repeater"
-msgstr "Repetidor"
-
-#: plugins/vnc/vnc_plugin.c:1987
-msgid "Listen on port"
-msgstr "Escutar na porta"
-
-#: plugins/vnc/vnc_plugin.c:2007
-msgid "Show remote cursor"
-msgstr "Mostrar cursor remoto"
-
-#: plugins/vnc/vnc_plugin.c:2010
-msgid "Turn off encryption"
-msgstr "Desativar criptografia"
-
-#: plugins/vnc/vnc_plugin.c:2011 plugins/vnc/vnc_plugin.c:2026
-msgid "Prevent local interaction on the server"
-msgstr "Previne interação local no servidor"
-
-#: plugins/vnc/vnc_plugin.c:2012 plugins/gvnc/gvnc_plugin.c:868
-msgid "Ignore remote bell messages"
-msgstr "Ignorar mensagens de campainhas remotas"
-
-#: plugins/vnc/vnc_plugin.c:2028
-msgid "Open Chat…"
-msgstr "Abrir bate-papo…"
-
-#: plugins/vnc/vnc_plugin.h:41
-msgid "Remmina VNC Plugin"
-msgstr "Plugin de VNC do Remmina"
-
-#: plugins/vnc/vnc_plugin.h:46
-msgid "Remmina VNC listener Plugin"
-msgstr "Plugin de escuta VNC do Remmina"
-
-#: plugins/www/www_config.h:43
-msgid "Remmina web-browser plugin"
-msgstr "Plugin de navegador do Remmina"
-
-#: plugins/www/www_plugin.c:98
-msgid "File downloaded"
-msgstr "Arquivo baixado"
-
-#: plugins/www/www_plugin.c:581
-msgid "Enter WWW authentication credentials"
-msgstr "Insira as credenciais de autenticação WWW"
-
-#: plugins/www/www_plugin.c:893
-msgid "URL"
-msgstr "URL"
-
-#: plugins/www/www_plugin.c:893
-msgid "http://address or https://address"
-msgstr "http://endereço ou https://endereço"
-
-#: plugins/www/www_plugin.c:910
-msgid "User agent"
-msgstr "Agente de usuário"
-
-#: plugins/www/www_plugin.c:911
-msgid "Proxy URL"
-msgstr "URL do proxy"
-
-#: plugins/www/www_plugin.c:911
-msgid "E.g. https://example.org, socks://mysocks:1080"
-msgstr "P.ex., https://example.org, socks://meusoquete:1080"
-
-#: plugins/www/www_plugin.c:912
-msgid "Turn on Java support"
-msgstr "Ativa suporte a Java"
-
-#: plugins/www/www_plugin.c:913
-msgid "Turn on smooth scrolling"
-msgstr "Ativar rolagem suave"
-
-#: plugins/www/www_plugin.c:914
-msgid "Turn on spatial navigation"
-msgstr "Ativar navegação espacial"
-
-#: plugins/www/www_plugin.c:915
-msgid "Turn on plugin support"
-msgstr "Ativar suporte a plugin"
-
-#: plugins/www/www_plugin.c:916
-msgid "Turn on WebGL support"
-msgstr "Ativar suporte a WebGL"
-
-#: plugins/www/www_plugin.c:917
-msgid "Turn on HTML5 audio support"
-msgstr "Ativar suporte a áudio HTML5"
-
-#: plugins/www/www_plugin.c:918
-msgid "Ignore TLS errors"
-msgstr "Ignorar erros de TLS"
-
-#: plugins/www/www_plugin.c:921
-msgid "Turn on Web Inspector"
-msgstr "Ativar inspetor web"
-
-#: plugins/exec/exec_plugin.c:160
-msgid "You did not set any command to be executed"
-msgstr "Você não definiu um comando para executar"
-
-#: plugins/exec/exec_plugin.c:206
-msgid ""
-"Warning: Running a command synchronously may cause Remmina not to respond.\n"
-"Do you really want to continue?"
-msgstr ""
-"Avis: Executar um comando de forma síncrona pode travar o Remmina.\n"
-"Deseja realmente continuar?"
-
-#: plugins/exec/exec_plugin.c:274
-msgid "Command"
-msgstr "Comando"
-
-#: plugins/exec/exec_plugin.c:275
-msgid "Asynchronous execution"
-msgstr "Execução assíncrona"
-
-#: plugins/exec/exec_plugin_config.h:41
-msgid "Execute a command"
-msgstr "Executar um comando"
-
-#: plugins/tool_hello_world/plugin_config.h:40
-msgid "Hello, World!"
-msgstr "Olá, mundo!"
-
-#: plugins/secret/src/glibsecret_plugin.c:188
-msgid "Secured password storage in the GNOME keyring"
-msgstr "Armazenamento seguro de senhas no chaveiro do GNOME"
-
-#: plugins/x2go/x2go_plugin.c:275
-msgid "Broken `DialogData`! Aborting…"
-msgstr "`DialogData` quebrado! Abortando…"
-
-#: plugins/x2go/x2go_plugin.c:279
-msgid "Can't retrieve `DialogData`! Aborting…"
-msgstr "Não consigo recuperar `DialogData`! Abortando…"
-
-#: plugins/x2go/x2go_plugin.c:505
-msgid "PyHoca-CLI exited unexpectedly. This connection will now be closed."
-msgstr "PyHoca-CLI encerrou inesperadamente. Esta ligação agora será fechada."
-
-#: plugins/x2go/x2go_plugin.c:514
-msgid "An error occured."
-msgstr "Ocorreu um erro."
-
-#: plugins/x2go/x2go_plugin.c:515
-msgid ""
-"The necessary child process 'pyhoca-cli' stopped unexpectedly.\n"
-"Please check your profile settings and PyHoca-CLI's output for possible "
-"errors. Also ensure the remote server is reachable."
-msgstr ""
-"O processo relacionado ao 'pyhoca-cli' parou inesperadamente.\n"
-"Verifique as configurações do seu perfil e a saída do PyHoca-CLI para "
-"identificar possíveis erros. Certifique-se também que o servidor remoto está "
-"acessível."
-
-#: plugins/x2go/x2go_plugin.c:561
-msgid "Started PyHoca-CLI with the following arguments:"
-msgstr "O PyHoca-CLI foi iniciado com os seguintes argumentos:"
-
-#: plugins/x2go/x2go_plugin.c:580
-#, c-format
-msgid "Could not retrieve PyHoca-CLI's command-line features! Exit code: %i"
-msgstr ""
-"Não foi possível recuperar as características da linha de comando do PyHoca-"
-"CLI! Código do encerramento: %i"
-
-#: plugins/x2go/x2go_plugin.c:585
-#, c-format
-msgid "Error: '%s'"
-msgstr "Erro: '%s''"
-
-#: plugins/x2go/x2go_plugin.c:609
-msgid "Can't save empty username!"
-msgstr "Não é possível salvar um nome de usuário vazio!"
-
-#: plugins/x2go/x2go_plugin.c:621
-msgid "Internal error: Could not save new credentials."
-msgstr "Erro interno: Não foi possível salvar as novas credenciais."
-
-#: plugins/x2go/x2go_plugin.c:623
-msgid ""
-"An error occured while trying to save new credentials: 's_password' or "
-"'s_username' strings were not set."
-msgstr ""
-"Ocorreu um erro ao tentar salvar as novas credenciais: as sequências "
-"'s_password' ou 's_username' não foram definidas."
-
-#: plugins/x2go/x2go_plugin.c:659
-msgid "Enter X2Go credentials"
-msgstr "Insira as credenciais X2Go"
-
-#: plugins/x2go/x2go_plugin.c:818
-msgid "DPI setting is out of bounds. Please adjust it in profile settings."
-msgstr ""
-"A configuração do DPI está fora dos limites. Ajuste-o nas configurações do "
-"perfil."
-
-#: plugins/x2go/x2go_plugin.c:838
-msgid "Started pyhoca-cli with following arguments:"
-msgstr "O pyhoca-cli foi iniciado com os seguintes argumentos:"
-
-#: plugins/x2go/x2go_plugin.c:858
-msgid "An error occured while starting an X2Go session…"
-msgstr "Ocorreu um erro ao iniciar uma sessão X2Go…"
-
-#: plugins/x2go/x2go_plugin.c:867
-msgid "Could not start X2Go session."
-msgstr "Não foi possível iniciar a sessão X2Go."
-
-#: plugins/x2go/x2go_plugin.c:868
-=======
 #: plugins/x2go/x2go_plugin.c:880
 #, fuzzy
 #| msgid "An error occured while starting an X2Go session…"
@@ -5453,16 +3345,11 @@
 msgstr "Não foi possível iniciar a sessão X2Go."
 
 #: plugins/x2go/x2go_plugin.c:2199
->>>>>>> 050fc71c
 #, c-format
 msgid "Could not start PyHoca-CLI (%i): '%s'"
 msgstr "Não foi possível iniciar PyHoca-CLI (%i): '%s''"
 
-<<<<<<< HEAD
-#: plugins/x2go/x2go_plugin.c:945
-=======
 #: plugins/x2go/x2go_plugin.c:2314
->>>>>>> 050fc71c
 msgid ""
 "Couldn't get PyHoca-CLI's command-line features. This indicates it is either "
 "too old, or not installed. An old limited set of features will be used for "
@@ -5472,11 +3359,7 @@
 "que ou a sua versão é muito antiga ou não está instalado! Agora, um antigo "
 "conjunto limitado de funcionalidades será usado por enquanto."
 
-<<<<<<< HEAD
-#: plugins/x2go/x2go_plugin.c:956
-=======
 #: plugins/x2go/x2go_plugin.c:2323
->>>>>>> 050fc71c
 msgid ""
 "Could not parse PyHoca-CLI's command-line features. Using a limited feature-"
 "set for now."
@@ -5484,47 +3367,16 @@
 "Não foi possível analisar os recursos da linha de comando do pyHoca-CLI. "
 "Usando um conjunto de recursos limitado por enquanto."
 
-<<<<<<< HEAD
-#: plugins/x2go/x2go_plugin.c:962
-=======
 #: plugins/x2go/x2go_plugin.c:2329
->>>>>>> 050fc71c
 msgid "Retrieved the following PyHoca-CLI command-line features:"
 msgstr ""
 "Foi recuperado os seguintes recursos da linha de comando do PyHoca-CLI:"
 
-<<<<<<< HEAD
-#: plugins/x2go/x2go_plugin.c:967
-=======
 #: plugins/x2go/x2go_plugin.c:2337
->>>>>>> 050fc71c
 #, c-format
 msgid "Available feature[%i]: '%s'"
 msgstr "Funcionalidade disponível[%i]: '%s'"
 
-<<<<<<< HEAD
-#: plugins/x2go/x2go_plugin.c:1072
-msgid "Could not open X11 DISPLAY."
-msgstr "Não foi possível abrir o X11 DISPLAY."
-
-#: plugins/x2go/x2go_plugin.c:1112
-msgid "Waiting for window of X2Go Agent to appear…"
-msgstr "Esperando que a janela do Agente X2Go apareça…"
-
-#: plugins/x2go/x2go_plugin.c:1138
-msgid "Waiting for PyHoca-CLI to show the session's window…"
-msgstr "Esperando que o PyHoca-CLI mostre a janela da sessão…"
-
-#: plugins/x2go/x2go_plugin.c:1189
-msgid "No X2Go session window appeared. Something went wrong…"
-msgstr "Não apareceu nenhuma janela da sessão X2Go. Algo deu errado…"
-
-#: plugins/x2go/x2go_plugin.c:1298
-msgid "Internal error: RemminaProtocolWidget* gp is NULL!"
-msgstr "Erro interno: RemminaProtocolWidget* gp é NULL!"
-
-#: plugins/x2go/x2go_plugin.c:1319
-=======
 #: plugins/x2go/x2go_plugin.c:2442
 msgid "Could not open X11 DISPLAY."
 msgstr "Não foi possível abrir o X11 DISPLAY."
@@ -5548,17 +3400,12 @@
 msgstr "Erro interno: RemminaProtocolWidget* gp é NULL!"
 
 #: plugins/x2go/x2go_plugin.c:2691
->>>>>>> 050fc71c
 #, c-format
 msgid "The %s protocol is unavailable because GtkSocket only works under X.org"
 msgstr ""
 "O protocolo %s não está disponível porque o GtkSocket só funciona no X.org"
 
-<<<<<<< HEAD
-#: plugins/x2go/x2go_plugin.c:1327
-=======
 #: plugins/x2go/x2go_plugin.c:2700
->>>>>>> 050fc71c
 msgid "Could not initialize pthread. Falling back to non-threaded mode…"
 msgstr ""
 "Não foi possível inicializar o pthread. Retornando ao modo sem instância…"
@@ -5571,11 +3418,7 @@
 #. your language.
 #. (Except your listing-grammar differs from english.)
 #. 'value1' and 'value2'
-<<<<<<< HEAD
-#: plugins/x2go/x2go_plugin.c:1370 plugins/x2go/x2go_plugin.c:1388
-=======
 #: plugins/x2go/x2go_plugin.c:2743 plugins/x2go/x2go_plugin.c:2761
->>>>>>> 050fc71c
 #, c-format
 msgid "%sand '%s'"
 msgstr "%se '%s'"
@@ -5586,11 +3429,7 @@
 #. TRANSLATORS: Presumably you just want to leave it english.
 #. (Except your listing-grammar differs from english.)
 #. 'value1' and 'value2'
-<<<<<<< HEAD
-#: plugins/x2go/x2go_plugin.c:1375 plugins/x2go/x2go_plugin.c:1393
-=======
 #: plugins/x2go/x2go_plugin.c:2748 plugins/x2go/x2go_plugin.c:2766
->>>>>>> 050fc71c
 #, c-format
 msgid "%s'%s' "
 msgstr "%s'%s' "
@@ -5598,179 +3437,11 @@
 #. TRANSLATORS: Presumably you just want to leave it english.
 #. (Except your listing-grammar differs from english.)
 #. 'value1', 'value2', 'valueN-1' and 'valueN'
-<<<<<<< HEAD
-#: plugins/x2go/x2go_plugin.c:1380
-=======
 #: plugins/x2go/x2go_plugin.c:2753
->>>>>>> 050fc71c
 #, c-format
 msgid "%s'%s', "
 msgstr "%s'%s', "
 
-<<<<<<< HEAD
-#: plugins/x2go/x2go_plugin.c:1418
-msgid "Invalid validation data in ProtocolSettings array!"
-msgstr "Os dados de validação na matriz ProtocolSettings são inválidos!"
-
-#: plugins/x2go/x2go_plugin.c:1430 plugins/x2go/x2go_plugin.c:1492
-msgid "Validation data in ProtocolSettings array is invalid!"
-msgstr "Os dados de validação na matriz ProtocolSettings são inválidos!"
-
-#: plugins/x2go/x2go_plugin.c:1457
-#, c-format
-msgid "Allowed values are %s."
-msgstr "Os valores permitidos são %s."
-
-#: plugins/x2go/x2go_plugin.c:1459
-#, c-format
-msgid "The only allowed value is '%s'."
-msgstr "O único valor permitido é '%s'."
-
-#: plugins/x2go/x2go_plugin.c:1501
-msgid "The lower limit is not a valid integer!"
-msgstr "O limite mínimo não é um número inteiro válido!"
-
-#: plugins/x2go/x2go_plugin.c:1503
-msgid "The lower limit is too high!"
-msgstr "O limite mínimo é alto demais!"
-
-#: plugins/x2go/x2go_plugin.c:1505
-msgid "The lower limit is too low!"
-msgstr "O limite inferior é baixo demais!"
-
-#: plugins/x2go/x2go_plugin.c:1507 plugins/x2go/x2go_plugin.c:1533
-#: plugins/x2go/x2go_plugin.c:1552
-msgid "Something went wrong."
-msgstr "Algo deu errado."
-
-#: plugins/x2go/x2go_plugin.c:1511 plugins/x2go/x2go_plugin.c:1537
-#: plugins/x2go/x2go_plugin.c:1556
-msgid "Please check the RemminaProtocolSetting array for possible errors."
-msgstr "Verifique o vetor RemminaProtocolSetting para possíveis erros."
-
-#: plugins/x2go/x2go_plugin.c:1520 plugins/x2go/x2go_plugin.c:1524
-#: plugins/x2go/x2go_plugin.c:1528 plugins/x2go/x2go_plugin.c:1532
-msgid "Internal error: "
-msgstr "Erro interno: "
-
-#: plugins/x2go/x2go_plugin.c:1521
-msgid "The upper limit is not a valid integer!"
-msgstr "O limite máximo não é um número inteiro válido!"
-
-#: plugins/x2go/x2go_plugin.c:1525
-msgid "The upper limit is too high!"
-msgstr "O limite máximo é alto demais!"
-
-#: plugins/x2go/x2go_plugin.c:1529
-msgid "The upper limit is too low!"
-msgstr "O limite superior é muito baixo!"
-
-#: plugins/x2go/x2go_plugin.c:1547
-msgid "The input is not a valid integer!"
-msgstr "A entrada não é um número inteiro válido!"
-
-#: plugins/x2go/x2go_plugin.c:1549 plugins/x2go/x2go_plugin.c:1568
-#, c-format
-msgid "Input must be a number between %i and %i."
-msgstr "A entrada deve ser um número entre %i e %i."
-
-#: plugins/x2go/x2go_plugin.c:1597
-msgid "Startup program"
-msgstr "Programa de inicialização"
-
-#: plugins/x2go/x2go_plugin.c:1599
-msgid "Which command should be executed after creating the X2Go session?"
-msgstr "Que comando deve ser executado após a criação da sessão X2Go?"
-
-#: plugins/x2go/x2go_plugin.c:1601
-msgid "Keyboard Layout (auto)"
-msgstr "Layout do teclado (automático)"
-
-#: plugins/x2go/x2go_plugin.c:1602
-msgid "Keyboard type (auto)"
-msgstr "Tipo do teclado (automático)"
-
-#: plugins/x2go/x2go_plugin.c:1603
-msgid "Audio support"
-msgstr "Suporte de áudio"
-
-#: plugins/x2go/x2go_plugin.c:1605
-msgid "The sound system of the X2Go server (default: 'pulse')."
-msgstr "O sistema de som do servidor X2Go (predefinido: 'pulse')."
-
-#: plugins/x2go/x2go_plugin.c:1608
-msgid "Clipboard direction"
-msgstr "Direção da área de transferência"
-
-#: plugins/x2go/x2go_plugin.c:1610
-msgid "Which direction should clipboard content be copied? (default: 'both')."
-msgstr ""
-"Em que direção o conteúdo da área de transferência deve ser copiado? "
-"(padrão: 'ambos')."
-
-#: plugins/x2go/x2go_plugin.c:1614
-msgid "DPI resolution"
-msgstr "resolução DPI"
-
-#: plugins/x2go/x2go_plugin.c:1615
-msgid ""
-"Launch session with a specific resolution (in dots per inch). Must be "
-"between 20 and 400."
-msgstr ""
-"Sessão do lançamento com uma resolução específica (em pontos por polegada). "
-"Deve estar entre 20 e 400."
-
-#: plugins/x2go/x2go_plugin.c:1659
-msgid "X2Go plugin loaded."
-msgstr "Plug-in X2Go foi carregado."
-
-#: plugins/x2go/x2go_plugin.h:43
-msgid "X2Go - Launch an X2Go session"
-msgstr "X2Go - Inicia uma sessão X2Go"
-
-#: plugins/gvnc/gvnc_plugin_config.h:40
-msgid "Remmina VNC plugin for GNOME and KVM"
-msgstr "Plugin Remmina VNC para GNOME e KVM"
-
-#: plugins/gvnc/gvnc_plugin.c:477
-#, c-format
-msgid "Unsupported authentication type %u"
-msgstr "Tipo de autenticação não suportada %u"
-
-#: plugins/gvnc/gvnc_plugin.c:489
-#, c-format
-msgid "Authentication failure: %s"
-msgstr "Falha de autenticação: %s"
-
-#: plugins/gvnc/gvnc_plugin.c:820
-msgid "Use server settings"
-msgstr "Use as configurações do servidor"
-
-#: plugins/gvnc/gvnc_plugin.c:821
-msgid "True colour (24 bits)"
-msgstr "Qualidade alta (24 bits)"
-
-#: plugins/gvnc/gvnc_plugin.c:822
-msgid "High colour (16 bits)"
-msgstr "Qualidade média (16 bits)"
-
-#: plugins/gvnc/gvnc_plugin.c:823
-msgid "Low colour (8 bits)"
-msgstr "Qualidade baixa (8 bits)"
-
-#: plugins/gvnc/gvnc_plugin.c:824
-msgid "Ultra low colour (3 bits)"
-msgstr "Qualidade ultra baixa (3 bits)"
-
-#: plugins/gvnc/gvnc_plugin.c:848
-msgid "VNC password"
-msgstr "Senha VNC"
-
-#: plugins/gvnc/gvnc_plugin.c:850
-msgid "Use JPEG Compression"
-msgstr "Usar compressão JPEG"
-
-=======
 #: plugins/x2go/x2go_plugin.c:2792
 msgid "Invalid validation data in ProtocolSettings array!"
 msgstr "Os dados de validação na matriz ProtocolSettings são inválidos!"
@@ -5934,7 +3605,6 @@
 msgid "Use JPEG Compression"
 msgstr "Usar compressão JPEG"
 
->>>>>>> 050fc71c
 #: plugins/gvnc/gvnc_plugin.c:850
 msgid "This might not work on all VNC servers"
 msgstr "Isto pode não funcionar em todos os servidores VNC"
@@ -6403,7 +4073,6 @@
 #: data/ui/remmina_main.glade:506
 msgid "Last used"
 msgstr "Usado pela última vez"
-<<<<<<< HEAD
 
 #: data/ui/remmina_main.glade:555
 msgid "New connection profile"
@@ -6429,33 +4098,6 @@
 msgid "Please wait…"
 msgstr "Por favor, aguarde…"
 
-=======
-
-#: data/ui/remmina_main.glade:555
-msgid "New connection profile"
-msgstr "Novo perfil de conexão"
-
-#: data/ui/remmina_main.glade:567
-msgid "Show search bar"
-msgstr "Mostrar barra de pesquisa"
-
-#: data/ui/remmina_main.glade:587
-msgid "Remmina main menu"
-msgstr "Menu principal do Remmina"
-
-#: data/ui/remmina_main.glade:594
-msgid "Actions"
-msgstr "Ações"
-
-#: data/ui/remmina_main.glade:609
-msgid "Toggle view"
-msgstr "Alternar visão"
-
-#: data/ui/remmina_spinner.glade:54
-msgid "Please wait…"
-msgstr "Por favor, aguarde…"
-
->>>>>>> 050fc71c
 #: data/ui/remmina_preferences.glade:42
 msgid "Double-click action"
 msgstr "Ação de duplo clique"
@@ -7038,30 +4680,6 @@
 msgid "Master password"
 msgstr "Senha mestre"
 
-<<<<<<< HEAD
-#~ msgid "Website"
-#~ msgstr "Site"
-
-#~ msgid "Given username can't get saved since it's empty!"
-#~ msgstr ""
-#~ "O nome de usuário informado não pode ser salvo, uma vez que está vazio!"
-
-#~ msgid "Limit minimum is too large!"
-#~ msgstr "O limite mínimo é grande demais!"
-
-#~ msgid "Limit minimum is too small!"
-#~ msgstr "O limite mínimo é pequeno demais!"
-
-#~ msgid "Limit maximum is not a valid integer!"
-#~ msgstr "O limite máximo não é um número inteiro válido!"
-
-#~ msgid "Limit maximum is too large!"
-#~ msgstr "O limite máximo é grande demais!"
-
-#~ msgid "Limit maximum is too small!"
-#~ msgstr "O limite máximo é pequeno demais!"
-
-=======
 #~ msgid "Started pyhoca-cli with following arguments:"
 #~ msgstr "O pyhoca-cli foi iniciado com os seguintes argumentos:"
 
@@ -7107,7 +4725,6 @@
 #~ msgid "Limit maximum is too small!"
 #~ msgstr "O limite máximo é pequeno demais!"
 
->>>>>>> 050fc71c
 #, fuzzy
 #~ msgid ""
 #~ "User requested storing credentials but 'password' is not set! Can't set a "
