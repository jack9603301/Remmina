# Brazilian Portuguese translation for remmina
# Copyright © 2012 Rosetta Contributors and Canonical Ltd 2012
# This file is distributed under the same license as the remmina package.
# FIRST AUTHOR <EMAIL@ADDRESS>, 2012.
# Rafael Fontenelle <rafaelff@gnome.org>, 2019.
# Allan Nordhøy <epost@anotheragency.no>, 2019.
msgid ""
msgstr ""
"Project-Id-Version: remmina\n"
"Report-Msgid-Bugs-To: l10n@lists.remmina.org\n"
<<<<<<< HEAD
"POT-Creation-Date: 2019-12-09 00:49+0000\n"
"PO-Revision-Date: 2019-12-05 20:25+0000\n"
=======
"POT-Creation-Date: 2019-12-09 00:10+0000\n"
"PO-Revision-Date: 2019-12-09 21:19+0000\n"
>>>>>>> a54d029c
"Last-Translator: Rafael Fontenelle <rafaelff@gnome.org>\n"
"Language-Team: Portuguese (Brazil) <https://hosted.weblate.org/projects/"
"remmina/remmina/pt_BR/>\n"
"Language: pt_BR\n"
"MIME-Version: 1.0\n"
"Content-Type: text/plain; charset=UTF-8\n"
"Content-Transfer-Encoding: 8bit\n"
"Plural-Forms: nplurals=2; plural=n > 1;\n"
"X-Generator: Weblate 3.10-dev\n"
"X-Launchpad-Export-Date: 2014-04-10 15:04+0000\n"

#: src/remmina_protocol_widget.c:248
msgid "Connect via SSH from a new terminal"
msgstr "Conectar via SSH de um novo terminal"

#: src/remmina_protocol_widget.c:254
msgid "Open SFTP transfer"
msgstr "Abrir transferência SFTP"

#: src/remmina_protocol_widget.c:282
msgid "Executing external commands…"
msgstr "Executando comandos externos…"

#: src/remmina_protocol_widget.c:289
#, c-format
msgid "Connecting to \"%s\"…"
msgstr "Conectando a \"%s\"…"

#: src/remmina_protocol_widget.c:717 src/remmina_protocol_widget.c:805
#, c-format
msgid "Connecting to \"%s\" via SSH…"
msgstr "Conectando a \"%s\" via SSH…"

#: src/remmina_protocol_widget.c:855
#, c-format
msgid "Awaiting incoming SSH connection at port %i…"
msgstr "Aguardando conexão SSH de entrada na porta %i…"

#: src/remmina_protocol_widget.c:900
#, c-format
msgid "The \"%s\" command is not available on the SSH server."
msgstr "O comando %s não está disponível no servidor SSH."

#: src/remmina_protocol_widget.c:904
#, c-format
msgid "Could not run the \"%s\" command on the SSH server (status = %i)."
msgstr ""
"Não foi possível executar o comando \"%s\" no servidor SSH (estado = %i)."

#. TRANSLATORS: %s is a placeholder for an error message
#: src/remmina_protocol_widget.c:912
#, c-format
msgid "Could not run command. %s"
msgstr "Não foi possível executar o comando. %s"

#: src/remmina_protocol_widget.c:979
#, c-format
msgid "Connecting to %s via SSH…"
msgstr "Conectando a \"%s\" via SSH…"

#: src/remmina_protocol_widget.c:1339 src/remmina_protocol_widget.c:1358
#: src/remmina_ssh_plugin.c:958 src/remmina_sftp_plugin.c:317
#: src/remmina_sftp_plugin.c:350 src/remmina_file_editor.c:926
#: plugins/www/www_plugin.c:793 plugins/rdp/rdp_plugin.c:1937
#: data/ui/remmina_unlock.glade:116 data/ui/remmina_mpc.glade:116
#: data/ui/remmina_preferences.glade:1533
msgid "Password"
msgstr "Senha"

#: src/remmina_protocol_widget.c:1357
msgid "Type in username and password for SSH."
msgstr "Insira o nome de usuário e senha para SSH."

#: src/remmina_protocol_widget.c:1413
msgid "Certificate details:"
msgstr "Detalhes do certificado:"

#: src/remmina_protocol_widget.c:1414 src/remmina_protocol_widget.c:1435
msgid "Subject:"
msgstr "Assunto:"

#: src/remmina_protocol_widget.c:1415 src/remmina_protocol_widget.c:1436
msgid "Issuer:"
msgstr "Emissor:"

#: src/remmina_protocol_widget.c:1416
msgid "Fingerprint:"
msgstr "Impressão digital:"

#: src/remmina_protocol_widget.c:1417
msgid "Accept certificate?"
msgstr "Aceitar o certificado?"

#: src/remmina_protocol_widget.c:1434
msgid "The certificate changed! Details:"
msgstr "Certificado alterado! Detalhes:"

#: src/remmina_protocol_widget.c:1437
msgid "Old fingerprint:"
msgstr "Impressão digital antiga:"

#: src/remmina_protocol_widget.c:1438
msgid "New fingerprint:"
msgstr "Impressão digital nova:"

#: src/remmina_protocol_widget.c:1439
msgid "Accept changed certificate?"
msgstr "Aceitar o certificado alterado?"

#: src/remmina_protocol_widget.c:1581
#, c-format
msgid "Listening on port %i for an incoming %s connection…"
msgstr "Escutando na porta %i por uma conexão %s de entrada…"

#: src/remmina_protocol_widget.c:1606
msgid "Could not authenticate, attempting reconnection…"
msgstr "Falha de autenticação. Tentando reconectar…"

#: src/remmina_protocol_widget.c:1668 src/remmina_file_editor.c:402
#: src/remmina_file_editor.c:877 data/ui/remmina_main.glade:548
msgid "Server"
msgstr "Servidor"

#: src/remmina_protocol_widget.c:1685
#, c-format
msgid "Install the %s protocol plugin first."
msgstr "Instale o plugin do protocolo %s primeiro."

#: src/remmina_exec.c:320
#, c-format
msgid "Plugin %s is not registered."
msgstr "Plugin %s não cadastrado."

#: src/remmina_pref_dialog.c:83 src/remmina_file_editor.c:491
#: data/ui/remmina_preferences.glade:234
msgid "Resolutions"
msgstr "Resoluções"

#: src/remmina_pref_dialog.c:83 src/remmina_file_editor.c:491
msgid "Configure the available resolutions"
msgstr "Configure as resoluções disponíveis"

#: src/remmina_pref_dialog.c:132
msgid "Recent lists cleared."
msgstr "Lista de recentes apagada."

#: src/remmina_pref_dialog.c:143 src/rcw.c:1815
#: data/ui/remmina_preferences.glade:249 data/ui/remmina_preferences.glade:259
msgid "Keystrokes"
msgstr "Teclas"

#: src/remmina_pref_dialog.c:143
msgid "Configure the keystrokes"
msgstr "Configure as combinações de teclas"

#. TRANSLATORS: Do not translate libsodium, is the name of a library
#: src/remmina_pref_dialog.c:444
msgid "libsodium >= 1.9.0 is required to use master password"
msgstr "libsodium >= 1.9.0 é necessário para usar a senha mestre"

#: src/remmina_ssh_plugin.c:481
#, c-format
msgid "Error: %s"
msgstr "Erro: %s"

#: src/remmina_ssh_plugin.c:498
msgid "Terminal content saved under"
msgstr "Conteúdo do terminal salvo em"

#: src/remmina_ssh_plugin.c:552
msgid "Select All (Host + A)"
msgstr "Selecionar tudo (Host + A)"

#: src/remmina_ssh_plugin.c:553
msgid "Copy (host + C)"
msgstr "Copiar (Host + C)"

#: src/remmina_ssh_plugin.c:554
msgid "Paste (host + V)"
msgstr "Colar (Host + V)"

#: src/remmina_ssh_plugin.c:555
msgid "Save session to file"
msgstr "Salvar sessão para arquivo"

#: src/remmina_ssh_plugin.c:959 src/remmina_sftp_plugin.c:318
msgid "SSH identity file"
msgstr "Arquivo de identidade SSH"

#: src/remmina_ssh_plugin.c:960 src/remmina_sftp_plugin.c:319
msgid "SSH agent"
msgstr "Agente SSH"

#: src/remmina_ssh_plugin.c:961 src/remmina_sftp_plugin.c:320
#: src/remmina_file_editor.c:939
msgid "Public key (automatic)"
msgstr "Chave pública (automática)"

#: src/remmina_ssh_plugin.c:962 src/remmina_sftp_plugin.c:321
msgid "Kerberos (GSSAPI)"
msgstr "Kerberos (GSSAPI)"

#: src/remmina_ssh_plugin.c:1037 data/ui/remmina_main.glade:248
msgid "Copy"
msgstr "Copiar"

#: src/remmina_ssh_plugin.c:1037
msgid "_Copy"
msgstr "_Copiar"

#: src/remmina_ssh_plugin.c:1038
msgid "Paste"
msgstr "Colar"

#: src/remmina_ssh_plugin.c:1038
msgid "_Paste"
msgstr "C_olar"

#: src/remmina_ssh_plugin.c:1039
msgid "Select all"
msgstr "Selecionar tudo"

#: src/remmina_ssh_plugin.c:1039
msgid "_Select all"
msgstr "_Selecionar tudo"

#: src/remmina_ssh_plugin.c:1057 src/remmina_message_panel.c:330
#: src/remmina_sftp_plugin.c:349 src/remmina_file_editor.c:917
#: plugins/www/www_plugin.c:792 plugins/vnc/vnc_plugin.c:1832
#: plugins/vnc/vnc_plugin.c:1852 plugins/rdp/rdp_plugin.c:1936
#: plugins/nx/nx_plugin.c:721 data/ui/remmina_mpc.glade:155
msgid "Username"
msgstr "Nome de usuário"

#: src/remmina_ssh_plugin.c:1058 plugins/vnc/vnc_plugin.c:1833
#: plugins/vnc/vnc_plugin.c:1853 plugins/spice/spice_plugin.c:437
#: plugins/nx/nx_plugin.c:722
msgid "User password"
msgstr "Senha de usuário"

#: src/remmina_ssh_plugin.c:1059 src/remmina_sftp_plugin.c:351
msgid "Authentication type"
msgstr "Tipo de autenticação"

#: src/remmina_ssh_plugin.c:1060 src/remmina_sftp_plugin.c:352
#: src/remmina_file_editor.c:356 src/remmina_file_editor.c:363
#: plugins/nx/nx_plugin.c:720
msgid "Identity file"
msgstr "Arquivo de identidade"

#: src/remmina_ssh_plugin.c:1061 src/remmina_sftp_plugin.c:353
msgid "Password to unlock private key"
msgstr "Senha para desbloquear a chave privada"

#: src/remmina_ssh_plugin.c:1062 plugins/xdmcp/xdmcp_plugin.c:370
#: plugins/rdp/rdp_plugin.c:1965 plugins/nx/nx_plugin.c:725
msgid "Startup program"
msgstr "Programa de inicialização"

#: src/remmina_ssh_plugin.c:1079
msgid "Terminal color scheme"
msgstr "Esquema de cores do terminal"

#: src/remmina_ssh_plugin.c:1080 src/remmina_file_editor.c:896
msgid "Character set"
msgstr "Conjunto de caracteres"

#: src/remmina_ssh_plugin.c:1081
msgid "SSH Proxy Command"
msgstr "Comando de proxy SSH"

#: src/remmina_ssh_plugin.c:1082
msgid "KEX (Key Exchange) algorithms"
msgstr "Algoritmos de KEX (Key Exchange)"

#: src/remmina_ssh_plugin.c:1083
msgid "Symmetric cipher client to server"
msgstr "Cliente de cifra simétrica para servidor"

#: src/remmina_ssh_plugin.c:1084
msgid "Preferred server host key types"
msgstr "Tipos de chaves de host servidor preferidos"

#: src/remmina_ssh_plugin.c:1085
msgid "Folder for SSH session log"
msgstr "Pasta para o log de sessão SSH"

#: src/remmina_ssh_plugin.c:1086
msgid "Filename for SSH session log"
msgstr "Nome de arquivo para o log da sessão SSH"

#: src/remmina_ssh_plugin.c:1087
<<<<<<< HEAD
msgid "Log SSH session when exiting Remmina"
msgstr ""
=======
msgid "Log SSH session when exiing Remmina"
msgstr "Registrar a sessão SSH ao sair do Remmina"
>>>>>>> a54d029c

#: src/remmina_ssh_plugin.c:1088
msgid "Audible terminal bell"
msgstr "Campainha audível de terminal"

#: src/remmina_ssh_plugin.c:1089
msgid "SSH compression"
msgstr "Compressão SSH"

#: src/remmina_ssh_plugin.c:1090
msgid "Don't remember passwords"
msgstr "Não lembrar das senhas"

#: src/remmina_ssh_plugin.c:1091
msgid "Strict host key checking"
msgstr "Verificação estrita da chave do host"

#: src/remmina_ssh_plugin.c:1105
msgid "SSH - Secure Shell"
msgstr "SSH - Shell seguro"

#: src/remmina_applet_menu_item.c:121
msgid "Discovered"
msgstr "Descoberto"

#: src/remmina_applet_menu_item.c:126
msgid "New Connection"
msgstr "Nova conexão"

#: src/remmina_mpchange.c:234
msgid "The passwords do not match"
msgstr "As senhas não correspondem"

#: src/remmina_mpchange.c:244
msgid "Resetting passwords, please wait…"
msgstr "Redefinindo as senhas. Por favor, aguarde…"

#: src/remmina_mpchange.c:327
msgid "The multi password changer requires a secrecy plugin.\n"
msgstr ""
"O alterador de várias senhas não pode funcionar sem um plugin de segredo.\n"

#: src/remmina_mpchange.c:330
msgid "The multi password changer requires a secrecy service.\n"
msgstr "O alterador de várias senhas requer um serviço de segredo.\n"

#: src/remmina_mpchange.c:419
#, c-format
msgid "%d password changed."
msgid_plural "%d passwords changed."
msgstr[0] "%d senha alterada."
msgstr[1] "%d senhas alteradas."

#: src/remmina_public.c:639
msgid "Please enter format 'widthxheight'."
msgstr "Por favor, digite no formato \"largura x altura\"."

#. TRANSLATORS: translator-credits should be replaced with a formatted list of translators in your own language
#: src/remmina_about.c:54
msgid "translator-credits"
msgstr ""
"Weblate Contributors:\n"
"  Rafael Fontenelle https://hosted.weblate.org/user/rafaelff/\n"
"Launchpad Contributions:\n"
"  Cleyton Fábio https://launchpad.net/~pixies.peliv\n"
"  Cleyton Fábio https://launchpad.net/~cristianfere\n"
"  Deivis L. Kehl https://launchpad.net/~typistmonkey\n"
"  Edvaldo de Souza Cruz https://launchpad.net/~edvaldoscruz\n"
"  Luciano Monteiro da Silva https://launchpad.net/~lucams-gmail\n"
"  Neliton Pereira Jr. https://launchpad.net/~nelitonpjr\n"
"  Rafael Neri https://launchpad.net/~rafepel\n"
"  Rafael Nossal https://launchpad.net/~rafaelnossal\n"
"  Tiago Hillebrandt https://launchpad.net/~tiagohillebrandt\n"
"  Vic https://launchpad.net/~llyzs"

#: src/remmina_ftp_client.c:388
msgid "Choose download location"
msgstr "Escolher local do download"

#: src/remmina_ftp_client.c:528
msgid "Are you sure to delete the selected files on server?"
msgstr "Tem certeza que deseja excluir os arquivos selecionados no servidor?"

#: src/remmina_ftp_client.c:585
msgid "Choose a file to upload"
msgstr "Escolha um arquivo para enviar"

#: src/remmina_ftp_client.c:592
msgid "Upload folder"
msgstr "Enviar a pasta"

#: src/remmina_ftp_client.c:648 src/remmina_ftp_client.c:770
msgid "Download"
msgstr "Baixar"

#: src/remmina_ftp_client.c:655 src/remmina_ftp_client.c:781
msgid "Upload"
msgstr "Enviar"

#: src/remmina_ftp_client.c:662
msgid "_Delete"
msgstr "_Excluir"

#: src/remmina_ftp_client.c:749
msgid "Home"
msgstr "Home"

#: src/remmina_ftp_client.c:751
msgid "Go to home folder"
msgstr "Vai para a pasta pessoal"

#: src/remmina_ftp_client.c:756
msgid "Up"
msgstr "Subir"

#: src/remmina_ftp_client.c:758
msgid "Go to parent folder"
msgstr "Vai para a pasta pai"

#: src/remmina_ftp_client.c:763 plugins/vnc/vnc_plugin.c:1889
#: plugins/rdp/rdp_plugin.c:2001
msgid "Refresh"
msgstr "Atualizar"

#: src/remmina_ftp_client.c:765
msgid "Refresh current folder"
msgstr "Atualiza a pasta atual"

#: src/remmina_ftp_client.c:772
msgid "Download from server"
msgstr "Baixa do servidor"

#: src/remmina_ftp_client.c:783
msgid "Upload to server"
msgstr "Envia para o servidor"

#: src/remmina_ftp_client.c:790 data/ui/remmina_main.glade:268
msgid "Delete"
msgstr "Excluir"

#: src/remmina_ftp_client.c:792
msgid "Delete files on server"
msgstr "Exclui arquivos no servidor"

#: src/remmina_ftp_client.c:903 src/remmina_ftp_client.c:972
msgid "Filename"
msgstr "Nome do arquivo"

#: src/remmina_ftp_client.c:916 src/remmina_ftp_client.c:1001
msgid "Size"
msgstr "Tamanho"

#: src/remmina_ftp_client.c:924
msgid "User"
msgstr "Usuário"

#: src/remmina_ftp_client.c:930 src/remmina_file_editor.c:1454
#: data/ui/remmina_main.glade:534 data/ui/remmina_mpc.glade:102
msgid "Group"
msgstr "Grupo"

#: src/remmina_ftp_client.c:936
msgid "Permission"
msgstr "Permissão"

#: src/remmina_ftp_client.c:988 plugins/rdp/rdp_plugin.c:1902
msgid "Remote"
msgstr "Remoto"

#: src/remmina_ftp_client.c:995 plugins/rdp/rdp_plugin.c:1898
msgid "Local"
msgstr "Local"

#: src/remmina_ftp_client.c:1009
msgid "Progress"
msgstr "Progresso"

#. TRANSLATORS: Shown in terminal. Do not use charcters that may be not supported on a terminal
#: src/remmina.c:84
msgid "Show 'About'"
msgstr "Mostrar \"Sobre\""

#. TRANSLATORS: Shown in terminal. Do not use charcters that may be not supported on a terminal
#: src/remmina.c:86 src/remmina.c:88
msgid ""
"Connect to desktop described in file (.remmina or type supported by plugin)"
msgstr ""
"Conecta à área de trabalho descrita no arquivo (.remmina ou tipo suportado "
"pelo plugin)"

#. TRANSLATORS: Shown in terminal. Do not use charcters that may be not supported on a terminal
#: src/remmina.c:90
msgid ""
"Edit desktop connection described in file (.remmina or type supported by "
"plugin)"
msgstr ""
"Edita a conexão de área de trabalho descrita no arquivo (.remmina ou tipo "
"suportado pelo plugin)"

#. TRANSLATORS: Shown in terminal. Do not use charcters that may be not supported on a terminal
#: src/remmina.c:93
msgid "Start in kiosk mode"
msgstr "Inicia no modo Quiosque"

#. TRANSLATORS: Shown in terminal. Do not use charcters that may be not supported on a terminal
#: src/remmina.c:95
msgid "Create new connection profile"
msgstr "Cria um novo perfil de conexão"

#. TRANSLATORS: Shown in terminal. Do not use charcters that may be not supported on a terminal
#: src/remmina.c:97
msgid "Show preferences"
msgstr "Mostrar preferências"

#. TRANSLATORS: Shown in terminal. Do not use charcters that may be not supported on a terminal
#: src/remmina.c:99
msgid "Run a plugin"
msgstr "Executar um plugin"

#. TRANSLATORS: Shown in terminal. Do not use charcters that may be not supported on a terminal
#: src/remmina.c:101
msgid "Quit"
msgstr "Sair"

#. TRANSLATORS: Shown in terminal. Do not use charcters that may be not supported on a terminal
#: src/remmina.c:103
msgid "Use default server name (for --new)"
msgstr "Usa o nome de servidor padrão (para --new)"

#. TRANSLATORS: Shown in terminal. Do not use charcters that may be not supported on a terminal
#: src/remmina.c:105
msgid "Use default protocol (for --new)"
msgstr "Usa o protocolo padrão (para --new)"

#. TRANSLATORS: Shown in terminal. Do not use charcters that may be not supported on a terminal
#: src/remmina.c:107
msgid "Start in tray"
msgstr "Inicia na área de notificação"

#. TRANSLATORS: Shown in terminal. Do not use charcters that may be not supported on a terminal
#: src/remmina.c:109
msgid "Show the application version"
msgstr "Mostrar a versão do aplicativo"

#. TRANSLATORS: Shown in terminal. Do not use charcters that may be not supported on a terminal
#: src/remmina.c:111
msgid "Show version of the application and its plugins"
msgstr "Mostrar a versão do aplicativo e seus plugins"

#. TRANSLATORS: Shown in terminal. Do not use charcters that may be not supported on a terminal
#: src/remmina.c:113
msgid "Modify connection profile (requires --set-option)"
msgstr "Modificar o perfil de conexão (requer --set-option)"

#. TRANSLATORS: Shown in terminal. Do not use charcters that may be not supported on a terminal
#: src/remmina.c:115
msgid "Set one or more profile settings, to be used with --update-profile"
msgstr ""
"Define um ou mais configurações de perfil, a ser usado com --update-profile"

#: src/remmina_icon.c:139
msgid "Open Main Window"
msgstr "Abrir janela principal"

#: src/remmina_icon.c:144 data/ui/remmina_main.glade:386
msgid "_Preferences"
msgstr "_Preferências"

#: src/remmina_icon.c:149
msgid "_About"
msgstr "_Sobre"

#: src/remmina_icon.c:159
msgid "Enable Service Discovery"
msgstr "Habilitar serviço de descoberta"

#: src/remmina_icon.c:172 data/ui/remmina_main.glade:477
msgid "_Quit"
msgstr "_Sair"

#: src/remmina_icon.c:357 src/remmina_icon.c:539
msgid "Remmina Applet"
msgstr "Miniaplicativo do Remmina"

#: src/remmina_icon.c:359 src/remmina_icon.c:541
msgid "Connect to remote desktops through the applet menu"
msgstr "Conecte a áreas de trabalho remotas através do miniaplicativo"

#: src/remmina_icon.c:480 src/remmina_icon.c:481 src/remmina_main.c:1216
msgid "Remmina Remote Desktop Client"
msgstr "Cliente de área de trabalho remota Remmina"

#: src/rcw.c:585
<<<<<<< HEAD
#, fuzzy, c-format
=======
#, c-format
>>>>>>> a54d029c
msgid ""
"Are you sure you want to close %i active connections in the current window?"
msgstr "Tem certeza que deseja fechar as %i conexões ativas na janela atual?"

#: src/rcw.c:1291
msgid "Viewport fullscreen mode"
msgstr "Ver modo de porta em tela cheia"

#: src/rcw.c:1299 data/ui/remmina_preferences.glade:586
msgid "Scrolled fullscreen"
msgstr "Tela cheia roalada"

#: src/rcw.c:1384
msgid "Keep aspect ratio when scaled"
msgstr "Manter a taxa de proporção quando dimensionado"

#: src/rcw.c:1392
msgid "Fill client window when scaled"
msgstr "Preencher a janela do cliente quando dimensionado"

#: src/rcw.c:1931
msgid "Turn off scaling to avoid screenshot distortion."
msgstr "Desativar dimensionamento para evitar distorção na captura de tela."

#: src/rcw.c:1991 plugins/www/www_plugin.c:761
msgid "Screenshot taken"
msgstr "Captura de tela tirada"

#: src/rcw.c:2062
msgid "Resize the window to fit in remote resolution"
msgstr "Redimensiona a janela para adaptá-la à resolução remota"

#: src/rcw.c:2073
msgid "Toggle fullscreen mode"
msgstr "Alterna para o modo tela cheia"

#: src/rcw.c:2118 data/ui/remmina_preferences.glade:930
msgid "Switch tab pages"
msgstr "Alterna para páginas de abas"

#: src/rcw.c:2132
msgid "Toggle dynamic resolution update"
msgstr "Alterna para atualização de resolução dinâmica"

#: src/rcw.c:2142
msgid "Toggle scaled mode"
msgstr "Alterna para modo dimensionado"

#: src/rcw.c:2177
msgid "Grab all keyboard events"
msgstr "Captura todos eventos do teclado"

#: src/rcw.c:2186
msgid "Preferences"
msgstr "Preferências"

#: src/rcw.c:2194 src/rcw.c:2195 data/ui/remmina_main.glade:278
msgid "Tools"
msgstr "Ferramentas"

#: src/rcw.c:2207
msgid "Duplicate current connection"
msgstr "Duplica a conexão atual"

#: src/rcw.c:2215 data/ui/remmina_preferences.glade:1124
#: data/ui/remmina_preferences.glade:1134
msgid "Screenshot"
msgstr "Captura a tela"

#: src/rcw.c:2223 data/ui/remmina_preferences.glade:1033
msgid "Minimize window"
msgstr "Minimiza a janela"

#: src/rcw.c:2232 data/ui/remmina_preferences.glade:1064
msgid "Disconnect"
msgstr "Desconecta"

#: src/rcw.c:3774
#, c-format
msgid "The file \"%s\" is corrupted, unreadable, or could not be found."
msgstr "O arquivo \"%s\" está corrompido, ilegível ou não foi encontrado."

#: src/rcw.c:3936
msgid "Warning: This plugin requires GtkSocket, but it’s not available."
msgstr "Aviso: Este plugin requer GtkSocket, o qual não está disponível."

#: src/remmina_plugin_manager.c:69 src/remmina_file_editor.c:1472
msgid "Protocol"
msgstr "Protocolo"

#: src/remmina_plugin_manager.c:69
msgid "Entry"
msgstr "Entrada"

#: src/remmina_plugin_manager.c:69
msgid "File"
msgstr "Arquivo"

#: src/remmina_plugin_manager.c:69
msgid "Tool"
msgstr "Ferramenta"

#: src/remmina_plugin_manager.c:69
msgid "Preference"
msgstr "Preferência"

#: src/remmina_plugin_manager.c:69
msgid "Secret"
msgstr "Secreto"

#: src/remmina_plugin_manager.c:440 data/ui/remmina_main.glade:376
msgid "Plugins"
msgstr "Plugins"

#: src/remmina_plugin_manager.c:440 src/remmina_message_panel.c:447
#: src/remmina_message_panel.c:616 src/remmina_file_editor.c:161
msgid "_OK"
msgstr "_OK"

#: src/remmina_plugin_manager.c:458 src/remmina_file_editor.c:1429
#: plugins/nx/nx_session_manager.c:204 data/ui/remmina_main.glade:512
msgid "Name"
msgstr "Nome"

#: src/remmina_plugin_manager.c:464 plugins/nx/nx_session_manager.c:183
msgid "Type"
msgstr "Tipo"

#: src/remmina_plugin_manager.c:470
msgid "Description"
msgstr "Descrição"

#: src/remmina_plugin_manager.c:476
msgid "Version"
msgstr "Versão"

#: src/remmina_main.c:646
#, c-format
msgid "Total %i item."
msgid_plural "Total %i items."
msgstr[0] "Total de %i item."
msgstr[1] "Total de %i itens."

#: src/remmina_main.c:828
#, c-format
msgid "Are you sure you want to delete \"%s\"?"
msgstr "Tem certeza que deseja excluir \"%s\"?"

#: src/remmina_main.c:928
#, c-format
msgid ""
"Unable to import:\n"
"%s"
msgstr ""
"Impossível importar:\n"
"%s"

#: src/remmina_main.c:955 data/ui/remmina_main.glade:322
msgid "Import"
msgstr "Importar"

#: src/remmina_main.c:978 src/remmina_file_editor.c:1312
msgid "_Save"
msgstr "_Salvar"

#: src/remmina_main.c:985
msgid "This protocol does not support exporting."
msgstr "Este protocolo não possui suporte a exportação."

#: src/remmina_main.c:1218
msgid "Remmina Kiosk"
msgstr "Quiosque de Remmina"

#: src/remmina_key_chooser.h:38
msgid "Shift+"
msgstr "Shift+"

#: src/remmina_key_chooser.h:39
msgid "Ctrl+"
msgstr "Ctrl+"

#: src/remmina_key_chooser.h:40
msgid "Alt+"
msgstr "Alt+"

#: src/remmina_key_chooser.h:41
msgid "Super+"
msgstr "Super+"

#: src/remmina_key_chooser.h:42
msgid "Hyper+"
msgstr "Hyper+"

#: src/remmina_key_chooser.h:43
msgid "Meta+"
msgstr "Meta+"

#: src/remmina_key_chooser.h:44
msgid "<None>"
msgstr "<Nenhuma>"

#. TRANSLATORS: The placeholder %s is a directory path
#: src/remmina_sftp_client.c:171
#, c-format
msgid "Could not create the folder \"%s\"."
msgstr "Não foi possível criar a pastas: \"%s\"."

#. TRANSLATORS: The placeholder %s is a file path
#: src/remmina_sftp_client.c:179 src/remmina_sftp_client.c:200
#, c-format
msgid "Could not create the file \"%s\"."
msgstr "Não foi possível criar o arquivo \"%s\"."

#. TRANSLATORS: The placeholders %s are a file path and a server name
#: src/remmina_sftp_client.c:218
#, fuzzy, c-format
msgid "Could not open the file \"%s\" on the server. %s"
msgstr "Não foi possível abrir o canal: %s"

#: src/remmina_sftp_client.c:240
#, fuzzy, c-format
msgid "Could not save the file \"%s\"."
msgstr "Não foi possível abrir o canal: %s"

#: src/remmina_sftp_client.c:279 src/remmina_sftp_client.c:733
#, fuzzy, c-format
msgid "Could not open the folder \"%s\". %s"
msgstr "Não foi possível abrir o canal: %s"

#: src/remmina_sftp_client.c:383
#, fuzzy, c-format
msgid "Could not create the folder \"%s\" on the server. %s"
msgstr "Erro ao criar a pasta %s no servidor. %s"

#: src/remmina_sftp_client.c:411 src/remmina_sftp_client.c:433
#, fuzzy, c-format
msgid "Could not create the file \"%s\" on the server. %s"
msgstr "Erro ao criar o arquivo %s no servidor. %s"

#: src/remmina_sftp_client.c:454
#, fuzzy, c-format
msgid "Could not open the file \"%s\"."
msgstr "Não foi possível abrir o canal: %s"

#: src/remmina_sftp_client.c:474
#, fuzzy, c-format
msgid "Could not write to the file \"%s\" on the server. %s"
msgstr "Erro ao gravar o arquivo %s no servidor. %s"

#: src/remmina_sftp_client.c:670
#, fuzzy, c-format
msgid "Could not open the folder  \"%s\". %s"
msgstr "Não foi possível abrir o canal: %s"

#: src/remmina_sftp_client.c:688
#, fuzzy, c-format
msgid "Could not read from the folder. %s"
msgstr "Não foi possível abrir o canal: %s"

#: src/remmina_sftp_client.c:795
#, fuzzy
msgid "Are you sure you want to cancel the file transfer in progress?"
msgstr "Tem certeza que deseja excluir \"%s\"?"

#: src/remmina_sftp_client.c:829
#, fuzzy, c-format
msgid "Could not delete \"%s\". %s"
msgstr "Não foi possível abrir o canal: %s"

#: src/remmina_sftp_client.c:910
msgid "The file exists already"
msgstr ""

#: src/remmina_sftp_client.c:913
msgid "Resume"
msgstr "Continuar"

#: src/remmina_sftp_client.c:914
msgid "Overwrite"
msgstr "Sobrescrever"

#: src/remmina_sftp_client.c:915 src/remmina_message_panel.c:452
#: src/remmina_message_panel.c:624 src/remmina_file_editor.c:160
#: src/remmina_file_editor.c:364 src/remmina_file_editor.c:1304
#: plugins/spice/spice_plugin_file_transfer.c:84
#: plugins/nx/nx_session_manager.c:156 data/ui/remmina_spinner.glade:8
#: data/ui/remmina_spinner.glade:9 data/ui/remmina_key_chooser.glade:8
#: data/ui/remmina_key_chooser.glade:9
msgid "_Cancel"
msgstr "_Cancelar"

#: src/remmina_sftp_client.c:924
msgid "Question"
msgstr "Pergunta"

#: src/remmina_sftp_client.c:932
msgid "The following file already exists in the target folder:"
msgstr "O seguinte arquivo já existe na pasta destino:"

#: src/remmina_message_panel.c:163 data/ui/remmina_unlock.glade:46
#: data/ui/remmina_mpc.glade:38
msgid "Cancel"
msgstr "Cancelar"

#: src/remmina_message_panel.c:199 data/ui/remmina_news.glade:27
#: data/ui/remmina_preferences.glade:33 data/ui/remmina_preferences.glade:34
#: data/ui/remmina_preferences.glade:60 data/ui/remmina_string_list.glade:8
#: data/ui/remmina_string_list.glade:9 data/ui/remmina_string_list.glade:63
msgid "Close"
msgstr "Fechar"

#: src/remmina_message_panel.c:260
msgid "Yes"
msgstr "Sim"

#: src/remmina_message_panel.c:267
msgid "No"
msgstr "Não"

#: src/remmina_message_panel.c:387 plugins/rdp/rdp_plugin.c:1938
#: data/ui/remmina_mpc.glade:141
msgid "Domain"
msgstr "Domínio"

#: src/remmina_message_panel.c:415
msgid "Save password"
msgstr "Salvar senha"

#: src/remmina_message_panel.c:508
msgid "Enter certificate authentication files"
msgstr "Insira arquivos de autenticação de certificado"

#: src/remmina_message_panel.c:520
msgid "CA Certificate File"
msgstr "Arquivo de certificado de AC"

#: src/remmina_message_panel.c:542
msgid "CA CRL File"
msgstr "Arquivo de CRL de AC"

#: src/remmina_message_panel.c:564
msgid "Client Certificate File"
msgstr "Arquivo de certificado de cliente"

#: src/remmina_message_panel.c:586
msgid "Client Certificate Key"
msgstr "Chave de certificado de cliente"

#: src/remmina_sftp_plugin.c:330
msgid "Show Hidden Files"
msgstr "Mostrar arquivos ocultos"

#: src/remmina_sftp_plugin.c:332
msgid "Overwrite all"
msgstr "Sobrescrever tudo"

#: src/remmina_sftp_plugin.c:362
msgid "SFTP - Secure File Transfer"
msgstr "SFTP - Transferência segura de arquivos"

#. TRANSLATORS: The placeholder %s is an error message
#: src/remmina_ssh.c:203
#, fuzzy, c-format
msgid "Could not authenticate with SSH password. %s"
msgstr "Falha ao iniciar sessão SSH: %s"

#. TRANSLATORS: The placeholder %s is an error message
#: src/remmina_ssh.c:224 src/remmina_ssh.c:248 src/remmina_ssh.c:257
#, c-format
msgid "Could not authenticate with public SSH key. %s"
msgstr ""

#: src/remmina_ssh.c:225
msgid "SSH Key file not yet set."
msgstr "Arquivo de chave SSH não foi configurado ainda."

#. TRANSLATORS: The placeholder %s is an error message
#: src/remmina_ssh.c:236
#, fuzzy, c-format
msgid "Public SSH key cannot be imported. %s"
msgstr "A chave pública SSH não pôde ser importada: %s"

#: src/remmina_ssh.c:279 src/remmina_ssh.c:587 src/remmina_ssh.c:606
#: plugins/nx/nx_plugin.c:202
msgid "SSH credentials"
msgstr "Credenciais SSH"

#: src/remmina_ssh.c:282 src/remmina_ssh.c:563 src/remmina_ssh.c:590
msgid "SSH private key passphrase"
msgstr "Frase secreta da chave privada SSH"

#. TRANSLATORS: The placeholder %s is an error message
#: src/remmina_ssh.c:299
#, c-format
msgid "Could not authenticate automatically with public SSH key. %s"
msgstr ""

#. TRANSLATORS: The placeholder %s is an error message
#: src/remmina_ssh.c:316
#, c-format
msgid "Could not authenticate with public SSH key using SSH agent. %s"
msgstr ""

#. TRANSLATORS: The placeholder %s is an error message
#: src/remmina_ssh.c:336
#, c-format
msgid "Could not authenticate with SSH Kerberos/GSSAPI. %s"
msgstr ""

#: src/remmina_ssh.c:365
msgid "The public SSH key changed!"
msgstr "A chave pública SSH foi alterada!"

#. TRANSLATORS: The placeholder %s is an error message
#: src/remmina_ssh.c:492
#, c-format
msgid "Could not fetch the server's public SSH key. %s"
msgstr ""

#. TRANSLATORS: The placeholder %s is an error message
#: src/remmina_ssh.c:499
#, fuzzy, c-format
msgid "Could not fetch public SSH key. %s"
msgstr "Não foi possível conectar no túnel SSH: %s"

#. TRANSLATORS: The placeholder %s is an error message
#: src/remmina_ssh.c:507
#, fuzzy, c-format
msgid "Could not fetch checksum for public SSH key. %s"
msgstr "Não foi possível verificar lista de hosts SSH conhecidos: %s"

#: src/remmina_ssh.c:520
msgid "The server is unknown. The public key fingerprint is:"
msgstr "O servidor é desconhecido. A impressão digital da chave pública é:"

#: src/remmina_ssh.c:522 src/remmina_ssh.c:528
msgid "Do you trust the new public key?"
msgstr "Você confia na nova chave pública?"

#: src/remmina_ssh.c:525
#, fuzzy
msgid ""
"Warning: The server has changed its public key. This means either you are "
"under attack,\n"
"or the administrator has changed the key. The new public key fingerprint is:"
msgstr ""
"AVISO: O servidor mudou sua chave pública. Isto significa o administrador "
"alterou a chave\n"
"ou que você está sob ataque. A nova impressão digital da chave pública é:"

#. TRANSLATORS: The placeholder %s is an error message
#: src/remmina_ssh.c:550
#, fuzzy, c-format
msgid "Could not check list of known SSH hosts. %s"
msgstr "Não foi possível verificar lista de hosts SSH conhecidos: %s"

#: src/remmina_ssh.c:557
msgid "SSH password"
msgstr "Senha SSH"

#: src/remmina_ssh.c:567
msgid "SSH Kerberos/GSSAPI"
msgstr "Kerberos/GSSAPI SSH"

#: src/remmina_ssh.c:628
msgid "SSH authentication"
msgstr "Autenticação SSH"

#. TRANSLATORS: The placeholder %s is an error message
#: src/remmina_ssh.c:747
#, fuzzy, c-format
msgid "Could not start SSH session. %s"
msgstr "Falha ao iniciar sessão SSH: %s"

#. TRANSLATORS: The placeholder %s is an error message
#: src/remmina_ssh.c:1106 src/remmina_ssh.c:1168
#, fuzzy, c-format
msgid "Could not create channel. %s"
msgstr "Falha ao criar o canal: %s"

#. TRANSLATORS: The placeholder %s is an error message
#: src/remmina_ssh.c:1117
#, fuzzy, c-format
msgid "Could not connect to SSH tunnel. %s"
msgstr "Não foi possível conectar no túnel SSH: %s"

#. TRANSLATORS: The placeholder %s is an error message
#: src/remmina_ssh.c:1183 src/remmina_ssh.c:1781
#, fuzzy, c-format
msgid "Could not open channel. %s"
msgstr "Não foi possível abrir o canal: %s"

#: src/remmina_ssh.c:1189
#, c-format
msgid "Could not run %s on SSH server, %%s"
msgstr "Não foi possível executar %s no servidor SSH, %%s"

#. TRANSLATORS: The placeholder %s is an error message
#: src/remmina_ssh.c:1227 src/remmina_ssh.c:1248 src/remmina_ssh.c:1257
#, fuzzy, c-format
msgid "Could not request port forwarding. %s"
msgstr "Não foi possível solicitar encaminhamento de porta: %s"

#: src/remmina_ssh.c:1292
msgid "The server did not respond."
msgstr "O servidor não respondeu."

#: src/remmina_ssh.c:1335
#, c-format
msgid "Cannot connect to local port %i."
msgstr "Não foi possível conectar à porta local %i."

#. TRANSLATORS: The placeholder %s is an error message
#: src/remmina_ssh.c:1385
#, fuzzy, c-format
msgid "Could not write to SSH channel. %s"
msgstr "Falha ao criar o canal: %s"

#. TRANSLATORS: The placeholder %s is an error message
#: src/remmina_ssh.c:1392
#, fuzzy, c-format
msgid "Could not read from tunnel listening socket. %s"
msgstr "Não foi possível ler do socket de escuta de túnel: %s"

#. TRANSLATORS: The placeholder %s is an error message
#: src/remmina_ssh.c:1412
#, fuzzy, c-format
msgid "Could not poll SSH channel. %s"
msgstr "Não foi possível abrir o canal: %s"

#. TRANSLATORS: The placeholder %s is an error message
#: src/remmina_ssh.c:1419
#, fuzzy, c-format
msgid "Could not read SSH channel in a non-blocking way. %s"
msgstr "Não foi possível executar ssh_channel_read_nonblocking(): %s"

#. TRANSLATORS: The placeholder %s is an error message
#: src/remmina_ssh.c:1438
#, fuzzy, c-format
msgid "Could not send data to tunnel listening socket. %s"
msgstr "Não foi possível enviar dados para o socket de escuta do túnel: %s"

#: src/remmina_ssh.c:1517
msgid "Assign a destination port."
msgstr "Atribua uma porta de destino."

#: src/remmina_ssh.c:1524
msgid "Could not create socket."
msgstr "Não foi possível criar o socket."

#: src/remmina_ssh.c:1534
msgid "Could not bind server socket to local port."
msgstr "Não foi possível vincular o socket do servidor à porta local."

#: src/remmina_ssh.c:1540
msgid "Could not listen to local port."
msgstr "Não foi possível escutar na porta local."

#. TRANSLATORS: Do not translate pthread
#: src/remmina_ssh.c:1550 src/remmina_ssh.c:1567 src/remmina_ssh.c:1602
msgid "Could not start pthread."
msgstr "Não foi possível inicializar pthread."

#. TRANSLATORS: Do not translate pthread
#: src/remmina_ssh.c:1584
msgid "Failed to initialize pthread."
msgstr "Falha ao inicializar pthread."

#. TRANSLATORS: The placeholder %s is an error message
#: src/remmina_ssh.c:1691
#, fuzzy, c-format
msgid "Could not create SFTP session. %s"
msgstr "Não foi possível criar sessão SFTP: %s"

#. TRANSLATORS: The placeholder %s is an error message
#: src/remmina_ssh.c:1696
#, fuzzy, c-format
msgid "Could not start SFTP session. %s"
msgstr "Falha ao iniciar sessão SSH: %s"

#. TRANSLATORS: The placeholder %s is an error message
#: src/remmina_ssh.c:1811
#, fuzzy, c-format
msgid "Could not request shell. %s"
msgstr "Não foi possível solicitar shell: %s"

#: src/remmina_ssh.c:1904
msgid "Could not create PTY device."
msgstr "Não foi possível criar o dispositivo PTY."

#: src/remmina_file_editor.c:74
msgid ""
"<tt><big>Supported formats\n"
"* server\n"
"* server:port\n"
"* [server]:port</big></tt>"
msgstr ""
"<tt><big>Formatos suportados\n"
"*servidor\n"
"*servidor:porta\n"
"*[servidor]:porta</big></tt>"

#: src/remmina_file_editor.c:81
msgid ""
"<tt><big>* command in PATH args %h\n"
"* /path/to/foo -options %h %u\n"
"* %h is substituted with the server name\n"
"* %t is substituted with the SSH server name\n"
"* %u is substituted with the username\n"
"* %U is substituted with the SSH username\n"
"* %p is substituted with Remmina profile name\n"
"* %g is substituted with Remmina profile group name\n"
"Do not run in background if you want the command to be executed before "
"connecting.\n"
"</big></tt>"
msgstr ""
"<tt><big>* comando em PATH argumentos %h\n"
"* /caminho/para/foo -opções %h %u\n"
"* %h é substituído pelo nome do servidor\n"
"* %t é substituído pelo nome do servidor SSH\n"
"* %u é substituído pelo nome do usuário\n"
"* %U é substituído pelo nome do usuário SSH\n"
"* %p é substituído pelo nome do perfil Remmina\n"
"* %g é substituído pelo nome de grupo de perfis Remmina\n"
"Não execute em segundo plano se você deseja que o comando seja executado "
"antes de conectar.\n"
"</big></tt>"

#: src/remmina_file_editor.c:94
msgid ""
"<tt><big>Supported formats\n"
"* :port\n"
"* server\n"
"* server:port\n"
"* [server]:port\n"
"* username@server:port (SSH protocol only)</big></tt>"
msgstr ""
"<tt><big>Formatos suportados\n"
"* :porta\n"
"* servidor\n"
"* servidor:porta\n"
"* [servidor]:porta\n"
"* nome-de-usuário@servidor:porta (Protocolo SSH apenas)</big></tt>"

#: src/remmina_file_editor.c:158
msgid "Choose a Remote Desktop Server"
msgstr "Escolha um servidor de área de trabalho remota"

#: src/remmina_file_editor.c:365
msgid "_Open"
msgstr "_Abrir"

#: src/remmina_file_editor.c:426
#, c-format
msgid "Browse the network to find a %s server"
msgstr "Explora a rede para encontrar um servidor %s"

#: src/remmina_file_editor.c:527
msgid "Resolution"
msgstr "Resolução"

#: src/remmina_file_editor.c:534
msgid "Use initial window size"
msgstr "Usar o tamanho inicial da janela"

#: src/remmina_file_editor.c:538
msgid "Use client resolution"
msgstr "Usar a resolução do cliente"

#: src/remmina_file_editor.c:549 src/remmina_file_editor.c:858
msgid "Custom"
msgstr "Personalizar"

#: src/remmina_file_editor.c:735
msgid "Keyboard mapping"
msgstr "Mapa do teclado"

#: src/remmina_file_editor.c:833
msgid "SSH Tunnel"
msgstr "Túnel SSH"

#: src/remmina_file_editor.c:834
msgid "Enable SSH tunnel"
msgstr "Habilitar túnel SSH"

#: src/remmina_file_editor.c:841
msgid "Tunnel via loopback address"
msgstr "Túnel via endereço de loopback"

#: src/remmina_file_editor.c:850
#, c-format
msgid "Same server at port %i"
msgstr "Mesmo servidor na porta %i"

#: src/remmina_file_editor.c:901 plugins/rdp/rdp_plugin.c:1966
msgid "Startup path"
msgstr "Caminho de inicialização"

#: src/remmina_file_editor.c:910
msgid "SSH Authentication"
msgstr "Autenticação SSH"

#: src/remmina_file_editor.c:920
#, fuzzy
msgid "SSH agent (automatic)"
msgstr "Agente SSH (automático)"

#: src/remmina_file_editor.c:994
#, fuzzy
msgid "Turn on \"Autostart\" for this profile"
msgstr "Ativar inicialização automática para esse perfil"

#: src/remmina_file_editor.c:1002
msgid "Basic"
msgstr "Básico"

#: src/remmina_file_editor.c:1008
msgid "Advanced"
msgstr "Avançado"

#: src/remmina_file_editor.c:1013
msgid "Autostart"
msgstr "Inicialização automática"

#: src/remmina_file_editor.c:1232
msgid "Default settings saved."
msgstr "Configurações padrão salvas."

#: src/remmina_file_editor.c:1302
msgid "Remote Desktop Preference"
msgstr "Preferências de área de trabalho remota"

#: src/remmina_file_editor.c:1308
msgid "Save as Default"
msgstr "Salvar como padrão"

#: src/remmina_file_editor.c:1309
msgid "Use the current settings as the default for all new connection profiles"
msgstr ""
"Usa as configurações atuais como o padrão para todos os novos perfis de "
"conexão"

#: src/remmina_file_editor.c:1317 data/ui/remmina_main.glade:231
msgid "Connect"
msgstr "Conectar"

#: src/remmina_file_editor.c:1320
msgid "_Save and Connect"
msgstr "_Salvar e conectar"

#: src/remmina_file_editor.c:1443
msgid "Quick Connect"
msgstr "Conectar rapidamente"

#: src/remmina_file_editor.c:1467
#, c-format
msgid "Use '%s' as subgroup delimiter"
msgstr "Usa \"%s\" como delimitador de subgrupo"

#: src/remmina_file_editor.c:1486
#, fuzzy
msgid "Pre-command"
msgstr "Pré-comando"

#: src/remmina_file_editor.c:1504
#, fuzzy
msgid "Post-command"
msgstr "Pós-comando"

#: src/remmina_file_editor.c:1569 src/remmina_file_editor.c:1587
#, fuzzy, c-format
msgid "Could not find the file \"%s\"."
msgstr "Não foi possível abrir o canal: %s"

#: src/remmina_chat_window.c:178
#, c-format
msgid "Chat with %s"
msgstr "Bate-papo com %s"

#: src/remmina_chat_window.c:230
msgid "_Send"
msgstr "_Enviar"

#: src/remmina_chat_window.c:240
msgid "_Clear"
msgstr "_Limpar"

#: plugins/exec/exec_plugin_config.h:41
msgid "Execute a command"
msgstr "Executar um comando"

#: plugins/exec/exec_plugin.c:158
msgid "You did not set any command to be executed"
msgstr "Você não definiu um comando para executar"

#: plugins/exec/exec_plugin.c:204
#, fuzzy
msgid ""
"Warning: Running a command synchronously may cause Remmina not to respond.\n"
"Do you really want to continue?"
msgstr ""
"AVISO! Executar um comando de forma síncrona, pode travar o Remmina.\n"
"Deseja realmente continuar?"

#: plugins/exec/exec_plugin.c:264
msgid "Command"
msgstr "Comando"

#: plugins/exec/exec_plugin.c:265
msgid "Asynchrounous execution"
msgstr "Execução assíncrona"

#: plugins/www/www_plugin.c:97
msgid "File downloaded"
msgstr "Arquivo baixado"

#: plugins/www/www_plugin.c:485
msgid "Enter WWW authentication credentials"
msgstr "Insira as credenciais de autenticação WWW"

#: plugins/www/www_plugin.c:791
msgid "URL"
msgstr "URL"

#: plugins/www/www_plugin.c:791
msgid "http://address or https://address"
msgstr "http://endereço ou https://endereço"

#: plugins/www/www_plugin.c:808
msgid "User agent"
msgstr "Agente de usuário"

#: plugins/www/www_plugin.c:809
msgid "Turn on Java support"
msgstr "Ativa suporte a Java"

#: plugins/www/www_plugin.c:810
msgid "Turn on smooth scrolling"
msgstr "Ativar rolagem suave"

#: plugins/www/www_plugin.c:811
msgid "Turn on spatial navigation"
msgstr "Ativar navegação espacial"

#: plugins/www/www_plugin.c:812
msgid "Turn on plugin support"
msgstr "Ativar suporte a plugin"

#: plugins/www/www_plugin.c:813
msgid "Turn on WebGL support"
msgstr "Ativar suporte a WebGL"

#: plugins/www/www_plugin.c:814
msgid "Turn on HTML5 audio support"
msgstr "Ativar suporte a áudio HTML5"

#: plugins/www/www_plugin.c:815
msgid "Ignore TLS errors"
msgstr "Ignorar erros de TLS"

#: plugins/www/www_plugin.c:816
msgid "No password storage"
msgstr "Sem armazenamento de senha"

#: plugins/www/www_plugin.c:818
msgid "Turn on Web Inspector"
msgstr "Ativar inspetor web"

#: plugins/www/www_config.h:43
#, fuzzy
msgid "Remmina web-browser plugin"
msgstr "Plugin de navegador do Remmina"

#: plugins/secret/src/glibsecret_plugin.c:188
msgid "Secure password storing in the GNOME keyring"
msgstr "Armazenamento seguro de senhas no chaveiro do GNOME"

#: plugins/tool_hello_world/plugin_config.h:40
msgid "Hello World!"
msgstr "Olá, mundo!"

#: plugins/vnc/vnc_plugin.c:734
msgid "Enter VNC password"
msgstr "Insira senha VNC"

#: plugins/vnc/vnc_plugin.c:787
msgid "Enter VNC authentication credentials"
msgstr "Insira as credenciais de autenticação VNC"

#: plugins/vnc/vnc_plugin.c:890
msgid "Unable to connect to VNC server"
msgstr "Não foi possível conectar-se ao servidor VNC"

#: plugins/vnc/vnc_plugin.c:891
#, c-format
msgid "Couldn’t convert '%s' to host address"
msgstr "Não foi possível converter '%s' em um endereço de máquina"

#: plugins/vnc/vnc_plugin.c:892
#, c-format
msgid "VNC connection failed: %s"
msgstr "Conexão VNC falhou: %s"

#: plugins/vnc/vnc_plugin.c:893
msgid "Your connection has been rejected."
msgstr "Sua conexão foi recusada."

#: plugins/vnc/vnc_plugin.c:919
#, c-format
msgid "The VNC server requested an unknown authentication method. %s"
msgstr ""

#: plugins/vnc/vnc_plugin.c:921
#, fuzzy
msgid "Please retry after turning on encryption for this profile."
msgstr "Tente novamente depois de habilitar a criptografia neste perfil."

#: plugins/vnc/vnc_plugin.c:1803
msgid "256 colors (8 bpp)"
msgstr "256 cores (8 bpp)"

#: plugins/vnc/vnc_plugin.c:1804
msgid "High color (16 bpp)"
msgstr "High color (16 bpp)"

#: plugins/vnc/vnc_plugin.c:1805
msgid "True color (32 bpp)"
msgstr "True color (32 bpp)"

#: plugins/vnc/vnc_plugin.c:1812 plugins/rdp/rdp_plugin.c:1887
#: plugins/rdp/rdp_settings.c:269 plugins/nx/nx_plugin.c:701
msgid "Poor (fastest)"
msgstr "Baixa (mais rápida)"

#: plugins/vnc/vnc_plugin.c:1813 plugins/rdp/rdp_plugin.c:1888
#: plugins/rdp/rdp_settings.c:271 plugins/nx/nx_plugin.c:702
msgid "Medium"
msgstr "Médio"

#: plugins/vnc/vnc_plugin.c:1814 plugins/rdp/rdp_plugin.c:1889
#: plugins/rdp/rdp_settings.c:273 plugins/nx/nx_plugin.c:703
msgid "Good"
msgstr "Boa"

#: plugins/vnc/vnc_plugin.c:1815 plugins/rdp/rdp_plugin.c:1890
#: plugins/rdp/rdp_settings.c:275 plugins/nx/nx_plugin.c:704
msgid "Best (slowest)"
msgstr "Melhor (mais lenta)"

#: plugins/vnc/vnc_plugin.c:1831
msgid "Repeater"
msgstr "Repetidor"

#: plugins/vnc/vnc_plugin.c:1834 plugins/vnc/vnc_plugin.c:1854
msgid "Color depth"
msgstr "Profundidade de cores"

#: plugins/vnc/vnc_plugin.c:1835 plugins/vnc/vnc_plugin.c:1855
#: plugins/rdp/rdp_plugin.c:1956 plugins/nx/nx_plugin.c:724
msgid "Quality"
msgstr "Qualidade"

#: plugins/vnc/vnc_plugin.c:1851
msgid "Listen on port"
msgstr "Escutar na porta"

#: plugins/vnc/vnc_plugin.c:1871
msgid "Show remote cursor"
msgstr "Mostrar cursor remoto"

#: plugins/vnc/vnc_plugin.c:1872 plugins/vnc/vnc_plugin.c:1887
#: plugins/spice/spice_plugin.c:460 plugins/spice/spice_plugin.c:469
msgid "View only"
msgstr "Apenas visualizar"

#: plugins/vnc/vnc_plugin.c:1873 plugins/spice/spice_plugin.c:455
#: plugins/spice/spice_plugin.c:471 plugins/nx/nx_plugin.c:740
msgid "Disable clipboard sync"
msgstr "Desabilitar sincronização da área de transferência"

#: plugins/vnc/vnc_plugin.c:1874 plugins/nx/nx_plugin.c:741
msgid "Disable encryption"
msgstr "Desabilitar criptografia"

#: plugins/vnc/vnc_plugin.c:1875 plugins/vnc/vnc_plugin.c:1888
msgid "Disable server input"
msgstr "Desativar entrada de servidor"

#: plugins/vnc/vnc_plugin.c:1876 plugins/spice/spice_plugin.c:456
#: plugins/nx/nx_plugin.c:743
msgid "Disable password storing"
msgstr "Desabilitar armazenamento de senha"

#: plugins/vnc/vnc_plugin.c:1890
msgid "Open Chat…"
msgstr "Abrir bate-papo…"

#: plugins/vnc/vnc_plugin.c:1891 plugins/spice/spice_plugin.c:472
#: plugins/xdmcp/xdmcp_plugin.c:381 plugins/rdp/rdp_plugin.c:2004
#: plugins/nx/nx_plugin.c:751
msgid "Send Ctrl+Alt+Delete"
msgstr "Enviar Ctrl+Alt+Delete"

#: plugins/vnc/vnc_plugin.h:41
msgid "Remmina VNC Plugin"
msgstr "Plugin de VNC do Remmina"

#: plugins/vnc/vnc_plugin.h:46
msgid "Remmina VNC listener Plugin"
msgstr "Plugin de escuta VNC do Remmina"

#: plugins/spice/spice_plugin_usb.c:51 plugins/spice/spice_plugin.c:473
msgid "Select USB devices for redirection"
msgstr "Selecionar dispositivos USB para redirecionamento"

#: plugins/spice/spice_plugin_usb.c:54
msgid "_Close"
msgstr "_Fechar"

#: plugins/spice/spice_plugin_usb.c:94
msgid "USB redirection error"
msgstr "Erro de redirecionamento de USB"

#: plugins/spice/spice_plugin.c:239
msgid "Enter SPICE password"
msgstr "Insira senha SPICE"

#: plugins/spice/spice_plugin.c:274
#, fuzzy, c-format
msgid "Disconnected from the SPICE server \"%s\"."
msgstr "Desconectado do servidor SPICE %s."

#: plugins/spice/spice_plugin.c:290
msgid "TLS connection error."
msgstr "Erro de conexão TLS."

#: plugins/spice/spice_plugin.c:296
#, fuzzy
msgid "Connection to the SPICE server dropped."
msgstr "Conexão com o servidor SPICE falhou."

#: plugins/spice/spice_plugin.c:438
msgid "Use TLS encryption"
msgstr "Usar criptografia TLS"

#: plugins/spice/spice_plugin.c:439
msgid "Server CA certificate"
msgstr "Certificado de AC do servidor"

#: plugins/spice/spice_plugin.c:440 plugins/rdp/rdp_plugin.c:1941
msgid "Share folder"
msgstr "Compartilhar pasta"

#: plugins/spice/spice_plugin.c:457
msgid "Enable audio channel"
msgstr "Habilitar canal de áudio"

#: plugins/spice/spice_plugin.c:458 plugins/spice/spice_plugin.c:470
msgid "Resize guest to match window size"
msgstr "Redimensionar convidado para corresponder ao tamanho da janela"

#: plugins/spice/spice_plugin.c:459 plugins/rdp/rdp_plugin.c:1979
msgid "Share smartcard"
msgstr "Compartilhar cartão inteligente"

#: plugins/spice/spice_plugin.c:482
msgid "SPICE - Simple Protocol for Independent Computing Environments"
msgstr "SPICE - Protocolo simples para ambientes computacionais independentes"

#: plugins/spice/spice_plugin_file_transfer.c:82
msgid "File Transfers"
msgstr "Transferências de arquivos"

#: plugins/spice/spice_plugin_file_transfer.c:219
msgid "Transfer error"
msgstr "Erro de transferência"

#: plugins/spice/spice_plugin_file_transfer.c:220
#, c-format
msgid "%s: %s"
msgstr "%s: %s"

#: plugins/spice/spice_plugin_file_transfer.c:223
msgid "Transfer completed"
msgstr "Transferência concluída"

#: plugins/spice/spice_plugin_file_transfer.c:224
#, c-format
msgid "The %s file has been transferred"
msgstr "O arquivo %s foi transferido"

#: plugins/xdmcp/xdmcp_plugin.c:97
msgid "Run out of available local X display number."
msgstr "Esgotou-se a quantidade de tela X local disponível."

#: plugins/xdmcp/xdmcp_plugin.c:264 plugins/nx/nx_plugin.c:608
#, fuzzy, c-format
msgid ""
"The protocol \"%s\" is unavailable because GtkSocket only works under X.Org."
msgstr "O protocolo %s está indisponível porque GtkSocket só funciona no X.Org"

#: plugins/xdmcp/xdmcp_plugin.c:348
msgid "Default"
msgstr "Padrão"

#: plugins/xdmcp/xdmcp_plugin.c:349
msgid "Grayscale"
msgstr "Escala de cinza"

#: plugins/xdmcp/xdmcp_plugin.c:350
#, fuzzy
msgid "256 colours"
msgstr "256 cores"

#: plugins/xdmcp/xdmcp_plugin.c:351
#, fuzzy
msgid "High colour (16 bit)"
msgstr "Alta qualidade (16 bits)"

#: plugins/xdmcp/xdmcp_plugin.c:352
#, fuzzy
msgid "True colour (24 bit)"
msgstr "True color (24 bit)"

#: plugins/xdmcp/xdmcp_plugin.c:369 plugins/rdp/rdp_plugin.c:1940
#, fuzzy
msgid "Colour depth"
msgstr "Profundidade de cores"

#: plugins/xdmcp/xdmcp_plugin.c:371 plugins/nx/nx_plugin.c:742
msgid "Use local cursor"
msgstr "Usar cursor local"

#: plugins/xdmcp/xdmcp_plugin.c:372
msgid "Disconnect after first session"
msgstr "Desconectar após a primeira sessão"

#: plugins/xdmcp/xdmcp_plugin.c:373
msgid "Listen for TCP connections"
msgstr "Escutar conexões TCP"

#: plugins/xdmcp/xdmcp_plugin.c:391
msgid "XDMCP - X Remote Session"
msgstr "XDMCP - Sessão remota do X"

#: plugins/st/st_plugin.c:237
msgid "Terminal Emulator"
msgstr "Emulador de terminal"

#: plugins/st/st_plugin.c:238
msgid "Command to be executed"
msgstr "Comando para executar"

#: plugins/st/st_plugin.c:253
msgid "Detached window"
msgstr "Janela desacoplada"

#: plugins/st/st_plugin_config.h:43
#, fuzzy
msgid "Remmina simple terminal"
msgstr "Terminal simples do Remmina"

#: plugins/rdp/rdp_plugin.c:577
msgid "Enter RDP authentication credentials"
msgstr "Insira as credenciais de autenticação RDP"

#: plugins/rdp/rdp_plugin.c:641
msgid "Enter RDP gateway authentication credentials"
msgstr "Insira as credenciais de autenticação de gateway RDP"

#: plugins/rdp/rdp_plugin.c:1496
#, c-format
msgid ""
"Access to RDP server %s failed.\n"
"Account is locked out."
msgstr ""
"O acesso ao servidor RDP %s falhou.\n"
"A conta está bloqueada."

#: plugins/rdp/rdp_plugin.c:1503
#, c-format
msgid ""
"Access to RDP server %s failed.\n"
"Account is expired."
msgstr ""
"O acesso ao servidor RDP %s falhou.\n"
"A conta expirou."

#: plugins/rdp/rdp_plugin.c:1510
#, c-format
msgid ""
"Access to RDP server %s failed.\n"
"Password expired."
msgstr ""
"O acesso ao servidor RDP %s falhou.\n"
"A senha expirou."

#: plugins/rdp/rdp_plugin.c:1517
#, c-format
msgid ""
"Access to RDP server %s failed.\n"
"Account is disabled."
msgstr ""
"O acesso ao servidor RDP %s falhou.\n"
"A conta está desativada."

#: plugins/rdp/rdp_plugin.c:1523
#, c-format
msgid ""
"Access to RDP server %s failed.\n"
"User has insufficient privileges."
msgstr ""
"O acesso ao servidor RDP %s falhou.\n"
"O usuário tem privilégios insuficientes."

#: plugins/rdp/rdp_plugin.c:1531
#, c-format
msgid ""
"Access to RDP server %s failed.\n"
"Account has restrictions."
msgstr ""
"O acesso ao servidor RDP %s falhou.\n"
"A conta tem restrições."

#: plugins/rdp/rdp_plugin.c:1539
#, c-format
msgid ""
"Access to RDP server %s failed.\n"
"User must change password before connecting."
msgstr ""
"O acesso ao servidor RDP %s falhou.\n"
"O usuário deve alterar a senha antes de conectar."

#: plugins/rdp/rdp_plugin.c:1544
#, fuzzy, c-format
msgid "Lost connection to the RDP server \"%s\"."
msgstr "Não foi possível conectar ao servidor RDP %s."

#: plugins/rdp/rdp_plugin.c:1547
#, fuzzy, c-format
msgid "Could not find the address for the RDP server \"%s\"."
msgstr "Não é possível localizar o endereço do servidor RDP %s."

#: plugins/rdp/rdp_plugin.c:1551
#, fuzzy, c-format
msgid ""
"Could not connect to the RDP server \"%s\" via TLS. Check that client and "
"server support a common TLS version."
msgstr ""
"Erro ao se conectar ao servidor RDP %s. A conexão TLS falhou. Verifique se o "
"cliente e o servidor oferecem suporte a uma versão TLS comum."

#: plugins/rdp/rdp_plugin.c:1554
#, fuzzy, c-format
msgid "Unable to establish a connection to the RDP server \"%s\"."
msgstr "Não foi possível estabelecer uma conexão com o servidor RDP %s."

#: plugins/rdp/rdp_plugin.c:1562
#, fuzzy, c-format
msgid "Cannot connect to the RDP server \"%s\"."
msgstr "Não foi possível conectar ao servidor RDP %s."

#: plugins/rdp/rdp_plugin.c:1565
#, fuzzy
msgid "Could not start libfreerdp-gdi."
msgstr "Não foi possível iniciar libfreerdp-gdi"

#: plugins/rdp/rdp_plugin.c:1568
#, fuzzy, c-format
msgid ""
"You requested a H.264 GFX mode for the server \"%s\", but your libfreerdp "
"does not support H.264. Please use a non-AVC colour depth setting."
msgstr ""
"Você solicitou um modo H.264 GFX para o servidor %s, mas o libfreerdp não "
"oferece suporte a H.264. Por favor, use uma configuração de profundidade de "
"cor não-AVC."

#: plugins/rdp/rdp_plugin.c:1575
#, fuzzy, c-format
msgid "The \"%s\" server refused the connection."
msgstr "O servidor %s negou a conexão."

#: plugins/rdp/rdp_plugin.c:1580
#, fuzzy, c-format
msgid ""
"The Remote Desktop Gateway \"%s\" denied the user \"%s\"\\%s access due to "
"policy."
msgstr ""
"O gateware de área de trabalho remota %s negou acesso ao usuário %s\\%s em "
"razão de política."

#: plugins/rdp/rdp_plugin.c:1590
#, fuzzy, c-format
msgid "Cannot connect to the \"%s\" RDP server."
msgstr "Não foi possível se conectar ao servidor RDP %s."

#: plugins/rdp/rdp_plugin.c:1872
msgid "GFX AVC444 (32 bpp)"
msgstr "GFX AVC444 (32 bpp)"

#: plugins/rdp/rdp_plugin.c:1873
msgid "GFX AVC420 (32 bpp)"
msgstr "GFX AVC420 (32 bpp)"

#: plugins/rdp/rdp_plugin.c:1874
msgid "GFX RFX (32 bpp)"
msgstr "GFX RFX (32 bpp)"

#: plugins/rdp/rdp_plugin.c:1875
msgid "RemoteFX (32 bpp)"
msgstr "RemoteFX (32 bpp)"

#: plugins/rdp/rdp_plugin.c:1876
#, fuzzy
msgid "True colour (32 bpp)"
msgstr "True color (32 bpp)"

#: plugins/rdp/rdp_plugin.c:1877
#, fuzzy
msgid "True colour (24 bpp)"
msgstr "True color (24 bpp)"

#: plugins/rdp/rdp_plugin.c:1878
#, fuzzy
msgid "High colour (16 bpp)"
msgstr "High color (16 bpp)"

#: plugins/rdp/rdp_plugin.c:1879
#, fuzzy
msgid "High colour (15 bpp)"
msgstr "High color (15 bpp)"

#: plugins/rdp/rdp_plugin.c:1880
#, fuzzy
msgid "256 colours (8 bpp)"
msgstr "256 cores (8 bpp)"

#: plugins/rdp/rdp_plugin.c:1897 data/ui/remmina_preferences.glade:658
msgid "Off"
msgstr "Desligado"

#: plugins/rdp/rdp_plugin.c:1899
msgid "Local - low quality"
msgstr "Local - baixa qualidade"

#: plugins/rdp/rdp_plugin.c:1900
msgid "Local - medium quality"
msgstr "Local - qualidade média"

#: plugins/rdp/rdp_plugin.c:1901
msgid "Local - high quality"
msgstr "Local - alta qualidade"

#: plugins/rdp/rdp_plugin.c:1909
msgid "Negotiate"
msgstr "Negociar"

#: plugins/rdp/rdp_plugin.c:1957
msgid "Sound"
msgstr "Som"

#: plugins/rdp/rdp_plugin.c:1958 data/ui/remmina_preferences.glade:1602
msgid "Security"
msgstr "Segurança"

#: plugins/rdp/rdp_plugin.c:1959
msgid "Gateway transport type"
msgstr "Tipo de transporte de gateway"

#: plugins/rdp/rdp_plugin.c:1960
msgid "Remote Desktop Gateway server"
msgstr "Servidor gateway de área de trabalho"

#: plugins/rdp/rdp_plugin.c:1961
msgid "Remote Desktop Gateway username"
msgstr "Nome de usuário do gateway de área de trabalho"

#: plugins/rdp/rdp_plugin.c:1962
msgid "Remote Desktop Gateway password"
msgstr "Senha do gateway de área de trabalho"

#: plugins/rdp/rdp_plugin.c:1963
msgid "Remote Desktop Gateway domain"
msgstr "Domínio do gateway de área de trabalho"

#: plugins/rdp/rdp_plugin.c:1964
msgid "Client name"
msgstr "Nome do cliente"

#: plugins/rdp/rdp_plugin.c:1967
msgid "Load balance info"
msgstr "Informações de balanceamento de carga"

#: plugins/rdp/rdp_plugin.c:1968
msgid "Override printer drivers"
msgstr "Substituir drivers de impressora"

#: plugins/rdp/rdp_plugin.c:1968
msgid ""
"\"Samsung_CLX-3300_Series\":\"Samsung CLX-3300 Series PS\";\"Canon MF410\":"
"\"Canon MF410 Series UFR II\""
msgstr ""
"\"Samsung_CLX-3300_Series\":\"Samsung CLX-3300 Series PS\";\"Canon MF410\":"
"\"Canon MF410 Series UFR II\""

#: plugins/rdp/rdp_plugin.c:1969
msgid "Local serial name"
msgstr "Nome de serial local"

#: plugins/rdp/rdp_plugin.c:1969
msgid "COM1, COM2, etc."
msgstr "COM1, COM2 etc."

#: plugins/rdp/rdp_plugin.c:1970
msgid "Local serial driver"
msgstr "Driver de serial local"

#: plugins/rdp/rdp_plugin.c:1970
msgid "Serial"
msgstr "Serial"

#: plugins/rdp/rdp_plugin.c:1971
msgid "Local serial path"
msgstr "Caminho de serial local"

#: plugins/rdp/rdp_plugin.c:1971
msgid "/dev/ttyS0, /dev/ttyS1, etc."
msgstr "/dev/ttyS0, /dev/ttyS1 etc."

#: plugins/rdp/rdp_plugin.c:1972
msgid "Local parallel name"
msgstr "Nome de paralela local"

#: plugins/rdp/rdp_plugin.c:1973
msgid "Local parallel device"
msgstr "Dispositivo de paralela local"

#: plugins/rdp/rdp_plugin.c:1974
msgid "Smartcard name"
msgstr "Nome do cartão inteligente"

#: plugins/rdp/rdp_plugin.c:1975
msgid "Share printers"
msgstr "Compartilhar impressoras"

#: plugins/rdp/rdp_plugin.c:1976
msgid "Share serial ports"
msgstr "Compartilhar portas seriais"

#: plugins/rdp/rdp_plugin.c:1977
msgid "(SELinux) permissive mode for serial ports"
msgstr ""

#: plugins/rdp/rdp_plugin.c:1978
msgid "Share parallel ports"
msgstr "Compartilhar portas paralelas"

#: plugins/rdp/rdp_plugin.c:1980
msgid "Redirect local microphone"
msgstr "Redirecionar microfone local"

#: plugins/rdp/rdp_plugin.c:1981
msgid "Turn off clipboard sync"
msgstr "Desativar sincronização da área de transferência"

#: plugins/rdp/rdp_plugin.c:1982
msgid "Ignore certificate"
msgstr "Ignorar certificado"

#: plugins/rdp/rdp_plugin.c:1983
msgid "Use the old license workflow"
msgstr "Usar o fluxo de trabalho de licença antiga"

#: plugins/rdp/rdp_plugin.c:1983
msgid "It disables CAL and hwId is set to 0"
msgstr "Desativa CAL e hwId é definido como 0"

#: plugins/rdp/rdp_plugin.c:1984
msgid "Turn off password storing"
msgstr "Desativar armazenamento de senha"

#: plugins/rdp/rdp_plugin.c:1985
msgid "Attach to console (2003/2003 R2)"
msgstr "Anexar ao console (2003/2003 R2)"

#: plugins/rdp/rdp_plugin.c:1986
msgid "Turn off fast-path"
msgstr "Desativar fast-path"

#: plugins/rdp/rdp_plugin.c:1987
msgid "Server detection using Remote Desktop Gateway"
msgstr "Detecção de servidor usando gateway área de trabalho"

#: plugins/rdp/rdp_plugin.c:1989
msgid "Turn on proxy support"
msgstr "Ativar suporte a plugin"

#: plugins/rdp/rdp_plugin.c:1991
msgid "Turn off automatic reconnection"
msgstr "Desativar reconexão automática"

#: plugins/rdp/rdp_plugin.c:1992
msgid "Relax order checks"
msgstr "Verificações com ordem relaxada"

#: plugins/rdp/rdp_plugin.c:1993
msgid "Glyph cache"
msgstr "Cache de glifos"

#: plugins/rdp/rdp_plugin.c:2017
msgid "RDP - Remote Desktop Protocol"
msgstr "RDP - Protocolo de área de trabalho remota"

#: plugins/rdp/rdp_plugin.c:2040
msgid "RDP - RDP File Handler"
msgstr "RDP - Manipulador de arquivos RDP"

#: plugins/rdp/rdp_plugin.c:2055
msgid "RDP - Preferences"
msgstr "RDP - Preferências"

#: plugins/rdp/rdp_plugin.c:2108
msgid "Export connection in Windows .rdp file format"
msgstr "Exportar conexão em formato .rpd do Windows"

#: plugins/rdp/rdp_settings.c:200
msgid "<Auto detect>"
msgstr "<Detectar automaticamente>"

#: plugins/rdp/rdp_settings.c:233
msgid "<Not set>"
msgstr "<Sem definição>"

#: plugins/rdp/rdp_settings.c:267
msgid "<Choose a quality level to edit…>"
msgstr "<Escolha um nível de qualidade para editar…>"

#: plugins/rdp/rdp_settings.c:418
msgid "Keyboard layout"
msgstr "Layout do teclado"

#: plugins/rdp/rdp_settings.c:443
msgid "Use client keyboard mapping"
msgstr "Usar o mapeamento de teclado do cliente"

#: plugins/rdp/rdp_settings.c:453
msgid "Quality settings"
msgstr "Configurações da qualidade"

#: plugins/rdp/rdp_settings.c:473
msgid "Wallpaper"
msgstr "Papel de parede"

#: plugins/rdp/rdp_settings.c:480
msgid "Window drag"
msgstr "Arrastar janela"

#: plugins/rdp/rdp_settings.c:487
msgid "Menu animation"
msgstr "Animação de menu"

#: plugins/rdp/rdp_settings.c:494
msgid "Theme"
msgstr "Tema"

#: plugins/rdp/rdp_settings.c:501
msgid "Cursor shadow"
msgstr "Sombra do cursor"

#: plugins/rdp/rdp_settings.c:508
msgid "Cursor blinking"
msgstr "Cursor intermitente"

#: plugins/rdp/rdp_settings.c:515
msgid "Font smoothing"
msgstr "Suavização de fontes"

#: plugins/rdp/rdp_settings.c:522
msgid "Composition"
msgstr "Composição"

#: plugins/rdp/rdp_settings.c:532
msgid "Remote scale factor"
msgstr "Fator de dimensionamento remoto"

#: plugins/rdp/rdp_settings.c:545
msgid "Desktop scale factor %"
msgstr "% de fator de dimensionamento da área de trabalho"

#: plugins/rdp/rdp_settings.c:556
msgid "Device scale factor %"
msgstr "% de fator de dimensionamento do dispositivo"

#: plugins/rdp/rdp_settings.c:578
msgid "Desktop orientation"
msgstr "Orientação da área de trabalho"

#: plugins/rdp/rdp_event.c:299
#, c-format
msgid "Reconnection attempt %d of %d…"
msgstr "Tentativa de reconexão %d de %d…"

#: plugins/nx/nx_session_manager.c:98
#, fuzzy
msgid "Terminating…"
msgstr "Encerrando"

#: plugins/nx/nx_session_manager.c:143
#, c-format
msgid "NX Sessions on %s"
msgstr "Sessões NX em %s"

#: plugins/nx/nx_session_manager.c:147
msgid "Attach"
msgstr "Anexar"

#: plugins/nx/nx_session_manager.c:151
msgid "Restore"
msgstr "Restaurar"

#: plugins/nx/nx_session_manager.c:152
msgid "Start"
msgstr "Iniciar"

#: plugins/nx/nx_session_manager.c:158
msgid "Terminate"
msgstr "Terminar"

#: plugins/nx/nx_session_manager.c:190
msgid "Display"
msgstr "Tela"

#: plugins/nx/nx_session_manager.c:197
msgid "Status"
msgstr "Estado"

#: plugins/nx/nx_plugin.c:205
msgid "Password for private SSH key"
msgstr ""

#: plugins/nx/nx_plugin.c:367
msgid "Enter NX authentication credentials"
msgstr "Insira as credenciais de autenticação NX"

#: plugins/nx/nx_plugin.c:761
msgid "NX - NX Technology"
msgstr "NX - Tecnologia NX"

#: plugins/kwallet/src/kwallet_plugin_main.c:118
#, fuzzy
msgid "Secure passwords storage in KWallet"
msgstr "Armazenamento seguro de senhas na Carteira do KDE"

#: plugins/telepathy/telepathy_channel_handler.c:237
#, fuzzy, c-format
msgid ""
"%s wants to share their desktop.\n"
"Do you accept?"
msgstr ""
"%s quer compartilhar sua área de trabalho.\n"
"Você aceita o convite?"

#: plugins/telepathy/telepathy_channel_handler.c:240
msgid "Desktop sharing invitation"
msgstr "Convite de compartilhamento de área de trabalho"

#: plugins/telepathy/telepathy_plugin.c:57
msgid "Telepathy - Desktop Sharing"
msgstr "Telepathy - Compartilhamento de área de trabalho"

#: data/ui/remmina_snap_info_dialog.glade:46
msgid ""
"It seems that Remmina is running on your system as a SNAP package. To enable "
"access to some important features, like password saving in your keyring and "
"RDP printer sharing, please open your software center and give the "
"appropriate permissions to Remmina. As an alternative you can enter the "
"following commands in a terminal window:"
msgstr ""
"Parece que Remmina está sendo executado em seu sistema como um pacote SNAP. "
"Para permitir o acesso a algumas características importantes, como a "
"armazenamento de senha no seu chaveiro e compartilhamento de impressora RDP, "
"por favor, abra o centro de software e dar as permissões apropriadas para "
"Remmina. Como alternativa, você pode inserir os seguintes comandos em uma "
"janela de terminal:"

#: data/ui/remmina_snap_info_dialog.glade:82
msgid "Do not show this message again"
msgstr "Não mostrar essa mensagem novamente"

#: data/ui/remmina_about.glade:30 data/ui/remmina_main.glade:444
msgid "About"
msgstr "Sobre"

#: data/ui/remmina_about.glade:40
msgid "Website"
msgstr "Site"

#: data/ui/remmina_main.glade:69
msgid "New connection profile"
msgstr "Novo perfil de conexão"

#: data/ui/remmina_main.glade:81
msgid "Show search bar"
msgstr "Mostrar barra de pesquisa"

#: data/ui/remmina_main.glade:106
msgid "Actions"
msgstr "Ações"

#: data/ui/remmina_main.glade:120
msgid "Toggle view"
msgstr "Alternar visão"

#: data/ui/remmina_main.glade:168
#, fuzzy
msgid "Search string or server name/IP address for \"\\Quick Connect\\\""
msgstr "texto de pesquisa ou nome/endereço ip do servidor para conexão rápida"

#: data/ui/remmina_main.glade:172 data/ui/remmina_main.glade:174
msgid "Server name or IP address"
msgstr "Nome ou endereço IP do servidor"

#: data/ui/remmina_main.glade:173 data/ui/remmina_main.glade:175
#: data/ui/remmina_preferences.glade:214
msgid "Clear"
msgstr "Limpar"

#: data/ui/remmina_main.glade:258
msgid "Edit"
msgstr "Editar"

#: data/ui/remmina_main.glade:288
msgid "Collapse all"
msgstr "Recolher todos"

#: data/ui/remmina_main.glade:298
msgid "Expand all"
msgstr "Expandir tudo"

#: data/ui/remmina_main.glade:332
msgid "Export"
msgstr "Exportar"

#: data/ui/remmina_main.glade:342
msgid "Multi password changer"
msgstr "Alterador de várias senhas"

#: data/ui/remmina_main.glade:359
msgid "Debugging"
msgstr "Depuração"

#: data/ui/remmina_main.glade:404
msgid "Homepage"
msgstr "Site"

#: data/ui/remmina_main.glade:414
msgid "Wiki"
msgstr "Wiki"

#. Remmina community website
#: data/ui/remmina_main.glade:424
msgid "Online Community"
msgstr "Comunidade online"

#: data/ui/remmina_main.glade:434
msgid "Donations"
msgstr "Doações"

#: data/ui/remmina_main.glade:460
msgid "Set as default remote desktop client"
msgstr "Definir como o cliente de área de trabalho remota padrão"

#: data/ui/remmina_main.glade:562
msgid "Plugin"
msgstr "Plugin"

#: data/ui/remmina_main.glade:576
msgid "Last used"
msgstr "Usado pela última vez"

#: data/ui/remmina_unlock.glade:60
msgid "Unlock"
msgstr "Desbloquear"

#: data/ui/remmina_unlock.glade:94
msgid "Unlock Remmina"
msgstr "Desbloqueia o Remmina"

#: data/ui/remmina_unlock.glade:128
msgid "Master password secret key"
msgstr "Chave secreta da senha mestra"

#: data/ui/remmina_spinner.glade:29 data/ui/remmina_key_chooser.glade:38
#: data/ui/remmina_key_chooser.glade:53
msgid "button"
msgstr "botão"

#: data/ui/remmina_spinner.glade:54
msgid "Please wait…"
msgstr "Por favor, aguarde…"

#: data/ui/remmina_news.glade:108
msgid ""
"Send <b><a href=\"https://remmina.gitlab.io/remminadoc.gitlab.io/"
"remmina__stats_8c.html#details\" title=\"Remmina usage statistics"
"\">anonymous</a></b> statistics to remmina.org"
msgstr ""
"Enviar estatísticas <b><a href=\"https://remmina.gitlab.io/remminadoc.gitlab."
"io/remmina__stats_8c.html#details\" title=\"Estatísticas de uso do Remmina"
"\">anônimas</a></b> para remmina.org"

#: data/ui/remmina_news.glade:133
msgid "Make Remmina the default Remote Desktop Client"
msgstr "Tornar Remmina o cliente de área de trabalho remota padrão"

#: data/ui/remmina_news.glade:142
msgid "Apply"
msgstr "Aplicar"

#: data/ui/remmina_news.glade:166
msgid "<big>Important settings</big>"
msgstr "<big>Configurações importantes</big>"

#: data/ui/remmina_news.glade:192
msgid ""
"<span>\n"
"<b>You are great for using copylefted libre software, <a href=\"https://"
"remmina.org/donations/\" title=\"Awesome Remmina donations\">throw in a "
"donation</a>, to make us happy, and further make the program better.</b>\n"
"</span>\n"
msgstr ""
"<span>\n"
"<b>Você é ótimo por usar software livre com copyleft! <a href=\"https://"
"remmina.org/donations/\" title=\"Awesome Remmina donations\">Faça uma "
"doação</a> para nos fazer felizes e para melhorar ainda mais o programa.</"
"b>\n"
"</span>\n"

#: data/ui/remmina_news.glade:212
msgid "<big>Contribute</big>"
msgstr "<big>Contribuir</big>"

#: data/ui/remmina_mpc.glade:7
msgid "Remmina - Multi Password Changer"
msgstr "Remmina - Alterador de várias senhas"

#: data/ui/remmina_mpc.glade:24
msgid "Change"
msgstr "Alterar"

#: data/ui/remmina_mpc.glade:64
msgid "<span weight='bold' size='larger'>Multi Password Changer</span>"
msgstr "<span weight='bold' size='larger'>Alterador de várias senhas</span>"

#: data/ui/remmina_mpc.glade:169
msgid "Selection criteria"
msgstr "Critérios de seleção"

#: data/ui/remmina_mpc.glade:198
msgid "Confirm password"
msgstr "Confirmar senha"

#: data/ui/remmina_mpc.glade:211
msgctxt "Multi password changer"
msgid "Set new password"
msgstr "Definir nova senha"

#. A column table with multiple check-boxes
#: data/ui/remmina_mpc.glade:305
msgctxt "Multi password changer"
msgid "Select"
msgstr "Selecionar"

#: data/ui/remmina_mpc.glade:317
msgctxt "Multi password changer table"
msgid "Name"
msgstr "Nome"

#: data/ui/remmina_mpc.glade:328
msgctxt "Multi password changer table"
msgid "Group"
msgstr "Grupo"

#: data/ui/remmina_mpc.glade:339
msgctxt "Multi password changer table"
msgid "Domain\\Username"
msgstr "Domínio\\Nome de usuário"

#: data/ui/remmina_preferences.glade:41
msgid "Remmina Preferences"
msgstr "Preferências do Remmina"

#: data/ui/remmina_preferences.glade:99
msgid "Double-click action"
msgstr "Ação de duplo clique"

#: data/ui/remmina_preferences.glade:113
msgid "Open connection"
msgstr "Abrir conexão"

#: data/ui/remmina_preferences.glade:114
msgid "Edit settings"
msgstr "Editar configurações"

#: data/ui/remmina_preferences.glade:130
msgid "Scaling quality"
msgstr "Qualidade do dimensionamento"

#: data/ui/remmina_preferences.glade:144
msgid "Nearest"
msgstr "Mais próximo"

#: data/ui/remmina_preferences.glade:145
msgid "Tiles"
msgstr "Blocos"

#: data/ui/remmina_preferences.glade:146
msgid "Bilinear"
msgstr "Bilinear"

#: data/ui/remmina_preferences.glade:147
msgid "Hyper"
msgstr "Hiper"

#: data/ui/remmina_preferences.glade:163
msgid "Step size for auto scroll"
msgstr "Tamanho da etapa para rolagem automática"

#: data/ui/remmina_preferences.glade:191
msgid "Maximal amount of recent items"
msgstr "Quantidade máxima de itens recentes"

#: data/ui/remmina_preferences.glade:280
msgid "Screenshot folder"
msgstr "Pasta de capturas de tela"

#: data/ui/remmina_preferences.glade:292
msgid "Choose the a folder to save screenshots from Remmina in."
msgstr "Escolha a pasta para salvar as capturas de tela de Remmina."

#: data/ui/remmina_preferences.glade:295
msgid "Select a Folder"
msgstr "Selecionar uma pasta"

#: data/ui/remmina_preferences.glade:305
msgid "Screen resolutions"
msgstr "Resoluções de tela"

#: data/ui/remmina_preferences.glade:326
msgid "Screenshot filename"
msgstr "Nome de arquivo das capturas de tela"

#: data/ui/remmina_preferences.glade:338
msgid ""
"%p Profile name\n"
"%h Server name/IP\n"
"%Y Year, %m Month, %d Day, %H Hour, %M Minute, %S Seconds (UTC time)\n"
msgstr ""
"%p Nome do perfil\n"
"%h Nome/IP do servidor\n"
"%Y Ano, %m Mês, %d Dia, %H Hora, %M Minuto, %S Segundos (horário UTC)\n"

#: data/ui/remmina_preferences.glade:356
msgid ""
"The folder where connection profiles are saved, it defaults to the "
"XDG_USER_DATA"
msgstr ""
"Esta é a pasta onde os perfis de conexão serão salvos, o padrão é "
"XDG_USER_DATA"

#. The folder where profiles are saved
#: data/ui/remmina_preferences.glade:361
msgid "Remmina data folder"
msgstr "Pasta de dados do Remmina"

#: data/ui/remmina_preferences.glade:388
msgid "Remember last view mode for each connection"
msgstr "Memorizar o último modo de visualização para cada conexão"

#: data/ui/remmina_preferences.glade:392
msgid "Remember last view mode"
msgstr "Memorizar o último modo de visualização"

#: data/ui/remmina_preferences.glade:418
msgid "Send periodic usage statistics to Remmina developers"
msgstr ""
"Enviar estatísticas de uso periódicas para os desenvolvedores do Remmina"

#: data/ui/remmina_preferences.glade:422
msgid "Send statistics to remmina.org"
msgstr "Enviar estatísticas para remmina.org"

#: data/ui/remmina_preferences.glade:462
msgid "Only save generated screenshots, don't copy them to clipboard."
msgstr ""
"Apenas salvar capturas de telas geradas, não copiá-las para a área de "
"transferência."

#: data/ui/remmina_preferences.glade:467
msgid "Prevent screenshots from entering clipboard"
msgstr "Evita que capturas de tela entrem na área de transferência"

#: data/ui/remmina_preferences.glade:479
msgid ""
"Set a custom filename for your Remmina connection profiles, using a "
"formatting string."
msgstr ""
"Defina um nome de arquivo personalizado para seus perfis de conexão Remmina, "
"usando uma string de formatação."

#: data/ui/remmina_preferences.glade:483
msgid "Profile filename template"
msgstr "Modelo de nome de arquivo de perfis"

#: data/ui/remmina_preferences.glade:495
#, fuzzy
msgid ""
"%G Group name (slash will be converted to - automatically)\n"
"%P Protocol name\n"
"%N Connection name\n"
"%h Hostname/IP\n"
"\n"
"\n"
msgstr ""
"%G Nome do grupo (barra será convertida para - automaticamente)\n"
"%P Nome do protocolo\n"
"%N Nome da conexão\n"
"%h Hostname/IP\n"
"\n"
"\n"

#: data/ui/remmina_preferences.glade:504
msgid "%G_%P_%N_%h"
msgstr "%G_%P_%N_%h"

#: data/ui/remmina_preferences.glade:518
msgid "Options"
msgstr "Opções"

#: data/ui/remmina_preferences.glade:532
msgid "Always show tabs"
msgstr "Sempre mostrar abas"

#: data/ui/remmina_preferences.glade:549
msgid "Hide the toolbar shown in the tabbed interface"
msgstr "Ocultar barra de ferramentas mostrada na interface com abas"

#: data/ui/remmina_preferences.glade:570
msgid "Default view mode"
msgstr "Modo de visualização padrão"

#: data/ui/remmina_preferences.glade:584
msgid "Automatic"
msgstr "Automático"

#: data/ui/remmina_preferences.glade:585
msgid "Scrolled window"
msgstr "Janela rolada"

#: data/ui/remmina_preferences.glade:587
msgid "Viewport fullscreen"
msgstr "Viewport em tela cheia"

#: data/ui/remmina_preferences.glade:603
msgid "Tabbed interface"
msgstr "Interface das abas"

#: data/ui/remmina_preferences.glade:618
msgid "Tab by groups"
msgstr "Aba por grupos"

#: data/ui/remmina_preferences.glade:619
msgid "Tab by protocols"
msgstr "Aba por protocolos"

#: data/ui/remmina_preferences.glade:620
msgid "Tab all connections"
msgstr "Aba com todas conexões"

#: data/ui/remmina_preferences.glade:621
msgid "No tabs"
msgstr "Sem abas"

#: data/ui/remmina_preferences.glade:632
msgid "Fullscreen on the same screen as the connection window"
msgstr "Tela cheia no mesma tela da janela de conexão"

#: data/ui/remmina_preferences.glade:656
msgid "Peeking"
msgstr "Espiada"

#: data/ui/remmina_preferences.glade:657
msgid "Hidden"
msgstr "Oculta"

#: data/ui/remmina_preferences.glade:673
msgid "Fullscreen toolbar visibility"
msgstr "Visibilidade da barra de ferramentas em tela cheia"

#: data/ui/remmina_preferences.glade:683
msgid "Hide the search bar shown in the main window"
msgstr "Ocultar a barra de pesquisa mostrada na janela principal"

#: data/ui/remmina_preferences.glade:707
msgid "Appearance"
msgstr "Aparência"

#: data/ui/remmina_preferences.glade:722
msgid "Show new connection on top of the menu"
msgstr "Mostrar novas conexões no topo do menu"

#: data/ui/remmina_preferences.glade:740
msgid "Hide total count shown in the group menu"
msgstr "Ocultar contagem total mostrada no menu do grupo"

#: data/ui/remmina_preferences.glade:757
msgid "No tray icon"
msgstr "Desabilitar ícone da área de notificação"

#: data/ui/remmina_preferences.glade:775
msgid "Start in tray upon user login"
msgstr "Iniciar na área de notificação ao iniciar a sessão"

#: data/ui/remmina_preferences.glade:793
msgid "Dark tray icon"
msgstr "Ícone escuro de área de notificação"

#: data/ui/remmina_preferences.glade:797
msgid "Improves contrast if you have a light panel."
msgstr "Mostra o contraste se você tiver um painel claro."

#: data/ui/remmina_preferences.glade:818
msgid "Applet"
msgstr "Miniaplicativo"

#: data/ui/remmina_preferences.glade:839
msgid "Host key"
msgstr "Tecla do hospedeiro"

#: data/ui/remmina_preferences.glade:870
msgid "Show/hide fullscreen"
msgstr "Mostrar/ocultar tela cheia"

#: data/ui/remmina_preferences.glade:900
msgid "Auto-fit window"
msgstr "Ajustar automaticamente a janela"

#: data/ui/remmina_preferences.glade:973
msgid "Apply/remove scaling"
msgstr "Aplicar/remover dimensionamento"

#: data/ui/remmina_preferences.glade:1003
msgid "Grab keyboard"
msgstr "Capturar o teclado"

#: data/ui/remmina_preferences.glade:1094
msgid "Show/hide toolbar"
msgstr "Mostrar/ocultar barra de ferramentas"

#: data/ui/remmina_preferences.glade:1156
#: data/ui/remmina_preferences.glade:1166
msgid "View-only mode"
msgstr "Modo de somente visualização"

#: data/ui/remmina_preferences.glade:1190
msgid "Keyboard"
msgstr "Teclado"

#: data/ui/remmina_preferences.glade:1209
msgid "Local SSH port"
msgstr "Porta SSH local"

#: data/ui/remmina_preferences.glade:1233
msgid "Parse ~/.ssh/config"
msgstr "Analisar ~/.ssh/config"

#: data/ui/remmina_preferences.glade:1257
msgid "SSH_LOG_NOLOG"
msgstr "SSH_LOG_NOLOG"

#: data/ui/remmina_preferences.glade:1258
msgid "SSH_LOG_RARE"
msgstr "SSH_LOG_RARE"

#: data/ui/remmina_preferences.glade:1259
msgid "SSH_LOG_ENTRY"
msgstr "SSH_LOG_ENTRY"

#: data/ui/remmina_preferences.glade:1260
msgid "SSH_LOG_PACKET"
msgstr "SSH_LOG_PACKET"

#: data/ui/remmina_preferences.glade:1261
msgid "SSH_LOG_FUNCTIONS"
msgstr "SSH_LOG_FUNCTIONS"

#: data/ui/remmina_preferences.glade:1277
msgid "SSH log level"
msgstr "Nível de log SSH"

#. http://man7.org/linux/man-pages/man7/tcp.7.html
#: data/ui/remmina_preferences.glade:1344
msgid "Seconds of connection idleness before TCP keepalive probes are sent."
msgstr ""
"Segundos de conexão ociosa antes que testes de keepalive em TCP sejam "
"enviados."

#. http://man7.org/linux/man-pages/man7/tcp.7.html
#: data/ui/remmina_preferences.glade:1360
msgid "Seconds between each keepalive probe."
msgstr "Segundos entre cada teste de keepalive."

#. http://man7.org/linux/man-pages/man7/tcp.7.html
#: data/ui/remmina_preferences.glade:1376
msgid ""
"Number of keepalive probes sent via TCP connection before it is dropped."
msgstr ""
"O número de testes de keepalive enviados por conexão TCP antes dela ser "
"descartada."

#. http://man7.org/linux/man-pages/man7/tcp.7.html
#: data/ui/remmina_preferences.glade:1392
msgid ""
"Amount of milliseconds to attempt acknowledging data before closing the "
"corresponding TCP connection forcibly."
msgstr ""
"Quantidade de milissegundos para tentar reconhecer dados antes de fechar a "
"conexão TCP correspondente à força."

#: data/ui/remmina_preferences.glade:1413
msgid "SSH options"
msgstr "Opções SSH"

#: data/ui/remmina_preferences.glade:1435
msgid "Master password"
msgstr "Senha mestre"

#: data/ui/remmina_preferences.glade:1450
#: data/ui/remmina_preferences.glade:1466
msgid "Use secret key authentication for some widgets"
msgstr "Usar chave secreta para autenticar com alguns widgets"

#: data/ui/remmina_preferences.glade:1472
msgid "Use master password"
msgstr "Usar senha mestre"

#: data/ui/remmina_preferences.glade:1485
msgid "Automatic lock interval"
msgstr "Intervalo de bloqueio automático"

#: data/ui/remmina_preferences.glade:1496
msgid "Master password validity in seconds"
msgstr "Validade da senha mestre em segundos"

#: data/ui/remmina_preferences.glade:1516
msgid "File encryption"
msgstr "Criptografia de arquivo"

#: data/ui/remmina_preferences.glade:1546
msgid "Repeat the password"
msgstr "Digite novamente a senha"

#: data/ui/remmina_preferences.glade:1623
msgid "Terminal font"
msgstr "Fonte do terminal"

#: data/ui/remmina_preferences.glade:1636
msgid "Scrollback lines"
msgstr "Linhas de rolagem"

#: data/ui/remmina_preferences.glade:1702
msgid "Shortcut for copying to clipboard"
msgstr "Atalho para copiar para a área de transferência"

#: data/ui/remmina_preferences.glade:1715
msgid "Shortcut for pasting from clipboard"
msgstr "Atalhos para colar da área de transferência"

#: data/ui/remmina_preferences.glade:1728
msgid "Select all shortcuts"
msgstr "Selecionar todos atalhos"

#: data/ui/remmina_preferences.glade:1742
#: data/ui/remmina_preferences.glade:1760
#: data/ui/remmina_preferences.glade:1778
msgid "(Host key +)"
msgstr "(Tecla do hospedeiro +)"

#: data/ui/remmina_preferences.glade:1795
#: data/ui/remmina_preferences.glade:1809
msgid "Foreground colour"
msgstr "Cor de primeiro plano"

#: data/ui/remmina_preferences.glade:1823
#: data/ui/remmina_preferences.glade:1890
msgid "Background colour"
msgstr "Cor de fundo"

#: data/ui/remmina_preferences.glade:1836
#: data/ui/remmina_preferences.glade:1905
msgid "Cursor colour"
msgstr "Cor do cursor"

#: data/ui/remmina_preferences.glade:1849
msgid "Normal colours"
msgstr "Cores normais"

#: data/ui/remmina_preferences.glade:1862
msgid "Bright colours"
msgstr "Cores claras"

#: data/ui/remmina_preferences.glade:1876
#, fuzzy
msgid "Load colour theme"
msgstr "Carregar esquema de cores"

#: data/ui/remmina_preferences.glade:1917
msgid ""
"Choose a colour scheme file. Usually available in /usr/share/remmina/theme. "
"https://github.com/mbadolato/iTerm2-Color-Schemes has more details."
msgstr ""
"Escolha um arquivo de esquema de cores. Geralmente disponível em /usr/share/"
"remmina/theme. Mais detalhes em https://github.com/mbadolato/iTerm2-Color-"
"Schemes."

#: data/ui/remmina_preferences.glade:1920
msgid "Pick a terminal colouring file"
msgstr "Escolher um arquivo de cores de terminal"

#: data/ui/remmina_preferences.glade:1934
msgid "Pick a black colour"
msgstr "Escolha uma cor preta"

#: data/ui/remmina_preferences.glade:1946
msgid "Pick a red colour"
msgstr "Escolha uma cor vermelha"

#: data/ui/remmina_preferences.glade:1958
msgid "Pick a green colour"
msgstr "Escolha uma cor verde"

#: data/ui/remmina_preferences.glade:1970
msgid "Pick a yellow colour"
msgstr "Escolha uma cor amarela"

#: data/ui/remmina_preferences.glade:1982
msgid "Pick a blue colour"
msgstr "Escolha uma cor azul"

#: data/ui/remmina_preferences.glade:1994
msgid "Pick a magenta colour"
msgstr "Escolha uma cor magenta"

#: data/ui/remmina_preferences.glade:2006
msgid "Pick a cyan colour"
msgstr "Escolha uma cor de ciano"

#: data/ui/remmina_preferences.glade:2019
msgid "Pick a white colour"
msgstr "Escolha uma cor branca"

#: data/ui/remmina_preferences.glade:2031
msgid "Pick a light black colour"
msgstr "Escolha uma cor preta clara"

#: data/ui/remmina_preferences.glade:2043
msgid "Pick a light red colour"
msgstr "Escolha uma cor vermelha clara"

#: data/ui/remmina_preferences.glade:2055
msgid "Pick a bright green colour"
msgstr "Escolha uma cor verde clara"

#: data/ui/remmina_preferences.glade:2067
msgid "Pick a bright yellow colour"
msgstr "Escolha uma cor amarela clara"

#: data/ui/remmina_preferences.glade:2079
msgid "Pick a bright blue colour"
msgstr "Escolha uma cor azul clara"

#: data/ui/remmina_preferences.glade:2091
msgid "Pick a light magenta colour"
msgstr "Escolha uma cor magenta clara"

#: data/ui/remmina_preferences.glade:2103
msgid "Pick a light cyan colour"
msgstr "Escolha uma cor de ciano claro"

#: data/ui/remmina_preferences.glade:2116
msgid "Pick a light white colour"
msgstr "Escolha uma cor branca clara"

#: data/ui/remmina_preferences.glade:2129
msgid "Use default system font"
msgstr "Usar a fonte padrão do sistema"

#: data/ui/remmina_preferences.glade:2167
msgid "Allow bold text"
msgstr "Permitir texto em negrito"

#: data/ui/remmina_preferences.glade:2183
msgid "Terminal"
msgstr "Terminal"

#: data/ui/remmina_string_list.glade:14 data/ui/remmina_string_list.glade:158
msgid "Add"
msgstr "Adicionar"

#: data/ui/remmina_string_list.glade:20 data/ui/remmina_string_list.glade:137
msgid "Remove"
msgstr "Remover"

#: data/ui/remmina_string_list.glade:26 data/ui/remmina_string_list.glade:116
msgid "Move up"
msgstr "Mover para cima"

#: data/ui/remmina_string_list.glade:32 data/ui/remmina_string_list.glade:95
msgid "Move down"
msgstr "Mover para baixo"

#: data/ui/remmina_key_chooser.glade:14 data/ui/remmina_key_chooser.glade:15
msgid "_Remove"
msgstr "_Remover"

#: data/ui/remmina_key_chooser.glade:23
msgid "Choose a new key"
msgstr "Escolha uma nova chave"

#: data/ui/remmina_key_chooser.glade:82
msgid "Please press the new key…"
msgstr "Pressione a nova tecla…"<|MERGE_RESOLUTION|>--- conflicted
+++ resolved
@@ -8,13 +8,8 @@
 msgstr ""
 "Project-Id-Version: remmina\n"
 "Report-Msgid-Bugs-To: l10n@lists.remmina.org\n"
-<<<<<<< HEAD
-"POT-Creation-Date: 2019-12-09 00:49+0000\n"
-"PO-Revision-Date: 2019-12-05 20:25+0000\n"
-=======
-"POT-Creation-Date: 2019-12-09 00:10+0000\n"
+"POT-Creation-Date: 2019-12-09 22:34+0100\n"
 "PO-Revision-Date: 2019-12-09 21:19+0000\n"
->>>>>>> a54d029c
 "Last-Translator: Rafael Fontenelle <rafaelff@gnome.org>\n"
 "Language-Team: Portuguese (Brazil) <https://hosted.weblate.org/projects/"
 "remmina/remmina/pt_BR/>\n"
@@ -26,350 +21,498 @@
 "X-Generator: Weblate 3.10-dev\n"
 "X-Launchpad-Export-Date: 2014-04-10 15:04+0000\n"
 
-#: src/remmina_protocol_widget.c:248
-msgid "Connect via SSH from a new terminal"
-msgstr "Conectar via SSH de um novo terminal"
-
-#: src/remmina_protocol_widget.c:254
-msgid "Open SFTP transfer"
-msgstr "Abrir transferência SFTP"
-
-#: src/remmina_protocol_widget.c:282
-msgid "Executing external commands…"
-msgstr "Executando comandos externos…"
-
-#: src/remmina_protocol_widget.c:289
-#, c-format
-msgid "Connecting to \"%s\"…"
-msgstr "Conectando a \"%s\"…"
-
-#: src/remmina_protocol_widget.c:717 src/remmina_protocol_widget.c:805
-#, c-format
-msgid "Connecting to \"%s\" via SSH…"
-msgstr "Conectando a \"%s\" via SSH…"
-
-#: src/remmina_protocol_widget.c:855
-#, c-format
-msgid "Awaiting incoming SSH connection at port %i…"
-msgstr "Aguardando conexão SSH de entrada na porta %i…"
-
-#: src/remmina_protocol_widget.c:900
-#, c-format
-msgid "The \"%s\" command is not available on the SSH server."
-msgstr "O comando %s não está disponível no servidor SSH."
-
-#: src/remmina_protocol_widget.c:904
-#, c-format
-msgid "Could not run the \"%s\" command on the SSH server (status = %i)."
-msgstr ""
-"Não foi possível executar o comando \"%s\" no servidor SSH (estado = %i)."
-
-#. TRANSLATORS: %s is a placeholder for an error message
-#: src/remmina_protocol_widget.c:912
-#, c-format
-msgid "Could not run command. %s"
-msgstr "Não foi possível executar o comando. %s"
-
-#: src/remmina_protocol_widget.c:979
-#, c-format
-msgid "Connecting to %s via SSH…"
-msgstr "Conectando a \"%s\" via SSH…"
-
-#: src/remmina_protocol_widget.c:1339 src/remmina_protocol_widget.c:1358
-#: src/remmina_ssh_plugin.c:958 src/remmina_sftp_plugin.c:317
-#: src/remmina_sftp_plugin.c:350 src/remmina_file_editor.c:926
-#: plugins/www/www_plugin.c:793 plugins/rdp/rdp_plugin.c:1937
-#: data/ui/remmina_unlock.glade:116 data/ui/remmina_mpc.glade:116
-#: data/ui/remmina_preferences.glade:1533
-msgid "Password"
-msgstr "Senha"
-
-#: src/remmina_protocol_widget.c:1357
-msgid "Type in username and password for SSH."
-msgstr "Insira o nome de usuário e senha para SSH."
-
-#: src/remmina_protocol_widget.c:1413
-msgid "Certificate details:"
-msgstr "Detalhes do certificado:"
-
-#: src/remmina_protocol_widget.c:1414 src/remmina_protocol_widget.c:1435
-msgid "Subject:"
-msgstr "Assunto:"
-
-#: src/remmina_protocol_widget.c:1415 src/remmina_protocol_widget.c:1436
-msgid "Issuer:"
-msgstr "Emissor:"
-
-#: src/remmina_protocol_widget.c:1416
-msgid "Fingerprint:"
-msgstr "Impressão digital:"
-
-#: src/remmina_protocol_widget.c:1417
-msgid "Accept certificate?"
-msgstr "Aceitar o certificado?"
-
-#: src/remmina_protocol_widget.c:1434
-msgid "The certificate changed! Details:"
-msgstr "Certificado alterado! Detalhes:"
-
-#: src/remmina_protocol_widget.c:1437
-msgid "Old fingerprint:"
-msgstr "Impressão digital antiga:"
-
-#: src/remmina_protocol_widget.c:1438
-msgid "New fingerprint:"
-msgstr "Impressão digital nova:"
-
-#: src/remmina_protocol_widget.c:1439
-msgid "Accept changed certificate?"
-msgstr "Aceitar o certificado alterado?"
-
-#: src/remmina_protocol_widget.c:1581
-#, c-format
-msgid "Listening on port %i for an incoming %s connection…"
-msgstr "Escutando na porta %i por uma conexão %s de entrada…"
-
-#: src/remmina_protocol_widget.c:1606
-msgid "Could not authenticate, attempting reconnection…"
-msgstr "Falha de autenticação. Tentando reconectar…"
-
-#: src/remmina_protocol_widget.c:1668 src/remmina_file_editor.c:402
-#: src/remmina_file_editor.c:877 data/ui/remmina_main.glade:548
-msgid "Server"
-msgstr "Servidor"
-
-#: src/remmina_protocol_widget.c:1685
-#, c-format
-msgid "Install the %s protocol plugin first."
-msgstr "Instale o plugin do protocolo %s primeiro."
+#: src/remmina_main.c:646
+#, c-format
+msgid "Total %i item."
+msgid_plural "Total %i items."
+msgstr[0] "Total de %i item."
+msgstr[1] "Total de %i itens."
+
+#: src/remmina_main.c:828
+#, c-format
+msgid "Are you sure you want to delete \"%s\"?"
+msgstr "Tem certeza que deseja excluir \"%s\"?"
+
+#: src/remmina_main.c:928
+#, c-format
+msgid ""
+"Unable to import:\n"
+"%s"
+msgstr ""
+"Impossível importar:\n"
+"%s"
+
+#: src/remmina_main.c:955 data/ui/remmina_main.glade:322
+msgid "Import"
+msgstr "Importar"
+
+#: src/remmina_main.c:978 src/remmina_file_editor.c:1312
+msgid "_Save"
+msgstr "_Salvar"
+
+#: src/remmina_main.c:985
+msgid "This protocol does not support exporting."
+msgstr "Este protocolo não possui suporte a exportação."
+
+#: src/remmina_main.c:1216 src/remmina_icon.c:480 src/remmina_icon.c:481
+msgid "Remmina Remote Desktop Client"
+msgstr "Cliente de área de trabalho remota Remmina"
+
+#: src/remmina_main.c:1218
+msgid "Remmina Kiosk"
+msgstr "Quiosque de Remmina"
 
 #: src/remmina_exec.c:320
 #, c-format
 msgid "Plugin %s is not registered."
 msgstr "Plugin %s não cadastrado."
 
-#: src/remmina_pref_dialog.c:83 src/remmina_file_editor.c:491
-#: data/ui/remmina_preferences.glade:234
-msgid "Resolutions"
-msgstr "Resoluções"
-
-#: src/remmina_pref_dialog.c:83 src/remmina_file_editor.c:491
-msgid "Configure the available resolutions"
-msgstr "Configure as resoluções disponíveis"
-
-#: src/remmina_pref_dialog.c:132
-msgid "Recent lists cleared."
-msgstr "Lista de recentes apagada."
-
-#: src/remmina_pref_dialog.c:143 src/rcw.c:1815
-#: data/ui/remmina_preferences.glade:249 data/ui/remmina_preferences.glade:259
-msgid "Keystrokes"
-msgstr "Teclas"
-
-#: src/remmina_pref_dialog.c:143
-msgid "Configure the keystrokes"
-msgstr "Configure as combinações de teclas"
-
-#. TRANSLATORS: Do not translate libsodium, is the name of a library
-#: src/remmina_pref_dialog.c:444
-msgid "libsodium >= 1.9.0 is required to use master password"
-msgstr "libsodium >= 1.9.0 é necessário para usar a senha mestre"
-
-#: src/remmina_ssh_plugin.c:481
-#, c-format
-msgid "Error: %s"
-msgstr "Erro: %s"
-
-#: src/remmina_ssh_plugin.c:498
-msgid "Terminal content saved under"
-msgstr "Conteúdo do terminal salvo em"
-
-#: src/remmina_ssh_plugin.c:552
-msgid "Select All (Host + A)"
-msgstr "Selecionar tudo (Host + A)"
-
-#: src/remmina_ssh_plugin.c:553
-msgid "Copy (host + C)"
-msgstr "Copiar (Host + C)"
-
-#: src/remmina_ssh_plugin.c:554
-msgid "Paste (host + V)"
-msgstr "Colar (Host + V)"
-
-#: src/remmina_ssh_plugin.c:555
-msgid "Save session to file"
-msgstr "Salvar sessão para arquivo"
-
-#: src/remmina_ssh_plugin.c:959 src/remmina_sftp_plugin.c:318
-msgid "SSH identity file"
-msgstr "Arquivo de identidade SSH"
-
-#: src/remmina_ssh_plugin.c:960 src/remmina_sftp_plugin.c:319
-msgid "SSH agent"
-msgstr "Agente SSH"
-
-#: src/remmina_ssh_plugin.c:961 src/remmina_sftp_plugin.c:320
-#: src/remmina_file_editor.c:939
-msgid "Public key (automatic)"
-msgstr "Chave pública (automática)"
-
-#: src/remmina_ssh_plugin.c:962 src/remmina_sftp_plugin.c:321
-msgid "Kerberos (GSSAPI)"
-msgstr "Kerberos (GSSAPI)"
-
-#: src/remmina_ssh_plugin.c:1037 data/ui/remmina_main.glade:248
-msgid "Copy"
-msgstr "Copiar"
-
-#: src/remmina_ssh_plugin.c:1037
-msgid "_Copy"
-msgstr "_Copiar"
-
-#: src/remmina_ssh_plugin.c:1038
-msgid "Paste"
-msgstr "Colar"
-
-#: src/remmina_ssh_plugin.c:1038
-msgid "_Paste"
-msgstr "C_olar"
-
-#: src/remmina_ssh_plugin.c:1039
-msgid "Select all"
-msgstr "Selecionar tudo"
-
-#: src/remmina_ssh_plugin.c:1039
-msgid "_Select all"
-msgstr "_Selecionar tudo"
-
-#: src/remmina_ssh_plugin.c:1057 src/remmina_message_panel.c:330
-#: src/remmina_sftp_plugin.c:349 src/remmina_file_editor.c:917
-#: plugins/www/www_plugin.c:792 plugins/vnc/vnc_plugin.c:1832
-#: plugins/vnc/vnc_plugin.c:1852 plugins/rdp/rdp_plugin.c:1936
-#: plugins/nx/nx_plugin.c:721 data/ui/remmina_mpc.glade:155
-msgid "Username"
-msgstr "Nome de usuário"
-
-#: src/remmina_ssh_plugin.c:1058 plugins/vnc/vnc_plugin.c:1833
-#: plugins/vnc/vnc_plugin.c:1853 plugins/spice/spice_plugin.c:437
-#: plugins/nx/nx_plugin.c:722
-msgid "User password"
-msgstr "Senha de usuário"
-
-#: src/remmina_ssh_plugin.c:1059 src/remmina_sftp_plugin.c:351
-msgid "Authentication type"
-msgstr "Tipo de autenticação"
-
-#: src/remmina_ssh_plugin.c:1060 src/remmina_sftp_plugin.c:352
-#: src/remmina_file_editor.c:356 src/remmina_file_editor.c:363
-#: plugins/nx/nx_plugin.c:720
-msgid "Identity file"
-msgstr "Arquivo de identidade"
-
-#: src/remmina_ssh_plugin.c:1061 src/remmina_sftp_plugin.c:353
-msgid "Password to unlock private key"
-msgstr "Senha para desbloquear a chave privada"
-
-#: src/remmina_ssh_plugin.c:1062 plugins/xdmcp/xdmcp_plugin.c:370
-#: plugins/rdp/rdp_plugin.c:1965 plugins/nx/nx_plugin.c:725
-msgid "Startup program"
-msgstr "Programa de inicialização"
-
-#: src/remmina_ssh_plugin.c:1079
-msgid "Terminal color scheme"
-msgstr "Esquema de cores do terminal"
-
-#: src/remmina_ssh_plugin.c:1080 src/remmina_file_editor.c:896
-msgid "Character set"
-msgstr "Conjunto de caracteres"
-
-#: src/remmina_ssh_plugin.c:1081
-msgid "SSH Proxy Command"
-msgstr "Comando de proxy SSH"
-
-#: src/remmina_ssh_plugin.c:1082
-msgid "KEX (Key Exchange) algorithms"
-msgstr "Algoritmos de KEX (Key Exchange)"
-
-#: src/remmina_ssh_plugin.c:1083
-msgid "Symmetric cipher client to server"
-msgstr "Cliente de cifra simétrica para servidor"
-
-#: src/remmina_ssh_plugin.c:1084
-msgid "Preferred server host key types"
-msgstr "Tipos de chaves de host servidor preferidos"
-
-#: src/remmina_ssh_plugin.c:1085
-msgid "Folder for SSH session log"
-msgstr "Pasta para o log de sessão SSH"
-
-#: src/remmina_ssh_plugin.c:1086
-msgid "Filename for SSH session log"
-msgstr "Nome de arquivo para o log da sessão SSH"
-
-#: src/remmina_ssh_plugin.c:1087
-<<<<<<< HEAD
-msgid "Log SSH session when exiting Remmina"
-msgstr ""
-=======
-msgid "Log SSH session when exiing Remmina"
-msgstr "Registrar a sessão SSH ao sair do Remmina"
->>>>>>> a54d029c
-
-#: src/remmina_ssh_plugin.c:1088
-msgid "Audible terminal bell"
-msgstr "Campainha audível de terminal"
-
-#: src/remmina_ssh_plugin.c:1089
-msgid "SSH compression"
-msgstr "Compressão SSH"
-
-#: src/remmina_ssh_plugin.c:1090
-msgid "Don't remember passwords"
-msgstr "Não lembrar das senhas"
-
-#: src/remmina_ssh_plugin.c:1091
-msgid "Strict host key checking"
-msgstr "Verificação estrita da chave do host"
-
-#: src/remmina_ssh_plugin.c:1105
-msgid "SSH - Secure Shell"
-msgstr "SSH - Shell seguro"
-
-#: src/remmina_applet_menu_item.c:121
-msgid "Discovered"
-msgstr "Descoberto"
-
-#: src/remmina_applet_menu_item.c:126
-msgid "New Connection"
-msgstr "Nova conexão"
-
-#: src/remmina_mpchange.c:234
-msgid "The passwords do not match"
-msgstr "As senhas não correspondem"
-
-#: src/remmina_mpchange.c:244
-msgid "Resetting passwords, please wait…"
-msgstr "Redefinindo as senhas. Por favor, aguarde…"
-
-#: src/remmina_mpchange.c:327
-msgid "The multi password changer requires a secrecy plugin.\n"
-msgstr ""
-"O alterador de várias senhas não pode funcionar sem um plugin de segredo.\n"
-
-#: src/remmina_mpchange.c:330
-msgid "The multi password changer requires a secrecy service.\n"
-msgstr "O alterador de várias senhas requer um serviço de segredo.\n"
-
-#: src/remmina_mpchange.c:419
-#, c-format
-msgid "%d password changed."
-msgid_plural "%d passwords changed."
-msgstr[0] "%d senha alterada."
-msgstr[1] "%d senhas alteradas."
+#. TRANSLATORS: The placeholder %s is an error message
+#: src/remmina_ssh.c:203
+#, fuzzy, c-format
+msgid "Could not authenticate with SSH password. %s"
+msgstr "Falha ao iniciar sessão SSH: %s"
+
+#. TRANSLATORS: The placeholder %s is an error message
+#: src/remmina_ssh.c:224 src/remmina_ssh.c:248 src/remmina_ssh.c:257
+#, c-format
+msgid "Could not authenticate with public SSH key. %s"
+msgstr ""
+
+#: src/remmina_ssh.c:225
+msgid "SSH Key file not yet set."
+msgstr "Arquivo de chave SSH não foi configurado ainda."
+
+#. TRANSLATORS: The placeholder %s is an error message
+#: src/remmina_ssh.c:236
+#, fuzzy, c-format
+msgid "Public SSH key cannot be imported. %s"
+msgstr "A chave pública SSH não pôde ser importada: %s"
+
+#: src/remmina_ssh.c:279 src/remmina_ssh.c:587 src/remmina_ssh.c:606
+#: plugins/nx/nx_plugin.c:202
+msgid "SSH credentials"
+msgstr "Credenciais SSH"
+
+#: src/remmina_ssh.c:282 src/remmina_ssh.c:563 src/remmina_ssh.c:590
+msgid "SSH private key passphrase"
+msgstr "Frase secreta da chave privada SSH"
+
+#. TRANSLATORS: The placeholder %s is an error message
+#: src/remmina_ssh.c:299
+#, c-format
+msgid "Could not authenticate automatically with public SSH key. %s"
+msgstr ""
+
+#. TRANSLATORS: The placeholder %s is an error message
+#: src/remmina_ssh.c:316
+#, c-format
+msgid "Could not authenticate with public SSH key using SSH agent. %s"
+msgstr ""
+
+#. TRANSLATORS: The placeholder %s is an error message
+#: src/remmina_ssh.c:336
+#, c-format
+msgid "Could not authenticate with SSH Kerberos/GSSAPI. %s"
+msgstr ""
+
+#: src/remmina_ssh.c:365
+msgid "The public SSH key changed!"
+msgstr "A chave pública SSH foi alterada!"
+
+#. TRANSLATORS: The placeholder %s is an error message
+#: src/remmina_ssh.c:492
+#, c-format
+msgid "Could not fetch the server's public SSH key. %s"
+msgstr ""
+
+#. TRANSLATORS: The placeholder %s is an error message
+#: src/remmina_ssh.c:499
+#, fuzzy, c-format
+msgid "Could not fetch public SSH key. %s"
+msgstr "Não foi possível conectar no túnel SSH: %s"
+
+#. TRANSLATORS: The placeholder %s is an error message
+#: src/remmina_ssh.c:507
+#, fuzzy, c-format
+msgid "Could not fetch checksum for public SSH key. %s"
+msgstr "Não foi possível verificar lista de hosts SSH conhecidos: %s"
+
+#: src/remmina_ssh.c:520
+msgid "The server is unknown. The public key fingerprint is:"
+msgstr "O servidor é desconhecido. A impressão digital da chave pública é:"
+
+#: src/remmina_ssh.c:522 src/remmina_ssh.c:528
+msgid "Do you trust the new public key?"
+msgstr "Você confia na nova chave pública?"
+
+#: src/remmina_ssh.c:525
+#, fuzzy
+msgid ""
+"Warning: The server has changed its public key. This means either you are "
+"under attack,\n"
+"or the administrator has changed the key. The new public key fingerprint is:"
+msgstr ""
+"AVISO: O servidor mudou sua chave pública. Isto significa o administrador "
+"alterou a chave\n"
+"ou que você está sob ataque. A nova impressão digital da chave pública é:"
+
+#. TRANSLATORS: The placeholder %s is an error message
+#: src/remmina_ssh.c:550
+#, fuzzy, c-format
+msgid "Could not check list of known SSH hosts. %s"
+msgstr "Não foi possível verificar lista de hosts SSH conhecidos: %s"
+
+#: src/remmina_ssh.c:557
+msgid "SSH password"
+msgstr "Senha SSH"
+
+#: src/remmina_ssh.c:567
+msgid "SSH Kerberos/GSSAPI"
+msgstr "Kerberos/GSSAPI SSH"
+
+#: src/remmina_ssh.c:628
+msgid "SSH authentication"
+msgstr "Autenticação SSH"
+
+#. TRANSLATORS: The placeholder %s is an error message
+#: src/remmina_ssh.c:747
+#, fuzzy, c-format
+msgid "Could not start SSH session. %s"
+msgstr "Falha ao iniciar sessão SSH: %s"
+
+#. TRANSLATORS: The placeholder %s is an error message
+#: src/remmina_ssh.c:1106 src/remmina_ssh.c:1168
+#, fuzzy, c-format
+msgid "Could not create channel. %s"
+msgstr "Falha ao criar o canal: %s"
+
+#. TRANSLATORS: The placeholder %s is an error message
+#: src/remmina_ssh.c:1117
+#, fuzzy, c-format
+msgid "Could not connect to SSH tunnel. %s"
+msgstr "Não foi possível conectar no túnel SSH: %s"
+
+#. TRANSLATORS: The placeholder %s is an error message
+#: src/remmina_ssh.c:1183 src/remmina_ssh.c:1781
+#, fuzzy, c-format
+msgid "Could not open channel. %s"
+msgstr "Não foi possível abrir o canal: %s"
+
+#: src/remmina_ssh.c:1189
+#, c-format
+msgid "Could not run %s on SSH server, %%s"
+msgstr "Não foi possível executar %s no servidor SSH, %%s"
+
+#. TRANSLATORS: The placeholder %s is an error message
+#: src/remmina_ssh.c:1227 src/remmina_ssh.c:1248 src/remmina_ssh.c:1257
+#, fuzzy, c-format
+msgid "Could not request port forwarding. %s"
+msgstr "Não foi possível solicitar encaminhamento de porta: %s"
+
+#: src/remmina_ssh.c:1292
+msgid "The server did not respond."
+msgstr "O servidor não respondeu."
+
+#: src/remmina_ssh.c:1335
+#, c-format
+msgid "Cannot connect to local port %i."
+msgstr "Não foi possível conectar à porta local %i."
+
+#. TRANSLATORS: The placeholder %s is an error message
+#: src/remmina_ssh.c:1385
+#, fuzzy, c-format
+msgid "Could not write to SSH channel. %s"
+msgstr "Falha ao criar o canal: %s"
+
+#. TRANSLATORS: The placeholder %s is an error message
+#: src/remmina_ssh.c:1392
+#, fuzzy, c-format
+msgid "Could not read from tunnel listening socket. %s"
+msgstr "Não foi possível ler do socket de escuta de túnel: %s"
+
+#. TRANSLATORS: The placeholder %s is an error message
+#: src/remmina_ssh.c:1412
+#, fuzzy, c-format
+msgid "Could not poll SSH channel. %s"
+msgstr "Não foi possível abrir o canal: %s"
+
+#. TRANSLATORS: The placeholder %s is an error message
+#: src/remmina_ssh.c:1419
+#, fuzzy, c-format
+msgid "Could not read SSH channel in a non-blocking way. %s"
+msgstr "Não foi possível executar ssh_channel_read_nonblocking(): %s"
+
+#. TRANSLATORS: The placeholder %s is an error message
+#: src/remmina_ssh.c:1438
+#, fuzzy, c-format
+msgid "Could not send data to tunnel listening socket. %s"
+msgstr "Não foi possível enviar dados para o socket de escuta do túnel: %s"
+
+#: src/remmina_ssh.c:1517
+msgid "Assign a destination port."
+msgstr "Atribua uma porta de destino."
+
+#: src/remmina_ssh.c:1524
+msgid "Could not create socket."
+msgstr "Não foi possível criar o socket."
+
+#: src/remmina_ssh.c:1534
+msgid "Could not bind server socket to local port."
+msgstr "Não foi possível vincular o socket do servidor à porta local."
+
+#: src/remmina_ssh.c:1540
+msgid "Could not listen to local port."
+msgstr "Não foi possível escutar na porta local."
+
+#. TRANSLATORS: Do not translate pthread
+#: src/remmina_ssh.c:1550 src/remmina_ssh.c:1567 src/remmina_ssh.c:1602
+msgid "Could not start pthread."
+msgstr "Não foi possível inicializar pthread."
+
+#. TRANSLATORS: Do not translate pthread
+#: src/remmina_ssh.c:1584
+msgid "Failed to initialize pthread."
+msgstr "Falha ao inicializar pthread."
+
+#. TRANSLATORS: The placeholder %s is an error message
+#: src/remmina_ssh.c:1691
+#, fuzzy, c-format
+msgid "Could not create SFTP session. %s"
+msgstr "Não foi possível criar sessão SFTP: %s"
+
+#. TRANSLATORS: The placeholder %s is an error message
+#: src/remmina_ssh.c:1696
+#, fuzzy, c-format
+msgid "Could not start SFTP session. %s"
+msgstr "Falha ao iniciar sessão SSH: %s"
+
+#. TRANSLATORS: The placeholder %s is an error message
+#: src/remmina_ssh.c:1811
+#, fuzzy, c-format
+msgid "Could not request shell. %s"
+msgstr "Não foi possível solicitar shell: %s"
+
+#: src/remmina_ssh.c:1904
+msgid "Could not create PTY device."
+msgstr "Não foi possível criar o dispositivo PTY."
+
+#. TRANSLATORS: The placeholder %s is a directory path
+#: src/remmina_sftp_client.c:171
+#, c-format
+msgid "Could not create the folder \"%s\"."
+msgstr "Não foi possível criar a pastas: \"%s\"."
+
+#. TRANSLATORS: The placeholder %s is a file path
+#: src/remmina_sftp_client.c:179 src/remmina_sftp_client.c:200
+#, c-format
+msgid "Could not create the file \"%s\"."
+msgstr "Não foi possível criar o arquivo \"%s\"."
+
+#. TRANSLATORS: The placeholders %s are a file path and a server name
+#: src/remmina_sftp_client.c:218
+#, fuzzy, c-format
+msgid "Could not open the file \"%s\" on the server. %s"
+msgstr "Não foi possível abrir o canal: %s"
+
+#: src/remmina_sftp_client.c:240
+#, fuzzy, c-format
+msgid "Could not save the file \"%s\"."
+msgstr "Não foi possível abrir o canal: %s"
+
+#: src/remmina_sftp_client.c:279 src/remmina_sftp_client.c:733
+#, fuzzy, c-format
+msgid "Could not open the folder \"%s\". %s"
+msgstr "Não foi possível abrir o canal: %s"
+
+#: src/remmina_sftp_client.c:383
+#, fuzzy, c-format
+msgid "Could not create the folder \"%s\" on the server. %s"
+msgstr "Erro ao criar a pasta %s no servidor. %s"
+
+#: src/remmina_sftp_client.c:411 src/remmina_sftp_client.c:433
+#, fuzzy, c-format
+msgid "Could not create the file \"%s\" on the server. %s"
+msgstr "Erro ao criar o arquivo %s no servidor. %s"
+
+#: src/remmina_sftp_client.c:454
+#, fuzzy, c-format
+msgid "Could not open the file \"%s\"."
+msgstr "Não foi possível abrir o canal: %s"
+
+#: src/remmina_sftp_client.c:474
+#, fuzzy, c-format
+msgid "Could not write to the file \"%s\" on the server. %s"
+msgstr "Erro ao gravar o arquivo %s no servidor. %s"
+
+#: src/remmina_sftp_client.c:670
+#, fuzzy, c-format
+msgid "Could not open the folder  \"%s\". %s"
+msgstr "Não foi possível abrir o canal: %s"
+
+#: src/remmina_sftp_client.c:688
+#, fuzzy, c-format
+msgid "Could not read from the folder. %s"
+msgstr "Não foi possível abrir o canal: %s"
+
+#: src/remmina_sftp_client.c:795
+#, fuzzy
+msgid "Are you sure you want to cancel the file transfer in progress?"
+msgstr "Tem certeza que deseja excluir \"%s\"?"
+
+#: src/remmina_sftp_client.c:829
+#, fuzzy, c-format
+msgid "Could not delete \"%s\". %s"
+msgstr "Não foi possível abrir o canal: %s"
+
+#: src/remmina_sftp_client.c:910
+msgid "The file exists already"
+msgstr ""
+
+#: src/remmina_sftp_client.c:913
+msgid "Resume"
+msgstr "Continuar"
+
+#: src/remmina_sftp_client.c:914
+msgid "Overwrite"
+msgstr "Sobrescrever"
+
+#: src/remmina_sftp_client.c:915 src/remmina_message_panel.c:452
+#: src/remmina_message_panel.c:624 src/remmina_file_editor.c:160
+#: src/remmina_file_editor.c:364 src/remmina_file_editor.c:1304
+#: plugins/spice/spice_plugin_file_transfer.c:84
+#: plugins/nx/nx_session_manager.c:156 data/ui/remmina_key_chooser.glade:8
+#: data/ui/remmina_key_chooser.glade:9 data/ui/remmina_spinner.glade:8
+#: data/ui/remmina_spinner.glade:9
+msgid "_Cancel"
+msgstr "_Cancelar"
+
+#: src/remmina_sftp_client.c:924
+msgid "Question"
+msgstr "Pergunta"
+
+#: src/remmina_sftp_client.c:932
+msgid "The following file already exists in the target folder:"
+msgstr "O seguinte arquivo já existe na pasta destino:"
+
+#: src/remmina_ftp_client.c:388
+msgid "Choose download location"
+msgstr "Escolher local do download"
+
+#: src/remmina_ftp_client.c:528
+msgid "Are you sure to delete the selected files on server?"
+msgstr "Tem certeza que deseja excluir os arquivos selecionados no servidor?"
+
+#: src/remmina_ftp_client.c:585
+msgid "Choose a file to upload"
+msgstr "Escolha um arquivo para enviar"
+
+#: src/remmina_ftp_client.c:592
+msgid "Upload folder"
+msgstr "Enviar a pasta"
+
+#: src/remmina_ftp_client.c:648 src/remmina_ftp_client.c:770
+msgid "Download"
+msgstr "Baixar"
+
+#: src/remmina_ftp_client.c:655 src/remmina_ftp_client.c:781
+msgid "Upload"
+msgstr "Enviar"
+
+#: src/remmina_ftp_client.c:662
+msgid "_Delete"
+msgstr "_Excluir"
+
+#: src/remmina_ftp_client.c:749
+msgid "Home"
+msgstr "Home"
+
+#: src/remmina_ftp_client.c:751
+msgid "Go to home folder"
+msgstr "Vai para a pasta pessoal"
+
+#: src/remmina_ftp_client.c:756
+msgid "Up"
+msgstr "Subir"
+
+#: src/remmina_ftp_client.c:758
+msgid "Go to parent folder"
+msgstr "Vai para a pasta pai"
+
+#: src/remmina_ftp_client.c:763 plugins/rdp/rdp_plugin.c:2001
+#: plugins/vnc/vnc_plugin.c:1889
+msgid "Refresh"
+msgstr "Atualizar"
+
+#: src/remmina_ftp_client.c:765
+msgid "Refresh current folder"
+msgstr "Atualiza a pasta atual"
+
+#: src/remmina_ftp_client.c:772
+msgid "Download from server"
+msgstr "Baixa do servidor"
+
+#: src/remmina_ftp_client.c:783
+msgid "Upload to server"
+msgstr "Envia para o servidor"
+
+#: src/remmina_ftp_client.c:790 data/ui/remmina_main.glade:268
+msgid "Delete"
+msgstr "Excluir"
+
+#: src/remmina_ftp_client.c:792
+msgid "Delete files on server"
+msgstr "Exclui arquivos no servidor"
+
+#: src/remmina_ftp_client.c:903 src/remmina_ftp_client.c:972
+msgid "Filename"
+msgstr "Nome do arquivo"
+
+#: src/remmina_ftp_client.c:916 src/remmina_ftp_client.c:1001
+msgid "Size"
+msgstr "Tamanho"
+
+#: src/remmina_ftp_client.c:924
+msgid "User"
+msgstr "Usuário"
+
+#: src/remmina_ftp_client.c:930 src/remmina_file_editor.c:1454
+#: data/ui/remmina_mpc.glade:102 data/ui/remmina_main.glade:534
+msgid "Group"
+msgstr "Grupo"
+
+#: src/remmina_ftp_client.c:936
+msgid "Permission"
+msgstr "Permissão"
+
+#: src/remmina_ftp_client.c:988 plugins/rdp/rdp_plugin.c:1902
+msgid "Remote"
+msgstr "Remoto"
+
+#: src/remmina_ftp_client.c:995 plugins/rdp/rdp_plugin.c:1898
+msgid "Local"
+msgstr "Local"
+
+#: src/remmina_ftp_client.c:1009
+msgid "Progress"
+msgstr "Progresso"
 
 #: src/remmina_public.c:639
 msgid "Please enter format 'widthxheight'."
 msgstr "Por favor, digite no formato \"largura x altura\"."
+
+#: src/remmina_chat_window.c:178
+#, c-format
+msgid "Chat with %s"
+msgstr "Bate-papo com %s"
+
+#: src/remmina_chat_window.c:230
+msgid "_Send"
+msgstr "_Enviar"
+
+#: src/remmina_chat_window.c:240
+msgid "_Clear"
+msgstr "_Limpar"
 
 #. TRANSLATORS: translator-credits should be replaced with a formatted list of translators in your own language
 #: src/remmina_about.c:54
@@ -389,190 +532,40 @@
 "  Tiago Hillebrandt https://launchpad.net/~tiagohillebrandt\n"
 "  Vic https://launchpad.net/~llyzs"
 
-#: src/remmina_ftp_client.c:388
-msgid "Choose download location"
-msgstr "Escolher local do download"
-
-#: src/remmina_ftp_client.c:528
-msgid "Are you sure to delete the selected files on server?"
-msgstr "Tem certeza que deseja excluir os arquivos selecionados no servidor?"
-
-#: src/remmina_ftp_client.c:585
-msgid "Choose a file to upload"
-msgstr "Escolha um arquivo para enviar"
-
-#: src/remmina_ftp_client.c:592
-msgid "Upload folder"
-msgstr "Enviar a pasta"
-
-#: src/remmina_ftp_client.c:648 src/remmina_ftp_client.c:770
-msgid "Download"
-msgstr "Baixar"
-
-#: src/remmina_ftp_client.c:655 src/remmina_ftp_client.c:781
-msgid "Upload"
-msgstr "Enviar"
-
-#: src/remmina_ftp_client.c:662
-msgid "_Delete"
-msgstr "_Excluir"
-
-#: src/remmina_ftp_client.c:749
-msgid "Home"
-msgstr "Home"
-
-#: src/remmina_ftp_client.c:751
-msgid "Go to home folder"
-msgstr "Vai para a pasta pessoal"
-
-#: src/remmina_ftp_client.c:756
-msgid "Up"
-msgstr "Subir"
-
-#: src/remmina_ftp_client.c:758
-msgid "Go to parent folder"
-msgstr "Vai para a pasta pai"
-
-#: src/remmina_ftp_client.c:763 plugins/vnc/vnc_plugin.c:1889
-#: plugins/rdp/rdp_plugin.c:2001
-msgid "Refresh"
-msgstr "Atualizar"
-
-#: src/remmina_ftp_client.c:765
-msgid "Refresh current folder"
-msgstr "Atualiza a pasta atual"
-
-#: src/remmina_ftp_client.c:772
-msgid "Download from server"
-msgstr "Baixa do servidor"
-
-#: src/remmina_ftp_client.c:783
-msgid "Upload to server"
-msgstr "Envia para o servidor"
-
-#: src/remmina_ftp_client.c:790 data/ui/remmina_main.glade:268
-msgid "Delete"
-msgstr "Excluir"
-
-#: src/remmina_ftp_client.c:792
-msgid "Delete files on server"
-msgstr "Exclui arquivos no servidor"
-
-#: src/remmina_ftp_client.c:903 src/remmina_ftp_client.c:972
-msgid "Filename"
-msgstr "Nome do arquivo"
-
-#: src/remmina_ftp_client.c:916 src/remmina_ftp_client.c:1001
-msgid "Size"
-msgstr "Tamanho"
-
-#: src/remmina_ftp_client.c:924
-msgid "User"
-msgstr "Usuário"
-
-#: src/remmina_ftp_client.c:930 src/remmina_file_editor.c:1454
-#: data/ui/remmina_main.glade:534 data/ui/remmina_mpc.glade:102
-msgid "Group"
-msgstr "Grupo"
-
-#: src/remmina_ftp_client.c:936
-msgid "Permission"
-msgstr "Permissão"
-
-#: src/remmina_ftp_client.c:988 plugins/rdp/rdp_plugin.c:1902
-msgid "Remote"
-msgstr "Remoto"
-
-#: src/remmina_ftp_client.c:995 plugins/rdp/rdp_plugin.c:1898
-msgid "Local"
-msgstr "Local"
-
-#: src/remmina_ftp_client.c:1009
-msgid "Progress"
-msgstr "Progresso"
-
-#. TRANSLATORS: Shown in terminal. Do not use charcters that may be not supported on a terminal
-#: src/remmina.c:84
-msgid "Show 'About'"
-msgstr "Mostrar \"Sobre\""
-
-#. TRANSLATORS: Shown in terminal. Do not use charcters that may be not supported on a terminal
-#: src/remmina.c:86 src/remmina.c:88
-msgid ""
-"Connect to desktop described in file (.remmina or type supported by plugin)"
-msgstr ""
-"Conecta à área de trabalho descrita no arquivo (.remmina ou tipo suportado "
-"pelo plugin)"
-
-#. TRANSLATORS: Shown in terminal. Do not use charcters that may be not supported on a terminal
-#: src/remmina.c:90
-msgid ""
-"Edit desktop connection described in file (.remmina or type supported by "
-"plugin)"
-msgstr ""
-"Edita a conexão de área de trabalho descrita no arquivo (.remmina ou tipo "
-"suportado pelo plugin)"
-
-#. TRANSLATORS: Shown in terminal. Do not use charcters that may be not supported on a terminal
-#: src/remmina.c:93
-msgid "Start in kiosk mode"
-msgstr "Inicia no modo Quiosque"
-
-#. TRANSLATORS: Shown in terminal. Do not use charcters that may be not supported on a terminal
-#: src/remmina.c:95
-msgid "Create new connection profile"
-msgstr "Cria um novo perfil de conexão"
-
-#. TRANSLATORS: Shown in terminal. Do not use charcters that may be not supported on a terminal
-#: src/remmina.c:97
-msgid "Show preferences"
-msgstr "Mostrar preferências"
-
-#. TRANSLATORS: Shown in terminal. Do not use charcters that may be not supported on a terminal
-#: src/remmina.c:99
-msgid "Run a plugin"
-msgstr "Executar um plugin"
-
-#. TRANSLATORS: Shown in terminal. Do not use charcters that may be not supported on a terminal
-#: src/remmina.c:101
-msgid "Quit"
-msgstr "Sair"
-
-#. TRANSLATORS: Shown in terminal. Do not use charcters that may be not supported on a terminal
-#: src/remmina.c:103
-msgid "Use default server name (for --new)"
-msgstr "Usa o nome de servidor padrão (para --new)"
-
-#. TRANSLATORS: Shown in terminal. Do not use charcters that may be not supported on a terminal
-#: src/remmina.c:105
-msgid "Use default protocol (for --new)"
-msgstr "Usa o protocolo padrão (para --new)"
-
-#. TRANSLATORS: Shown in terminal. Do not use charcters that may be not supported on a terminal
-#: src/remmina.c:107
-msgid "Start in tray"
-msgstr "Inicia na área de notificação"
-
-#. TRANSLATORS: Shown in terminal. Do not use charcters that may be not supported on a terminal
-#: src/remmina.c:109
-msgid "Show the application version"
-msgstr "Mostrar a versão do aplicativo"
-
-#. TRANSLATORS: Shown in terminal. Do not use charcters that may be not supported on a terminal
-#: src/remmina.c:111
-msgid "Show version of the application and its plugins"
-msgstr "Mostrar a versão do aplicativo e seus plugins"
-
-#. TRANSLATORS: Shown in terminal. Do not use charcters that may be not supported on a terminal
-#: src/remmina.c:113
-msgid "Modify connection profile (requires --set-option)"
-msgstr "Modificar o perfil de conexão (requer --set-option)"
-
-#. TRANSLATORS: Shown in terminal. Do not use charcters that may be not supported on a terminal
-#: src/remmina.c:115
-msgid "Set one or more profile settings, to be used with --update-profile"
-msgstr ""
-"Define um ou mais configurações de perfil, a ser usado com --update-profile"
+#: src/remmina_applet_menu_item.c:121
+msgid "Discovered"
+msgstr "Descoberto"
+
+#: src/remmina_applet_menu_item.c:126
+msgid "New Connection"
+msgstr "Nova conexão"
+
+#: src/remmina_pref_dialog.c:83 src/remmina_file_editor.c:491
+#: data/ui/remmina_preferences.glade:234
+msgid "Resolutions"
+msgstr "Resoluções"
+
+#: src/remmina_pref_dialog.c:83 src/remmina_file_editor.c:491
+msgid "Configure the available resolutions"
+msgstr "Configure as resoluções disponíveis"
+
+#: src/remmina_pref_dialog.c:132
+msgid "Recent lists cleared."
+msgstr "Lista de recentes apagada."
+
+#: src/remmina_pref_dialog.c:143 src/rcw.c:1815
+#: data/ui/remmina_preferences.glade:249 data/ui/remmina_preferences.glade:259
+msgid "Keystrokes"
+msgstr "Teclas"
+
+#: src/remmina_pref_dialog.c:143
+msgid "Configure the keystrokes"
+msgstr "Configure as combinações de teclas"
+
+#. TRANSLATORS: Do not translate libsodium, is the name of a library
+#: src/remmina_pref_dialog.c:444
+msgid "libsodium >= 1.9.0 is required to use master password"
+msgstr "libsodium >= 1.9.0 é necessário para usar a senha mestre"
 
 #: src/remmina_icon.c:139
 msgid "Open Main Window"
@@ -602,16 +595,125 @@
 msgid "Connect to remote desktops through the applet menu"
 msgstr "Conecte a áreas de trabalho remotas através do miniaplicativo"
 
-#: src/remmina_icon.c:480 src/remmina_icon.c:481 src/remmina_main.c:1216
-msgid "Remmina Remote Desktop Client"
-msgstr "Cliente de área de trabalho remota Remmina"
+#: src/remmina_protocol_widget.c:248
+msgid "Connect via SSH from a new terminal"
+msgstr "Conectar via SSH de um novo terminal"
+
+#: src/remmina_protocol_widget.c:254
+msgid "Open SFTP transfer"
+msgstr "Abrir transferência SFTP"
+
+#: src/remmina_protocol_widget.c:282
+msgid "Executing external commands…"
+msgstr "Executando comandos externos…"
+
+#: src/remmina_protocol_widget.c:289
+#, c-format
+msgid "Connecting to \"%s\"…"
+msgstr "Conectando a \"%s\"…"
+
+#: src/remmina_protocol_widget.c:717 src/remmina_protocol_widget.c:805
+#, c-format
+msgid "Connecting to \"%s\" via SSH…"
+msgstr "Conectando a \"%s\" via SSH…"
+
+#: src/remmina_protocol_widget.c:855
+#, c-format
+msgid "Awaiting incoming SSH connection at port %i…"
+msgstr "Aguardando conexão SSH de entrada na porta %i…"
+
+#: src/remmina_protocol_widget.c:900
+#, c-format
+msgid "The \"%s\" command is not available on the SSH server."
+msgstr "O comando %s não está disponível no servidor SSH."
+
+#: src/remmina_protocol_widget.c:904
+#, c-format
+msgid "Could not run the \"%s\" command on the SSH server (status = %i)."
+msgstr ""
+"Não foi possível executar o comando \"%s\" no servidor SSH (estado = %i)."
+
+#. TRANSLATORS: %s is a placeholder for an error message
+#: src/remmina_protocol_widget.c:912
+#, c-format
+msgid "Could not run command. %s"
+msgstr "Não foi possível executar o comando. %s"
+
+#: src/remmina_protocol_widget.c:979
+#, c-format
+msgid "Connecting to %s via SSH…"
+msgstr "Conectando a \"%s\" via SSH…"
+
+#: src/remmina_protocol_widget.c:1339 src/remmina_protocol_widget.c:1358
+#: src/remmina_sftp_plugin.c:317 src/remmina_sftp_plugin.c:350
+#: src/remmina_ssh_plugin.c:958 src/remmina_file_editor.c:926
+#: plugins/rdp/rdp_plugin.c:1937 plugins/www/www_plugin.c:793
+#: data/ui/remmina_mpc.glade:116 data/ui/remmina_preferences.glade:1533
+#: data/ui/remmina_unlock.glade:116
+msgid "Password"
+msgstr "Senha"
+
+#: src/remmina_protocol_widget.c:1357
+msgid "Type in username and password for SSH."
+msgstr "Insira o nome de usuário e senha para SSH."
+
+#: src/remmina_protocol_widget.c:1413
+msgid "Certificate details:"
+msgstr "Detalhes do certificado:"
+
+#: src/remmina_protocol_widget.c:1414 src/remmina_protocol_widget.c:1435
+msgid "Subject:"
+msgstr "Assunto:"
+
+#: src/remmina_protocol_widget.c:1415 src/remmina_protocol_widget.c:1436
+msgid "Issuer:"
+msgstr "Emissor:"
+
+#: src/remmina_protocol_widget.c:1416
+msgid "Fingerprint:"
+msgstr "Impressão digital:"
+
+#: src/remmina_protocol_widget.c:1417
+msgid "Accept certificate?"
+msgstr "Aceitar o certificado?"
+
+#: src/remmina_protocol_widget.c:1434
+msgid "The certificate changed! Details:"
+msgstr "Certificado alterado! Detalhes:"
+
+#: src/remmina_protocol_widget.c:1437
+msgid "Old fingerprint:"
+msgstr "Impressão digital antiga:"
+
+#: src/remmina_protocol_widget.c:1438
+msgid "New fingerprint:"
+msgstr "Impressão digital nova:"
+
+#: src/remmina_protocol_widget.c:1439
+msgid "Accept changed certificate?"
+msgstr "Aceitar o certificado alterado?"
+
+#: src/remmina_protocol_widget.c:1581
+#, c-format
+msgid "Listening on port %i for an incoming %s connection…"
+msgstr "Escutando na porta %i por uma conexão %s de entrada…"
+
+#: src/remmina_protocol_widget.c:1606
+msgid "Could not authenticate, attempting reconnection…"
+msgstr "Falha de autenticação. Tentando reconectar…"
+
+#: src/remmina_protocol_widget.c:1668 src/remmina_file_editor.c:402
+#: src/remmina_file_editor.c:877 data/ui/remmina_main.glade:548
+msgid "Server"
+msgstr "Servidor"
+
+#: src/remmina_protocol_widget.c:1685
+#, c-format
+msgid "Install the %s protocol plugin first."
+msgstr "Instale o plugin do protocolo %s primeiro."
 
 #: src/rcw.c:585
-<<<<<<< HEAD
-#, fuzzy, c-format
-=======
-#, c-format
->>>>>>> a54d029c
+#, c-format
 msgid ""
 "Are you sure you want to close %i active connections in the current window?"
 msgstr "Tem certeza que deseja fechar as %i conexões ativas na janela atual?"
@@ -698,221 +800,8 @@
 msgid "Warning: This plugin requires GtkSocket, but it’s not available."
 msgstr "Aviso: Este plugin requer GtkSocket, o qual não está disponível."
 
-#: src/remmina_plugin_manager.c:69 src/remmina_file_editor.c:1472
-msgid "Protocol"
-msgstr "Protocolo"
-
-#: src/remmina_plugin_manager.c:69
-msgid "Entry"
-msgstr "Entrada"
-
-#: src/remmina_plugin_manager.c:69
-msgid "File"
-msgstr "Arquivo"
-
-#: src/remmina_plugin_manager.c:69
-msgid "Tool"
-msgstr "Ferramenta"
-
-#: src/remmina_plugin_manager.c:69
-msgid "Preference"
-msgstr "Preferência"
-
-#: src/remmina_plugin_manager.c:69
-msgid "Secret"
-msgstr "Secreto"
-
-#: src/remmina_plugin_manager.c:440 data/ui/remmina_main.glade:376
-msgid "Plugins"
-msgstr "Plugins"
-
-#: src/remmina_plugin_manager.c:440 src/remmina_message_panel.c:447
-#: src/remmina_message_panel.c:616 src/remmina_file_editor.c:161
-msgid "_OK"
-msgstr "_OK"
-
-#: src/remmina_plugin_manager.c:458 src/remmina_file_editor.c:1429
-#: plugins/nx/nx_session_manager.c:204 data/ui/remmina_main.glade:512
-msgid "Name"
-msgstr "Nome"
-
-#: src/remmina_plugin_manager.c:464 plugins/nx/nx_session_manager.c:183
-msgid "Type"
-msgstr "Tipo"
-
-#: src/remmina_plugin_manager.c:470
-msgid "Description"
-msgstr "Descrição"
-
-#: src/remmina_plugin_manager.c:476
-msgid "Version"
-msgstr "Versão"
-
-#: src/remmina_main.c:646
-#, c-format
-msgid "Total %i item."
-msgid_plural "Total %i items."
-msgstr[0] "Total de %i item."
-msgstr[1] "Total de %i itens."
-
-#: src/remmina_main.c:828
-#, c-format
-msgid "Are you sure you want to delete \"%s\"?"
-msgstr "Tem certeza que deseja excluir \"%s\"?"
-
-#: src/remmina_main.c:928
-#, c-format
-msgid ""
-"Unable to import:\n"
-"%s"
-msgstr ""
-"Impossível importar:\n"
-"%s"
-
-#: src/remmina_main.c:955 data/ui/remmina_main.glade:322
-msgid "Import"
-msgstr "Importar"
-
-#: src/remmina_main.c:978 src/remmina_file_editor.c:1312
-msgid "_Save"
-msgstr "_Salvar"
-
-#: src/remmina_main.c:985
-msgid "This protocol does not support exporting."
-msgstr "Este protocolo não possui suporte a exportação."
-
-#: src/remmina_main.c:1218
-msgid "Remmina Kiosk"
-msgstr "Quiosque de Remmina"
-
-#: src/remmina_key_chooser.h:38
-msgid "Shift+"
-msgstr "Shift+"
-
-#: src/remmina_key_chooser.h:39
-msgid "Ctrl+"
-msgstr "Ctrl+"
-
-#: src/remmina_key_chooser.h:40
-msgid "Alt+"
-msgstr "Alt+"
-
-#: src/remmina_key_chooser.h:41
-msgid "Super+"
-msgstr "Super+"
-
-#: src/remmina_key_chooser.h:42
-msgid "Hyper+"
-msgstr "Hyper+"
-
-#: src/remmina_key_chooser.h:43
-msgid "Meta+"
-msgstr "Meta+"
-
-#: src/remmina_key_chooser.h:44
-msgid "<None>"
-msgstr "<Nenhuma>"
-
-#. TRANSLATORS: The placeholder %s is a directory path
-#: src/remmina_sftp_client.c:171
-#, c-format
-msgid "Could not create the folder \"%s\"."
-msgstr "Não foi possível criar a pastas: \"%s\"."
-
-#. TRANSLATORS: The placeholder %s is a file path
-#: src/remmina_sftp_client.c:179 src/remmina_sftp_client.c:200
-#, c-format
-msgid "Could not create the file \"%s\"."
-msgstr "Não foi possível criar o arquivo \"%s\"."
-
-#. TRANSLATORS: The placeholders %s are a file path and a server name
-#: src/remmina_sftp_client.c:218
-#, fuzzy, c-format
-msgid "Could not open the file \"%s\" on the server. %s"
-msgstr "Não foi possível abrir o canal: %s"
-
-#: src/remmina_sftp_client.c:240
-#, fuzzy, c-format
-msgid "Could not save the file \"%s\"."
-msgstr "Não foi possível abrir o canal: %s"
-
-#: src/remmina_sftp_client.c:279 src/remmina_sftp_client.c:733
-#, fuzzy, c-format
-msgid "Could not open the folder \"%s\". %s"
-msgstr "Não foi possível abrir o canal: %s"
-
-#: src/remmina_sftp_client.c:383
-#, fuzzy, c-format
-msgid "Could not create the folder \"%s\" on the server. %s"
-msgstr "Erro ao criar a pasta %s no servidor. %s"
-
-#: src/remmina_sftp_client.c:411 src/remmina_sftp_client.c:433
-#, fuzzy, c-format
-msgid "Could not create the file \"%s\" on the server. %s"
-msgstr "Erro ao criar o arquivo %s no servidor. %s"
-
-#: src/remmina_sftp_client.c:454
-#, fuzzy, c-format
-msgid "Could not open the file \"%s\"."
-msgstr "Não foi possível abrir o canal: %s"
-
-#: src/remmina_sftp_client.c:474
-#, fuzzy, c-format
-msgid "Could not write to the file \"%s\" on the server. %s"
-msgstr "Erro ao gravar o arquivo %s no servidor. %s"
-
-#: src/remmina_sftp_client.c:670
-#, fuzzy, c-format
-msgid "Could not open the folder  \"%s\". %s"
-msgstr "Não foi possível abrir o canal: %s"
-
-#: src/remmina_sftp_client.c:688
-#, fuzzy, c-format
-msgid "Could not read from the folder. %s"
-msgstr "Não foi possível abrir o canal: %s"
-
-#: src/remmina_sftp_client.c:795
-#, fuzzy
-msgid "Are you sure you want to cancel the file transfer in progress?"
-msgstr "Tem certeza que deseja excluir \"%s\"?"
-
-#: src/remmina_sftp_client.c:829
-#, fuzzy, c-format
-msgid "Could not delete \"%s\". %s"
-msgstr "Não foi possível abrir o canal: %s"
-
-#: src/remmina_sftp_client.c:910
-msgid "The file exists already"
-msgstr ""
-
-#: src/remmina_sftp_client.c:913
-msgid "Resume"
-msgstr "Continuar"
-
-#: src/remmina_sftp_client.c:914
-msgid "Overwrite"
-msgstr "Sobrescrever"
-
-#: src/remmina_sftp_client.c:915 src/remmina_message_panel.c:452
-#: src/remmina_message_panel.c:624 src/remmina_file_editor.c:160
-#: src/remmina_file_editor.c:364 src/remmina_file_editor.c:1304
-#: plugins/spice/spice_plugin_file_transfer.c:84
-#: plugins/nx/nx_session_manager.c:156 data/ui/remmina_spinner.glade:8
-#: data/ui/remmina_spinner.glade:9 data/ui/remmina_key_chooser.glade:8
-#: data/ui/remmina_key_chooser.glade:9
-msgid "_Cancel"
-msgstr "_Cancelar"
-
-#: src/remmina_sftp_client.c:924
-msgid "Question"
-msgstr "Pergunta"
-
-#: src/remmina_sftp_client.c:932
-msgid "The following file already exists in the target folder:"
-msgstr "O seguinte arquivo já existe na pasta destino:"
-
-#: src/remmina_message_panel.c:163 data/ui/remmina_unlock.glade:46
-#: data/ui/remmina_mpc.glade:38
+#: src/remmina_message_panel.c:163 data/ui/remmina_mpc.glade:38
+#: data/ui/remmina_unlock.glade:46
 msgid "Cancel"
 msgstr "Cancelar"
 
@@ -931,6 +820,14 @@
 msgid "No"
 msgstr "Não"
 
+#: src/remmina_message_panel.c:330 src/remmina_sftp_plugin.c:349
+#: src/remmina_ssh_plugin.c:1057 src/remmina_file_editor.c:917
+#: plugins/rdp/rdp_plugin.c:1936 plugins/vnc/vnc_plugin.c:1832
+#: plugins/vnc/vnc_plugin.c:1852 plugins/nx/nx_plugin.c:721
+#: plugins/www/www_plugin.c:792 data/ui/remmina_mpc.glade:155
+msgid "Username"
+msgstr "Nome de usuário"
+
 #: src/remmina_message_panel.c:387 plugins/rdp/rdp_plugin.c:1938
 #: data/ui/remmina_mpc.glade:141
 msgid "Domain"
@@ -940,6 +837,11 @@
 msgid "Save password"
 msgstr "Salvar senha"
 
+#: src/remmina_message_panel.c:447 src/remmina_message_panel.c:616
+#: src/remmina_plugin_manager.c:440 src/remmina_file_editor.c:161
+msgid "_OK"
+msgstr "_OK"
+
 #: src/remmina_message_panel.c:508
 msgid "Enter certificate authentication files"
 msgstr "Insira arquivos de autenticação de certificado"
@@ -960,6 +862,151 @@
 msgid "Client Certificate Key"
 msgstr "Chave de certificado de cliente"
 
+#: src/remmina_plugin_manager.c:69 src/remmina_file_editor.c:1472
+msgid "Protocol"
+msgstr "Protocolo"
+
+#: src/remmina_plugin_manager.c:69
+msgid "Entry"
+msgstr "Entrada"
+
+#: src/remmina_plugin_manager.c:69
+msgid "File"
+msgstr "Arquivo"
+
+#: src/remmina_plugin_manager.c:69
+msgid "Tool"
+msgstr "Ferramenta"
+
+#: src/remmina_plugin_manager.c:69
+msgid "Preference"
+msgstr "Preferência"
+
+#: src/remmina_plugin_manager.c:69
+msgid "Secret"
+msgstr "Secreto"
+
+#: src/remmina_plugin_manager.c:440 data/ui/remmina_main.glade:376
+msgid "Plugins"
+msgstr "Plugins"
+
+#: src/remmina_plugin_manager.c:458 src/remmina_file_editor.c:1429
+#: plugins/nx/nx_session_manager.c:204 data/ui/remmina_main.glade:512
+msgid "Name"
+msgstr "Nome"
+
+#: src/remmina_plugin_manager.c:464 plugins/nx/nx_session_manager.c:183
+msgid "Type"
+msgstr "Tipo"
+
+#: src/remmina_plugin_manager.c:470
+msgid "Description"
+msgstr "Descrição"
+
+#: src/remmina_plugin_manager.c:476
+msgid "Version"
+msgstr "Versão"
+
+#. TRANSLATORS: Shown in terminal. Do not use charcters that may be not supported on a terminal
+#: src/remmina.c:84
+msgid "Show 'About'"
+msgstr "Mostrar \"Sobre\""
+
+#. TRANSLATORS: Shown in terminal. Do not use charcters that may be not supported on a terminal
+#: src/remmina.c:86 src/remmina.c:88
+msgid ""
+"Connect to desktop described in file (.remmina or type supported by plugin)"
+msgstr ""
+"Conecta à área de trabalho descrita no arquivo (.remmina ou tipo suportado "
+"pelo plugin)"
+
+#. TRANSLATORS: Shown in terminal. Do not use charcters that may be not supported on a terminal
+#: src/remmina.c:90
+msgid ""
+"Edit desktop connection described in file (.remmina or type supported by "
+"plugin)"
+msgstr ""
+"Edita a conexão de área de trabalho descrita no arquivo (.remmina ou tipo "
+"suportado pelo plugin)"
+
+#. TRANSLATORS: Shown in terminal. Do not use charcters that may be not supported on a terminal
+#: src/remmina.c:93
+msgid "Start in kiosk mode"
+msgstr "Inicia no modo Quiosque"
+
+#. TRANSLATORS: Shown in terminal. Do not use charcters that may be not supported on a terminal
+#: src/remmina.c:95
+msgid "Create new connection profile"
+msgstr "Cria um novo perfil de conexão"
+
+#. TRANSLATORS: Shown in terminal. Do not use charcters that may be not supported on a terminal
+#: src/remmina.c:97
+msgid "Show preferences"
+msgstr "Mostrar preferências"
+
+#. TRANSLATORS: Shown in terminal. Do not use charcters that may be not supported on a terminal
+#: src/remmina.c:99
+msgid "Run a plugin"
+msgstr "Executar um plugin"
+
+#. TRANSLATORS: Shown in terminal. Do not use charcters that may be not supported on a terminal
+#: src/remmina.c:101
+msgid "Quit"
+msgstr "Sair"
+
+#. TRANSLATORS: Shown in terminal. Do not use charcters that may be not supported on a terminal
+#: src/remmina.c:103
+msgid "Use default server name (for --new)"
+msgstr "Usa o nome de servidor padrão (para --new)"
+
+#. TRANSLATORS: Shown in terminal. Do not use charcters that may be not supported on a terminal
+#: src/remmina.c:105
+msgid "Use default protocol (for --new)"
+msgstr "Usa o protocolo padrão (para --new)"
+
+#. TRANSLATORS: Shown in terminal. Do not use charcters that may be not supported on a terminal
+#: src/remmina.c:107
+msgid "Start in tray"
+msgstr "Inicia na área de notificação"
+
+#. TRANSLATORS: Shown in terminal. Do not use charcters that may be not supported on a terminal
+#: src/remmina.c:109
+msgid "Show the application version"
+msgstr "Mostrar a versão do aplicativo"
+
+#. TRANSLATORS: Shown in terminal. Do not use charcters that may be not supported on a terminal
+#: src/remmina.c:111
+msgid "Show version of the application and its plugins"
+msgstr "Mostrar a versão do aplicativo e seus plugins"
+
+#. TRANSLATORS: Shown in terminal. Do not use charcters that may be not supported on a terminal
+#: src/remmina.c:113
+msgid "Modify connection profile (requires --set-option)"
+msgstr "Modificar o perfil de conexão (requer --set-option)"
+
+#. TRANSLATORS: Shown in terminal. Do not use charcters that may be not supported on a terminal
+#: src/remmina.c:115
+msgid "Set one or more profile settings, to be used with --update-profile"
+msgstr ""
+"Define um ou mais configurações de perfil, a ser usado com --update-profile"
+
+#: src/remmina_sftp_plugin.c:318 src/remmina_ssh_plugin.c:959
+msgid "SSH identity file"
+msgstr "Arquivo de identidade SSH"
+
+#: src/remmina_sftp_plugin.c:319 src/remmina_ssh_plugin.c:960
+msgid "SSH agent"
+msgstr "Agente SSH"
+
+#: src/remmina_sftp_plugin.c:320 src/remmina_ssh_plugin.c:961
+#: src/remmina_file_editor.c:939
+msgid "Public key (automatic)"
+msgstr "Chave pública (automática)"
+
+#: src/remmina_sftp_plugin.c:321 src/remmina_ssh_plugin.c:962
+msgid "Kerberos (GSSAPI)"
+msgstr "Kerberos (GSSAPI)"
+
 #: src/remmina_sftp_plugin.c:330
 msgid "Show Hidden Files"
 msgstr "Mostrar arquivos ocultos"
@@ -968,239 +1015,168 @@
 msgid "Overwrite all"
 msgstr "Sobrescrever tudo"
 
+#: src/remmina_sftp_plugin.c:351 src/remmina_ssh_plugin.c:1059
+msgid "Authentication type"
+msgstr "Tipo de autenticação"
+
+#: src/remmina_sftp_plugin.c:352 src/remmina_ssh_plugin.c:1060
+#: src/remmina_file_editor.c:356 src/remmina_file_editor.c:363
+#: plugins/nx/nx_plugin.c:720
+msgid "Identity file"
+msgstr "Arquivo de identidade"
+
+#: src/remmina_sftp_plugin.c:353 src/remmina_ssh_plugin.c:1061
+msgid "Password to unlock private key"
+msgstr "Senha para desbloquear a chave privada"
+
 #: src/remmina_sftp_plugin.c:362
 msgid "SFTP - Secure File Transfer"
 msgstr "SFTP - Transferência segura de arquivos"
 
-#. TRANSLATORS: The placeholder %s is an error message
-#: src/remmina_ssh.c:203
-#, fuzzy, c-format
-msgid "Could not authenticate with SSH password. %s"
-msgstr "Falha ao iniciar sessão SSH: %s"
-
-#. TRANSLATORS: The placeholder %s is an error message
-#: src/remmina_ssh.c:224 src/remmina_ssh.c:248 src/remmina_ssh.c:257
-#, c-format
-msgid "Could not authenticate with public SSH key. %s"
-msgstr ""
-
-#: src/remmina_ssh.c:225
-msgid "SSH Key file not yet set."
-msgstr "Arquivo de chave SSH não foi configurado ainda."
-
-#. TRANSLATORS: The placeholder %s is an error message
-#: src/remmina_ssh.c:236
-#, fuzzy, c-format
-msgid "Public SSH key cannot be imported. %s"
-msgstr "A chave pública SSH não pôde ser importada: %s"
-
-#: src/remmina_ssh.c:279 src/remmina_ssh.c:587 src/remmina_ssh.c:606
-#: plugins/nx/nx_plugin.c:202
-msgid "SSH credentials"
-msgstr "Credenciais SSH"
-
-#: src/remmina_ssh.c:282 src/remmina_ssh.c:563 src/remmina_ssh.c:590
-msgid "SSH private key passphrase"
-msgstr "Frase secreta da chave privada SSH"
-
-#. TRANSLATORS: The placeholder %s is an error message
-#: src/remmina_ssh.c:299
-#, c-format
-msgid "Could not authenticate automatically with public SSH key. %s"
-msgstr ""
-
-#. TRANSLATORS: The placeholder %s is an error message
-#: src/remmina_ssh.c:316
-#, c-format
-msgid "Could not authenticate with public SSH key using SSH agent. %s"
-msgstr ""
-
-#. TRANSLATORS: The placeholder %s is an error message
-#: src/remmina_ssh.c:336
-#, c-format
-msgid "Could not authenticate with SSH Kerberos/GSSAPI. %s"
-msgstr ""
-
-#: src/remmina_ssh.c:365
-msgid "The public SSH key changed!"
-msgstr "A chave pública SSH foi alterada!"
-
-#. TRANSLATORS: The placeholder %s is an error message
-#: src/remmina_ssh.c:492
-#, c-format
-msgid "Could not fetch the server's public SSH key. %s"
-msgstr ""
-
-#. TRANSLATORS: The placeholder %s is an error message
-#: src/remmina_ssh.c:499
-#, fuzzy, c-format
-msgid "Could not fetch public SSH key. %s"
-msgstr "Não foi possível conectar no túnel SSH: %s"
-
-#. TRANSLATORS: The placeholder %s is an error message
-#: src/remmina_ssh.c:507
-#, fuzzy, c-format
-msgid "Could not fetch checksum for public SSH key. %s"
-msgstr "Não foi possível verificar lista de hosts SSH conhecidos: %s"
-
-#: src/remmina_ssh.c:520
-msgid "The server is unknown. The public key fingerprint is:"
-msgstr "O servidor é desconhecido. A impressão digital da chave pública é:"
-
-#: src/remmina_ssh.c:522 src/remmina_ssh.c:528
-msgid "Do you trust the new public key?"
-msgstr "Você confia na nova chave pública?"
-
-#: src/remmina_ssh.c:525
+#: src/remmina_key_chooser.h:38
+msgid "Shift+"
+msgstr "Shift+"
+
+#: src/remmina_key_chooser.h:39
+msgid "Ctrl+"
+msgstr "Ctrl+"
+
+#: src/remmina_key_chooser.h:40
+msgid "Alt+"
+msgstr "Alt+"
+
+#: src/remmina_key_chooser.h:41
+msgid "Super+"
+msgstr "Super+"
+
+#: src/remmina_key_chooser.h:42
+msgid "Hyper+"
+msgstr "Hyper+"
+
+#: src/remmina_key_chooser.h:43
+msgid "Meta+"
+msgstr "Meta+"
+
+#: src/remmina_key_chooser.h:44
+msgid "<None>"
+msgstr "<Nenhuma>"
+
+#: src/remmina_ssh_plugin.c:481
+#, c-format
+msgid "Error: %s"
+msgstr "Erro: %s"
+
+#: src/remmina_ssh_plugin.c:498
+msgid "Terminal content saved under"
+msgstr "Conteúdo do terminal salvo em"
+
+#: src/remmina_ssh_plugin.c:552
+msgid "Select All (Host + A)"
+msgstr "Selecionar tudo (Host + A)"
+
+#: src/remmina_ssh_plugin.c:553
+msgid "Copy (host + C)"
+msgstr "Copiar (Host + C)"
+
+#: src/remmina_ssh_plugin.c:554
+msgid "Paste (host + V)"
+msgstr "Colar (Host + V)"
+
+#: src/remmina_ssh_plugin.c:555
+msgid "Save session to file"
+msgstr "Salvar sessão para arquivo"
+
+#: src/remmina_ssh_plugin.c:1037 data/ui/remmina_main.glade:248
+msgid "Copy"
+msgstr "Copiar"
+
+#: src/remmina_ssh_plugin.c:1037
+msgid "_Copy"
+msgstr "_Copiar"
+
+#: src/remmina_ssh_plugin.c:1038
+msgid "Paste"
+msgstr "Colar"
+
+#: src/remmina_ssh_plugin.c:1038
+msgid "_Paste"
+msgstr "C_olar"
+
+#: src/remmina_ssh_plugin.c:1039
+msgid "Select all"
+msgstr "Selecionar tudo"
+
+#: src/remmina_ssh_plugin.c:1039
+msgid "_Select all"
+msgstr "_Selecionar tudo"
+
+#: src/remmina_ssh_plugin.c:1058 plugins/spice/spice_plugin.c:437
+#: plugins/vnc/vnc_plugin.c:1833 plugins/vnc/vnc_plugin.c:1853
+#: plugins/nx/nx_plugin.c:722
+msgid "User password"
+msgstr "Senha de usuário"
+
+#: src/remmina_ssh_plugin.c:1062 plugins/rdp/rdp_plugin.c:1965
+#: plugins/xdmcp/xdmcp_plugin.c:370 plugins/nx/nx_plugin.c:725
+msgid "Startup program"
+msgstr "Programa de inicialização"
+
+#: src/remmina_ssh_plugin.c:1079
+msgid "Terminal color scheme"
+msgstr "Esquema de cores do terminal"
+
+#: src/remmina_ssh_plugin.c:1080 src/remmina_file_editor.c:896
+msgid "Character set"
+msgstr "Conjunto de caracteres"
+
+#: src/remmina_ssh_plugin.c:1081
+msgid "SSH Proxy Command"
+msgstr "Comando de proxy SSH"
+
+#: src/remmina_ssh_plugin.c:1082
+msgid "KEX (Key Exchange) algorithms"
+msgstr "Algoritmos de KEX (Key Exchange)"
+
+#: src/remmina_ssh_plugin.c:1083
+msgid "Symmetric cipher client to server"
+msgstr "Cliente de cifra simétrica para servidor"
+
+#: src/remmina_ssh_plugin.c:1084
+msgid "Preferred server host key types"
+msgstr "Tipos de chaves de host servidor preferidos"
+
+#: src/remmina_ssh_plugin.c:1085
+msgid "Folder for SSH session log"
+msgstr "Pasta para o log de sessão SSH"
+
+#: src/remmina_ssh_plugin.c:1086
+msgid "Filename for SSH session log"
+msgstr "Nome de arquivo para o log da sessão SSH"
+
+#: src/remmina_ssh_plugin.c:1087
 #, fuzzy
-msgid ""
-"Warning: The server has changed its public key. This means either you are "
-"under attack,\n"
-"or the administrator has changed the key. The new public key fingerprint is:"
-msgstr ""
-"AVISO: O servidor mudou sua chave pública. Isto significa o administrador "
-"alterou a chave\n"
-"ou que você está sob ataque. A nova impressão digital da chave pública é:"
-
-#. TRANSLATORS: The placeholder %s is an error message
-#: src/remmina_ssh.c:550
-#, fuzzy, c-format
-msgid "Could not check list of known SSH hosts. %s"
-msgstr "Não foi possível verificar lista de hosts SSH conhecidos: %s"
-
-#: src/remmina_ssh.c:557
-msgid "SSH password"
-msgstr "Senha SSH"
-
-#: src/remmina_ssh.c:567
-msgid "SSH Kerberos/GSSAPI"
-msgstr "Kerberos/GSSAPI SSH"
-
-#: src/remmina_ssh.c:628
-msgid "SSH authentication"
-msgstr "Autenticação SSH"
-
-#. TRANSLATORS: The placeholder %s is an error message
-#: src/remmina_ssh.c:747
-#, fuzzy, c-format
-msgid "Could not start SSH session. %s"
-msgstr "Falha ao iniciar sessão SSH: %s"
-
-#. TRANSLATORS: The placeholder %s is an error message
-#: src/remmina_ssh.c:1106 src/remmina_ssh.c:1168
-#, fuzzy, c-format
-msgid "Could not create channel. %s"
-msgstr "Falha ao criar o canal: %s"
-
-#. TRANSLATORS: The placeholder %s is an error message
-#: src/remmina_ssh.c:1117
-#, fuzzy, c-format
-msgid "Could not connect to SSH tunnel. %s"
-msgstr "Não foi possível conectar no túnel SSH: %s"
-
-#. TRANSLATORS: The placeholder %s is an error message
-#: src/remmina_ssh.c:1183 src/remmina_ssh.c:1781
-#, fuzzy, c-format
-msgid "Could not open channel. %s"
-msgstr "Não foi possível abrir o canal: %s"
-
-#: src/remmina_ssh.c:1189
-#, c-format
-msgid "Could not run %s on SSH server, %%s"
-msgstr "Não foi possível executar %s no servidor SSH, %%s"
-
-#. TRANSLATORS: The placeholder %s is an error message
-#: src/remmina_ssh.c:1227 src/remmina_ssh.c:1248 src/remmina_ssh.c:1257
-#, fuzzy, c-format
-msgid "Could not request port forwarding. %s"
-msgstr "Não foi possível solicitar encaminhamento de porta: %s"
-
-#: src/remmina_ssh.c:1292
-msgid "The server did not respond."
-msgstr "O servidor não respondeu."
-
-#: src/remmina_ssh.c:1335
-#, c-format
-msgid "Cannot connect to local port %i."
-msgstr "Não foi possível conectar à porta local %i."
-
-#. TRANSLATORS: The placeholder %s is an error message
-#: src/remmina_ssh.c:1385
-#, fuzzy, c-format
-msgid "Could not write to SSH channel. %s"
-msgstr "Falha ao criar o canal: %s"
-
-#. TRANSLATORS: The placeholder %s is an error message
-#: src/remmina_ssh.c:1392
-#, fuzzy, c-format
-msgid "Could not read from tunnel listening socket. %s"
-msgstr "Não foi possível ler do socket de escuta de túnel: %s"
-
-#. TRANSLATORS: The placeholder %s is an error message
-#: src/remmina_ssh.c:1412
-#, fuzzy, c-format
-msgid "Could not poll SSH channel. %s"
-msgstr "Não foi possível abrir o canal: %s"
-
-#. TRANSLATORS: The placeholder %s is an error message
-#: src/remmina_ssh.c:1419
-#, fuzzy, c-format
-msgid "Could not read SSH channel in a non-blocking way. %s"
-msgstr "Não foi possível executar ssh_channel_read_nonblocking(): %s"
-
-#. TRANSLATORS: The placeholder %s is an error message
-#: src/remmina_ssh.c:1438
-#, fuzzy, c-format
-msgid "Could not send data to tunnel listening socket. %s"
-msgstr "Não foi possível enviar dados para o socket de escuta do túnel: %s"
-
-#: src/remmina_ssh.c:1517
-msgid "Assign a destination port."
-msgstr "Atribua uma porta de destino."
-
-#: src/remmina_ssh.c:1524
-msgid "Could not create socket."
-msgstr "Não foi possível criar o socket."
-
-#: src/remmina_ssh.c:1534
-msgid "Could not bind server socket to local port."
-msgstr "Não foi possível vincular o socket do servidor à porta local."
-
-#: src/remmina_ssh.c:1540
-msgid "Could not listen to local port."
-msgstr "Não foi possível escutar na porta local."
-
-#. TRANSLATORS: Do not translate pthread
-#: src/remmina_ssh.c:1550 src/remmina_ssh.c:1567 src/remmina_ssh.c:1602
-msgid "Could not start pthread."
-msgstr "Não foi possível inicializar pthread."
-
-#. TRANSLATORS: Do not translate pthread
-#: src/remmina_ssh.c:1584
-msgid "Failed to initialize pthread."
-msgstr "Falha ao inicializar pthread."
-
-#. TRANSLATORS: The placeholder %s is an error message
-#: src/remmina_ssh.c:1691
-#, fuzzy, c-format
-msgid "Could not create SFTP session. %s"
-msgstr "Não foi possível criar sessão SFTP: %s"
-
-#. TRANSLATORS: The placeholder %s is an error message
-#: src/remmina_ssh.c:1696
-#, fuzzy, c-format
-msgid "Could not start SFTP session. %s"
-msgstr "Falha ao iniciar sessão SSH: %s"
-
-#. TRANSLATORS: The placeholder %s is an error message
-#: src/remmina_ssh.c:1811
-#, fuzzy, c-format
-msgid "Could not request shell. %s"
-msgstr "Não foi possível solicitar shell: %s"
-
-#: src/remmina_ssh.c:1904
-msgid "Could not create PTY device."
-msgstr "Não foi possível criar o dispositivo PTY."
+msgid "Log SSH session when exiting Remmina"
+msgstr "Registrar a sessão SSH ao sair do Remmina"
+
+#: src/remmina_ssh_plugin.c:1088
+msgid "Audible terminal bell"
+msgstr "Campainha audível de terminal"
+
+#: src/remmina_ssh_plugin.c:1089
+msgid "SSH compression"
+msgstr "Compressão SSH"
+
+#: src/remmina_ssh_plugin.c:1090
+msgid "Don't remember passwords"
+msgstr "Não lembrar das senhas"
+
+#: src/remmina_ssh_plugin.c:1091
+msgid "Strict host key checking"
+msgstr "Verificação estrita da chave do host"
+
+#: src/remmina_ssh_plugin.c:1105
+msgid "SSH - Secure Shell"
+msgstr "SSH - Shell seguro"
 
 #: src/remmina_file_editor.c:74
 msgid ""
@@ -1386,43 +1362,851 @@
 msgid "Could not find the file \"%s\"."
 msgstr "Não foi possível abrir o canal: %s"
 
-#: src/remmina_chat_window.c:178
-#, c-format
-msgid "Chat with %s"
-msgstr "Bate-papo com %s"
-
-#: src/remmina_chat_window.c:230
-msgid "_Send"
-msgstr "_Enviar"
-
-#: src/remmina_chat_window.c:240
-msgid "_Clear"
-msgstr "_Limpar"
+#: src/remmina_mpchange.c:234
+msgid "The passwords do not match"
+msgstr "As senhas não correspondem"
+
+#: src/remmina_mpchange.c:244
+msgid "Resetting passwords, please wait…"
+msgstr "Redefinindo as senhas. Por favor, aguarde…"
+
+#: src/remmina_mpchange.c:327
+msgid "The multi password changer requires a secrecy plugin.\n"
+msgstr ""
+"O alterador de várias senhas não pode funcionar sem um plugin de segredo.\n"
+
+#: src/remmina_mpchange.c:330
+msgid "The multi password changer requires a secrecy service.\n"
+msgstr "O alterador de várias senhas requer um serviço de segredo.\n"
+
+#: src/remmina_mpchange.c:419
+#, c-format
+msgid "%d password changed."
+msgid_plural "%d passwords changed."
+msgstr[0] "%d senha alterada."
+msgstr[1] "%d senhas alteradas."
+
+#: plugins/secret/src/glibsecret_plugin.c:188
+msgid "Secure password storing in the GNOME keyring"
+msgstr "Armazenamento seguro de senhas no chaveiro do GNOME"
+
+#: plugins/rdp/rdp_plugin.c:577
+msgid "Enter RDP authentication credentials"
+msgstr "Insira as credenciais de autenticação RDP"
+
+#: plugins/rdp/rdp_plugin.c:641
+msgid "Enter RDP gateway authentication credentials"
+msgstr "Insira as credenciais de autenticação de gateway RDP"
+
+#: plugins/rdp/rdp_plugin.c:1496
+#, c-format
+msgid ""
+"Access to RDP server %s failed.\n"
+"Account is locked out."
+msgstr ""
+"O acesso ao servidor RDP %s falhou.\n"
+"A conta está bloqueada."
+
+#: plugins/rdp/rdp_plugin.c:1503
+#, c-format
+msgid ""
+"Access to RDP server %s failed.\n"
+"Account is expired."
+msgstr ""
+"O acesso ao servidor RDP %s falhou.\n"
+"A conta expirou."
+
+#: plugins/rdp/rdp_plugin.c:1510
+#, c-format
+msgid ""
+"Access to RDP server %s failed.\n"
+"Password expired."
+msgstr ""
+"O acesso ao servidor RDP %s falhou.\n"
+"A senha expirou."
+
+#: plugins/rdp/rdp_plugin.c:1517
+#, c-format
+msgid ""
+"Access to RDP server %s failed.\n"
+"Account is disabled."
+msgstr ""
+"O acesso ao servidor RDP %s falhou.\n"
+"A conta está desativada."
+
+#: plugins/rdp/rdp_plugin.c:1523
+#, c-format
+msgid ""
+"Access to RDP server %s failed.\n"
+"User has insufficient privileges."
+msgstr ""
+"O acesso ao servidor RDP %s falhou.\n"
+"O usuário tem privilégios insuficientes."
+
+#: plugins/rdp/rdp_plugin.c:1531
+#, c-format
+msgid ""
+"Access to RDP server %s failed.\n"
+"Account has restrictions."
+msgstr ""
+"O acesso ao servidor RDP %s falhou.\n"
+"A conta tem restrições."
+
+#: plugins/rdp/rdp_plugin.c:1539
+#, c-format
+msgid ""
+"Access to RDP server %s failed.\n"
+"User must change password before connecting."
+msgstr ""
+"O acesso ao servidor RDP %s falhou.\n"
+"O usuário deve alterar a senha antes de conectar."
+
+#: plugins/rdp/rdp_plugin.c:1544
+#, fuzzy, c-format
+msgid "Lost connection to the RDP server \"%s\"."
+msgstr "Não foi possível conectar ao servidor RDP %s."
+
+#: plugins/rdp/rdp_plugin.c:1547
+#, fuzzy, c-format
+msgid "Could not find the address for the RDP server \"%s\"."
+msgstr "Não é possível localizar o endereço do servidor RDP %s."
+
+#: plugins/rdp/rdp_plugin.c:1551
+#, fuzzy, c-format
+msgid ""
+"Could not connect to the RDP server \"%s\" via TLS. Check that client and "
+"server support a common TLS version."
+msgstr ""
+"Erro ao se conectar ao servidor RDP %s. A conexão TLS falhou. Verifique se o "
+"cliente e o servidor oferecem suporte a uma versão TLS comum."
+
+#: plugins/rdp/rdp_plugin.c:1554
+#, fuzzy, c-format
+msgid "Unable to establish a connection to the RDP server \"%s\"."
+msgstr "Não foi possível estabelecer uma conexão com o servidor RDP %s."
+
+#: plugins/rdp/rdp_plugin.c:1562
+#, fuzzy, c-format
+msgid "Cannot connect to the RDP server \"%s\"."
+msgstr "Não foi possível conectar ao servidor RDP %s."
+
+#: plugins/rdp/rdp_plugin.c:1565
+#, fuzzy
+msgid "Could not start libfreerdp-gdi."
+msgstr "Não foi possível iniciar libfreerdp-gdi"
+
+#: plugins/rdp/rdp_plugin.c:1568
+#, fuzzy, c-format
+msgid ""
+"You requested a H.264 GFX mode for the server \"%s\", but your libfreerdp "
+"does not support H.264. Please use a non-AVC colour depth setting."
+msgstr ""
+"Você solicitou um modo H.264 GFX para o servidor %s, mas o libfreerdp não "
+"oferece suporte a H.264. Por favor, use uma configuração de profundidade de "
+"cor não-AVC."
+
+#: plugins/rdp/rdp_plugin.c:1575
+#, fuzzy, c-format
+msgid "The \"%s\" server refused the connection."
+msgstr "O servidor %s negou a conexão."
+
+#: plugins/rdp/rdp_plugin.c:1580
+#, fuzzy, c-format
+msgid ""
+"The Remote Desktop Gateway \"%s\" denied the user \"%s\"\\%s access due to "
+"policy."
+msgstr ""
+"O gateware de área de trabalho remota %s negou acesso ao usuário %s\\%s em "
+"razão de política."
+
+#: plugins/rdp/rdp_plugin.c:1590
+#, fuzzy, c-format
+msgid "Cannot connect to the \"%s\" RDP server."
+msgstr "Não foi possível se conectar ao servidor RDP %s."
+
+#: plugins/rdp/rdp_plugin.c:1872
+msgid "GFX AVC444 (32 bpp)"
+msgstr "GFX AVC444 (32 bpp)"
+
+#: plugins/rdp/rdp_plugin.c:1873
+msgid "GFX AVC420 (32 bpp)"
+msgstr "GFX AVC420 (32 bpp)"
+
+#: plugins/rdp/rdp_plugin.c:1874
+msgid "GFX RFX (32 bpp)"
+msgstr "GFX RFX (32 bpp)"
+
+#: plugins/rdp/rdp_plugin.c:1875
+msgid "RemoteFX (32 bpp)"
+msgstr "RemoteFX (32 bpp)"
+
+#: plugins/rdp/rdp_plugin.c:1876
+#, fuzzy
+msgid "True colour (32 bpp)"
+msgstr "True color (32 bpp)"
+
+#: plugins/rdp/rdp_plugin.c:1877
+#, fuzzy
+msgid "True colour (24 bpp)"
+msgstr "True color (24 bpp)"
+
+#: plugins/rdp/rdp_plugin.c:1878
+#, fuzzy
+msgid "High colour (16 bpp)"
+msgstr "High color (16 bpp)"
+
+#: plugins/rdp/rdp_plugin.c:1879
+#, fuzzy
+msgid "High colour (15 bpp)"
+msgstr "High color (15 bpp)"
+
+#: plugins/rdp/rdp_plugin.c:1880
+#, fuzzy
+msgid "256 colours (8 bpp)"
+msgstr "256 cores (8 bpp)"
+
+#: plugins/rdp/rdp_plugin.c:1887 plugins/rdp/rdp_settings.c:269
+#: plugins/vnc/vnc_plugin.c:1812 plugins/nx/nx_plugin.c:701
+msgid "Poor (fastest)"
+msgstr "Baixa (mais rápida)"
+
+#: plugins/rdp/rdp_plugin.c:1888 plugins/rdp/rdp_settings.c:271
+#: plugins/vnc/vnc_plugin.c:1813 plugins/nx/nx_plugin.c:702
+msgid "Medium"
+msgstr "Médio"
+
+#: plugins/rdp/rdp_plugin.c:1889 plugins/rdp/rdp_settings.c:273
+#: plugins/vnc/vnc_plugin.c:1814 plugins/nx/nx_plugin.c:703
+msgid "Good"
+msgstr "Boa"
+
+#: plugins/rdp/rdp_plugin.c:1890 plugins/rdp/rdp_settings.c:275
+#: plugins/vnc/vnc_plugin.c:1815 plugins/nx/nx_plugin.c:704
+msgid "Best (slowest)"
+msgstr "Melhor (mais lenta)"
+
+#: plugins/rdp/rdp_plugin.c:1897 data/ui/remmina_preferences.glade:658
+msgid "Off"
+msgstr "Desligado"
+
+#: plugins/rdp/rdp_plugin.c:1899
+msgid "Local - low quality"
+msgstr "Local - baixa qualidade"
+
+#: plugins/rdp/rdp_plugin.c:1900
+msgid "Local - medium quality"
+msgstr "Local - qualidade média"
+
+#: plugins/rdp/rdp_plugin.c:1901
+msgid "Local - high quality"
+msgstr "Local - alta qualidade"
+
+#: plugins/rdp/rdp_plugin.c:1909
+msgid "Negotiate"
+msgstr "Negociar"
+
+#: plugins/rdp/rdp_plugin.c:1940 plugins/xdmcp/xdmcp_plugin.c:369
+#, fuzzy
+msgid "Colour depth"
+msgstr "Profundidade de cores"
+
+#: plugins/rdp/rdp_plugin.c:1941 plugins/spice/spice_plugin.c:440
+msgid "Share folder"
+msgstr "Compartilhar pasta"
+
+#: plugins/rdp/rdp_plugin.c:1956 plugins/vnc/vnc_plugin.c:1835
+#: plugins/vnc/vnc_plugin.c:1855 plugins/nx/nx_plugin.c:724
+msgid "Quality"
+msgstr "Qualidade"
+
+#: plugins/rdp/rdp_plugin.c:1957
+msgid "Sound"
+msgstr "Som"
+
+#: plugins/rdp/rdp_plugin.c:1958 data/ui/remmina_preferences.glade:1602
+msgid "Security"
+msgstr "Segurança"
+
+#: plugins/rdp/rdp_plugin.c:1959
+msgid "Gateway transport type"
+msgstr "Tipo de transporte de gateway"
+
+#: plugins/rdp/rdp_plugin.c:1960
+msgid "Remote Desktop Gateway server"
+msgstr "Servidor gateway de área de trabalho"
+
+#: plugins/rdp/rdp_plugin.c:1961
+msgid "Remote Desktop Gateway username"
+msgstr "Nome de usuário do gateway de área de trabalho"
+
+#: plugins/rdp/rdp_plugin.c:1962
+msgid "Remote Desktop Gateway password"
+msgstr "Senha do gateway de área de trabalho"
+
+#: plugins/rdp/rdp_plugin.c:1963
+msgid "Remote Desktop Gateway domain"
+msgstr "Domínio do gateway de área de trabalho"
+
+#: plugins/rdp/rdp_plugin.c:1964
+msgid "Client name"
+msgstr "Nome do cliente"
+
+#: plugins/rdp/rdp_plugin.c:1967
+msgid "Load balance info"
+msgstr "Informações de balanceamento de carga"
+
+#: plugins/rdp/rdp_plugin.c:1968
+msgid "Override printer drivers"
+msgstr "Substituir drivers de impressora"
+
+#: plugins/rdp/rdp_plugin.c:1968
+msgid ""
+"\"Samsung_CLX-3300_Series\":\"Samsung CLX-3300 Series PS\";\"Canon MF410\":"
+"\"Canon MF410 Series UFR II\""
+msgstr ""
+"\"Samsung_CLX-3300_Series\":\"Samsung CLX-3300 Series PS\";\"Canon MF410\":"
+"\"Canon MF410 Series UFR II\""
+
+#: plugins/rdp/rdp_plugin.c:1969
+msgid "Local serial name"
+msgstr "Nome de serial local"
+
+#: plugins/rdp/rdp_plugin.c:1969
+msgid "COM1, COM2, etc."
+msgstr "COM1, COM2 etc."
+
+#: plugins/rdp/rdp_plugin.c:1970
+msgid "Local serial driver"
+msgstr "Driver de serial local"
+
+#: plugins/rdp/rdp_plugin.c:1970
+msgid "Serial"
+msgstr "Serial"
+
+#: plugins/rdp/rdp_plugin.c:1971
+msgid "Local serial path"
+msgstr "Caminho de serial local"
+
+#: plugins/rdp/rdp_plugin.c:1971
+msgid "/dev/ttyS0, /dev/ttyS1, etc."
+msgstr "/dev/ttyS0, /dev/ttyS1 etc."
+
+#: plugins/rdp/rdp_plugin.c:1972
+msgid "Local parallel name"
+msgstr "Nome de paralela local"
+
+#: plugins/rdp/rdp_plugin.c:1973
+msgid "Local parallel device"
+msgstr "Dispositivo de paralela local"
+
+#: plugins/rdp/rdp_plugin.c:1974
+msgid "Smartcard name"
+msgstr "Nome do cartão inteligente"
+
+#: plugins/rdp/rdp_plugin.c:1975
+msgid "Share printers"
+msgstr "Compartilhar impressoras"
+
+#: plugins/rdp/rdp_plugin.c:1976
+msgid "Share serial ports"
+msgstr "Compartilhar portas seriais"
+
+#: plugins/rdp/rdp_plugin.c:1977
+msgid "(SELinux) permissive mode for serial ports"
+msgstr ""
+
+#: plugins/rdp/rdp_plugin.c:1978
+msgid "Share parallel ports"
+msgstr "Compartilhar portas paralelas"
+
+#: plugins/rdp/rdp_plugin.c:1979 plugins/spice/spice_plugin.c:459
+msgid "Share smartcard"
+msgstr "Compartilhar cartão inteligente"
+
+#: plugins/rdp/rdp_plugin.c:1980
+msgid "Redirect local microphone"
+msgstr "Redirecionar microfone local"
+
+#: plugins/rdp/rdp_plugin.c:1981
+msgid "Turn off clipboard sync"
+msgstr "Desativar sincronização da área de transferência"
+
+#: plugins/rdp/rdp_plugin.c:1982
+msgid "Ignore certificate"
+msgstr "Ignorar certificado"
+
+#: plugins/rdp/rdp_plugin.c:1983
+msgid "Use the old license workflow"
+msgstr "Usar o fluxo de trabalho de licença antiga"
+
+#: plugins/rdp/rdp_plugin.c:1983
+msgid "It disables CAL and hwId is set to 0"
+msgstr "Desativa CAL e hwId é definido como 0"
+
+#: plugins/rdp/rdp_plugin.c:1984
+msgid "Turn off password storing"
+msgstr "Desativar armazenamento de senha"
+
+#: plugins/rdp/rdp_plugin.c:1985
+msgid "Attach to console (2003/2003 R2)"
+msgstr "Anexar ao console (2003/2003 R2)"
+
+#: plugins/rdp/rdp_plugin.c:1986
+msgid "Turn off fast-path"
+msgstr "Desativar fast-path"
+
+#: plugins/rdp/rdp_plugin.c:1987
+msgid "Server detection using Remote Desktop Gateway"
+msgstr "Detecção de servidor usando gateway área de trabalho"
+
+#: plugins/rdp/rdp_plugin.c:1989
+msgid "Turn on proxy support"
+msgstr "Ativar suporte a plugin"
+
+#: plugins/rdp/rdp_plugin.c:1991
+msgid "Turn off automatic reconnection"
+msgstr "Desativar reconexão automática"
+
+#: plugins/rdp/rdp_plugin.c:1992
+msgid "Relax order checks"
+msgstr "Verificações com ordem relaxada"
+
+#: plugins/rdp/rdp_plugin.c:1993
+msgid "Glyph cache"
+msgstr "Cache de glifos"
+
+#: plugins/rdp/rdp_plugin.c:2004 plugins/spice/spice_plugin.c:472
+#: plugins/xdmcp/xdmcp_plugin.c:381 plugins/vnc/vnc_plugin.c:1891
+#: plugins/nx/nx_plugin.c:751
+msgid "Send Ctrl+Alt+Delete"
+msgstr "Enviar Ctrl+Alt+Delete"
+
+#: plugins/rdp/rdp_plugin.c:2017
+msgid "RDP - Remote Desktop Protocol"
+msgstr "RDP - Protocolo de área de trabalho remota"
+
+#: plugins/rdp/rdp_plugin.c:2040
+msgid "RDP - RDP File Handler"
+msgstr "RDP - Manipulador de arquivos RDP"
+
+#: plugins/rdp/rdp_plugin.c:2055
+msgid "RDP - Preferences"
+msgstr "RDP - Preferências"
+
+#: plugins/rdp/rdp_plugin.c:2108
+msgid "Export connection in Windows .rdp file format"
+msgstr "Exportar conexão em formato .rpd do Windows"
+
+#: plugins/rdp/rdp_settings.c:200
+msgid "<Auto detect>"
+msgstr "<Detectar automaticamente>"
+
+#: plugins/rdp/rdp_settings.c:233
+msgid "<Not set>"
+msgstr "<Sem definição>"
+
+#: plugins/rdp/rdp_settings.c:267
+msgid "<Choose a quality level to edit…>"
+msgstr "<Escolha um nível de qualidade para editar…>"
+
+#: plugins/rdp/rdp_settings.c:418
+msgid "Keyboard layout"
+msgstr "Layout do teclado"
+
+#: plugins/rdp/rdp_settings.c:443
+msgid "Use client keyboard mapping"
+msgstr "Usar o mapeamento de teclado do cliente"
+
+#: plugins/rdp/rdp_settings.c:453
+msgid "Quality settings"
+msgstr "Configurações da qualidade"
+
+#: plugins/rdp/rdp_settings.c:473
+msgid "Wallpaper"
+msgstr "Papel de parede"
+
+#: plugins/rdp/rdp_settings.c:480
+msgid "Window drag"
+msgstr "Arrastar janela"
+
+#: plugins/rdp/rdp_settings.c:487
+msgid "Menu animation"
+msgstr "Animação de menu"
+
+#: plugins/rdp/rdp_settings.c:494
+msgid "Theme"
+msgstr "Tema"
+
+#: plugins/rdp/rdp_settings.c:501
+msgid "Cursor shadow"
+msgstr "Sombra do cursor"
+
+#: plugins/rdp/rdp_settings.c:508
+msgid "Cursor blinking"
+msgstr "Cursor intermitente"
+
+#: plugins/rdp/rdp_settings.c:515
+msgid "Font smoothing"
+msgstr "Suavização de fontes"
+
+#: plugins/rdp/rdp_settings.c:522
+msgid "Composition"
+msgstr "Composição"
+
+#: plugins/rdp/rdp_settings.c:532
+msgid "Remote scale factor"
+msgstr "Fator de dimensionamento remoto"
+
+#: plugins/rdp/rdp_settings.c:545
+msgid "Desktop scale factor %"
+msgstr "% de fator de dimensionamento da área de trabalho"
+
+#: plugins/rdp/rdp_settings.c:556
+msgid "Device scale factor %"
+msgstr "% de fator de dimensionamento do dispositivo"
+
+#: plugins/rdp/rdp_settings.c:578
+msgid "Desktop orientation"
+msgstr "Orientação da área de trabalho"
+
+#: plugins/rdp/rdp_event.c:299
+#, c-format
+msgid "Reconnection attempt %d of %d…"
+msgstr "Tentativa de reconexão %d de %d…"
+
+#: plugins/spice/spice_plugin_file_transfer.c:82
+msgid "File Transfers"
+msgstr "Transferências de arquivos"
+
+#: plugins/spice/spice_plugin_file_transfer.c:219
+msgid "Transfer error"
+msgstr "Erro de transferência"
+
+#: plugins/spice/spice_plugin_file_transfer.c:220
+#, c-format
+msgid "%s: %s"
+msgstr "%s: %s"
+
+#: plugins/spice/spice_plugin_file_transfer.c:223
+msgid "Transfer completed"
+msgstr "Transferência concluída"
+
+#: plugins/spice/spice_plugin_file_transfer.c:224
+#, c-format
+msgid "The %s file has been transferred"
+msgstr "O arquivo %s foi transferido"
+
+#: plugins/spice/spice_plugin_usb.c:51 plugins/spice/spice_plugin.c:473
+msgid "Select USB devices for redirection"
+msgstr "Selecionar dispositivos USB para redirecionamento"
+
+#: plugins/spice/spice_plugin_usb.c:54
+msgid "_Close"
+msgstr "_Fechar"
+
+#: plugins/spice/spice_plugin_usb.c:94
+msgid "USB redirection error"
+msgstr "Erro de redirecionamento de USB"
+
+#: plugins/spice/spice_plugin.c:239
+msgid "Enter SPICE password"
+msgstr "Insira senha SPICE"
+
+#: plugins/spice/spice_plugin.c:274
+#, fuzzy, c-format
+msgid "Disconnected from the SPICE server \"%s\"."
+msgstr "Desconectado do servidor SPICE %s."
+
+#: plugins/spice/spice_plugin.c:290
+msgid "TLS connection error."
+msgstr "Erro de conexão TLS."
+
+#: plugins/spice/spice_plugin.c:296
+#, fuzzy
+msgid "Connection to the SPICE server dropped."
+msgstr "Conexão com o servidor SPICE falhou."
+
+#: plugins/spice/spice_plugin.c:438
+msgid "Use TLS encryption"
+msgstr "Usar criptografia TLS"
+
+#: plugins/spice/spice_plugin.c:439
+msgid "Server CA certificate"
+msgstr "Certificado de AC do servidor"
+
+#: plugins/spice/spice_plugin.c:455 plugins/spice/spice_plugin.c:471
+#: plugins/vnc/vnc_plugin.c:1873 plugins/nx/nx_plugin.c:740
+msgid "Disable clipboard sync"
+msgstr "Desabilitar sincronização da área de transferência"
+
+#: plugins/spice/spice_plugin.c:456 plugins/vnc/vnc_plugin.c:1876
+#: plugins/nx/nx_plugin.c:743
+msgid "Disable password storing"
+msgstr "Desabilitar armazenamento de senha"
+
+#: plugins/spice/spice_plugin.c:457
+msgid "Enable audio channel"
+msgstr "Habilitar canal de áudio"
+
+#: plugins/spice/spice_plugin.c:458 plugins/spice/spice_plugin.c:470
+msgid "Resize guest to match window size"
+msgstr "Redimensionar convidado para corresponder ao tamanho da janela"
+
+#: plugins/spice/spice_plugin.c:460 plugins/spice/spice_plugin.c:469
+#: plugins/vnc/vnc_plugin.c:1872 plugins/vnc/vnc_plugin.c:1887
+msgid "View only"
+msgstr "Apenas visualizar"
+
+#: plugins/spice/spice_plugin.c:482
+msgid "SPICE - Simple Protocol for Independent Computing Environments"
+msgstr "SPICE - Protocolo simples para ambientes computacionais independentes"
+
+#: plugins/xdmcp/xdmcp_plugin.c:97
+msgid "Run out of available local X display number."
+msgstr "Esgotou-se a quantidade de tela X local disponível."
+
+#: plugins/xdmcp/xdmcp_plugin.c:264 plugins/nx/nx_plugin.c:608
+#, fuzzy, c-format
+msgid ""
+"The protocol \"%s\" is unavailable because GtkSocket only works under X.Org."
+msgstr "O protocolo %s está indisponível porque GtkSocket só funciona no X.Org"
+
+#: plugins/xdmcp/xdmcp_plugin.c:348
+msgid "Default"
+msgstr "Padrão"
+
+#: plugins/xdmcp/xdmcp_plugin.c:349
+msgid "Grayscale"
+msgstr "Escala de cinza"
+
+#: plugins/xdmcp/xdmcp_plugin.c:350
+#, fuzzy
+msgid "256 colours"
+msgstr "256 cores"
+
+#: plugins/xdmcp/xdmcp_plugin.c:351
+#, fuzzy
+msgid "High colour (16 bit)"
+msgstr "Alta qualidade (16 bits)"
+
+#: plugins/xdmcp/xdmcp_plugin.c:352
+#, fuzzy
+msgid "True colour (24 bit)"
+msgstr "True color (24 bit)"
+
+#: plugins/xdmcp/xdmcp_plugin.c:371 plugins/nx/nx_plugin.c:742
+msgid "Use local cursor"
+msgstr "Usar cursor local"
+
+#: plugins/xdmcp/xdmcp_plugin.c:372
+msgid "Disconnect after first session"
+msgstr "Desconectar após a primeira sessão"
+
+#: plugins/xdmcp/xdmcp_plugin.c:373
+msgid "Listen for TCP connections"
+msgstr "Escutar conexões TCP"
+
+#: plugins/xdmcp/xdmcp_plugin.c:391
+msgid "XDMCP - X Remote Session"
+msgstr "XDMCP - Sessão remota do X"
+
+#: plugins/vnc/vnc_plugin.c:734
+msgid "Enter VNC password"
+msgstr "Insira senha VNC"
+
+#: plugins/vnc/vnc_plugin.c:787
+msgid "Enter VNC authentication credentials"
+msgstr "Insira as credenciais de autenticação VNC"
+
+#: plugins/vnc/vnc_plugin.c:890
+msgid "Unable to connect to VNC server"
+msgstr "Não foi possível conectar-se ao servidor VNC"
+
+#: plugins/vnc/vnc_plugin.c:891
+#, c-format
+msgid "Couldn’t convert '%s' to host address"
+msgstr "Não foi possível converter '%s' em um endereço de máquina"
+
+#: plugins/vnc/vnc_plugin.c:892
+#, c-format
+msgid "VNC connection failed: %s"
+msgstr "Conexão VNC falhou: %s"
+
+#: plugins/vnc/vnc_plugin.c:893
+msgid "Your connection has been rejected."
+msgstr "Sua conexão foi recusada."
+
+#: plugins/vnc/vnc_plugin.c:919
+#, c-format
+msgid "The VNC server requested an unknown authentication method. %s"
+msgstr ""
+
+#: plugins/vnc/vnc_plugin.c:921
+#, fuzzy
+msgid "Please retry after turning on encryption for this profile."
+msgstr "Tente novamente depois de habilitar a criptografia neste perfil."
+
+#: plugins/vnc/vnc_plugin.c:1803
+msgid "256 colors (8 bpp)"
+msgstr "256 cores (8 bpp)"
+
+#: plugins/vnc/vnc_plugin.c:1804
+msgid "High color (16 bpp)"
+msgstr "High color (16 bpp)"
+
+#: plugins/vnc/vnc_plugin.c:1805
+msgid "True color (32 bpp)"
+msgstr "True color (32 bpp)"
+
+#: plugins/vnc/vnc_plugin.c:1831
+msgid "Repeater"
+msgstr "Repetidor"
+
+#: plugins/vnc/vnc_plugin.c:1834 plugins/vnc/vnc_plugin.c:1854
+msgid "Color depth"
+msgstr "Profundidade de cores"
+
+#: plugins/vnc/vnc_plugin.c:1851
+msgid "Listen on port"
+msgstr "Escutar na porta"
+
+#: plugins/vnc/vnc_plugin.c:1871
+msgid "Show remote cursor"
+msgstr "Mostrar cursor remoto"
+
+#: plugins/vnc/vnc_plugin.c:1874 plugins/nx/nx_plugin.c:741
+msgid "Disable encryption"
+msgstr "Desabilitar criptografia"
+
+#: plugins/vnc/vnc_plugin.c:1875 plugins/vnc/vnc_plugin.c:1888
+msgid "Disable server input"
+msgstr "Desativar entrada de servidor"
+
+#: plugins/vnc/vnc_plugin.c:1890
+msgid "Open Chat…"
+msgstr "Abrir bate-papo…"
+
+#: plugins/vnc/vnc_plugin.h:41
+msgid "Remmina VNC Plugin"
+msgstr "Plugin de VNC do Remmina"
+
+#: plugins/vnc/vnc_plugin.h:46
+msgid "Remmina VNC listener Plugin"
+msgstr "Plugin de escuta VNC do Remmina"
+
+#: plugins/st/st_plugin.c:237
+msgid "Terminal Emulator"
+msgstr "Emulador de terminal"
+
+#: plugins/st/st_plugin.c:238
+msgid "Command to be executed"
+msgstr "Comando para executar"
+
+#: plugins/st/st_plugin.c:253
+msgid "Detached window"
+msgstr "Janela desacoplada"
+
+#: plugins/st/st_plugin_config.h:43
+#, fuzzy
+msgid "Remmina simple terminal"
+msgstr "Terminal simples do Remmina"
+
+#: plugins/nx/nx_plugin.c:205
+msgid "Password for private SSH key"
+msgstr ""
+
+#: plugins/nx/nx_plugin.c:367
+msgid "Enter NX authentication credentials"
+msgstr "Insira as credenciais de autenticação NX"
+
+#: plugins/nx/nx_plugin.c:761
+msgid "NX - NX Technology"
+msgstr "NX - Tecnologia NX"
+
+#: plugins/nx/nx_session_manager.c:98
+#, fuzzy
+msgid "Terminating…"
+msgstr "Encerrando"
+
+#: plugins/nx/nx_session_manager.c:143
+#, c-format
+msgid "NX Sessions on %s"
+msgstr "Sessões NX em %s"
+
+#: plugins/nx/nx_session_manager.c:147
+msgid "Attach"
+msgstr "Anexar"
+
+#: plugins/nx/nx_session_manager.c:151
+msgid "Restore"
+msgstr "Restaurar"
+
+#: plugins/nx/nx_session_manager.c:152
+msgid "Start"
+msgstr "Iniciar"
+
+#: plugins/nx/nx_session_manager.c:158
+msgid "Terminate"
+msgstr "Terminar"
+
+#: plugins/nx/nx_session_manager.c:190
+msgid "Display"
+msgstr "Tela"
+
+#: plugins/nx/nx_session_manager.c:197
+msgid "Status"
+msgstr "Estado"
+
+#: plugins/exec/exec_plugin.c:158
+msgid "You did not set any command to be executed"
+msgstr "Você não definiu um comando para executar"
+
+#: plugins/exec/exec_plugin.c:204
+#, fuzzy
+msgid ""
+"Warning: Running a command synchronously may cause Remmina not to respond.\n"
+"Do you really want to continue?"
+msgstr ""
+"AVISO! Executar um comando de forma síncrona, pode travar o Remmina.\n"
+"Deseja realmente continuar?"
+
+#: plugins/exec/exec_plugin.c:264
+msgid "Command"
+msgstr "Comando"
+
+#: plugins/exec/exec_plugin.c:265
+msgid "Asynchrounous execution"
+msgstr "Execução assíncrona"
 
 #: plugins/exec/exec_plugin_config.h:41
 msgid "Execute a command"
 msgstr "Executar um comando"
 
-#: plugins/exec/exec_plugin.c:158
-msgid "You did not set any command to be executed"
-msgstr "Você não definiu um comando para executar"
-
-#: plugins/exec/exec_plugin.c:204
+#: plugins/telepathy/telepathy_plugin.c:57
+msgid "Telepathy - Desktop Sharing"
+msgstr "Telepathy - Compartilhamento de área de trabalho"
+
+#: plugins/telepathy/telepathy_channel_handler.c:237
+#, fuzzy, c-format
+msgid ""
+"%s wants to share their desktop.\n"
+"Do you accept?"
+msgstr ""
+"%s quer compartilhar sua área de trabalho.\n"
+"Você aceita o convite?"
+
+#: plugins/telepathy/telepathy_channel_handler.c:240
+msgid "Desktop sharing invitation"
+msgstr "Convite de compartilhamento de área de trabalho"
+
+#: plugins/tool_hello_world/plugin_config.h:40
+msgid "Hello World!"
+msgstr "Olá, mundo!"
+
+#: plugins/kwallet/src/kwallet_plugin_main.c:118
 #, fuzzy
-msgid ""
-"Warning: Running a command synchronously may cause Remmina not to respond.\n"
-"Do you really want to continue?"
-msgstr ""
-"AVISO! Executar um comando de forma síncrona, pode travar o Remmina.\n"
-"Deseja realmente continuar?"
-
-#: plugins/exec/exec_plugin.c:264
-msgid "Command"
-msgstr "Comando"
-
-#: plugins/exec/exec_plugin.c:265
-msgid "Asynchrounous execution"
-msgstr "Execução assíncrona"
+msgid "Secure passwords storage in KWallet"
+msgstr "Armazenamento seguro de senhas na Carteira do KDE"
 
 #: plugins/www/www_plugin.c:97
 msgid "File downloaded"
@@ -1485,802 +2269,733 @@
 msgid "Remmina web-browser plugin"
 msgstr "Plugin de navegador do Remmina"
 
-#: plugins/secret/src/glibsecret_plugin.c:188
-msgid "Secure password storing in the GNOME keyring"
-msgstr "Armazenamento seguro de senhas no chaveiro do GNOME"
-
-#: plugins/tool_hello_world/plugin_config.h:40
-msgid "Hello World!"
-msgstr "Olá, mundo!"
-
-#: plugins/vnc/vnc_plugin.c:734
-msgid "Enter VNC password"
-msgstr "Insira senha VNC"
-
-#: plugins/vnc/vnc_plugin.c:787
-msgid "Enter VNC authentication credentials"
-msgstr "Insira as credenciais de autenticação VNC"
-
-#: plugins/vnc/vnc_plugin.c:890
-msgid "Unable to connect to VNC server"
-msgstr "Não foi possível conectar-se ao servidor VNC"
-
-#: plugins/vnc/vnc_plugin.c:891
-#, c-format
-msgid "Couldn’t convert '%s' to host address"
-msgstr "Não foi possível converter '%s' em um endereço de máquina"
-
-#: plugins/vnc/vnc_plugin.c:892
-#, c-format
-msgid "VNC connection failed: %s"
-msgstr "Conexão VNC falhou: %s"
-
-#: plugins/vnc/vnc_plugin.c:893
-msgid "Your connection has been rejected."
-msgstr "Sua conexão foi recusada."
-
-#: plugins/vnc/vnc_plugin.c:919
-#, c-format
-msgid "The VNC server requested an unknown authentication method. %s"
-msgstr ""
-
-#: plugins/vnc/vnc_plugin.c:921
+#: data/ui/remmina_mpc.glade:7
+msgid "Remmina - Multi Password Changer"
+msgstr "Remmina - Alterador de várias senhas"
+
+#: data/ui/remmina_mpc.glade:24
+msgid "Change"
+msgstr "Alterar"
+
+#: data/ui/remmina_mpc.glade:64
+msgid "<span weight='bold' size='larger'>Multi Password Changer</span>"
+msgstr "<span weight='bold' size='larger'>Alterador de várias senhas</span>"
+
+#: data/ui/remmina_mpc.glade:169
+msgid "Selection criteria"
+msgstr "Critérios de seleção"
+
+#: data/ui/remmina_mpc.glade:198
+msgid "Confirm password"
+msgstr "Confirmar senha"
+
+#: data/ui/remmina_mpc.glade:211
+msgctxt "Multi password changer"
+msgid "Set new password"
+msgstr "Definir nova senha"
+
+#. A column table with multiple check-boxes
+#: data/ui/remmina_mpc.glade:305
+msgctxt "Multi password changer"
+msgid "Select"
+msgstr "Selecionar"
+
+#: data/ui/remmina_mpc.glade:317
+msgctxt "Multi password changer table"
+msgid "Name"
+msgstr "Nome"
+
+#: data/ui/remmina_mpc.glade:328
+msgctxt "Multi password changer table"
+msgid "Group"
+msgstr "Grupo"
+
+#: data/ui/remmina_mpc.glade:339
+msgctxt "Multi password changer table"
+msgid "Domain\\Username"
+msgstr "Domínio\\Nome de usuário"
+
+#: data/ui/remmina_about.glade:30 data/ui/remmina_main.glade:444
+msgid "About"
+msgstr "Sobre"
+
+#: data/ui/remmina_about.glade:40
+msgid "Website"
+msgstr "Site"
+
+#: data/ui/remmina_news.glade:108
+msgid ""
+"Send <b><a href=\"https://remmina.gitlab.io/remminadoc.gitlab.io/"
+"remmina__stats_8c.html#details\" title=\"Remmina usage statistics"
+"\">anonymous</a></b> statistics to remmina.org"
+msgstr ""
+"Enviar estatísticas <b><a href=\"https://remmina.gitlab.io/remminadoc.gitlab."
+"io/remmina__stats_8c.html#details\" title=\"Estatísticas de uso do Remmina"
+"\">anônimas</a></b> para remmina.org"
+
+#: data/ui/remmina_news.glade:133
+msgid "Make Remmina the default Remote Desktop Client"
+msgstr "Tornar Remmina o cliente de área de trabalho remota padrão"
+
+#: data/ui/remmina_news.glade:142
+msgid "Apply"
+msgstr "Aplicar"
+
+#: data/ui/remmina_news.glade:166
+msgid "<big>Important settings</big>"
+msgstr "<big>Configurações importantes</big>"
+
+#: data/ui/remmina_news.glade:192
+msgid ""
+"<span>\n"
+"<b>You are great for using copylefted libre software, <a href=\"https://"
+"remmina.org/donations/\" title=\"Awesome Remmina donations\">throw in a "
+"donation</a>, to make us happy, and further make the program better.</b>\n"
+"</span>\n"
+msgstr ""
+"<span>\n"
+"<b>Você é ótimo por usar software livre com copyleft! <a href=\"https://"
+"remmina.org/donations/\" title=\"Awesome Remmina donations\">Faça uma "
+"doação</a> para nos fazer felizes e para melhorar ainda mais o programa.</"
+"b>\n"
+"</span>\n"
+
+#: data/ui/remmina_news.glade:212
+msgid "<big>Contribute</big>"
+msgstr "<big>Contribuir</big>"
+
+#: data/ui/remmina_key_chooser.glade:14 data/ui/remmina_key_chooser.glade:15
+msgid "_Remove"
+msgstr "_Remover"
+
+#: data/ui/remmina_key_chooser.glade:23
+msgid "Choose a new key"
+msgstr "Escolha uma nova chave"
+
+#: data/ui/remmina_key_chooser.glade:38 data/ui/remmina_key_chooser.glade:53
+#: data/ui/remmina_spinner.glade:29
+msgid "button"
+msgstr "botão"
+
+#: data/ui/remmina_key_chooser.glade:82
+msgid "Please press the new key…"
+msgstr "Pressione a nova tecla…"
+
+#: data/ui/remmina_main.glade:69
+msgid "New connection profile"
+msgstr "Novo perfil de conexão"
+
+#: data/ui/remmina_main.glade:81
+msgid "Show search bar"
+msgstr "Mostrar barra de pesquisa"
+
+#: data/ui/remmina_main.glade:106
+msgid "Actions"
+msgstr "Ações"
+
+#: data/ui/remmina_main.glade:120
+msgid "Toggle view"
+msgstr "Alternar visão"
+
+#: data/ui/remmina_main.glade:168
 #, fuzzy
-msgid "Please retry after turning on encryption for this profile."
-msgstr "Tente novamente depois de habilitar a criptografia neste perfil."
-
-#: plugins/vnc/vnc_plugin.c:1803
-msgid "256 colors (8 bpp)"
-msgstr "256 cores (8 bpp)"
-
-#: plugins/vnc/vnc_plugin.c:1804
-msgid "High color (16 bpp)"
-msgstr "High color (16 bpp)"
-
-#: plugins/vnc/vnc_plugin.c:1805
-msgid "True color (32 bpp)"
-msgstr "True color (32 bpp)"
-
-#: plugins/vnc/vnc_plugin.c:1812 plugins/rdp/rdp_plugin.c:1887
-#: plugins/rdp/rdp_settings.c:269 plugins/nx/nx_plugin.c:701
-msgid "Poor (fastest)"
-msgstr "Baixa (mais rápida)"
-
-#: plugins/vnc/vnc_plugin.c:1813 plugins/rdp/rdp_plugin.c:1888
-#: plugins/rdp/rdp_settings.c:271 plugins/nx/nx_plugin.c:702
-msgid "Medium"
-msgstr "Médio"
-
-#: plugins/vnc/vnc_plugin.c:1814 plugins/rdp/rdp_plugin.c:1889
-#: plugins/rdp/rdp_settings.c:273 plugins/nx/nx_plugin.c:703
-msgid "Good"
-msgstr "Boa"
-
-#: plugins/vnc/vnc_plugin.c:1815 plugins/rdp/rdp_plugin.c:1890
-#: plugins/rdp/rdp_settings.c:275 plugins/nx/nx_plugin.c:704
-msgid "Best (slowest)"
-msgstr "Melhor (mais lenta)"
-
-#: plugins/vnc/vnc_plugin.c:1831
-msgid "Repeater"
-msgstr "Repetidor"
-
-#: plugins/vnc/vnc_plugin.c:1834 plugins/vnc/vnc_plugin.c:1854
-msgid "Color depth"
-msgstr "Profundidade de cores"
-
-#: plugins/vnc/vnc_plugin.c:1835 plugins/vnc/vnc_plugin.c:1855
-#: plugins/rdp/rdp_plugin.c:1956 plugins/nx/nx_plugin.c:724
-msgid "Quality"
-msgstr "Qualidade"
-
-#: plugins/vnc/vnc_plugin.c:1851
-msgid "Listen on port"
-msgstr "Escutar na porta"
-
-#: plugins/vnc/vnc_plugin.c:1871
-msgid "Show remote cursor"
-msgstr "Mostrar cursor remoto"
-
-#: plugins/vnc/vnc_plugin.c:1872 plugins/vnc/vnc_plugin.c:1887
-#: plugins/spice/spice_plugin.c:460 plugins/spice/spice_plugin.c:469
-msgid "View only"
-msgstr "Apenas visualizar"
-
-#: plugins/vnc/vnc_plugin.c:1873 plugins/spice/spice_plugin.c:455
-#: plugins/spice/spice_plugin.c:471 plugins/nx/nx_plugin.c:740
-msgid "Disable clipboard sync"
-msgstr "Desabilitar sincronização da área de transferência"
-
-#: plugins/vnc/vnc_plugin.c:1874 plugins/nx/nx_plugin.c:741
-msgid "Disable encryption"
-msgstr "Desabilitar criptografia"
-
-#: plugins/vnc/vnc_plugin.c:1875 plugins/vnc/vnc_plugin.c:1888
-msgid "Disable server input"
-msgstr "Desativar entrada de servidor"
-
-#: plugins/vnc/vnc_plugin.c:1876 plugins/spice/spice_plugin.c:456
-#: plugins/nx/nx_plugin.c:743
-msgid "Disable password storing"
-msgstr "Desabilitar armazenamento de senha"
-
-#: plugins/vnc/vnc_plugin.c:1890
-msgid "Open Chat…"
-msgstr "Abrir bate-papo…"
-
-#: plugins/vnc/vnc_plugin.c:1891 plugins/spice/spice_plugin.c:472
-#: plugins/xdmcp/xdmcp_plugin.c:381 plugins/rdp/rdp_plugin.c:2004
-#: plugins/nx/nx_plugin.c:751
-msgid "Send Ctrl+Alt+Delete"
-msgstr "Enviar Ctrl+Alt+Delete"
-
-#: plugins/vnc/vnc_plugin.h:41
-msgid "Remmina VNC Plugin"
-msgstr "Plugin de VNC do Remmina"
-
-#: plugins/vnc/vnc_plugin.h:46
-msgid "Remmina VNC listener Plugin"
-msgstr "Plugin de escuta VNC do Remmina"
-
-#: plugins/spice/spice_plugin_usb.c:51 plugins/spice/spice_plugin.c:473
-msgid "Select USB devices for redirection"
-msgstr "Selecionar dispositivos USB para redirecionamento"
-
-#: plugins/spice/spice_plugin_usb.c:54
-msgid "_Close"
-msgstr "_Fechar"
-
-#: plugins/spice/spice_plugin_usb.c:94
-msgid "USB redirection error"
-msgstr "Erro de redirecionamento de USB"
-
-#: plugins/spice/spice_plugin.c:239
-msgid "Enter SPICE password"
-msgstr "Insira senha SPICE"
-
-#: plugins/spice/spice_plugin.c:274
-#, fuzzy, c-format
-msgid "Disconnected from the SPICE server \"%s\"."
-msgstr "Desconectado do servidor SPICE %s."
-
-#: plugins/spice/spice_plugin.c:290
-msgid "TLS connection error."
-msgstr "Erro de conexão TLS."
-
-#: plugins/spice/spice_plugin.c:296
+msgid "Search string or server name/IP address for \"\\Quick Connect\\\""
+msgstr "texto de pesquisa ou nome/endereço ip do servidor para conexão rápida"
+
+#: data/ui/remmina_main.glade:172 data/ui/remmina_main.glade:174
+msgid "Server name or IP address"
+msgstr "Nome ou endereço IP do servidor"
+
+#: data/ui/remmina_main.glade:173 data/ui/remmina_main.glade:175
+#: data/ui/remmina_preferences.glade:214
+msgid "Clear"
+msgstr "Limpar"
+
+#: data/ui/remmina_main.glade:258
+msgid "Edit"
+msgstr "Editar"
+
+#: data/ui/remmina_main.glade:288
+msgid "Collapse all"
+msgstr "Recolher todos"
+
+#: data/ui/remmina_main.glade:298
+msgid "Expand all"
+msgstr "Expandir tudo"
+
+#: data/ui/remmina_main.glade:332
+msgid "Export"
+msgstr "Exportar"
+
+#: data/ui/remmina_main.glade:342
+msgid "Multi password changer"
+msgstr "Alterador de várias senhas"
+
+#: data/ui/remmina_main.glade:359
+msgid "Debugging"
+msgstr "Depuração"
+
+#: data/ui/remmina_main.glade:404
+msgid "Homepage"
+msgstr "Site"
+
+#: data/ui/remmina_main.glade:414
+msgid "Wiki"
+msgstr "Wiki"
+
+#. Remmina community website
+#: data/ui/remmina_main.glade:424
+msgid "Online Community"
+msgstr "Comunidade online"
+
+#: data/ui/remmina_main.glade:434
+msgid "Donations"
+msgstr "Doações"
+
+#: data/ui/remmina_main.glade:460
+msgid "Set as default remote desktop client"
+msgstr "Definir como o cliente de área de trabalho remota padrão"
+
+#: data/ui/remmina_main.glade:562
+msgid "Plugin"
+msgstr "Plugin"
+
+#: data/ui/remmina_main.glade:576
+msgid "Last used"
+msgstr "Usado pela última vez"
+
+#: data/ui/remmina_spinner.glade:54
+msgid "Please wait…"
+msgstr "Por favor, aguarde…"
+
+#: data/ui/remmina_preferences.glade:41
+msgid "Remmina Preferences"
+msgstr "Preferências do Remmina"
+
+#: data/ui/remmina_preferences.glade:99
+msgid "Double-click action"
+msgstr "Ação de duplo clique"
+
+#: data/ui/remmina_preferences.glade:113
+msgid "Open connection"
+msgstr "Abrir conexão"
+
+#: data/ui/remmina_preferences.glade:114
+msgid "Edit settings"
+msgstr "Editar configurações"
+
+#: data/ui/remmina_preferences.glade:130
+msgid "Scaling quality"
+msgstr "Qualidade do dimensionamento"
+
+#: data/ui/remmina_preferences.glade:144
+msgid "Nearest"
+msgstr "Mais próximo"
+
+#: data/ui/remmina_preferences.glade:145
+msgid "Tiles"
+msgstr "Blocos"
+
+#: data/ui/remmina_preferences.glade:146
+msgid "Bilinear"
+msgstr "Bilinear"
+
+#: data/ui/remmina_preferences.glade:147
+msgid "Hyper"
+msgstr "Hiper"
+
+#: data/ui/remmina_preferences.glade:163
+msgid "Step size for auto scroll"
+msgstr "Tamanho da etapa para rolagem automática"
+
+#: data/ui/remmina_preferences.glade:191
+msgid "Maximal amount of recent items"
+msgstr "Quantidade máxima de itens recentes"
+
+#: data/ui/remmina_preferences.glade:280
+msgid "Screenshot folder"
+msgstr "Pasta de capturas de tela"
+
+#: data/ui/remmina_preferences.glade:292
+msgid "Choose the a folder to save screenshots from Remmina in."
+msgstr "Escolha a pasta para salvar as capturas de tela de Remmina."
+
+#: data/ui/remmina_preferences.glade:295
+msgid "Select a Folder"
+msgstr "Selecionar uma pasta"
+
+#: data/ui/remmina_preferences.glade:305
+msgid "Screen resolutions"
+msgstr "Resoluções de tela"
+
+#: data/ui/remmina_preferences.glade:326
+msgid "Screenshot filename"
+msgstr "Nome de arquivo das capturas de tela"
+
+#: data/ui/remmina_preferences.glade:338
+msgid ""
+"%p Profile name\n"
+"%h Server name/IP\n"
+"%Y Year, %m Month, %d Day, %H Hour, %M Minute, %S Seconds (UTC time)\n"
+msgstr ""
+"%p Nome do perfil\n"
+"%h Nome/IP do servidor\n"
+"%Y Ano, %m Mês, %d Dia, %H Hora, %M Minuto, %S Segundos (horário UTC)\n"
+
+#: data/ui/remmina_preferences.glade:356
+msgid ""
+"The folder where connection profiles are saved, it defaults to the "
+"XDG_USER_DATA"
+msgstr ""
+"Esta é a pasta onde os perfis de conexão serão salvos, o padrão é "
+"XDG_USER_DATA"
+
+#. The folder where profiles are saved
+#: data/ui/remmina_preferences.glade:361
+msgid "Remmina data folder"
+msgstr "Pasta de dados do Remmina"
+
+#: data/ui/remmina_preferences.glade:388
+msgid "Remember last view mode for each connection"
+msgstr "Memorizar o último modo de visualização para cada conexão"
+
+#: data/ui/remmina_preferences.glade:392
+msgid "Remember last view mode"
+msgstr "Memorizar o último modo de visualização"
+
+#: data/ui/remmina_preferences.glade:418
+msgid "Send periodic usage statistics to Remmina developers"
+msgstr ""
+"Enviar estatísticas de uso periódicas para os desenvolvedores do Remmina"
+
+#: data/ui/remmina_preferences.glade:422
+msgid "Send statistics to remmina.org"
+msgstr "Enviar estatísticas para remmina.org"
+
+#: data/ui/remmina_preferences.glade:462
+msgid "Only save generated screenshots, don't copy them to clipboard."
+msgstr ""
+"Apenas salvar capturas de telas geradas, não copiá-las para a área de "
+"transferência."
+
+#: data/ui/remmina_preferences.glade:467
+msgid "Prevent screenshots from entering clipboard"
+msgstr "Evita que capturas de tela entrem na área de transferência"
+
+#: data/ui/remmina_preferences.glade:479
+msgid ""
+"Set a custom filename for your Remmina connection profiles, using a "
+"formatting string."
+msgstr ""
+"Defina um nome de arquivo personalizado para seus perfis de conexão Remmina, "
+"usando uma string de formatação."
+
+#: data/ui/remmina_preferences.glade:483
+msgid "Profile filename template"
+msgstr "Modelo de nome de arquivo de perfis"
+
+#: data/ui/remmina_preferences.glade:495
 #, fuzzy
-msgid "Connection to the SPICE server dropped."
-msgstr "Conexão com o servidor SPICE falhou."
-
-#: plugins/spice/spice_plugin.c:438
-msgid "Use TLS encryption"
-msgstr "Usar criptografia TLS"
-
-#: plugins/spice/spice_plugin.c:439
-msgid "Server CA certificate"
-msgstr "Certificado de AC do servidor"
-
-#: plugins/spice/spice_plugin.c:440 plugins/rdp/rdp_plugin.c:1941
-msgid "Share folder"
-msgstr "Compartilhar pasta"
-
-#: plugins/spice/spice_plugin.c:457
-msgid "Enable audio channel"
-msgstr "Habilitar canal de áudio"
-
-#: plugins/spice/spice_plugin.c:458 plugins/spice/spice_plugin.c:470
-msgid "Resize guest to match window size"
-msgstr "Redimensionar convidado para corresponder ao tamanho da janela"
-
-#: plugins/spice/spice_plugin.c:459 plugins/rdp/rdp_plugin.c:1979
-msgid "Share smartcard"
-msgstr "Compartilhar cartão inteligente"
-
-#: plugins/spice/spice_plugin.c:482
-msgid "SPICE - Simple Protocol for Independent Computing Environments"
-msgstr "SPICE - Protocolo simples para ambientes computacionais independentes"
-
-#: plugins/spice/spice_plugin_file_transfer.c:82
-msgid "File Transfers"
-msgstr "Transferências de arquivos"
-
-#: plugins/spice/spice_plugin_file_transfer.c:219
-msgid "Transfer error"
-msgstr "Erro de transferência"
-
-#: plugins/spice/spice_plugin_file_transfer.c:220
-#, c-format
-msgid "%s: %s"
-msgstr "%s: %s"
-
-#: plugins/spice/spice_plugin_file_transfer.c:223
-msgid "Transfer completed"
-msgstr "Transferência concluída"
-
-#: plugins/spice/spice_plugin_file_transfer.c:224
-#, c-format
-msgid "The %s file has been transferred"
-msgstr "O arquivo %s foi transferido"
-
-#: plugins/xdmcp/xdmcp_plugin.c:97
-msgid "Run out of available local X display number."
-msgstr "Esgotou-se a quantidade de tela X local disponível."
-
-#: plugins/xdmcp/xdmcp_plugin.c:264 plugins/nx/nx_plugin.c:608
-#, fuzzy, c-format
-msgid ""
-"The protocol \"%s\" is unavailable because GtkSocket only works under X.Org."
-msgstr "O protocolo %s está indisponível porque GtkSocket só funciona no X.Org"
-
-#: plugins/xdmcp/xdmcp_plugin.c:348
-msgid "Default"
-msgstr "Padrão"
-
-#: plugins/xdmcp/xdmcp_plugin.c:349
-msgid "Grayscale"
-msgstr "Escala de cinza"
-
-#: plugins/xdmcp/xdmcp_plugin.c:350
+msgid ""
+"%G Group name (slash will be converted to - automatically)\n"
+"%P Protocol name\n"
+"%N Connection name\n"
+"%h Hostname/IP\n"
+"\n"
+"\n"
+msgstr ""
+"%G Nome do grupo (barra será convertida para - automaticamente)\n"
+"%P Nome do protocolo\n"
+"%N Nome da conexão\n"
+"%h Hostname/IP\n"
+"\n"
+"\n"
+
+#: data/ui/remmina_preferences.glade:504
+msgid "%G_%P_%N_%h"
+msgstr "%G_%P_%N_%h"
+
+#: data/ui/remmina_preferences.glade:518
+msgid "Options"
+msgstr "Opções"
+
+#: data/ui/remmina_preferences.glade:532
+msgid "Always show tabs"
+msgstr "Sempre mostrar abas"
+
+#: data/ui/remmina_preferences.glade:549
+msgid "Hide the toolbar shown in the tabbed interface"
+msgstr "Ocultar barra de ferramentas mostrada na interface com abas"
+
+#: data/ui/remmina_preferences.glade:570
+msgid "Default view mode"
+msgstr "Modo de visualização padrão"
+
+#: data/ui/remmina_preferences.glade:584
+msgid "Automatic"
+msgstr "Automático"
+
+#: data/ui/remmina_preferences.glade:585
+msgid "Scrolled window"
+msgstr "Janela rolada"
+
+#: data/ui/remmina_preferences.glade:587
+msgid "Viewport fullscreen"
+msgstr "Viewport em tela cheia"
+
+#: data/ui/remmina_preferences.glade:603
+msgid "Tabbed interface"
+msgstr "Interface das abas"
+
+#: data/ui/remmina_preferences.glade:618
+msgid "Tab by groups"
+msgstr "Aba por grupos"
+
+#: data/ui/remmina_preferences.glade:619
+msgid "Tab by protocols"
+msgstr "Aba por protocolos"
+
+#: data/ui/remmina_preferences.glade:620
+msgid "Tab all connections"
+msgstr "Aba com todas conexões"
+
+#: data/ui/remmina_preferences.glade:621
+msgid "No tabs"
+msgstr "Sem abas"
+
+#: data/ui/remmina_preferences.glade:632
+msgid "Fullscreen on the same screen as the connection window"
+msgstr "Tela cheia no mesma tela da janela de conexão"
+
+#: data/ui/remmina_preferences.glade:656
+msgid "Peeking"
+msgstr "Espiada"
+
+#: data/ui/remmina_preferences.glade:657
+msgid "Hidden"
+msgstr "Oculta"
+
+#: data/ui/remmina_preferences.glade:673
+msgid "Fullscreen toolbar visibility"
+msgstr "Visibilidade da barra de ferramentas em tela cheia"
+
+#: data/ui/remmina_preferences.glade:683
+msgid "Hide the search bar shown in the main window"
+msgstr "Ocultar a barra de pesquisa mostrada na janela principal"
+
+#: data/ui/remmina_preferences.glade:707
+msgid "Appearance"
+msgstr "Aparência"
+
+#: data/ui/remmina_preferences.glade:722
+msgid "Show new connection on top of the menu"
+msgstr "Mostrar novas conexões no topo do menu"
+
+#: data/ui/remmina_preferences.glade:740
+msgid "Hide total count shown in the group menu"
+msgstr "Ocultar contagem total mostrada no menu do grupo"
+
+#: data/ui/remmina_preferences.glade:757
+msgid "No tray icon"
+msgstr "Desabilitar ícone da área de notificação"
+
+#: data/ui/remmina_preferences.glade:775
+msgid "Start in tray upon user login"
+msgstr "Iniciar na área de notificação ao iniciar a sessão"
+
+#: data/ui/remmina_preferences.glade:793
+msgid "Dark tray icon"
+msgstr "Ícone escuro de área de notificação"
+
+#: data/ui/remmina_preferences.glade:797
+msgid "Improves contrast if you have a light panel."
+msgstr "Mostra o contraste se você tiver um painel claro."
+
+#: data/ui/remmina_preferences.glade:818
+msgid "Applet"
+msgstr "Miniaplicativo"
+
+#: data/ui/remmina_preferences.glade:839
+msgid "Host key"
+msgstr "Tecla do hospedeiro"
+
+#: data/ui/remmina_preferences.glade:870
+msgid "Show/hide fullscreen"
+msgstr "Mostrar/ocultar tela cheia"
+
+#: data/ui/remmina_preferences.glade:900
+msgid "Auto-fit window"
+msgstr "Ajustar automaticamente a janela"
+
+#: data/ui/remmina_preferences.glade:973
+msgid "Apply/remove scaling"
+msgstr "Aplicar/remover dimensionamento"
+
+#: data/ui/remmina_preferences.glade:1003
+msgid "Grab keyboard"
+msgstr "Capturar o teclado"
+
+#: data/ui/remmina_preferences.glade:1094
+msgid "Show/hide toolbar"
+msgstr "Mostrar/ocultar barra de ferramentas"
+
+#: data/ui/remmina_preferences.glade:1156
+#: data/ui/remmina_preferences.glade:1166
+msgid "View-only mode"
+msgstr "Modo de somente visualização"
+
+#: data/ui/remmina_preferences.glade:1190
+msgid "Keyboard"
+msgstr "Teclado"
+
+#: data/ui/remmina_preferences.glade:1209
+msgid "Local SSH port"
+msgstr "Porta SSH local"
+
+#: data/ui/remmina_preferences.glade:1233
+msgid "Parse ~/.ssh/config"
+msgstr "Analisar ~/.ssh/config"
+
+#: data/ui/remmina_preferences.glade:1257
+msgid "SSH_LOG_NOLOG"
+msgstr "SSH_LOG_NOLOG"
+
+#: data/ui/remmina_preferences.glade:1258
+msgid "SSH_LOG_RARE"
+msgstr "SSH_LOG_RARE"
+
+#: data/ui/remmina_preferences.glade:1259
+msgid "SSH_LOG_ENTRY"
+msgstr "SSH_LOG_ENTRY"
+
+#: data/ui/remmina_preferences.glade:1260
+msgid "SSH_LOG_PACKET"
+msgstr "SSH_LOG_PACKET"
+
+#: data/ui/remmina_preferences.glade:1261
+msgid "SSH_LOG_FUNCTIONS"
+msgstr "SSH_LOG_FUNCTIONS"
+
+#: data/ui/remmina_preferences.glade:1277
+msgid "SSH log level"
+msgstr "Nível de log SSH"
+
+#. http://man7.org/linux/man-pages/man7/tcp.7.html
+#: data/ui/remmina_preferences.glade:1344
+msgid "Seconds of connection idleness before TCP keepalive probes are sent."
+msgstr ""
+"Segundos de conexão ociosa antes que testes de keepalive em TCP sejam "
+"enviados."
+
+#. http://man7.org/linux/man-pages/man7/tcp.7.html
+#: data/ui/remmina_preferences.glade:1360
+msgid "Seconds between each keepalive probe."
+msgstr "Segundos entre cada teste de keepalive."
+
+#. http://man7.org/linux/man-pages/man7/tcp.7.html
+#: data/ui/remmina_preferences.glade:1376
+msgid ""
+"Number of keepalive probes sent via TCP connection before it is dropped."
+msgstr ""
+"O número de testes de keepalive enviados por conexão TCP antes dela ser "
+"descartada."
+
+#. http://man7.org/linux/man-pages/man7/tcp.7.html
+#: data/ui/remmina_preferences.glade:1392
+msgid ""
+"Amount of milliseconds to attempt acknowledging data before closing the "
+"corresponding TCP connection forcibly."
+msgstr ""
+"Quantidade de milissegundos para tentar reconhecer dados antes de fechar a "
+"conexão TCP correspondente à força."
+
+#: data/ui/remmina_preferences.glade:1413
+msgid "SSH options"
+msgstr "Opções SSH"
+
+#: data/ui/remmina_preferences.glade:1435
+msgid "Master password"
+msgstr "Senha mestre"
+
+#: data/ui/remmina_preferences.glade:1450
+#: data/ui/remmina_preferences.glade:1466
+msgid "Use secret key authentication for some widgets"
+msgstr "Usar chave secreta para autenticar com alguns widgets"
+
+#: data/ui/remmina_preferences.glade:1472
+msgid "Use master password"
+msgstr "Usar senha mestre"
+
+#: data/ui/remmina_preferences.glade:1485
+msgid "Automatic lock interval"
+msgstr "Intervalo de bloqueio automático"
+
+#: data/ui/remmina_preferences.glade:1496
+msgid "Master password validity in seconds"
+msgstr "Validade da senha mestre em segundos"
+
+#: data/ui/remmina_preferences.glade:1516
+msgid "File encryption"
+msgstr "Criptografia de arquivo"
+
+#: data/ui/remmina_preferences.glade:1546
+msgid "Repeat the password"
+msgstr "Digite novamente a senha"
+
+#: data/ui/remmina_preferences.glade:1623
+msgid "Terminal font"
+msgstr "Fonte do terminal"
+
+#: data/ui/remmina_preferences.glade:1636
+msgid "Scrollback lines"
+msgstr "Linhas de rolagem"
+
+#: data/ui/remmina_preferences.glade:1702
+msgid "Shortcut for copying to clipboard"
+msgstr "Atalho para copiar para a área de transferência"
+
+#: data/ui/remmina_preferences.glade:1715
+msgid "Shortcut for pasting from clipboard"
+msgstr "Atalhos para colar da área de transferência"
+
+#: data/ui/remmina_preferences.glade:1728
+msgid "Select all shortcuts"
+msgstr "Selecionar todos atalhos"
+
+#: data/ui/remmina_preferences.glade:1742
+#: data/ui/remmina_preferences.glade:1760
+#: data/ui/remmina_preferences.glade:1778
+msgid "(Host key +)"
+msgstr "(Tecla do hospedeiro +)"
+
+#: data/ui/remmina_preferences.glade:1795
+#: data/ui/remmina_preferences.glade:1809
+msgid "Foreground colour"
+msgstr "Cor de primeiro plano"
+
+#: data/ui/remmina_preferences.glade:1823
+#: data/ui/remmina_preferences.glade:1890
+msgid "Background colour"
+msgstr "Cor de fundo"
+
+#: data/ui/remmina_preferences.glade:1836
+#: data/ui/remmina_preferences.glade:1905
+msgid "Cursor colour"
+msgstr "Cor do cursor"
+
+#: data/ui/remmina_preferences.glade:1849
+msgid "Normal colours"
+msgstr "Cores normais"
+
+#: data/ui/remmina_preferences.glade:1862
+msgid "Bright colours"
+msgstr "Cores claras"
+
+#: data/ui/remmina_preferences.glade:1876
 #, fuzzy
-msgid "256 colours"
-msgstr "256 cores"
-
-#: plugins/xdmcp/xdmcp_plugin.c:351
-#, fuzzy
-msgid "High colour (16 bit)"
-msgstr "Alta qualidade (16 bits)"
-
-#: plugins/xdmcp/xdmcp_plugin.c:352
-#, fuzzy
-msgid "True colour (24 bit)"
-msgstr "True color (24 bit)"
-
-#: plugins/xdmcp/xdmcp_plugin.c:369 plugins/rdp/rdp_plugin.c:1940
-#, fuzzy
-msgid "Colour depth"
-msgstr "Profundidade de cores"
-
-#: plugins/xdmcp/xdmcp_plugin.c:371 plugins/nx/nx_plugin.c:742
-msgid "Use local cursor"
-msgstr "Usar cursor local"
-
-#: plugins/xdmcp/xdmcp_plugin.c:372
-msgid "Disconnect after first session"
-msgstr "Desconectar após a primeira sessão"
-
-#: plugins/xdmcp/xdmcp_plugin.c:373
-msgid "Listen for TCP connections"
-msgstr "Escutar conexões TCP"
-
-#: plugins/xdmcp/xdmcp_plugin.c:391
-msgid "XDMCP - X Remote Session"
-msgstr "XDMCP - Sessão remota do X"
-
-#: plugins/st/st_plugin.c:237
-msgid "Terminal Emulator"
-msgstr "Emulador de terminal"
-
-#: plugins/st/st_plugin.c:238
-msgid "Command to be executed"
-msgstr "Comando para executar"
-
-#: plugins/st/st_plugin.c:253
-msgid "Detached window"
-msgstr "Janela desacoplada"
-
-#: plugins/st/st_plugin_config.h:43
-#, fuzzy
-msgid "Remmina simple terminal"
-msgstr "Terminal simples do Remmina"
-
-#: plugins/rdp/rdp_plugin.c:577
-msgid "Enter RDP authentication credentials"
-msgstr "Insira as credenciais de autenticação RDP"
-
-#: plugins/rdp/rdp_plugin.c:641
-msgid "Enter RDP gateway authentication credentials"
-msgstr "Insira as credenciais de autenticação de gateway RDP"
-
-#: plugins/rdp/rdp_plugin.c:1496
-#, c-format
-msgid ""
-"Access to RDP server %s failed.\n"
-"Account is locked out."
-msgstr ""
-"O acesso ao servidor RDP %s falhou.\n"
-"A conta está bloqueada."
-
-#: plugins/rdp/rdp_plugin.c:1503
-#, c-format
-msgid ""
-"Access to RDP server %s failed.\n"
-"Account is expired."
-msgstr ""
-"O acesso ao servidor RDP %s falhou.\n"
-"A conta expirou."
-
-#: plugins/rdp/rdp_plugin.c:1510
-#, c-format
-msgid ""
-"Access to RDP server %s failed.\n"
-"Password expired."
-msgstr ""
-"O acesso ao servidor RDP %s falhou.\n"
-"A senha expirou."
-
-#: plugins/rdp/rdp_plugin.c:1517
-#, c-format
-msgid ""
-"Access to RDP server %s failed.\n"
-"Account is disabled."
-msgstr ""
-"O acesso ao servidor RDP %s falhou.\n"
-"A conta está desativada."
-
-#: plugins/rdp/rdp_plugin.c:1523
-#, c-format
-msgid ""
-"Access to RDP server %s failed.\n"
-"User has insufficient privileges."
-msgstr ""
-"O acesso ao servidor RDP %s falhou.\n"
-"O usuário tem privilégios insuficientes."
-
-#: plugins/rdp/rdp_plugin.c:1531
-#, c-format
-msgid ""
-"Access to RDP server %s failed.\n"
-"Account has restrictions."
-msgstr ""
-"O acesso ao servidor RDP %s falhou.\n"
-"A conta tem restrições."
-
-#: plugins/rdp/rdp_plugin.c:1539
-#, c-format
-msgid ""
-"Access to RDP server %s failed.\n"
-"User must change password before connecting."
-msgstr ""
-"O acesso ao servidor RDP %s falhou.\n"
-"O usuário deve alterar a senha antes de conectar."
-
-#: plugins/rdp/rdp_plugin.c:1544
-#, fuzzy, c-format
-msgid "Lost connection to the RDP server \"%s\"."
-msgstr "Não foi possível conectar ao servidor RDP %s."
-
-#: plugins/rdp/rdp_plugin.c:1547
-#, fuzzy, c-format
-msgid "Could not find the address for the RDP server \"%s\"."
-msgstr "Não é possível localizar o endereço do servidor RDP %s."
-
-#: plugins/rdp/rdp_plugin.c:1551
-#, fuzzy, c-format
-msgid ""
-"Could not connect to the RDP server \"%s\" via TLS. Check that client and "
-"server support a common TLS version."
-msgstr ""
-"Erro ao se conectar ao servidor RDP %s. A conexão TLS falhou. Verifique se o "
-"cliente e o servidor oferecem suporte a uma versão TLS comum."
-
-#: plugins/rdp/rdp_plugin.c:1554
-#, fuzzy, c-format
-msgid "Unable to establish a connection to the RDP server \"%s\"."
-msgstr "Não foi possível estabelecer uma conexão com o servidor RDP %s."
-
-#: plugins/rdp/rdp_plugin.c:1562
-#, fuzzy, c-format
-msgid "Cannot connect to the RDP server \"%s\"."
-msgstr "Não foi possível conectar ao servidor RDP %s."
-
-#: plugins/rdp/rdp_plugin.c:1565
-#, fuzzy
-msgid "Could not start libfreerdp-gdi."
-msgstr "Não foi possível iniciar libfreerdp-gdi"
-
-#: plugins/rdp/rdp_plugin.c:1568
-#, fuzzy, c-format
-msgid ""
-"You requested a H.264 GFX mode for the server \"%s\", but your libfreerdp "
-"does not support H.264. Please use a non-AVC colour depth setting."
-msgstr ""
-"Você solicitou um modo H.264 GFX para o servidor %s, mas o libfreerdp não "
-"oferece suporte a H.264. Por favor, use uma configuração de profundidade de "
-"cor não-AVC."
-
-#: plugins/rdp/rdp_plugin.c:1575
-#, fuzzy, c-format
-msgid "The \"%s\" server refused the connection."
-msgstr "O servidor %s negou a conexão."
-
-#: plugins/rdp/rdp_plugin.c:1580
-#, fuzzy, c-format
-msgid ""
-"The Remote Desktop Gateway \"%s\" denied the user \"%s\"\\%s access due to "
-"policy."
-msgstr ""
-"O gateware de área de trabalho remota %s negou acesso ao usuário %s\\%s em "
-"razão de política."
-
-#: plugins/rdp/rdp_plugin.c:1590
-#, fuzzy, c-format
-msgid "Cannot connect to the \"%s\" RDP server."
-msgstr "Não foi possível se conectar ao servidor RDP %s."
-
-#: plugins/rdp/rdp_plugin.c:1872
-msgid "GFX AVC444 (32 bpp)"
-msgstr "GFX AVC444 (32 bpp)"
-
-#: plugins/rdp/rdp_plugin.c:1873
-msgid "GFX AVC420 (32 bpp)"
-msgstr "GFX AVC420 (32 bpp)"
-
-#: plugins/rdp/rdp_plugin.c:1874
-msgid "GFX RFX (32 bpp)"
-msgstr "GFX RFX (32 bpp)"
-
-#: plugins/rdp/rdp_plugin.c:1875
-msgid "RemoteFX (32 bpp)"
-msgstr "RemoteFX (32 bpp)"
-
-#: plugins/rdp/rdp_plugin.c:1876
-#, fuzzy
-msgid "True colour (32 bpp)"
-msgstr "True color (32 bpp)"
-
-#: plugins/rdp/rdp_plugin.c:1877
-#, fuzzy
-msgid "True colour (24 bpp)"
-msgstr "True color (24 bpp)"
-
-#: plugins/rdp/rdp_plugin.c:1878
-#, fuzzy
-msgid "High colour (16 bpp)"
-msgstr "High color (16 bpp)"
-
-#: plugins/rdp/rdp_plugin.c:1879
-#, fuzzy
-msgid "High colour (15 bpp)"
-msgstr "High color (15 bpp)"
-
-#: plugins/rdp/rdp_plugin.c:1880
-#, fuzzy
-msgid "256 colours (8 bpp)"
-msgstr "256 cores (8 bpp)"
-
-#: plugins/rdp/rdp_plugin.c:1897 data/ui/remmina_preferences.glade:658
-msgid "Off"
-msgstr "Desligado"
-
-#: plugins/rdp/rdp_plugin.c:1899
-msgid "Local - low quality"
-msgstr "Local - baixa qualidade"
-
-#: plugins/rdp/rdp_plugin.c:1900
-msgid "Local - medium quality"
-msgstr "Local - qualidade média"
-
-#: plugins/rdp/rdp_plugin.c:1901
-msgid "Local - high quality"
-msgstr "Local - alta qualidade"
-
-#: plugins/rdp/rdp_plugin.c:1909
-msgid "Negotiate"
-msgstr "Negociar"
-
-#: plugins/rdp/rdp_plugin.c:1957
-msgid "Sound"
-msgstr "Som"
-
-#: plugins/rdp/rdp_plugin.c:1958 data/ui/remmina_preferences.glade:1602
-msgid "Security"
-msgstr "Segurança"
-
-#: plugins/rdp/rdp_plugin.c:1959
-msgid "Gateway transport type"
-msgstr "Tipo de transporte de gateway"
-
-#: plugins/rdp/rdp_plugin.c:1960
-msgid "Remote Desktop Gateway server"
-msgstr "Servidor gateway de área de trabalho"
-
-#: plugins/rdp/rdp_plugin.c:1961
-msgid "Remote Desktop Gateway username"
-msgstr "Nome de usuário do gateway de área de trabalho"
-
-#: plugins/rdp/rdp_plugin.c:1962
-msgid "Remote Desktop Gateway password"
-msgstr "Senha do gateway de área de trabalho"
-
-#: plugins/rdp/rdp_plugin.c:1963
-msgid "Remote Desktop Gateway domain"
-msgstr "Domínio do gateway de área de trabalho"
-
-#: plugins/rdp/rdp_plugin.c:1964
-msgid "Client name"
-msgstr "Nome do cliente"
-
-#: plugins/rdp/rdp_plugin.c:1967
-msgid "Load balance info"
-msgstr "Informações de balanceamento de carga"
-
-#: plugins/rdp/rdp_plugin.c:1968
-msgid "Override printer drivers"
-msgstr "Substituir drivers de impressora"
-
-#: plugins/rdp/rdp_plugin.c:1968
-msgid ""
-"\"Samsung_CLX-3300_Series\":\"Samsung CLX-3300 Series PS\";\"Canon MF410\":"
-"\"Canon MF410 Series UFR II\""
-msgstr ""
-"\"Samsung_CLX-3300_Series\":\"Samsung CLX-3300 Series PS\";\"Canon MF410\":"
-"\"Canon MF410 Series UFR II\""
-
-#: plugins/rdp/rdp_plugin.c:1969
-msgid "Local serial name"
-msgstr "Nome de serial local"
-
-#: plugins/rdp/rdp_plugin.c:1969
-msgid "COM1, COM2, etc."
-msgstr "COM1, COM2 etc."
-
-#: plugins/rdp/rdp_plugin.c:1970
-msgid "Local serial driver"
-msgstr "Driver de serial local"
-
-#: plugins/rdp/rdp_plugin.c:1970
-msgid "Serial"
-msgstr "Serial"
-
-#: plugins/rdp/rdp_plugin.c:1971
-msgid "Local serial path"
-msgstr "Caminho de serial local"
-
-#: plugins/rdp/rdp_plugin.c:1971
-msgid "/dev/ttyS0, /dev/ttyS1, etc."
-msgstr "/dev/ttyS0, /dev/ttyS1 etc."
-
-#: plugins/rdp/rdp_plugin.c:1972
-msgid "Local parallel name"
-msgstr "Nome de paralela local"
-
-#: plugins/rdp/rdp_plugin.c:1973
-msgid "Local parallel device"
-msgstr "Dispositivo de paralela local"
-
-#: plugins/rdp/rdp_plugin.c:1974
-msgid "Smartcard name"
-msgstr "Nome do cartão inteligente"
-
-#: plugins/rdp/rdp_plugin.c:1975
-msgid "Share printers"
-msgstr "Compartilhar impressoras"
-
-#: plugins/rdp/rdp_plugin.c:1976
-msgid "Share serial ports"
-msgstr "Compartilhar portas seriais"
-
-#: plugins/rdp/rdp_plugin.c:1977
-msgid "(SELinux) permissive mode for serial ports"
-msgstr ""
-
-#: plugins/rdp/rdp_plugin.c:1978
-msgid "Share parallel ports"
-msgstr "Compartilhar portas paralelas"
-
-#: plugins/rdp/rdp_plugin.c:1980
-msgid "Redirect local microphone"
-msgstr "Redirecionar microfone local"
-
-#: plugins/rdp/rdp_plugin.c:1981
-msgid "Turn off clipboard sync"
-msgstr "Desativar sincronização da área de transferência"
-
-#: plugins/rdp/rdp_plugin.c:1982
-msgid "Ignore certificate"
-msgstr "Ignorar certificado"
-
-#: plugins/rdp/rdp_plugin.c:1983
-msgid "Use the old license workflow"
-msgstr "Usar o fluxo de trabalho de licença antiga"
-
-#: plugins/rdp/rdp_plugin.c:1983
-msgid "It disables CAL and hwId is set to 0"
-msgstr "Desativa CAL e hwId é definido como 0"
-
-#: plugins/rdp/rdp_plugin.c:1984
-msgid "Turn off password storing"
-msgstr "Desativar armazenamento de senha"
-
-#: plugins/rdp/rdp_plugin.c:1985
-msgid "Attach to console (2003/2003 R2)"
-msgstr "Anexar ao console (2003/2003 R2)"
-
-#: plugins/rdp/rdp_plugin.c:1986
-msgid "Turn off fast-path"
-msgstr "Desativar fast-path"
-
-#: plugins/rdp/rdp_plugin.c:1987
-msgid "Server detection using Remote Desktop Gateway"
-msgstr "Detecção de servidor usando gateway área de trabalho"
-
-#: plugins/rdp/rdp_plugin.c:1989
-msgid "Turn on proxy support"
-msgstr "Ativar suporte a plugin"
-
-#: plugins/rdp/rdp_plugin.c:1991
-msgid "Turn off automatic reconnection"
-msgstr "Desativar reconexão automática"
-
-#: plugins/rdp/rdp_plugin.c:1992
-msgid "Relax order checks"
-msgstr "Verificações com ordem relaxada"
-
-#: plugins/rdp/rdp_plugin.c:1993
-msgid "Glyph cache"
-msgstr "Cache de glifos"
-
-#: plugins/rdp/rdp_plugin.c:2017
-msgid "RDP - Remote Desktop Protocol"
-msgstr "RDP - Protocolo de área de trabalho remota"
-
-#: plugins/rdp/rdp_plugin.c:2040
-msgid "RDP - RDP File Handler"
-msgstr "RDP - Manipulador de arquivos RDP"
-
-#: plugins/rdp/rdp_plugin.c:2055
-msgid "RDP - Preferences"
-msgstr "RDP - Preferências"
-
-#: plugins/rdp/rdp_plugin.c:2108
-msgid "Export connection in Windows .rdp file format"
-msgstr "Exportar conexão em formato .rpd do Windows"
-
-#: plugins/rdp/rdp_settings.c:200
-msgid "<Auto detect>"
-msgstr "<Detectar automaticamente>"
-
-#: plugins/rdp/rdp_settings.c:233
-msgid "<Not set>"
-msgstr "<Sem definição>"
-
-#: plugins/rdp/rdp_settings.c:267
-msgid "<Choose a quality level to edit…>"
-msgstr "<Escolha um nível de qualidade para editar…>"
-
-#: plugins/rdp/rdp_settings.c:418
-msgid "Keyboard layout"
-msgstr "Layout do teclado"
-
-#: plugins/rdp/rdp_settings.c:443
-msgid "Use client keyboard mapping"
-msgstr "Usar o mapeamento de teclado do cliente"
-
-#: plugins/rdp/rdp_settings.c:453
-msgid "Quality settings"
-msgstr "Configurações da qualidade"
-
-#: plugins/rdp/rdp_settings.c:473
-msgid "Wallpaper"
-msgstr "Papel de parede"
-
-#: plugins/rdp/rdp_settings.c:480
-msgid "Window drag"
-msgstr "Arrastar janela"
-
-#: plugins/rdp/rdp_settings.c:487
-msgid "Menu animation"
-msgstr "Animação de menu"
-
-#: plugins/rdp/rdp_settings.c:494
-msgid "Theme"
-msgstr "Tema"
-
-#: plugins/rdp/rdp_settings.c:501
-msgid "Cursor shadow"
-msgstr "Sombra do cursor"
-
-#: plugins/rdp/rdp_settings.c:508
-msgid "Cursor blinking"
-msgstr "Cursor intermitente"
-
-#: plugins/rdp/rdp_settings.c:515
-msgid "Font smoothing"
-msgstr "Suavização de fontes"
-
-#: plugins/rdp/rdp_settings.c:522
-msgid "Composition"
-msgstr "Composição"
-
-#: plugins/rdp/rdp_settings.c:532
-msgid "Remote scale factor"
-msgstr "Fator de dimensionamento remoto"
-
-#: plugins/rdp/rdp_settings.c:545
-msgid "Desktop scale factor %"
-msgstr "% de fator de dimensionamento da área de trabalho"
-
-#: plugins/rdp/rdp_settings.c:556
-msgid "Device scale factor %"
-msgstr "% de fator de dimensionamento do dispositivo"
-
-#: plugins/rdp/rdp_settings.c:578
-msgid "Desktop orientation"
-msgstr "Orientação da área de trabalho"
-
-#: plugins/rdp/rdp_event.c:299
-#, c-format
-msgid "Reconnection attempt %d of %d…"
-msgstr "Tentativa de reconexão %d de %d…"
-
-#: plugins/nx/nx_session_manager.c:98
-#, fuzzy
-msgid "Terminating…"
-msgstr "Encerrando"
-
-#: plugins/nx/nx_session_manager.c:143
-#, c-format
-msgid "NX Sessions on %s"
-msgstr "Sessões NX em %s"
-
-#: plugins/nx/nx_session_manager.c:147
-msgid "Attach"
-msgstr "Anexar"
-
-#: plugins/nx/nx_session_manager.c:151
-msgid "Restore"
-msgstr "Restaurar"
-
-#: plugins/nx/nx_session_manager.c:152
-msgid "Start"
-msgstr "Iniciar"
-
-#: plugins/nx/nx_session_manager.c:158
-msgid "Terminate"
-msgstr "Terminar"
-
-#: plugins/nx/nx_session_manager.c:190
-msgid "Display"
-msgstr "Tela"
-
-#: plugins/nx/nx_session_manager.c:197
-msgid "Status"
-msgstr "Estado"
-
-#: plugins/nx/nx_plugin.c:205
-msgid "Password for private SSH key"
-msgstr ""
-
-#: plugins/nx/nx_plugin.c:367
-msgid "Enter NX authentication credentials"
-msgstr "Insira as credenciais de autenticação NX"
-
-#: plugins/nx/nx_plugin.c:761
-msgid "NX - NX Technology"
-msgstr "NX - Tecnologia NX"
-
-#: plugins/kwallet/src/kwallet_plugin_main.c:118
-#, fuzzy
-msgid "Secure passwords storage in KWallet"
-msgstr "Armazenamento seguro de senhas na Carteira do KDE"
-
-#: plugins/telepathy/telepathy_channel_handler.c:237
-#, fuzzy, c-format
-msgid ""
-"%s wants to share their desktop.\n"
-"Do you accept?"
-msgstr ""
-"%s quer compartilhar sua área de trabalho.\n"
-"Você aceita o convite?"
-
-#: plugins/telepathy/telepathy_channel_handler.c:240
-msgid "Desktop sharing invitation"
-msgstr "Convite de compartilhamento de área de trabalho"
-
-#: plugins/telepathy/telepathy_plugin.c:57
-msgid "Telepathy - Desktop Sharing"
-msgstr "Telepathy - Compartilhamento de área de trabalho"
+msgid "Load colour theme"
+msgstr "Carregar esquema de cores"
+
+#: data/ui/remmina_preferences.glade:1917
+msgid ""
+"Choose a colour scheme file. Usually available in /usr/share/remmina/theme. "
+"https://github.com/mbadolato/iTerm2-Color-Schemes has more details."
+msgstr ""
+"Escolha um arquivo de esquema de cores. Geralmente disponível em /usr/share/"
+"remmina/theme. Mais detalhes em https://github.com/mbadolato/iTerm2-Color-"
+"Schemes."
+
+#: data/ui/remmina_preferences.glade:1920
+msgid "Pick a terminal colouring file"
+msgstr "Escolher um arquivo de cores de terminal"
+
+#: data/ui/remmina_preferences.glade:1934
+msgid "Pick a black colour"
+msgstr "Escolha uma cor preta"
+
+#: data/ui/remmina_preferences.glade:1946
+msgid "Pick a red colour"
+msgstr "Escolha uma cor vermelha"
+
+#: data/ui/remmina_preferences.glade:1958
+msgid "Pick a green colour"
+msgstr "Escolha uma cor verde"
+
+#: data/ui/remmina_preferences.glade:1970
+msgid "Pick a yellow colour"
+msgstr "Escolha uma cor amarela"
+
+#: data/ui/remmina_preferences.glade:1982
+msgid "Pick a blue colour"
+msgstr "Escolha uma cor azul"
+
+#: data/ui/remmina_preferences.glade:1994
+msgid "Pick a magenta colour"
+msgstr "Escolha uma cor magenta"
+
+#: data/ui/remmina_preferences.glade:2006
+msgid "Pick a cyan colour"
+msgstr "Escolha uma cor de ciano"
+
+#: data/ui/remmina_preferences.glade:2019
+msgid "Pick a white colour"
+msgstr "Escolha uma cor branca"
+
+#: data/ui/remmina_preferences.glade:2031
+msgid "Pick a light black colour"
+msgstr "Escolha uma cor preta clara"
+
+#: data/ui/remmina_preferences.glade:2043
+msgid "Pick a light red colour"
+msgstr "Escolha uma cor vermelha clara"
+
+#: data/ui/remmina_preferences.glade:2055
+msgid "Pick a bright green colour"
+msgstr "Escolha uma cor verde clara"
+
+#: data/ui/remmina_preferences.glade:2067
+msgid "Pick a bright yellow colour"
+msgstr "Escolha uma cor amarela clara"
+
+#: data/ui/remmina_preferences.glade:2079
+msgid "Pick a bright blue colour"
+msgstr "Escolha uma cor azul clara"
+
+#: data/ui/remmina_preferences.glade:2091
+msgid "Pick a light magenta colour"
+msgstr "Escolha uma cor magenta clara"
+
+#: data/ui/remmina_preferences.glade:2103
+msgid "Pick a light cyan colour"
+msgstr "Escolha uma cor de ciano claro"
+
+#: data/ui/remmina_preferences.glade:2116
+msgid "Pick a light white colour"
+msgstr "Escolha uma cor branca clara"
+
+#: data/ui/remmina_preferences.glade:2129
+msgid "Use default system font"
+msgstr "Usar a fonte padrão do sistema"
+
+#: data/ui/remmina_preferences.glade:2167
+msgid "Allow bold text"
+msgstr "Permitir texto em negrito"
+
+#: data/ui/remmina_preferences.glade:2183
+msgid "Terminal"
+msgstr "Terminal"
+
+#: data/ui/remmina_unlock.glade:60
+msgid "Unlock"
+msgstr "Desbloquear"
+
+#: data/ui/remmina_unlock.glade:94
+msgid "Unlock Remmina"
+msgstr "Desbloqueia o Remmina"
+
+#: data/ui/remmina_unlock.glade:128
+msgid "Master password secret key"
+msgstr "Chave secreta da senha mestra"
 
 #: data/ui/remmina_snap_info_dialog.glade:46
 msgid ""
@@ -2301,722 +3016,6 @@
 msgid "Do not show this message again"
 msgstr "Não mostrar essa mensagem novamente"
 
-#: data/ui/remmina_about.glade:30 data/ui/remmina_main.glade:444
-msgid "About"
-msgstr "Sobre"
-
-#: data/ui/remmina_about.glade:40
-msgid "Website"
-msgstr "Site"
-
-#: data/ui/remmina_main.glade:69
-msgid "New connection profile"
-msgstr "Novo perfil de conexão"
-
-#: data/ui/remmina_main.glade:81
-msgid "Show search bar"
-msgstr "Mostrar barra de pesquisa"
-
-#: data/ui/remmina_main.glade:106
-msgid "Actions"
-msgstr "Ações"
-
-#: data/ui/remmina_main.glade:120
-msgid "Toggle view"
-msgstr "Alternar visão"
-
-#: data/ui/remmina_main.glade:168
-#, fuzzy
-msgid "Search string or server name/IP address for \"\\Quick Connect\\\""
-msgstr "texto de pesquisa ou nome/endereço ip do servidor para conexão rápida"
-
-#: data/ui/remmina_main.glade:172 data/ui/remmina_main.glade:174
-msgid "Server name or IP address"
-msgstr "Nome ou endereço IP do servidor"
-
-#: data/ui/remmina_main.glade:173 data/ui/remmina_main.glade:175
-#: data/ui/remmina_preferences.glade:214
-msgid "Clear"
-msgstr "Limpar"
-
-#: data/ui/remmina_main.glade:258
-msgid "Edit"
-msgstr "Editar"
-
-#: data/ui/remmina_main.glade:288
-msgid "Collapse all"
-msgstr "Recolher todos"
-
-#: data/ui/remmina_main.glade:298
-msgid "Expand all"
-msgstr "Expandir tudo"
-
-#: data/ui/remmina_main.glade:332
-msgid "Export"
-msgstr "Exportar"
-
-#: data/ui/remmina_main.glade:342
-msgid "Multi password changer"
-msgstr "Alterador de várias senhas"
-
-#: data/ui/remmina_main.glade:359
-msgid "Debugging"
-msgstr "Depuração"
-
-#: data/ui/remmina_main.glade:404
-msgid "Homepage"
-msgstr "Site"
-
-#: data/ui/remmina_main.glade:414
-msgid "Wiki"
-msgstr "Wiki"
-
-#. Remmina community website
-#: data/ui/remmina_main.glade:424
-msgid "Online Community"
-msgstr "Comunidade online"
-
-#: data/ui/remmina_main.glade:434
-msgid "Donations"
-msgstr "Doações"
-
-#: data/ui/remmina_main.glade:460
-msgid "Set as default remote desktop client"
-msgstr "Definir como o cliente de área de trabalho remota padrão"
-
-#: data/ui/remmina_main.glade:562
-msgid "Plugin"
-msgstr "Plugin"
-
-#: data/ui/remmina_main.glade:576
-msgid "Last used"
-msgstr "Usado pela última vez"
-
-#: data/ui/remmina_unlock.glade:60
-msgid "Unlock"
-msgstr "Desbloquear"
-
-#: data/ui/remmina_unlock.glade:94
-msgid "Unlock Remmina"
-msgstr "Desbloqueia o Remmina"
-
-#: data/ui/remmina_unlock.glade:128
-msgid "Master password secret key"
-msgstr "Chave secreta da senha mestra"
-
-#: data/ui/remmina_spinner.glade:29 data/ui/remmina_key_chooser.glade:38
-#: data/ui/remmina_key_chooser.glade:53
-msgid "button"
-msgstr "botão"
-
-#: data/ui/remmina_spinner.glade:54
-msgid "Please wait…"
-msgstr "Por favor, aguarde…"
-
-#: data/ui/remmina_news.glade:108
-msgid ""
-"Send <b><a href=\"https://remmina.gitlab.io/remminadoc.gitlab.io/"
-"remmina__stats_8c.html#details\" title=\"Remmina usage statistics"
-"\">anonymous</a></b> statistics to remmina.org"
-msgstr ""
-"Enviar estatísticas <b><a href=\"https://remmina.gitlab.io/remminadoc.gitlab."
-"io/remmina__stats_8c.html#details\" title=\"Estatísticas de uso do Remmina"
-"\">anônimas</a></b> para remmina.org"
-
-#: data/ui/remmina_news.glade:133
-msgid "Make Remmina the default Remote Desktop Client"
-msgstr "Tornar Remmina o cliente de área de trabalho remota padrão"
-
-#: data/ui/remmina_news.glade:142
-msgid "Apply"
-msgstr "Aplicar"
-
-#: data/ui/remmina_news.glade:166
-msgid "<big>Important settings</big>"
-msgstr "<big>Configurações importantes</big>"
-
-#: data/ui/remmina_news.glade:192
-msgid ""
-"<span>\n"
-"<b>You are great for using copylefted libre software, <a href=\"https://"
-"remmina.org/donations/\" title=\"Awesome Remmina donations\">throw in a "
-"donation</a>, to make us happy, and further make the program better.</b>\n"
-"</span>\n"
-msgstr ""
-"<span>\n"
-"<b>Você é ótimo por usar software livre com copyleft! <a href=\"https://"
-"remmina.org/donations/\" title=\"Awesome Remmina donations\">Faça uma "
-"doação</a> para nos fazer felizes e para melhorar ainda mais o programa.</"
-"b>\n"
-"</span>\n"
-
-#: data/ui/remmina_news.glade:212
-msgid "<big>Contribute</big>"
-msgstr "<big>Contribuir</big>"
-
-#: data/ui/remmina_mpc.glade:7
-msgid "Remmina - Multi Password Changer"
-msgstr "Remmina - Alterador de várias senhas"
-
-#: data/ui/remmina_mpc.glade:24
-msgid "Change"
-msgstr "Alterar"
-
-#: data/ui/remmina_mpc.glade:64
-msgid "<span weight='bold' size='larger'>Multi Password Changer</span>"
-msgstr "<span weight='bold' size='larger'>Alterador de várias senhas</span>"
-
-#: data/ui/remmina_mpc.glade:169
-msgid "Selection criteria"
-msgstr "Critérios de seleção"
-
-#: data/ui/remmina_mpc.glade:198
-msgid "Confirm password"
-msgstr "Confirmar senha"
-
-#: data/ui/remmina_mpc.glade:211
-msgctxt "Multi password changer"
-msgid "Set new password"
-msgstr "Definir nova senha"
-
-#. A column table with multiple check-boxes
-#: data/ui/remmina_mpc.glade:305
-msgctxt "Multi password changer"
-msgid "Select"
-msgstr "Selecionar"
-
-#: data/ui/remmina_mpc.glade:317
-msgctxt "Multi password changer table"
-msgid "Name"
-msgstr "Nome"
-
-#: data/ui/remmina_mpc.glade:328
-msgctxt "Multi password changer table"
-msgid "Group"
-msgstr "Grupo"
-
-#: data/ui/remmina_mpc.glade:339
-msgctxt "Multi password changer table"
-msgid "Domain\\Username"
-msgstr "Domínio\\Nome de usuário"
-
-#: data/ui/remmina_preferences.glade:41
-msgid "Remmina Preferences"
-msgstr "Preferências do Remmina"
-
-#: data/ui/remmina_preferences.glade:99
-msgid "Double-click action"
-msgstr "Ação de duplo clique"
-
-#: data/ui/remmina_preferences.glade:113
-msgid "Open connection"
-msgstr "Abrir conexão"
-
-#: data/ui/remmina_preferences.glade:114
-msgid "Edit settings"
-msgstr "Editar configurações"
-
-#: data/ui/remmina_preferences.glade:130
-msgid "Scaling quality"
-msgstr "Qualidade do dimensionamento"
-
-#: data/ui/remmina_preferences.glade:144
-msgid "Nearest"
-msgstr "Mais próximo"
-
-#: data/ui/remmina_preferences.glade:145
-msgid "Tiles"
-msgstr "Blocos"
-
-#: data/ui/remmina_preferences.glade:146
-msgid "Bilinear"
-msgstr "Bilinear"
-
-#: data/ui/remmina_preferences.glade:147
-msgid "Hyper"
-msgstr "Hiper"
-
-#: data/ui/remmina_preferences.glade:163
-msgid "Step size for auto scroll"
-msgstr "Tamanho da etapa para rolagem automática"
-
-#: data/ui/remmina_preferences.glade:191
-msgid "Maximal amount of recent items"
-msgstr "Quantidade máxima de itens recentes"
-
-#: data/ui/remmina_preferences.glade:280
-msgid "Screenshot folder"
-msgstr "Pasta de capturas de tela"
-
-#: data/ui/remmina_preferences.glade:292
-msgid "Choose the a folder to save screenshots from Remmina in."
-msgstr "Escolha a pasta para salvar as capturas de tela de Remmina."
-
-#: data/ui/remmina_preferences.glade:295
-msgid "Select a Folder"
-msgstr "Selecionar uma pasta"
-
-#: data/ui/remmina_preferences.glade:305
-msgid "Screen resolutions"
-msgstr "Resoluções de tela"
-
-#: data/ui/remmina_preferences.glade:326
-msgid "Screenshot filename"
-msgstr "Nome de arquivo das capturas de tela"
-
-#: data/ui/remmina_preferences.glade:338
-msgid ""
-"%p Profile name\n"
-"%h Server name/IP\n"
-"%Y Year, %m Month, %d Day, %H Hour, %M Minute, %S Seconds (UTC time)\n"
-msgstr ""
-"%p Nome do perfil\n"
-"%h Nome/IP do servidor\n"
-"%Y Ano, %m Mês, %d Dia, %H Hora, %M Minuto, %S Segundos (horário UTC)\n"
-
-#: data/ui/remmina_preferences.glade:356
-msgid ""
-"The folder where connection profiles are saved, it defaults to the "
-"XDG_USER_DATA"
-msgstr ""
-"Esta é a pasta onde os perfis de conexão serão salvos, o padrão é "
-"XDG_USER_DATA"
-
-#. The folder where profiles are saved
-#: data/ui/remmina_preferences.glade:361
-msgid "Remmina data folder"
-msgstr "Pasta de dados do Remmina"
-
-#: data/ui/remmina_preferences.glade:388
-msgid "Remember last view mode for each connection"
-msgstr "Memorizar o último modo de visualização para cada conexão"
-
-#: data/ui/remmina_preferences.glade:392
-msgid "Remember last view mode"
-msgstr "Memorizar o último modo de visualização"
-
-#: data/ui/remmina_preferences.glade:418
-msgid "Send periodic usage statistics to Remmina developers"
-msgstr ""
-"Enviar estatísticas de uso periódicas para os desenvolvedores do Remmina"
-
-#: data/ui/remmina_preferences.glade:422
-msgid "Send statistics to remmina.org"
-msgstr "Enviar estatísticas para remmina.org"
-
-#: data/ui/remmina_preferences.glade:462
-msgid "Only save generated screenshots, don't copy them to clipboard."
-msgstr ""
-"Apenas salvar capturas de telas geradas, não copiá-las para a área de "
-"transferência."
-
-#: data/ui/remmina_preferences.glade:467
-msgid "Prevent screenshots from entering clipboard"
-msgstr "Evita que capturas de tela entrem na área de transferência"
-
-#: data/ui/remmina_preferences.glade:479
-msgid ""
-"Set a custom filename for your Remmina connection profiles, using a "
-"formatting string."
-msgstr ""
-"Defina um nome de arquivo personalizado para seus perfis de conexão Remmina, "
-"usando uma string de formatação."
-
-#: data/ui/remmina_preferences.glade:483
-msgid "Profile filename template"
-msgstr "Modelo de nome de arquivo de perfis"
-
-#: data/ui/remmina_preferences.glade:495
-#, fuzzy
-msgid ""
-"%G Group name (slash will be converted to - automatically)\n"
-"%P Protocol name\n"
-"%N Connection name\n"
-"%h Hostname/IP\n"
-"\n"
-"\n"
-msgstr ""
-"%G Nome do grupo (barra será convertida para - automaticamente)\n"
-"%P Nome do protocolo\n"
-"%N Nome da conexão\n"
-"%h Hostname/IP\n"
-"\n"
-"\n"
-
-#: data/ui/remmina_preferences.glade:504
-msgid "%G_%P_%N_%h"
-msgstr "%G_%P_%N_%h"
-
-#: data/ui/remmina_preferences.glade:518
-msgid "Options"
-msgstr "Opções"
-
-#: data/ui/remmina_preferences.glade:532
-msgid "Always show tabs"
-msgstr "Sempre mostrar abas"
-
-#: data/ui/remmina_preferences.glade:549
-msgid "Hide the toolbar shown in the tabbed interface"
-msgstr "Ocultar barra de ferramentas mostrada na interface com abas"
-
-#: data/ui/remmina_preferences.glade:570
-msgid "Default view mode"
-msgstr "Modo de visualização padrão"
-
-#: data/ui/remmina_preferences.glade:584
-msgid "Automatic"
-msgstr "Automático"
-
-#: data/ui/remmina_preferences.glade:585
-msgid "Scrolled window"
-msgstr "Janela rolada"
-
-#: data/ui/remmina_preferences.glade:587
-msgid "Viewport fullscreen"
-msgstr "Viewport em tela cheia"
-
-#: data/ui/remmina_preferences.glade:603
-msgid "Tabbed interface"
-msgstr "Interface das abas"
-
-#: data/ui/remmina_preferences.glade:618
-msgid "Tab by groups"
-msgstr "Aba por grupos"
-
-#: data/ui/remmina_preferences.glade:619
-msgid "Tab by protocols"
-msgstr "Aba por protocolos"
-
-#: data/ui/remmina_preferences.glade:620
-msgid "Tab all connections"
-msgstr "Aba com todas conexões"
-
-#: data/ui/remmina_preferences.glade:621
-msgid "No tabs"
-msgstr "Sem abas"
-
-#: data/ui/remmina_preferences.glade:632
-msgid "Fullscreen on the same screen as the connection window"
-msgstr "Tela cheia no mesma tela da janela de conexão"
-
-#: data/ui/remmina_preferences.glade:656
-msgid "Peeking"
-msgstr "Espiada"
-
-#: data/ui/remmina_preferences.glade:657
-msgid "Hidden"
-msgstr "Oculta"
-
-#: data/ui/remmina_preferences.glade:673
-msgid "Fullscreen toolbar visibility"
-msgstr "Visibilidade da barra de ferramentas em tela cheia"
-
-#: data/ui/remmina_preferences.glade:683
-msgid "Hide the search bar shown in the main window"
-msgstr "Ocultar a barra de pesquisa mostrada na janela principal"
-
-#: data/ui/remmina_preferences.glade:707
-msgid "Appearance"
-msgstr "Aparência"
-
-#: data/ui/remmina_preferences.glade:722
-msgid "Show new connection on top of the menu"
-msgstr "Mostrar novas conexões no topo do menu"
-
-#: data/ui/remmina_preferences.glade:740
-msgid "Hide total count shown in the group menu"
-msgstr "Ocultar contagem total mostrada no menu do grupo"
-
-#: data/ui/remmina_preferences.glade:757
-msgid "No tray icon"
-msgstr "Desabilitar ícone da área de notificação"
-
-#: data/ui/remmina_preferences.glade:775
-msgid "Start in tray upon user login"
-msgstr "Iniciar na área de notificação ao iniciar a sessão"
-
-#: data/ui/remmina_preferences.glade:793
-msgid "Dark tray icon"
-msgstr "Ícone escuro de área de notificação"
-
-#: data/ui/remmina_preferences.glade:797
-msgid "Improves contrast if you have a light panel."
-msgstr "Mostra o contraste se você tiver um painel claro."
-
-#: data/ui/remmina_preferences.glade:818
-msgid "Applet"
-msgstr "Miniaplicativo"
-
-#: data/ui/remmina_preferences.glade:839
-msgid "Host key"
-msgstr "Tecla do hospedeiro"
-
-#: data/ui/remmina_preferences.glade:870
-msgid "Show/hide fullscreen"
-msgstr "Mostrar/ocultar tela cheia"
-
-#: data/ui/remmina_preferences.glade:900
-msgid "Auto-fit window"
-msgstr "Ajustar automaticamente a janela"
-
-#: data/ui/remmina_preferences.glade:973
-msgid "Apply/remove scaling"
-msgstr "Aplicar/remover dimensionamento"
-
-#: data/ui/remmina_preferences.glade:1003
-msgid "Grab keyboard"
-msgstr "Capturar o teclado"
-
-#: data/ui/remmina_preferences.glade:1094
-msgid "Show/hide toolbar"
-msgstr "Mostrar/ocultar barra de ferramentas"
-
-#: data/ui/remmina_preferences.glade:1156
-#: data/ui/remmina_preferences.glade:1166
-msgid "View-only mode"
-msgstr "Modo de somente visualização"
-
-#: data/ui/remmina_preferences.glade:1190
-msgid "Keyboard"
-msgstr "Teclado"
-
-#: data/ui/remmina_preferences.glade:1209
-msgid "Local SSH port"
-msgstr "Porta SSH local"
-
-#: data/ui/remmina_preferences.glade:1233
-msgid "Parse ~/.ssh/config"
-msgstr "Analisar ~/.ssh/config"
-
-#: data/ui/remmina_preferences.glade:1257
-msgid "SSH_LOG_NOLOG"
-msgstr "SSH_LOG_NOLOG"
-
-#: data/ui/remmina_preferences.glade:1258
-msgid "SSH_LOG_RARE"
-msgstr "SSH_LOG_RARE"
-
-#: data/ui/remmina_preferences.glade:1259
-msgid "SSH_LOG_ENTRY"
-msgstr "SSH_LOG_ENTRY"
-
-#: data/ui/remmina_preferences.glade:1260
-msgid "SSH_LOG_PACKET"
-msgstr "SSH_LOG_PACKET"
-
-#: data/ui/remmina_preferences.glade:1261
-msgid "SSH_LOG_FUNCTIONS"
-msgstr "SSH_LOG_FUNCTIONS"
-
-#: data/ui/remmina_preferences.glade:1277
-msgid "SSH log level"
-msgstr "Nível de log SSH"
-
-#. http://man7.org/linux/man-pages/man7/tcp.7.html
-#: data/ui/remmina_preferences.glade:1344
-msgid "Seconds of connection idleness before TCP keepalive probes are sent."
-msgstr ""
-"Segundos de conexão ociosa antes que testes de keepalive em TCP sejam "
-"enviados."
-
-#. http://man7.org/linux/man-pages/man7/tcp.7.html
-#: data/ui/remmina_preferences.glade:1360
-msgid "Seconds between each keepalive probe."
-msgstr "Segundos entre cada teste de keepalive."
-
-#. http://man7.org/linux/man-pages/man7/tcp.7.html
-#: data/ui/remmina_preferences.glade:1376
-msgid ""
-"Number of keepalive probes sent via TCP connection before it is dropped."
-msgstr ""
-"O número de testes de keepalive enviados por conexão TCP antes dela ser "
-"descartada."
-
-#. http://man7.org/linux/man-pages/man7/tcp.7.html
-#: data/ui/remmina_preferences.glade:1392
-msgid ""
-"Amount of milliseconds to attempt acknowledging data before closing the "
-"corresponding TCP connection forcibly."
-msgstr ""
-"Quantidade de milissegundos para tentar reconhecer dados antes de fechar a "
-"conexão TCP correspondente à força."
-
-#: data/ui/remmina_preferences.glade:1413
-msgid "SSH options"
-msgstr "Opções SSH"
-
-#: data/ui/remmina_preferences.glade:1435
-msgid "Master password"
-msgstr "Senha mestre"
-
-#: data/ui/remmina_preferences.glade:1450
-#: data/ui/remmina_preferences.glade:1466
-msgid "Use secret key authentication for some widgets"
-msgstr "Usar chave secreta para autenticar com alguns widgets"
-
-#: data/ui/remmina_preferences.glade:1472
-msgid "Use master password"
-msgstr "Usar senha mestre"
-
-#: data/ui/remmina_preferences.glade:1485
-msgid "Automatic lock interval"
-msgstr "Intervalo de bloqueio automático"
-
-#: data/ui/remmina_preferences.glade:1496
-msgid "Master password validity in seconds"
-msgstr "Validade da senha mestre em segundos"
-
-#: data/ui/remmina_preferences.glade:1516
-msgid "File encryption"
-msgstr "Criptografia de arquivo"
-
-#: data/ui/remmina_preferences.glade:1546
-msgid "Repeat the password"
-msgstr "Digite novamente a senha"
-
-#: data/ui/remmina_preferences.glade:1623
-msgid "Terminal font"
-msgstr "Fonte do terminal"
-
-#: data/ui/remmina_preferences.glade:1636
-msgid "Scrollback lines"
-msgstr "Linhas de rolagem"
-
-#: data/ui/remmina_preferences.glade:1702
-msgid "Shortcut for copying to clipboard"
-msgstr "Atalho para copiar para a área de transferência"
-
-#: data/ui/remmina_preferences.glade:1715
-msgid "Shortcut for pasting from clipboard"
-msgstr "Atalhos para colar da área de transferência"
-
-#: data/ui/remmina_preferences.glade:1728
-msgid "Select all shortcuts"
-msgstr "Selecionar todos atalhos"
-
-#: data/ui/remmina_preferences.glade:1742
-#: data/ui/remmina_preferences.glade:1760
-#: data/ui/remmina_preferences.glade:1778
-msgid "(Host key +)"
-msgstr "(Tecla do hospedeiro +)"
-
-#: data/ui/remmina_preferences.glade:1795
-#: data/ui/remmina_preferences.glade:1809
-msgid "Foreground colour"
-msgstr "Cor de primeiro plano"
-
-#: data/ui/remmina_preferences.glade:1823
-#: data/ui/remmina_preferences.glade:1890
-msgid "Background colour"
-msgstr "Cor de fundo"
-
-#: data/ui/remmina_preferences.glade:1836
-#: data/ui/remmina_preferences.glade:1905
-msgid "Cursor colour"
-msgstr "Cor do cursor"
-
-#: data/ui/remmina_preferences.glade:1849
-msgid "Normal colours"
-msgstr "Cores normais"
-
-#: data/ui/remmina_preferences.glade:1862
-msgid "Bright colours"
-msgstr "Cores claras"
-
-#: data/ui/remmina_preferences.glade:1876
-#, fuzzy
-msgid "Load colour theme"
-msgstr "Carregar esquema de cores"
-
-#: data/ui/remmina_preferences.glade:1917
-msgid ""
-"Choose a colour scheme file. Usually available in /usr/share/remmina/theme. "
-"https://github.com/mbadolato/iTerm2-Color-Schemes has more details."
-msgstr ""
-"Escolha um arquivo de esquema de cores. Geralmente disponível em /usr/share/"
-"remmina/theme. Mais detalhes em https://github.com/mbadolato/iTerm2-Color-"
-"Schemes."
-
-#: data/ui/remmina_preferences.glade:1920
-msgid "Pick a terminal colouring file"
-msgstr "Escolher um arquivo de cores de terminal"
-
-#: data/ui/remmina_preferences.glade:1934
-msgid "Pick a black colour"
-msgstr "Escolha uma cor preta"
-
-#: data/ui/remmina_preferences.glade:1946
-msgid "Pick a red colour"
-msgstr "Escolha uma cor vermelha"
-
-#: data/ui/remmina_preferences.glade:1958
-msgid "Pick a green colour"
-msgstr "Escolha uma cor verde"
-
-#: data/ui/remmina_preferences.glade:1970
-msgid "Pick a yellow colour"
-msgstr "Escolha uma cor amarela"
-
-#: data/ui/remmina_preferences.glade:1982
-msgid "Pick a blue colour"
-msgstr "Escolha uma cor azul"
-
-#: data/ui/remmina_preferences.glade:1994
-msgid "Pick a magenta colour"
-msgstr "Escolha uma cor magenta"
-
-#: data/ui/remmina_preferences.glade:2006
-msgid "Pick a cyan colour"
-msgstr "Escolha uma cor de ciano"
-
-#: data/ui/remmina_preferences.glade:2019
-msgid "Pick a white colour"
-msgstr "Escolha uma cor branca"
-
-#: data/ui/remmina_preferences.glade:2031
-msgid "Pick a light black colour"
-msgstr "Escolha uma cor preta clara"
-
-#: data/ui/remmina_preferences.glade:2043
-msgid "Pick a light red colour"
-msgstr "Escolha uma cor vermelha clara"
-
-#: data/ui/remmina_preferences.glade:2055
-msgid "Pick a bright green colour"
-msgstr "Escolha uma cor verde clara"
-
-#: data/ui/remmina_preferences.glade:2067
-msgid "Pick a bright yellow colour"
-msgstr "Escolha uma cor amarela clara"
-
-#: data/ui/remmina_preferences.glade:2079
-msgid "Pick a bright blue colour"
-msgstr "Escolha uma cor azul clara"
-
-#: data/ui/remmina_preferences.glade:2091
-msgid "Pick a light magenta colour"
-msgstr "Escolha uma cor magenta clara"
-
-#: data/ui/remmina_preferences.glade:2103
-msgid "Pick a light cyan colour"
-msgstr "Escolha uma cor de ciano claro"
-
-#: data/ui/remmina_preferences.glade:2116
-msgid "Pick a light white colour"
-msgstr "Escolha uma cor branca clara"
-
-#: data/ui/remmina_preferences.glade:2129
-msgid "Use default system font"
-msgstr "Usar a fonte padrão do sistema"
-
-#: data/ui/remmina_preferences.glade:2167
-msgid "Allow bold text"
-msgstr "Permitir texto em negrito"
-
-#: data/ui/remmina_preferences.glade:2183
-msgid "Terminal"
-msgstr "Terminal"
-
 #: data/ui/remmina_string_list.glade:14 data/ui/remmina_string_list.glade:158
 msgid "Add"
 msgstr "Adicionar"
@@ -3031,16 +3030,4 @@
 
 #: data/ui/remmina_string_list.glade:32 data/ui/remmina_string_list.glade:95
 msgid "Move down"
-msgstr "Mover para baixo"
-
-#: data/ui/remmina_key_chooser.glade:14 data/ui/remmina_key_chooser.glade:15
-msgid "_Remove"
-msgstr "_Remover"
-
-#: data/ui/remmina_key_chooser.glade:23
-msgid "Choose a new key"
-msgstr "Escolha uma nova chave"
-
-#: data/ui/remmina_key_chooser.glade:82
-msgid "Please press the new key…"
-msgstr "Pressione a nova tecla…"+msgstr "Mover para baixo"