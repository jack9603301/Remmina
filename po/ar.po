--- conflicted
+++ resolved
@@ -8,13 +8,8 @@
 msgstr ""
 "Project-Id-Version: remmina\n"
 "Report-Msgid-Bugs-To: l10n@lists.remmina.org\n"
-<<<<<<< HEAD
-"POT-Creation-Date: 2019-12-10 13:26+0000\n"
-"PO-Revision-Date: 2019-12-09 21:19+0000\n"
-=======
 "POT-Creation-Date: 2019-12-09 22:34+0100\n"
 "PO-Revision-Date: 2019-12-11 23:16+0000\n"
->>>>>>> 86401ed4
 "Last-Translator: Aroa Taha <Naturameuocat@protonmail.com>\n"
 "Language-Team: Arabic <https://hosted.weblate.org/projects/remmina/remmina/"
 "ar/>\n"
@@ -27,11 +22,6 @@
 "X-Generator: Weblate 3.10-dev\n"
 "X-Launchpad-Export-Date: 2014-09-20 14:24+0000\n"
 
-<<<<<<< HEAD
-#: src/remmina_protocol_widget.c:248
-msgid "Connect via SSH from a new terminal"
-msgstr "إتصل عن طريق SSH من طرفية جديدة"
-=======
 #: src/remmina_main.c:646
 #, c-format
 msgid "Total %i item."
@@ -47,7 +37,6 @@
 #, c-format
 msgid "Are you sure you want to delete \"%s\"?"
 msgstr "هل أنت متأكد من أنك تريد حذف \"%s\"؟"
->>>>>>> 86401ed4
 
 #: src/remmina_protocol_widget.c:254
 msgid "Open SFTP transfer"
