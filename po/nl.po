--- conflicted
+++ resolved
@@ -24,55 +24,6 @@
 "X-Generator: Weblate 4.0-dev\n"
 "X-Launchpad-Export-Date: 2014-04-10 15:03+0000\n"
 
-<<<<<<< HEAD
-#: src/remmina_protocol_widget.c:275
-msgid "Connect via SSH from a new terminal"
-msgstr "Verbinding maken via SSH vanaf een nieuwe terminal"
-
-#: src/remmina_protocol_widget.c:281
-msgid "Open SFTP transfer"
-msgstr "Beveiligde bestandsoverdracht (SFTP) openen"
-
-#: src/remmina_protocol_widget.c:309
-msgid "Executing external commands…"
-msgstr "Externe opdrachten uitvoeren…"
-
-#: src/remmina_protocol_widget.c:316
-#, c-format
-msgid "Connecting to \"%s\"…"
-msgstr "Bezig met verbinden met \"%s\"…"
-
-#: src/remmina_protocol_widget.c:745 src/remmina_protocol_widget.c:863
-#, c-format
-msgid "Connecting to \"%s\" via SSH…"
-msgstr "Verbinding maken met \"%s\" via SSH…"
-
-#: src/remmina_protocol_widget.c:926
-#, c-format
-msgid "Awaiting incoming SSH connection at port %i…"
-msgstr "Wachten op een inkomende SSH verbinding op poort %i…"
-
-#: src/remmina_protocol_widget.c:978
-#, c-format
-msgid "The \"%s\" command is not available on the SSH server."
-msgstr "De opdracht \"%s\" niet beschikbaar op de SSH-server."
-
-#: src/remmina_protocol_widget.c:982
-#, c-format
-msgid "Could not run the \"%s\" command on the SSH server (status = %i)."
-msgstr "Kan de opdracht \"%s\" niet uitvoeren op de SSH-server (status = %i)."
-
-#. TRANSLATORS: %s is a placeholder for an error message
-#: src/remmina_protocol_widget.c:990
-#, c-format
-msgid "Could not run command. %s"
-msgstr "Kon de opdracht niet uitvoeren. %s"
-
-#: src/remmina_protocol_widget.c:1058
-#, c-format
-msgid "Connecting to %s via SSH…"
-msgstr "Verbinding maken met %s via SSH…"
-=======
 #. TRANSLATORS: translator-credits should be replaced with a formatted list of translators in your own language
 #: src/remmina_about.c:54
 msgid "translator-credits"
@@ -117,21 +68,11 @@
 #: src/remmina_icon.c:139
 msgid "Open Main Window"
 msgstr "Hoofdvenster openen"
->>>>>>> 1ac4e2d9
 
 #: src/remmina_icon.c:144 data/ui/remmina_main.glade:343
 msgid "_Preferences"
 msgstr "_Voorkeuren"
 
-<<<<<<< HEAD
-#: src/remmina_protocol_widget.c:1442
-msgid "Type in username and password for SSH."
-msgstr "Voer de gebruikersnaam en het wachtwoord voor SSH in."
-
-#: src/remmina_protocol_widget.c:1498
-msgid "Certificate details:"
-msgstr "Certificaatgegevens:"
-=======
 #: src/remmina_icon.c:149
 msgid "_About"
 msgstr "_Over"
@@ -139,7 +80,6 @@
 #: src/remmina_icon.c:159
 msgid "Enable Service Discovery"
 msgstr "Automatisch zoeken"
->>>>>>> 1ac4e2d9
 
 #: src/remmina_icon.c:172 data/ui/remmina_main.glade:494
 msgid "_Quit"
@@ -153,27 +93,6 @@
 msgid "Connect to remote desktops through the applet menu"
 msgstr "Verbinding met extern bureaublad maken via het applet menu"
 
-<<<<<<< HEAD
-#: src/remmina_protocol_widget.c:1502
-msgid "Accept certificate?"
-msgstr "Certificaat accepteren?"
-
-#: src/remmina_protocol_widget.c:1519
-msgid "The certificate changed! Details:"
-msgstr "Het certificaat is gewijzigd! Details:"
-
-#: src/remmina_protocol_widget.c:1522
-msgid "Old fingerprint:"
-msgstr "Oude vingerafdruk:"
-
-#: src/remmina_protocol_widget.c:1523
-msgid "New fingerprint:"
-msgstr "Nieuwe vingerafdruk:"
-
-#: src/remmina_protocol_widget.c:1524
-msgid "Accept changed certificate?"
-msgstr "Gewijzigd certificaat accepteren?"
-=======
 #: src/remmina_icon.c:480 src/remmina_icon.c:481 src/remmina_main.c:1225
 msgid "Remmina Remote Desktop Client"
 msgstr "Remmina client voor Bureaublad-op-afstand"
@@ -195,28 +114,9 @@
 #: src/remmina_mpchange.c:330
 msgid "The multi password changer requires a secrecy service.\n"
 msgstr "De multi-wachtwoordwisselaar vereist een geheimhouding dienst.\n"
->>>>>>> 1ac4e2d9
 
 #: src/remmina_mpchange.c:409
 #, c-format
-<<<<<<< HEAD
-msgid "Listening on port %i for an incoming %s connection…"
-msgstr "Op poort %i naar een inkomende %s-verbinding luisteren…"
-
-#: src/remmina_protocol_widget.c:1691
-msgid "Could not authenticate, attempting reconnection…"
-msgstr "Authenticatie mislukt. Opnieuw proberen verbinding te maken…"
-
-#: src/remmina_protocol_widget.c:1753 src/remmina_file_editor.c:408
-#: src/remmina_file_editor.c:883 data/ui/remmina_main.glade:565
-msgid "Server"
-msgstr "Server"
-
-#: src/remmina_protocol_widget.c:1770
-#, c-format
-msgid "Install the %s protocol plugin first."
-msgstr "Installeer eerst de %s-protocolplugin."
-=======
 msgid "%d password changed."
 msgid_plural "%d passwords changed."
 msgstr[0] "%d wachtwoord gewijzigd."
@@ -225,7 +125,6 @@
 #: src/remmina_public.c:639
 msgid "Please enter format 'widthxheight'."
 msgstr "Specificeer formaat ‘breedtexhoogte’."
->>>>>>> 1ac4e2d9
 
 #: src/remmina_key_chooser.h:38
 msgid "Shift+"
@@ -255,74 +154,6 @@
 msgid "<None>"
 msgstr "<None>"
 
-<<<<<<< HEAD
-#: src/remmina_ssh_plugin.c:441
-#, c-format
-msgid "Error: %s"
-msgstr "Fout: %s"
-
-#: src/remmina_ssh_plugin.c:458
-msgid "Terminal content saved in"
-msgstr "Inhoud van de terminal opgeslagen in"
-
-#: src/remmina_ssh_plugin.c:512
-msgid "Select All (Host + A)"
-msgstr "Alles selecteren (Host + A)"
-
-#: src/remmina_ssh_plugin.c:513
-msgid "Copy (host + C)"
-msgstr "Kopiëren (host + C)"
-
-#: src/remmina_ssh_plugin.c:514
-msgid "Paste (host + V)"
-msgstr "Plakken (host + V)"
-
-#: src/remmina_ssh_plugin.c:515
-msgid "Save session to file"
-msgstr "Sessie opslaan in bestand"
-
-#: src/remmina_ssh_plugin.c:921 src/remmina_sftp_plugin.c:292
-#: src/remmina_file_editor.c:362 src/remmina_file_editor.c:369
-msgid "SSH identity file"
-msgstr "SSH-identiteitsbestand"
-
-#: src/remmina_ssh_plugin.c:922 src/remmina_sftp_plugin.c:293
-msgid "SSH agent"
-msgstr "SSH-agent"
-
-#: src/remmina_ssh_plugin.c:923 src/remmina_sftp_plugin.c:294
-#: src/remmina_file_editor.c:940
-msgid "Public key (automatic)"
-msgstr "Publieke sleutel (automatisch)"
-
-#: src/remmina_ssh_plugin.c:924 src/remmina_sftp_plugin.c:295
-msgid "Kerberos (GSSAPI)"
-msgstr "Kerberos (GSSAPI)"
-
-#: src/remmina_ssh_plugin.c:999 data/ui/remmina_main.glade:267
-msgid "Copy"
-msgstr "Kopiëren"
-
-#: src/remmina_ssh_plugin.c:999
-msgid "_Copy"
-msgstr "_Kopiëren"
-
-#: src/remmina_ssh_plugin.c:1000
-msgid "Paste"
-msgstr "Plakken"
-
-#: src/remmina_ssh_plugin.c:1000
-msgid "_Paste"
-msgstr "_Plakken"
-
-#: src/remmina_ssh_plugin.c:1001
-msgid "Select all"
-msgstr "Alles selecteren"
-
-#: src/remmina_ssh_plugin.c:1001
-msgid "_Select all"
-msgstr "_Selecteer alles"
-=======
 #. TRANSLATORS: Shown in terminal. Do not use charcters that may be not supported on a terminal
 #: src/remmina.c:84
 msgid "Show 'About'"
@@ -389,41 +220,12 @@
 #: src/remmina.c:109
 msgid "Show the application version"
 msgstr "De toepassingsversie weergeven"
->>>>>>> 1ac4e2d9
 
 #. TRANSLATORS: Shown in terminal. Do not use charcters that may be not supported on a terminal
 #: src/remmina.c:111
 msgid "Show version of the application and its plugins"
 msgstr "Versie van de toepassing en de plug-ins weergeven"
 
-<<<<<<< HEAD
-#: src/remmina_ssh_plugin.c:1020 plugins/vnc/vnc_plugin.c:1833
-#: plugins/vnc/vnc_plugin.c:1853 plugins/spice/spice_plugin.c:437
-#: plugins/nx/nx_plugin.c:722
-msgid "User password"
-msgstr "Gebruikerswachtwoord"
-
-#: src/remmina_ssh_plugin.c:1021 src/remmina_sftp_plugin.c:325
-msgid "Authentication type"
-msgstr "Verificatietype"
-
-#: src/remmina_ssh_plugin.c:1022 src/remmina_sftp_plugin.c:326
-#: plugins/nx/nx_plugin.c:720
-msgid "Identity file"
-msgstr "Identiteitsbestand"
-
-#: src/remmina_ssh_plugin.c:1023 src/remmina_sftp_plugin.c:327
-#: src/remmina_file_editor.c:949
-msgid "Password to unlock private key"
-msgstr "Wachtwoord om de privésleutel te ontgrendelen"
-
-#: src/remmina_ssh_plugin.c:1024 plugins/xdmcp/xdmcp_plugin.c:370
-#: plugins/rdp/rdp_plugin.c:2011 plugins/nx/nx_plugin.c:725
-msgid "Startup program"
-msgstr "Opstartprogramma"
-
-#: src/remmina_ssh_plugin.c:1029
-=======
 #. TRANSLATORS: Shown in terminal. Do not use charcters that may be not supported on a terminal
 #: src/remmina.c:113
 msgid "Modify connection profile (requires --set-option)"
@@ -448,7 +250,6 @@
 "* [server]:poort</big></tt>"
 
 #: src/remmina_file_editor.c:81
->>>>>>> 1ac4e2d9
 msgid ""
 "<tt><big>• command in PATH args %h\n"
 "• /path/to/foo -options %h %u\n"
@@ -463,21 +264,6 @@
 "connecting.\n"
 "</big></tt>"
 msgstr ""
-<<<<<<< HEAD
-"De bestandsnaam kan de volgende tijdelijke aanduidingen gebruiken:\n"
-"\n"
-"  • %h wordt vervangen door de servernaam\n"
-"  • %t wordt vervangen door de SSH-servernaam\n"
-"  • %u wordt vervangen door de gebruikersnaam\n"
-"  • %U wordt vervangen door de SSH-gebruikersnaam\n"
-"  • %p wordt vervangen door Remmina profielnaam\n"
-"  • %g wordt vervangen door Remmina profielgroepnaam\n"
-"  • %d wordt vervangen door lokale datetime in iso8601-indeling\n"
-
-#: src/remmina_ssh_plugin.c:1051
-msgid "Terminal color scheme"
-msgstr "Terminal kleurenschema"
-=======
 "<tt><big>• commando in PATH args %h\n"
 "• /path/to/foo -options %h %u\n"
 "• %h wordt vervangen door de servernaam\n"
@@ -506,7 +292,6 @@
 "• server:port\n"
 "• [server]:port\n"
 "• username@server:port (SSH protocol only)</big></tt>"
->>>>>>> 1ac4e2d9
 
 #: src/remmina_file_editor.c:159
 msgid "Choose a Remote Desktop Server"
@@ -536,16 +321,10 @@
 msgid "_Open"
 msgstr "_Open"
 
-<<<<<<< HEAD
-#: src/remmina_ssh_plugin.c:1057
-msgid "Folder for SSH session log"
-msgstr "Map voor SSH-sessielogboek"
-=======
 #: src/remmina_file_editor.c:408 src/remmina_file_editor.c:883
 #: src/remmina_protocol_widget.c:1753 data/ui/remmina_main.glade:565
 msgid "Server"
 msgstr "Server"
->>>>>>> 1ac4e2d9
 
 #: src/remmina_file_editor.c:432
 #, c-format
@@ -565,15 +344,9 @@
 msgid "Resolution"
 msgstr "Resolutie"
 
-<<<<<<< HEAD
-#: src/remmina_ssh_plugin.c:1062
-msgid "Don't remember passwords"
-msgstr "Onthoud geen wachtwoorden"
-=======
 #: src/remmina_file_editor.c:540
 msgid "Use initial window size"
 msgstr "Gebruik de initiële venstergrootte"
->>>>>>> 1ac4e2d9
 
 #: src/remmina_file_editor.c:544
 msgid "Use client resolution"
@@ -583,15 +356,9 @@
 msgid "Custom"
 msgstr "Aangepast"
 
-<<<<<<< HEAD
-#: src/remmina_applet_menu_item.c:121
-msgid "Discovered"
-msgstr "Ontdekt"
-=======
 #: src/remmina_file_editor.c:741
 msgid "Keyboard mapping"
 msgstr "Toetsenbordindeling"
->>>>>>> 1ac4e2d9
 
 #: src/remmina_file_editor.c:839
 msgid "SSH Tunnel"
@@ -605,17 +372,6 @@
 msgid "Tunnel via loopback address"
 msgstr "Tunnel langs loopback address"
 
-<<<<<<< HEAD
-#: src/remmina_mpchange.c:327
-msgid "The multi password changer requires a secrecy plugin.\n"
-msgstr ""
-"De multi-wachtwoordwisselaar kan niet werken zonder een geheimhoudingsplug-"
-"in.\n"
-
-#: src/remmina_mpchange.c:330
-msgid "The multi password changer requires a secrecy service.\n"
-msgstr "De multi-wachtwoordwisselaar vereist een geheimhouding dienst.\n"
-=======
 #: src/remmina_file_editor.c:856
 #, c-format
 msgid "Same server at port %i"
@@ -641,7 +397,6 @@
 #, fuzzy
 msgid "SSH agent (automatic)"
 msgstr "SSH Agent (automatisch)"
->>>>>>> 1ac4e2d9
 
 #: src/remmina_file_editor.c:927 src/remmina_sftp_plugin.c:291
 #: src/remmina_sftp_plugin.c:324 src/remmina_ssh_plugin.c:920
@@ -844,23 +599,6 @@
 msgid "Progress"
 msgstr "Voortgang"
 
-<<<<<<< HEAD
-#. TRANSLATORS: Shown in terminal. Do not use charcters that may be not supported on a terminal
-#: src/remmina.c:84
-msgid "Show 'About'"
-msgstr "Toon 'Over'"
-
-#. TRANSLATORS: Shown in terminal. Do not use charcters that may be not supported on a terminal
-#: src/remmina.c:86 src/remmina.c:88
-msgid ""
-"Connect to desktop described in file (.remmina or type supported by plugin)"
-msgstr ""
-"Verbinding maken met bureaublad beschreven in bestand (.remmina of type "
-"ondersteund door plug-in)"
-
-#. TRANSLATORS: Shown in terminal. Do not use charcters that may be not supported on a terminal
-#: src/remmina.c:90
-=======
 #: src/remmina_main.c:647
 #, c-format
 msgid "Total %i item."
@@ -875,35 +613,10 @@
 
 #: src/remmina_main.c:929
 #, c-format
->>>>>>> 1ac4e2d9
 msgid ""
 "Unable to import:\n"
 "%s"
 msgstr ""
-<<<<<<< HEAD
-"Bewerk bureaubladverbinding beschreven in bestand (.remmina of type "
-"ondersteund door plug-in)"
-
-#. TRANSLATORS: Shown in terminal. Do not use charcters that may be not supported on a terminal
-#: src/remmina.c:93
-msgid "Start in kiosk mode"
-msgstr "Start Remmina in Kiosk mode"
-
-#. TRANSLATORS: Shown in terminal. Do not use charcters that may be not supported on a terminal
-#: src/remmina.c:95
-msgid "Create new connection profile"
-msgstr "Maak een nieuw verbindingsprofiel"
-
-#. TRANSLATORS: Shown in terminal. Do not use charcters that may be not supported on a terminal
-#: src/remmina.c:97
-msgid "Show preferences"
-msgstr "Voorkeuren weergeven"
-
-#. TRANSLATORS: Shown in terminal. Do not use charcters that may be not supported on a terminal
-#: src/remmina.c:99
-msgid "Run a plugin"
-msgstr "Een plug-in uitvoeren"
-=======
 "Importeren mislukt:\n"
 "%s"
 
@@ -923,7 +636,6 @@
 #: data/ui/remmina_unlock.glade:46
 msgid "Cancel"
 msgstr "Annuleren"
->>>>>>> 1ac4e2d9
 
 #: src/remmina_message_panel.c:199 data/ui/remmina_string_list.glade:8
 #: data/ui/remmina_string_list.glade:9 data/ui/remmina_string_list.glade:63
@@ -940,27 +652,6 @@
 msgid "No"
 msgstr "Nee"
 
-<<<<<<< HEAD
-#. TRANSLATORS: Shown in terminal. Do not use charcters that may be not supported on a terminal
-#: src/remmina.c:107
-msgid "Start in tray"
-msgstr "In systeemvak starten"
-
-#. TRANSLATORS: Shown in terminal. Do not use charcters that may be not supported on a terminal
-#: src/remmina.c:109
-msgid "Show the application version"
-msgstr "De toepassingsversie weergeven"
-
-#. TRANSLATORS: Shown in terminal. Do not use charcters that may be not supported on a terminal
-#: src/remmina.c:111
-msgid "Show version of the application and its plugins"
-msgstr "Versie van de toepassing en de plug-ins weergeven"
-
-#. TRANSLATORS: Shown in terminal. Do not use charcters that may be not supported on a terminal
-#: src/remmina.c:113
-msgid "Modify connection profile (requires --set-option)"
-msgstr "Verbindingsprofiel wijzigen (vereist ook --set-option)"
-=======
 #: src/remmina_message_panel.c:391 plugins/rdp/rdp_plugin.c:1983
 #: data/ui/remmina_mpc.glade:172
 msgid "Domain"
@@ -977,7 +668,6 @@
 #: src/remmina_message_panel.c:525
 msgid "CA Certificate File"
 msgstr "CA Certificaat Bestand"
->>>>>>> 1ac4e2d9
 
 #: src/remmina_message_panel.c:547
 msgid "CA CRL File"
@@ -999,143 +689,14 @@
 msgid "File"
 msgstr "Bestand"
 
-<<<<<<< HEAD
-#: src/remmina_icon.c:172 data/ui/remmina_main.glade:494
-msgid "_Quit"
-msgstr "_Verlaten"
-=======
 #: src/remmina_plugin_manager.c:70
 msgid "Tool"
 msgstr "Hulpmiddel"
->>>>>>> 1ac4e2d9
 
 #: src/remmina_plugin_manager.c:70
 msgid "Preference"
 msgstr "Voorkeur"
 
-<<<<<<< HEAD
-#: src/remmina_icon.c:359 src/remmina_icon.c:541
-msgid "Connect to remote desktops through the applet menu"
-msgstr "Verbinding met extern bureaublad maken via het applet menu"
-
-#: src/remmina_icon.c:480 src/remmina_icon.c:481 src/remmina_main.c:1225
-msgid "Remmina Remote Desktop Client"
-msgstr "Remmina client voor Bureaublad-op-afstand"
-
-#: src/rcw.c:596
-#, fuzzy, c-format
-msgid ""
-"Are you sure you want to close %i active connections in the current window?"
-msgstr ""
-"Weet u zeker dat u %i actieve verbindingen in het huidige venster wilt "
-"sluiten?"
-
-#: src/rcw.c:1309
-msgid "Viewport fullscreen mode"
-msgstr "Blikveld op volledig scherm"
-
-#: src/rcw.c:1317 data/ui/remmina_preferences.glade:586
-msgid "Scrolled fullscreen"
-msgstr ""
-
-#: src/rcw.c:1402
-msgid "Keep aspect ratio when scaled"
-msgstr "Behoud beeldverhouding"
-
-#: src/rcw.c:1410
-msgid "Fill client window when scaled"
-msgstr "Vul klantenvenster in wanneer geschaald"
-
-#: src/rcw.c:1949
-msgid "Turn off scaling to avoid screenshot distortion."
-msgstr ""
-
-#: src/rcw.c:2009 plugins/www/www_plugin.c:831
-msgid "Screenshot taken"
-msgstr "Screenshot gemaakt"
-
-#: src/rcw.c:2083
-msgid "Resize the window to fit in remote resolution"
-msgstr "Pas het venster aan om in de externe resolutie te passen"
-
-#: src/rcw.c:2094
-msgid "Toggle fullscreen mode"
-msgstr "Schermvullend"
-
-#: src/rcw.c:2139 data/ui/remmina_preferences.glade:930
-msgid "Switch tab pages"
-msgstr "Wijzig tab pagina’s"
-
-#: src/rcw.c:2153
-msgid "Toggle dynamic resolution update"
-msgstr "Dynamische resolutie-update in- of uitschakelen"
-
-#: src/rcw.c:2163
-msgid "Toggle scaled mode"
-msgstr "Schaal modus"
-
-#: src/rcw.c:2198
-msgid "Grab all keyboard events"
-msgstr "Alle toetsenbord-gebeurtenissen afvangen"
-
-#: src/rcw.c:2207
-msgid "Preferences"
-msgstr "Voorkeuren"
-
-#: src/rcw.c:2215 src/rcw.c:2216 data/ui/remmina_main.glade:297
-msgid "Tools"
-msgstr "Hulpmiddelen"
-
-#: src/rcw.c:2228
-msgid "Duplicate current connection"
-msgstr "Duplicaat aanmaken van huidige verbinding"
-
-#: src/rcw.c:2239 data/ui/remmina_preferences.glade:1124
-#: data/ui/remmina_preferences.glade:1134
-msgid "Screenshot"
-msgstr "Screenshot"
-
-#: src/rcw.c:2247 data/ui/remmina_preferences.glade:1033
-msgid "Minimize window"
-msgstr "Venster minimaliseren"
-
-#: src/rcw.c:2256 data/ui/remmina_preferences.glade:1064
-msgid "Disconnect"
-msgstr "Verbinding verbreken"
-
-#: src/rcw.c:3812
-#, fuzzy, c-format
-msgid "The file \"%s\" is corrupted, unreadable, or could not be found."
-msgstr "Bestand \"%s\" is beschadigd, onleesbaar of kan niet gevonden worden."
-
-#: src/rcw.c:3974
-msgid "Warning: This plugin requires GtkSocket, but it’s not available."
-msgstr ""
-"Waarschuwing: voor deze plug-in is GtkSocket vereist, maar deze is niet "
-"beschikbaar."
-
-#: src/remmina_plugin_manager.c:70 src/remmina_file_editor.c:1488
-msgid "Protocol"
-msgstr "Protocol"
-
-#: src/remmina_plugin_manager.c:70
-msgid "Entry"
-msgstr "Invoer"
-
-#: src/remmina_plugin_manager.c:70
-msgid "File"
-msgstr "Bestand"
-
-#: src/remmina_plugin_manager.c:70
-msgid "Tool"
-msgstr "Hulpmiddel"
-
-#: src/remmina_plugin_manager.c:70
-msgid "Preference"
-msgstr "Voorkeur"
-
-=======
->>>>>>> 1ac4e2d9
 #: src/remmina_plugin_manager.c:70
 msgid "Secret"
 msgstr "Geheim"
@@ -1156,64 +717,9 @@
 msgid "Version"
 msgstr "Versie"
 
-<<<<<<< HEAD
-#: src/remmina_main.c:647
-#, c-format
-msgid "Total %i item."
-msgid_plural "Total %i items."
-msgstr[0] "Totaal %i item."
-msgstr[1] "Totaal %i items."
-
-#: src/remmina_main.c:829
-#, c-format
-msgid "Are you sure you want to delete \"%s\"?"
-msgstr "Weet u zeker dat u \"%s\" wilt verwijderen?"
-
-#: src/remmina_main.c:929
-#, c-format
-msgid ""
-"Unable to import:\n"
-"%s"
-msgstr ""
-"Importeren mislukt:\n"
-"%s"
-
-#: src/remmina_main.c:956 data/ui/remmina_main.glade:374
-msgid "Import"
-msgstr "Importeren"
-
-#: src/remmina_main.c:979 src/remmina_file_editor.c:1328
-msgid "_Save"
-msgstr "_Opslaan"
-
-#: src/remmina_main.c:986
-msgid "This protocol does not support exporting."
-msgstr "Dit protocol ondersteunt exporteren niet."
-
-#: src/remmina_main.c:1227
-msgid "Remmina Kiosk"
-msgstr "Remmina Kiosk"
-
-#: src/remmina_key_chooser.h:38
-msgid "Shift+"
-msgstr "Shift+"
-
-#: src/remmina_key_chooser.h:39
-msgid "Ctrl+"
-msgstr "Ctrl+"
-
-#: src/remmina_key_chooser.h:40
-msgid "Alt+"
-msgstr "Alt+"
-
-#: src/remmina_key_chooser.h:41
-msgid "Super+"
-msgstr "Super+"
-=======
 #: src/remmina_pref_dialog.c:132
 msgid "Recent lists cleared."
 msgstr "Recente lijsten leeggemaakt."
->>>>>>> 1ac4e2d9
 
 #: src/remmina_pref_dialog.c:143 src/rcw.c:1833
 #: data/ui/remmina_preferences.glade:249 data/ui/remmina_preferences.glade:259
@@ -1224,16 +730,10 @@
 msgid "Configure the keystrokes"
 msgstr "Configureer de toetsaanslagen"
 
-<<<<<<< HEAD
-#: src/remmina_key_chooser.h:44
-msgid "<None>"
-msgstr "<None>"
-=======
 #. TRANSLATORS: Do not translate libsodium, is the name of a library
 #: src/remmina_pref_dialog.c:443
 msgid "libsodium >= 1.9.0 is required to use master password"
 msgstr "libsodium> = 1.9.0 is vereist om het hoofdwachtwoord te gebruiken"
->>>>>>> 1ac4e2d9
 
 #. TRANSLATORS: The placeholder %s is a directory path
 #: src/remmina_sftp_client.c:173
@@ -1923,37 +1423,6 @@
 msgid "Hello World!"
 msgstr ""
 
-<<<<<<< HEAD
-#: src/remmina_file_editor.c:81
-msgid ""
-"<tt><big>• command in PATH args %h\n"
-"• /path/to/foo -options %h %u\n"
-"• %h is substituted with the server name\n"
-"• %t is substituted with the SSH server name\n"
-"• %u is substituted with the username\n"
-"• %U is substituted with the SSH username\n"
-"• %p is substituted with Remmina profile name\n"
-"• %g is substituted with Remmina profile group name\n"
-"• %d is substituted with local datetime in iso8601 format\n"
-"Do not run in background if you want the command to be executed before "
-"connecting.\n"
-"</big></tt>"
-msgstr ""
-"<tt><big>• commando in PATH args %h\n"
-"• /path/to/foo -options %h %u\n"
-"• %h wordt vervangen door de servernaam\n"
-"• %t wordt vervangen door de SSH-servernaam\n"
-"• %u wordt vervangen door de gebruikersnaam\n"
-"• %U wordt vervangen door de SSH-gebruikersnaam\n"
-"• %p wordt vervangen door Remmina profielnaam\n"
-"• %g wordt vervangen door Remmina profielgroepnaam\n"
-"• %d wordt vervangen door lokale datetime in iso8601-indeling\n"
-"Voer niet op de achtergrond uit als u de opdracht wilt uitvoeren voordat u "
-"verbinding maakt.\n"
-"</big></tt>"
-
-#: src/remmina_file_editor.c:95
-=======
 #: plugins/nx/nx_plugin.c:205
 msgid "Password for private SSH key"
 msgstr ""
@@ -1965,19 +1434,9 @@
 
 #: plugins/nx/nx_plugin.c:608 plugins/xdmcp/xdmcp_plugin.c:264
 #, c-format
->>>>>>> 1ac4e2d9
 msgid ""
 "The protocol \"%s\" is unavailable because GtkSocket only works under X.Org."
 msgstr ""
-<<<<<<< HEAD
-"<tt><big>Ondersteunde formaten\n"
-"• :port\n"
-"• server\n"
-"• server:port\n"
-"• [server]:port\n"
-"• username@server:port (SSH protocol only)</big></tt>"
-=======
->>>>>>> 1ac4e2d9
 
 #: plugins/nx/nx_plugin.c:701 plugins/vnc/vnc_plugin.c:1812
 #: plugins/rdp/rdp_settings.c:269 plugins/rdp/rdp_plugin.c:1922
@@ -2118,16 +1577,9 @@
 msgid "High color (16 bpp)"
 msgstr "Hoge kleuren (16 bpp)"
 
-<<<<<<< HEAD
-#: src/remmina_file_editor.c:1585 src/remmina_file_editor.c:1603
-#, c-format
-msgid "Could not find the file \"%s\"."
-msgstr "Kon het bestand \"%s\" niet vinden."
-=======
 #: plugins/vnc/vnc_plugin.c:1805
 msgid "True color (32 bpp)"
 msgstr "Ware kleuren (32 bpp)"
->>>>>>> 1ac4e2d9
 
 #: plugins/vnc/vnc_plugin.c:1831
 msgid "Repeater"
@@ -2827,7 +2279,6 @@
 
 #: plugins/rdp/rdp_plugin.c:2032
 msgid "Turn off fast-path"
-<<<<<<< HEAD
 msgstr ""
 
 #: plugins/rdp/rdp_plugin.c:2033
@@ -2866,146 +2317,13 @@
 msgid "Export connection in Windows .rdp file format"
 msgstr "Verbinding naar Windows .rdp-bestandsformaat exporteren"
 
-#: plugins/rdp/rdp_settings.c:200
-msgid "<Auto detect>"
-msgstr "<Automatisch detecteren>"
-
-#: plugins/rdp/rdp_settings.c:233
-msgid "<Not set>"
-msgstr ""
-
-#: plugins/rdp/rdp_settings.c:267
-msgid "<Choose a quality level to edit…>"
-msgstr ""
-
-#: plugins/rdp/rdp_settings.c:418
-msgid "Keyboard layout"
-msgstr "Toetsenbordindeling"
-
-#: plugins/rdp/rdp_settings.c:443
-msgid "Use client keyboard mapping"
-msgstr "Keyboard-mapping van de client gebruiken"
-
-#: plugins/rdp/rdp_settings.c:453
-msgid "Quality settings"
-msgstr ""
-
-#: plugins/rdp/rdp_settings.c:473
-msgid "Wallpaper"
-msgstr "Achtergrondafbeelding"
-
-#: plugins/rdp/rdp_settings.c:480
-msgid "Window drag"
-msgstr "Venstersleep"
-
-#: plugins/rdp/rdp_settings.c:487
-msgid "Menu animation"
-msgstr "Menu-animatie"
-
-#: plugins/rdp/rdp_settings.c:494
-msgid "Theme"
-msgstr "Thema"
-
-#: plugins/rdp/rdp_settings.c:501
-msgid "Cursor shadow"
-msgstr "Schaduw van cursor"
-
-#: plugins/rdp/rdp_settings.c:508
-msgid "Cursor blinking"
-msgstr "Knipperen van cursor"
-
-#: plugins/rdp/rdp_settings.c:515
-msgid "Font smoothing"
-msgstr "Lettertype verzachten"
-
-#: plugins/rdp/rdp_settings.c:522
-msgid "Composition"
-msgstr "Compositie"
-
-#: plugins/rdp/rdp_settings.c:532
-msgid "Remote scale factor"
-msgstr ""
-
-#: plugins/rdp/rdp_settings.c:545
-msgid "Desktop scale factor %"
-=======
->>>>>>> 1ac4e2d9
-msgstr ""
-
-#: plugins/rdp/rdp_plugin.c:2033
-msgid "Server detection using Remote Desktop Gateway"
-msgstr ""
-
-#: plugins/rdp/rdp_plugin.c:2035
-msgid "Use system proxy settings"
-msgstr ""
-
-<<<<<<< HEAD
-#: plugins/rdp/rdp_event.c:299
-#, c-format
-msgid "Reconnection attempt %d of %d…"
-msgstr "Nieuwe poging tot verbinden %d van %d…"
-
-#: plugins/nx/nx_session_manager.c:98
-msgid "Terminating…"
-msgstr "Beëindigen…"
-
-#: plugins/nx/nx_session_manager.c:143
-#, c-format
-msgid "NX Sessions on %s"
-msgstr "Nx-sessies op %s"
-=======
-#: plugins/rdp/rdp_plugin.c:2037
-msgid "Turn off automatic reconnection"
-msgstr ""
->>>>>>> 1ac4e2d9
-
-#: plugins/rdp/rdp_plugin.c:2038
-msgid "Relax order checks"
-msgstr ""
-
-#: plugins/rdp/rdp_plugin.c:2039
-msgid "Glyph cache"
-msgstr ""
-
-#: plugins/rdp/rdp_plugin.c:2063
-msgid "RDP - Remote Desktop Protocol"
-msgstr "RDP - Remote Desktop Protocol"
-
-#: plugins/rdp/rdp_plugin.c:2086
-msgid "RDP - RDP File Handler"
-msgstr "RDP - RDP-bestandshandler"
-
-#: plugins/rdp/rdp_plugin.c:2101
-msgid "RDP - Preferences"
-msgstr "RDP - Voorkeuren"
-
-#: plugins/rdp/rdp_plugin.c:2154
-msgid "Export connection in Windows .rdp file format"
-msgstr "Verbinding naar Windows .rdp-bestandsformaat exporteren"
-
 #: data/ui/remmina_mpc.glade:14
 msgid "<span weight='bold' size='larger'>Multi Password Changer</span>"
 msgstr ""
 
-<<<<<<< HEAD
-#: plugins/nx/nx_plugin.c:367
-#, fuzzy
-msgid "Enter NX authentication credentials"
-msgstr "Voer verificatiegegevens in"
-
-#: plugins/nx/nx_plugin.c:761
-msgid "NX - NX Technology"
-msgstr "NX -NX Technologie"
-
-#: plugins/kwallet/src/kwallet_plugin_main.c:118
-msgid "Secure passwords storage in KWallet"
-msgstr "Veilige opslag van wachtwoorden in KWallet"
-=======
 #: data/ui/remmina_mpc.glade:32
 msgid "Change"
 msgstr "Wijzig"
->>>>>>> 1ac4e2d9
 
 #: data/ui/remmina_mpc.glade:201
 msgid "Selection criteria"
