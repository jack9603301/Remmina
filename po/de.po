# German translation for remmina
# Copyright (c) 2012 Rosetta Contributors and Canonical Ltd 2012
# This file is distributed under the same license as the remmina package.
# FIRST AUTHOR <EMAIL@ADDRESS>, 2012.
#
msgid ""
msgstr ""
"Project-Id-Version: remmina\n"
"Report-Msgid-Bugs-To: admin@remmina.org\n"
<<<<<<< HEAD
"POT-Creation-Date: 2019-04-05 07:10+0000\n"
"PO-Revision-Date: 2019-04-05 09:57+0200\n"
=======
"POT-Creation-Date: 2019-04-05 09:31+0000\n"
"PO-Revision-Date: 2019-02-19 16:34+0100\n"
>>>>>>> 33107734
"Last-Translator: Johannes Weberhofer <jweberhofer@weberhofer.at>\n"
"Language-Team: German <de@li.org>\n"
"Language: de\n"
"MIME-Version: 1.0\n"
"Content-Type: text/plain; charset=UTF-8\n"
"Content-Transfer-Encoding: 8bit\n"
"Plural-Forms: nplurals=2; plural=n != 1;\n"
"X-Launchpad-Export-Date: 2014-04-10 15:03+0000\n"
"X-Generator: Poedit 2.2\n"

#. Profile: Protocol
#: src/remmina_plugin_manager.c:69 src/remmina_file_editor.c:1480
msgid "Protocol"
msgstr "Protokoll"

#: src/remmina_plugin_manager.c:69
msgid "Entry"
msgstr "Eintrag"

#: src/remmina_plugin_manager.c:69
msgid "File"
msgstr "Datei"

#: src/remmina_plugin_manager.c:69
msgid "Tool"
msgstr "Werkzeug"

#: src/remmina_plugin_manager.c:69
msgid "Preference"
msgstr "Einstellung"

#: src/remmina_plugin_manager.c:69
msgid "Secret"
msgstr "Geheimnis"

#: src/remmina_plugin_manager.c:390 data/ui/remmina_main.glade:356
msgid "Plugins"
msgstr "Plugins"

#: src/remmina_plugin_manager.c:390 src/remmina_message_panel.c:446
#: src/remmina_message_panel.c:615 src/remmina_file_editor.c:161
msgid "_OK"
msgstr "_Ok"

#. Profile: Name
#: src/remmina_plugin_manager.c:408 src/remmina_file_editor.c:1437
#: plugins/nx/nx_session_manager.c:204 data/ui/remmina_main.glade:474
#: data/ui/remmina_mpc.glade:314
msgid "Name"
msgstr "Bezeichnung"

#: src/remmina_plugin_manager.c:414 plugins/nx/nx_session_manager.c:183
msgid "Type"
msgstr "Typ"

#: src/remmina_plugin_manager.c:420
msgid "Description"
msgstr "Beschreibung"

#: src/remmina_plugin_manager.c:426
msgid "Version"
msgstr "Version"

#: src/remmina_key_chooser.h:38
msgid "Shift+"
msgstr "Umschalten+"

#: src/remmina_key_chooser.h:39
msgid "Ctrl+"
msgstr "Strg+"

#: src/remmina_key_chooser.h:40
msgid "Alt+"
msgstr "Alt+"

#: src/remmina_key_chooser.h:41
msgid "Super+"
msgstr "Super+"

#: src/remmina_key_chooser.h:42
msgid "Hyper+"
msgstr "Hyper+"

#: src/remmina_key_chooser.h:43
msgid "Meta+"
msgstr "Meta+"

#: src/remmina_key_chooser.h:44
msgid "<None>"
msgstr "<Keine>"

#: src/remmina_message_panel.c:163 data/ui/remmina_unlock.glade:19
#: data/ui/remmina_mpc.glade:35
msgid "Cancel"
msgstr "Abbrechen"

#. A button to confirm reading
#: src/remmina_message_panel.c:199 data/ui/remmina_string_list.glade:8
#: data/ui/remmina_string_list.glade:9 data/ui/remmina_string_list.glade:63
#: data/ui/remmina_preferences.glade:33 data/ui/remmina_preferences.glade:34
#: data/ui/remmina_preferences.glade:60
msgid "Close"
msgstr "Schließen"

#: src/remmina_message_panel.c:260 data/ui/remmina_main.glade:626
msgid "Yes"
msgstr "Ja"

#: src/remmina_message_panel.c:267 data/ui/remmina_main.glade:610
msgid "No"
msgstr "Nein"

#: src/remmina_message_panel.c:330 src/remmina_file_editor.c:927
#: src/remmina_sftp_plugin.c:349 src/remmina_ssh_plugin.c:1049
#: plugins/rdp/rdp_plugin.c:1597 plugins/nx/nx_plugin.c:698
#: plugins/vnc/vnc_plugin.c:1875 plugins/vnc/vnc_plugin.c:1895
#: data/ui/remmina_mpc.glade:152
msgid "User name"
msgstr "Benutzername"

#: src/remmina_message_panel.c:387 plugins/rdp/rdp_plugin.c:1599
#: data/ui/remmina_mpc.glade:138
msgid "Domain"
msgstr "Domäne"

#: src/remmina_message_panel.c:415
msgid "Save password"
msgstr "Passwort speichern"

#. Buttons, ok and cancel
#. gtk_grid_attach(GTK_GRID(grid), button_ok, 0, grid_row, 1, 1);
#. Buttons, ok and cancel
#: src/remmina_message_panel.c:452 src/remmina_message_panel.c:623
#: src/remmina_file_editor.c:160 src/remmina_file_editor.c:367
#: src/remmina_file_editor.c:1311 src/remmina_sftp_client.c:911
#: plugins/spice/spice_plugin_file_transfer.c:84
#: plugins/nx/nx_session_manager.c:156 data/ui/remmina_key_chooser.glade:8
#: data/ui/remmina_key_chooser.glade:9 data/ui/remmina_spinner.glade:8
#: data/ui/remmina_spinner.glade:9
msgid "_Cancel"
msgstr "_Schließen"

#: src/remmina_message_panel.c:507
msgid "Enter certificate authentication files"
msgstr "Zertifikats‐Authentifizierungs‐Dateien eingeben"

#: src/remmina_message_panel.c:519
msgid "CA Certificate File"
msgstr "CA Zertifikatsdatei"

#: src/remmina_message_panel.c:541
msgid "CA CRL File"
msgstr "CA CRL Datei"

#: src/remmina_message_panel.c:563
msgid "Client Certificate File"
msgstr "Client Zertifikatsdatei"

#: src/remmina_message_panel.c:585
msgid "Client Certificate Key"
msgstr "Client Zertifikatsschlüssel"

#. Title
#: src/remmina_chat_window.c:178
#, c-format
msgid "Chat with %s"
msgstr "Chat mit %s"

#: src/remmina_chat_window.c:230
msgid "_Send"
msgstr "_Senden"

#: src/remmina_chat_window.c:240
msgid "_Clear"
msgstr "_Leeren"

#: src/rcw.c:586
#, c-format
msgid ""
"There are %i active connections in the current window. Are you sure to close?"
msgstr ""
"Es sind %i Verbindungen in diesem Fenster aktiv. Sind Sie sicher, dass Sie "
"das Fenster schließen möchten?"

#: src/rcw.c:1311
msgid "Viewport fullscreen mode"
msgstr "Vollbildmodus"

#: src/rcw.c:1320
msgid "Scrolled fullscreen mode"
msgstr "Vollbildmodus mit Scollbar"

#: src/rcw.c:1406
msgid "Keep aspect ratio when scaled"
msgstr "Bildformat im skalierten Modus beibehalten"

#: src/rcw.c:1415
msgid "Fill client window when scaled"
msgstr "Client‐Fenster füllen wenn skaliert"

#. Add a keystrokes submenu
#: src/rcw.c:1846 src/remmina_pref_dialog.c:143
#: data/ui/remmina_preferences.glade:249 data/ui/remmina_preferences.glade:259
msgid "Keystrokes"
msgstr "Tastenkombinationen"

#: src/rcw.c:1949
msgid ""
"Warning: screenshot is scaled or distorted. Disable scaling to have better "
"screenshot."
msgstr ""
"Warnung: Bildschirmfoto ist skaliert oder verzerrt. Skalierung abschalten, "
"um bessere Bildschirmfotos zu bekommen."

#. send a desktop notification
#: src/rcw.c:2010
msgid "Screenshot taken"
msgstr "Screenshot wurde erzeugt"

#: src/rcw.c:2080
msgid "Resize the window to fit in remote resolution"
msgstr "Das Fenster auf die entfernte Bildschirmauflösung anpassen"

#: src/rcw.c:2091 data/ui/remmina_preferences.glade:845
msgid "Toggle fullscreen mode"
msgstr "Vollbildmodus umschalten"

#: src/rcw.c:2137 data/ui/remmina_preferences.glade:901
msgid "Switch tab pages"
msgstr "Wechsel zwischen den Reitern"

#: src/rcw.c:2151
msgid "Toggle dynamic resolution update"
msgstr "Dynamische Auflösung umschalten"

#: src/rcw.c:2161 data/ui/remmina_preferences.glade:942
msgid "Toggle scaled mode"
msgstr "Skalierten Modus umschalten"

#: src/rcw.c:2197
msgid "Grab all keyboard events"
msgstr "Alle Tastatureingaben abfangen"

#: src/rcw.c:2206
msgid "Preferences"
msgstr "Einstellungen"

#: src/rcw.c:2214 src/rcw.c:2215 data/ui/remmina_main.glade:278
msgid "Tools"
msgstr "Werkzeuge"

#: src/rcw.c:2227 data/ui/remmina_preferences.glade:1083
msgid "Screenshot"
msgstr "Bildschirmfoto"

#: src/rcw.c:2235 data/ui/remmina_preferences.glade:998
msgid "Minimize window"
msgstr "Fenster minimieren"

#: src/rcw.c:2245 data/ui/remmina_preferences.glade:1027
msgid "Disconnect"
msgstr "Verbindung trennen"

#: src/rcw.c:3774
#, c-format
msgid "File %s is corrupted, unreadable or not found."
msgstr "Datei %s ist korrupt, unlesbar oder wurde nicht gefunden."

#: src/rcw.c:3921
msgid "Warning: This plugin requires GtkSocket, but it’s not available."
msgstr ""
"Warnung: Dieses Plugin benötigt GtkSocket, welches aber nicht verfügbar ist."

#: src/remmina_mpchange.c:234
msgid "The passwords do not match"
msgstr "Die Passwörter stimmen nicht überein"

#: src/remmina_mpchange.c:244
msgid "Resetting passwords, please wait…"
msgstr "Setze die Passwörter zurück. Bitte warten Sie…"

#: src/remmina_mpchange.c:327
msgid "The multi password changer cannot work without a secret plugin.\n"
msgstr ""
"Der Multi‐Passwort‐Wechsler funktioniert nicht ohne ein Secret‐Plugin.\n"

#: src/remmina_mpchange.c:330
msgid "The multi password changer does not work without a secret service.\n"
msgstr ""
"Der Multi‐Passwort‐Wechsler funktioniert nicht ohne ein Secret‐Service.\n"

#: src/remmina_mpchange.c:419
#, c-format
msgid "%d password changed."
msgid_plural "%d passwords changed."
msgstr[0] "%d Passwort wurde geändert."
msgstr[1] "%d Passwörter wurden geändert."

#: src/remmina_ftp_client.c:388
msgid "Choose download location"
msgstr "Downloadverzeichnis wählen"

#: src/remmina_ftp_client.c:528
msgid "Are you sure to delete the selected files on server?"
msgstr "Sollen die gewählten Dateien am Server wirklich gelöscht werden?"

#: src/remmina_ftp_client.c:585
msgid "Choose a file to upload"
msgstr "Datei zum Hochladen auswählen"

#: src/remmina_ftp_client.c:592
msgid "Upload folder"
msgstr "Ordner zum Hochladen"

#: src/remmina_ftp_client.c:648 src/remmina_ftp_client.c:770
msgid "Download"
msgstr "Herunterladen"

#: src/remmina_ftp_client.c:655 src/remmina_ftp_client.c:781
msgid "Upload"
msgstr "Hochladen"

#: src/remmina_ftp_client.c:662
msgid "_Delete"
msgstr "_Löschen"

#: src/remmina_ftp_client.c:749
msgid "Home"
msgstr "Start"

#: src/remmina_ftp_client.c:751
msgid "Go to home folder"
msgstr "Persönlichen Ordner anzeigen"

#: src/remmina_ftp_client.c:756
msgid "Up"
msgstr "Hinauf"

#: src/remmina_ftp_client.c:758
msgid "Go to parent folder"
msgstr "Zum übergeordneten Ordner gehen"

#: src/remmina_ftp_client.c:763 plugins/rdp/rdp_plugin.c:1662
#: plugins/vnc/vnc_plugin.c:1932
msgid "Refresh"
msgstr "Aktualisieren"

#: src/remmina_ftp_client.c:765
msgid "Refresh current folder"
msgstr "Diesen Ordner aktualisieren"

#: src/remmina_ftp_client.c:772
msgid "Download from server"
msgstr "Vom Server herunterladen"

#: src/remmina_ftp_client.c:783
msgid "Upload to server"
msgstr "Zum Server hochladen"

#: src/remmina_ftp_client.c:790 data/ui/remmina_main.glade:268
msgid "Delete"
msgstr "Löschen"

#: src/remmina_ftp_client.c:792
msgid "Delete files on server"
msgstr "Dateien auf dem Server löschen"

#: src/remmina_ftp_client.c:903 src/remmina_ftp_client.c:972
msgid "File Name"
msgstr "Dateiname"

#: src/remmina_ftp_client.c:916 src/remmina_ftp_client.c:1001
msgid "Size"
msgstr "Größe"

#: src/remmina_ftp_client.c:924
msgid "User"
msgstr "Benutzer"

#. Profile: Group
#: src/remmina_ftp_client.c:930 src/remmina_file_editor.c:1462
#: data/ui/remmina_main.glade:496 data/ui/remmina_mpc.glade:99
#: data/ui/remmina_mpc.glade:325
msgid "Group"
msgstr "Gruppe"

#: src/remmina_ftp_client.c:936
msgid "Permission"
msgstr "Rechte"

#: src/remmina_ftp_client.c:988 plugins/rdp/rdp_plugin.c:1563
msgid "Remote"
msgstr "Entfernt"

#: src/remmina_ftp_client.c:995 plugins/rdp/rdp_plugin.c:1559
msgid "Local"
msgstr "Lokal"

#: src/remmina_ftp_client.c:1009
msgid "Progress"
msgstr "Fortschritt"

#: src/remmina_exec.c:248
#, c-format
msgid "Plugin %s is not registered."
msgstr "Plugin %s ist nicht registriert."

#: src/remmina_public.c:639
msgid "Please enter format 'widthxheight'."
msgstr "Bitte im Format »BreitexHöhe« eingeben."

#: src/remmina_icon.c:139
msgid "Open Main Window"
msgstr "Hauptfenster öffnen"

#: src/remmina_icon.c:144 data/ui/remmina_main.glade:366
msgid "_Preferences"
msgstr "_Einstellungen"

#: src/remmina_icon.c:149
msgid "_About"
msgstr "_Über"

#: src/remmina_icon.c:159
msgid "Enable Service Discovery"
msgstr "Erkennungsdienst aktivieren"

#: src/remmina_icon.c:172 data/ui/remmina_main.glade:440
msgid "_Quit"
msgstr "_Beenden"

#. Refresh it in case translation is updated
#: src/remmina_icon.c:357 src/remmina_icon.c:539
msgid "Remmina Applet"
msgstr "Remmina‐Applet"

#: src/remmina_icon.c:359 src/remmina_icon.c:541
msgid "Connect to remote desktops through the applet menu"
msgstr "Mit dem Applet‐Menü zur entfernten Arbeitsflächen verbinden"

#: src/remmina_icon.c:480 src/remmina_icon.c:481 src/remmina_main.c:1141
msgid "Remmina Remote Desktop Client"
msgstr "Remmina - Zugriff auf entfernte Arbeitsflächen"

#: src/remmina_file_editor.c:74
msgid ""
"<tt><big>Supported formats\n"
"* server\n"
"* server:port\n"
"* [server]:port</big></tt>"
msgstr ""
"<tt><big>Unterstützte Formate\n"
"* server\n"
"* server:port\n"
"* [server]:port</big></tt>"

#: src/remmina_file_editor.c:81
msgid ""
"<tt><big>* command in PATH args %h\n"
"* /path/to/foo -options %h %u\n"
"* %h is substituted with the server name\n"
"* %t is substituted with the SSH server name\n"
"* %u is substituted with the user name\n"
"* %U is substituted with the SSH user name\n"
"* %p is substituted with Remmina profile name\n"
"* %g is substituted with Remmina profile group name\n"
"Do not run in background if you want the command to be executed before "
"connecting.\n"
"</big></tt>"
msgstr ""
"<tt><big>* Kommando in PATH Argumente %h\n"
"* /pfad/zu/kommando -optionen %h %u\n"
"* %h wird ersetzt durch den Servernamen\n"
"* %t wird ersetzt durch den SSH Servernamen\n"
"* %u wird ersetzt durch den Benutzernamen\n"
"* %U wird ersetzt durch den SSH Benutzernamen\n"
"* %p wird ersetzt durch den Remmina Profilnamen\n"
"* %g wird ersetzt durch den Remmina Profil‐Gruppennamen\n"
"Wenn Sie das Kommando vor der Verbindung starten wollen darf nicht im "
"Hintergrund gestartet werden.\n"
"</big></tt>"

#: src/remmina_file_editor.c:94
msgid ""
"<tt><big>Supported formats\n"
"* :port\n"
"* server\n"
"* server:port\n"
"* [server]:port\n"
"* username@server:port (SSH protocol only)</big></tt>"
msgstr ""
"<tt><big>Unterstützte Formate\n"
"* :port\n"
"* server\n"
"* server:port\n"
"* [server]:port\n"
"* benutzername@server:port (nur SSH Prtokoll)</big></tt>"

#: src/remmina_file_editor.c:158
msgid "Choose a Remote Desktop Server"
msgstr "Einen Server für eine entfernte Arbeitsfläche auswählen"

#: src/remmina_file_editor.c:359 src/remmina_file_editor.c:366
#: src/remmina_sftp_plugin.c:352 src/remmina_ssh_plugin.c:1052
#: plugins/nx/nx_plugin.c:697
msgid "Identity file"
msgstr "Identitätsdatei"

#: src/remmina_file_editor.c:368
msgid "_Open"
msgstr "Ö_ffnen"

#: src/remmina_file_editor.c:407 src/remmina_file_editor.c:887
#: src/remmina_protocol_widget.c:1623 data/ui/remmina_main.glade:510
msgid "Server"
msgstr "Server"

#: src/remmina_file_editor.c:431
#, c-format
msgid "Browse the network to find a %s server"
msgstr "Durchsuche das Netzwerk nach einem %s Server"

#: src/remmina_file_editor.c:497 src/remmina_pref_dialog.c:83
#: data/ui/remmina_preferences.glade:234
msgid "Resolutions"
msgstr "Bildschirmauflösungen"

#: src/remmina_file_editor.c:497 src/remmina_pref_dialog.c:83
msgid "Configure the available resolutions"
msgstr "Definieren Sie die möglichen Bildschirmauflösungen"

#: src/remmina_file_editor.c:534
msgid "Resolution"
msgstr "Bildschirmauflösung"

#: src/remmina_file_editor.c:541
msgid "Use initial window size"
msgstr "Benutze ursprüngliche Fenstergröße"

#: src/remmina_file_editor.c:545
msgid "Use client resolution"
msgstr "Auflösung des Clients verwenden"

#: src/remmina_file_editor.c:556 src/remmina_file_editor.c:866
msgid "Custom"
msgstr "Benutzerdefiniert"

#: src/remmina_file_editor.c:744
msgid "Keyboard mapping"
msgstr "Tastaturlayout"

#: src/remmina_file_editor.c:833
msgid "SSH Tunnel"
msgstr "SSH-Tunnel"

#: src/remmina_file_editor.c:840
msgid "Enable SSH tunnel"
msgstr "SSH‐Tunnel aktivieren"

#: src/remmina_file_editor.c:847
msgid "Tunnel via loopback address"
msgstr "Tunnel über Loopback‐Adresse"

#: src/remmina_file_editor.c:857
#, c-format
msgid "Same server at port %i"
msgstr "Server auf Port %i"

#: src/remmina_file_editor.c:906 src/remmina_ssh_plugin.c:1072
msgid "Character set"
msgstr "Zeichensatz"

#: src/remmina_file_editor.c:911 plugins/rdp/rdp_plugin.c:1627
msgid "Startup path"
msgstr "Startpfad"

#: src/remmina_file_editor.c:920
msgid "SSH Authentication"
msgstr "SSH‐Authentifizierung"

#: src/remmina_file_editor.c:930
msgid "SSH Agent (automatic)"
msgstr "SSH Agent (automatisch)"

#: src/remmina_file_editor.c:937 src/remmina_protocol_widget.c:1296
#: src/remmina_protocol_widget.c:1310 src/remmina_protocol_widget.c:1337
#: src/remmina_sftp_plugin.c:317 src/remmina_ssh_plugin.c:950
#: data/ui/remmina_unlock.glade:89 data/ui/remmina_mpc.glade:113
#: data/ui/remmina_preferences.glade:1469
msgid "Password"
msgstr "Passwort"

#: src/remmina_file_editor.c:952 src/remmina_sftp_plugin.c:320
#: src/remmina_ssh_plugin.c:953
msgid "Public key (automatic)"
msgstr "Öffentlicher Schlüssel (automatisch)"

#: src/remmina_file_editor.c:1009
msgid "Basic"
msgstr "Basis"

#: src/remmina_file_editor.c:1015
msgid "Advanced"
msgstr "Erweitert"

#: src/remmina_file_editor.c:1237
msgid "Default settings saved."
msgstr "Standard‐Einstellungen wurden gespeichert."

#. Create the editor dialog
#: src/remmina_file_editor.c:1309
msgid "Remote Desktop Preference"
msgstr "Vorgabe für entfernte Arbeitsflächen"

#. Default button
#: src/remmina_file_editor.c:1315
msgid "Save as Default"
msgstr "Als Standard speichern"

#: src/remmina_file_editor.c:1318 src/remmina_main.c:924
msgid "_Save"
msgstr "_Speichern"

#: src/remmina_file_editor.c:1323 data/ui/remmina_main.glade:231
msgid "Connect"
msgstr "Verbinden"

#: src/remmina_file_editor.c:1326
msgid "_Save and Connect"
msgstr "_Speichern und verbinden"

#: src/remmina_file_editor.c:1434
msgid "Profile"
msgstr "Profil"

#: src/remmina_file_editor.c:1451
msgid "Quick Connect"
msgstr "Schnellverbindung"

#: src/remmina_file_editor.c:1475
#, c-format
msgid "Use '%s' as subgroup delimiter"
msgstr "Benutze '%s' als Untergruppenteiler"

#. Prior Connection Command
#: src/remmina_file_editor.c:1494
msgid "Pre Command"
msgstr "Befehle vor Verbindung ausführen"

#. POST Connection Command
#: src/remmina_file_editor.c:1512
msgid "Post Command"
msgstr "Befehle nach Verbindung ausführen"

#: src/remmina_file_editor.c:1576 src/remmina_file_editor.c:1594
#, c-format
msgid "File %s not found."
msgstr "Datei %s nicht gefunden."

#: src/remmina_protocol_widget.c:276
msgid "Open Secure Shell in New Terminal…"
msgstr "Secure‐Shell (SSH) in einem neuen Terminal starten …"

#: src/remmina_protocol_widget.c:282
msgid "Open Secure File Transfer…"
msgstr "Sichere Dateiübertragung (SFTP) öffnen …"

#: src/remmina_protocol_widget.c:310
msgid "Executing external commands…"
msgstr "Externe Kommandos ausführen…"

#: src/remmina_protocol_widget.c:317
#, c-format
msgid "Connecting to '%s'…"
msgstr "Verbindung zu »%s« wird hergestellt …"

#: src/remmina_protocol_widget.c:666
#, c-format
msgid "Connecting to SSH server %s…"
msgstr "Verbinde zu SSH‐Server %s …"

#: src/remmina_protocol_widget.c:749 src/remmina_protocol_widget.c:926
#, c-format
msgid "Connecting to %s through SSH tunnel…"
msgstr "Verbinde zu %s über den SSH‐Tunnel …"

#: src/remmina_protocol_widget.c:801
#, c-format
msgid "Waiting for an incoming SSH tunnel at port %i…"
msgstr "Warte auf eingehende SSH‐Tunnel Verbindung über Port %i …"

#: src/remmina_protocol_widget.c:847
#, c-format
msgid "Command %s not found on SSH server"
msgstr "Der Befehl %s wurde auf dem SSH Server nicht gefunden"

#: src/remmina_protocol_widget.c:851
#, c-format
msgid "Command %s failed on SSH server (status = %i)."
msgstr "Befehl %s ist auf dem SSH Server fehlgeschlagen  (Status == %i)."

#: src/remmina_protocol_widget.c:858
#, c-format
msgid "Failed to execute command: %s"
msgstr "Fehler beim Ausführen des Befehls: %s"

#: src/remmina_protocol_widget.c:1132
msgid "Enter SSH tunnel authentication credentials"
msgstr "Geben Sie die SSH-Tunnel Anmeldeinformationen ein"

#: src/remmina_protocol_widget.c:1132 src/remmina_protocol_widget.c:1146
msgid "Enter authentication credentials"
msgstr "Authentifizierungsinformationen eingeben"

#: src/remmina_protocol_widget.c:1328
#, c-format
msgid "%s password"
msgstr "%s Passwort"

#: src/remmina_protocol_widget.c:1331 src/remmina_ssh.c:477
msgid "SSH password"
msgstr "SSH‐Passwort"

#: src/remmina_protocol_widget.c:1334 src/remmina_ssh.c:484
msgid "SSH private key passphrase"
msgstr "SSH‐Passphrase für privaten Schlüssel"

#: src/remmina_protocol_widget.c:1364
msgid "Certificate Details:"
msgstr "Zertifikatsdetails:"

#: src/remmina_protocol_widget.c:1365 src/remmina_protocol_widget.c:1387
msgid "Subject:"
msgstr "Betreff:"

#: src/remmina_protocol_widget.c:1366 src/remmina_protocol_widget.c:1388
msgid "Issuer:"
msgstr "Aussteller:"

#: src/remmina_protocol_widget.c:1367
msgid "Fingerprint:"
msgstr "Fingerprint:"

#: src/remmina_protocol_widget.c:1368
msgid "Accept Certificate?"
msgstr "Zertifikat akzeptieren?"

#: src/remmina_protocol_widget.c:1386
msgid "Certificate Changed! Details:"
msgstr "Zertifikat geändert! Details:"

#: src/remmina_protocol_widget.c:1389
msgid "Old Fingerprint:"
msgstr "Alter Fingerprint:"

#: src/remmina_protocol_widget.c:1390
msgid "New Fingerprint:"
msgstr "Neuer Fingerprint:"

#: src/remmina_protocol_widget.c:1391
msgid "Accept Changed Certificate?"
msgstr "Zertifikatsänderungen akzeptieren?"

#: src/remmina_protocol_widget.c:1534
#, c-format
msgid "Listening on port %i for an incoming %s connection…"
msgstr "Lausche auf Port %i auf eine eingehende %s‐Verbindung …"

#: src/remmina_protocol_widget.c:1559
msgid "Authentication failed. Trying to reconnect…"
msgstr "Authentifizierung fehlgeschlagen. Versuche erneut zu verbinden…"

#: src/remmina_protocol_widget.c:1640
#, c-format
msgid "Protocol plugin %s is not installed."
msgstr "Das Protokoll‐Plugin %s ist nicht installiert."

#: src/remmina_applet_menu_item.c:121
msgid "Discovered"
msgstr "Erkannt"

#: src/remmina_applet_menu_item.c:126
msgid "New Connection"
msgstr "Neue Verbindung"

#: src/remmina_sftp_client.c:170
#, c-format
msgid "Error creating directory %s."
msgstr "Verzeichnis %s konnte nicht erstellt werden."

#: src/remmina_sftp_client.c:177 src/remmina_sftp_client.c:197
#, c-format
msgid "Error creating file %s."
msgstr "Datei %s konnte nicht erstellt werden."

#: src/remmina_sftp_client.c:214
#, c-format
msgid "Error opening file %s on server. %s"
msgstr "Datei %s konnte am Server nicht geöffnet werden. %s"

#: src/remmina_sftp_client.c:236
#, c-format
msgid "Error writing file %s."
msgstr "Datei %s konnte nicht gespeichert werden."

#: src/remmina_sftp_client.c:275
#, c-format
msgid "Error opening directory %s. %s"
msgstr "Verzeichnis %s konnte nicht geöffnet werden. %s"

#: src/remmina_sftp_client.c:379
#, c-format
msgid "Error creating folder %s on server. %s"
msgstr "Fehler beim Erzeugen des Ordners %s auf dem Server: %s"

#: src/remmina_sftp_client.c:407 src/remmina_sftp_client.c:429
#, c-format
msgid "Error creating file %s on server. %s"
msgstr "Datei %s konnte am Server nicht erstellt werden. %s"

#: src/remmina_sftp_client.c:450
#, c-format
msgid "Error opening file %s."
msgstr "Datei %s konnte nicht geöffnet werden."

#: src/remmina_sftp_client.c:470
#, c-format
msgid "Error writing file %s on server. %s"
msgstr "Datei %s konnte am Server nicht gespeichert werden. %s"

#: src/remmina_sftp_client.c:666 src/remmina_sftp_client.c:729
#, c-format
msgid "Failed to open directory %s. %s"
msgstr "Verzeichnis %s konnte nicht geöffnet werden. %s"

#: src/remmina_sftp_client.c:684
#, c-format
msgid "Failed reading directory. %s"
msgstr "Das Verzeichnis konnte nicht gelesen werden. %s"

#: src/remmina_sftp_client.c:791
msgid ""
"File transfer currently in progress.\n"
"Are you sure to cancel it?"
msgstr ""
"Dateien werden übertragen.\n"
"Wollen Sie wirklich abbrechen?"

#: src/remmina_sftp_client.c:825
#, c-format
msgid "Failed to delete '%s'. %s"
msgstr "»%s« konnte nicht gelöscht werden. %s"

#: src/remmina_sftp_client.c:906
msgid "File exists"
msgstr "Datei existiert bereits"

#: src/remmina_sftp_client.c:909
msgid "Resume"
msgstr "Fortsetzen"

#: src/remmina_sftp_client.c:910
msgid "Overwrite"
msgstr "Überschreiben"

#: src/remmina_sftp_client.c:920
msgid "Question"
msgstr "Frage"

#: src/remmina_sftp_client.c:928
msgid "The following file already exists in the target folder:"
msgstr "Die folgende Datei ist im Zielordner bereits vorhanden:"

#: src/remmina_pref_dialog.c:132
msgid "Recent lists cleared."
msgstr "Liste zuletzt geöffneter Verbindungen geleert."

#: src/remmina_pref_dialog.c:143
msgid "Configure the keystrokes"
msgstr "Tastenkombinationen konfigurieren"

#: src/remmina_pref_dialog.c:447
msgid "libsodium >= 1.9.0 is required to use master password"
msgstr "libsodium >= 1.9.0 wird benötigt, um das Master-Passwort zu setzten"

#: src/remmina_ssh.c:202
#, c-format
msgid "SSH password authentication failed: %s"
msgstr "SSH Passwort‐Authentifizierung ist fehlgeschlagen: %s"

#: src/remmina_ssh.c:222 src/remmina_ssh.c:244 src/remmina_ssh.c:252
#, c-format
msgid "SSH public key authentication failed: %s"
msgstr ""
"SSH‐Authentifizierung mit öffentlichem Schlüssel ist fehlgeschlagen: %s"

#: src/remmina_ssh.c:223
msgid "SSH Key file not yet set."
msgstr "Die SSH Schlüssel‐Datei wurde noch nicht festgelegt."

#: src/remmina_ssh.c:233
#, c-format
msgid "SSH public key cannot be imported: %s"
msgstr "Der öffentliche SSH-Schlüssel kann nicht importiert werden: %s"

#: src/remmina_ssh.c:290
#, c-format
msgid "SSH automatic public key authentication failed: %s"
msgstr ""
"SSH‐Authentifizierung mit automatischem öffentlichem Schlüssel ist "
"fehlgeschlagen: %s"

#: src/remmina_ssh.c:306
#, c-format
msgid "SSH public key authentication with SSH agent failed: %s"
msgstr "SSH‐Authentifizierung mittels SSH Agent ist fehlgeschlagen: %s"

#: src/remmina_ssh.c:325
#, c-format
msgid "SSH Kerberos/GSSAPI authentication failed: %s"
msgstr "SSH Kerberos/GSSAPI authentifizierung is fehlgeschlagen: %s"

#: src/remmina_ssh.c:342
msgid "SSH public key has changed!"
msgstr "Der öffentliche SSH‐Schlüssel hat sich geändert!"

#: src/remmina_ssh.c:430
#, c-format
msgid "ssh_get_server_publickey() has failed: %s"
msgstr "ssh_get_server_publickey() ist fehlgeschlagen: %s"

#: src/remmina_ssh.c:435
#, c-format
msgid "ssh_get_publickey() has failed: %s"
msgstr "ssh_get_publickey() ist fehlgeschlagen: %s"

#: src/remmina_ssh.c:441
#, c-format
msgid "ssh_get_publickey_hash() has failed: %s"
msgstr "ssh_get_publickey_hash() ist fehlgeschlagen: %s"

#: src/remmina_ssh.c:449
msgid "The server is unknown. The public key fingerprint is:"
msgstr ""
"Der Server ist unbekannt. Der Fingerabdruck des öffentlichen Schlüssels ist:"

#: src/remmina_ssh.c:451 src/remmina_ssh.c:457
msgid "Do you trust the new public key?"
msgstr "Vertrauen Sie dem neuen öffentlichen Schlüssel?"

#: src/remmina_ssh.c:454
msgid ""
"WARNING: The server has changed its public key. This means either you are "
"under attack,\n"
"or the administrator has changed the key. The new public key fingerprint is:"
msgstr ""
"WARNUNG: Der Server hat den öffentlichen Schlüssel geändert. Das bedeutet, "
"dass Sie entweder angegriffen\n"
"werden, oder dass der Systemverwalter den Schlüssel geändert hat. Der neue "
"öffentliche Schlüssel ist:"

#: src/remmina_ssh.c:470
#, c-format
msgid "SSH known host checking failed: %s"
msgstr "Das Überprüfen der bekannten SSH‐Hosts ist fehlgeschlagen: %s"

#: src/remmina_ssh.c:476
#, c-format
msgid "Authenticating %s’s password to SSH server %s…"
msgstr "Überprüfe Passwort des Benutzers %s am SSH‐Server %s …"

#: src/remmina_ssh.c:483
#, c-format
msgid "Authenticating %s’s identity to SSH server %s…"
msgstr "Überprüfe die Identität von Benutzer %s am SSH‐Server %s …"

#: src/remmina_ssh.c:488
#, c-format
msgid "Authenticating %s’s Kerberos to SSH server %s…"
msgstr "Authenitifiziere über %s’s Kerberos Ticket am SSH‐Server %s…"

#: src/remmina_ssh.c:489
msgid "SSH Kerberos/GSSAPI"
msgstr "SSH Kerberos/GSSAPI"

#: src/remmina_ssh.c:617
#, c-format
msgid "Failed to startup SSH session: %s"
msgstr "Fehler beim Starten der SSH‐Verbindung: %s"

#: src/remmina_ssh.c:975 src/remmina_ssh.c:1034
#, c-format
msgid "Failed to create channel: %s"
msgstr "Das Erzeugen eines Channels ist fehlgeschlagen: %s"

#: src/remmina_ssh.c:984
#, c-format
msgid "Failed to connect to the SSH tunnel destination: %s"
msgstr "Fehler beim Verbinden mit dem Ziel des SSH‐Tunnels: %s"

#: src/remmina_ssh.c:1048 src/remmina_ssh.c:1627
#, c-format
msgid "Failed to open channel: %s"
msgstr "Das Öffnen eines Channels ist fehlgeschlagen: %s"

#: src/remmina_ssh.c:1054
#, c-format
msgid "Failed to execute %s on SSH server: %%s"
msgstr "Ausführen von %s auf dem SSH Server ist fehlgeschlagen: %%s"

#: src/remmina_ssh.c:1091 src/remmina_ssh.c:1111 src/remmina_ssh.c:1119
#, c-format
msgid "Failed to request port forwarding: %s"
msgstr "Anfrage zur Portweiterleitung ist fehlgeschlagen: %s"

#: src/remmina_ssh.c:1154
msgid "No response from the server."
msgstr "Keine Rückmeldung vom Server."

#: src/remmina_ssh.c:1193
#, c-format
msgid "Cannot connect to local port %i."
msgstr "Kann nicht zum lokalen Port %i verbinden."

#: src/remmina_ssh.c:1242
#, c-format
msgid "ssh_channel_write() returned an error: %s"
msgstr "ssh_channel_write() hat einen Fehler ergeben: %s"

#: src/remmina_ssh.c:1248
#, c-format
msgid "read on tunnel listening socket returned an error: %s"
msgstr ""
"Lesen auf dem Listening‐Sockel des Tunnels hat einen Fehler ergeben: %s"

#: src/remmina_ssh.c:1267
#, c-format
msgid "ssh_channel_poll() returned an error: %s"
msgstr "ssh_channel_poll() hat einen Fehler ergeben: %s"

#: src/remmina_ssh.c:1273
#, c-format
msgid "ssh_channel_read_nonblocking() returned an error: %s"
msgstr "ssh_channel_read_nonblocking() hat einen Fehler ergeben: %s"

#: src/remmina_ssh.c:1291
#, c-format
msgid "write on tunnel listening socket returned an error: %s"
msgstr ""
"Schreiben auf dem Listening‐Sockel des Tunnels hat einen Fehler ergeben: %s"

#: src/remmina_ssh.c:1370
msgid "Destination port has not been assigned."
msgstr "Es wurde kein Ziel‐Port zugewiesen."

#: src/remmina_ssh.c:1377
msgid "Failed to create socket."
msgstr "Konnte den Socket nicht erzeugen."

#: src/remmina_ssh.c:1387
msgid "Failed to bind on local port."
msgstr "Konnte nicht an den lokalen Socket binden."

#: src/remmina_ssh.c:1393
msgid "Failed to listen on local port."
msgstr "Konnte nicht am lokalen Port lauschen."

#: src/remmina_ssh.c:1402 src/remmina_ssh.c:1418 src/remmina_ssh.c:1434
#: src/remmina_ssh.c:1451
msgid "Failed to initialize pthread."
msgstr "Konnte pthread nicht initialisieren."

#: src/remmina_ssh.c:1539
#, c-format
msgid "Failed to create SFTP session: %s"
msgstr "Start der SFTP‐Sitzung fehlgeschlagen: %s"

#: src/remmina_ssh.c:1543
#, c-format
msgid "Failed to initialize SFTP session: %s"
msgstr "Initialisierung der SFTP‐Sitzung fehlgeschlagen: %s"

#: src/remmina_ssh.c:1656
#, c-format
msgid "Failed to request shell: %s"
msgstr "Fehler beim Anfordern der Shell: %s"

#: src/remmina_ssh.c:1749
msgid "Failed to create pty device."
msgstr "Konnte das PTY‐Gerät nicht öffnen."

#. Show in the status bar the total number of connections found
#: src/remmina_main.c:623
#, c-format
msgid "Total %i item."
msgid_plural "Total %i items."
msgstr[0] "%i Objekt insgesamt."
msgstr[1] "%i Objekte insgesamt."

#: src/remmina_main.c:801
#, c-format
msgid "Are you sure to delete '%s'"
msgstr "Soll '%s' wirklich gelöscht werden"

#: src/remmina_main.c:874
#, c-format
msgid ""
"Unable to import:\n"
"%s"
msgstr ""
"Import fehlgeschlagen:\n"
"%s"

#: src/remmina_main.c:901 data/ui/remmina_main.glade:302
msgid "Import"
msgstr "Importieren"

#: src/remmina_main.c:931
msgid "This protocol does not support exporting."
msgstr "Das Protokoll unterstützt den Export nicht."

#: src/remmina_main.c:1143
msgid "Remmina Kiosk"
msgstr "Remmina Kiosk"

#: src/remmina.c:82
msgid "Show about dialog"
msgstr "Den \"über\" Dialog anzeigen"

#: src/remmina.c:83 src/remmina.c:84
msgid ""
"Connect to desktop described by file (.remmina or type supported by plugin)"
msgstr ""
"In Datei beschriebene Desktopverbindung aufbauen (.remmina oder durch das "
"Plugin unterstützter Typ )"

#: src/remmina.c:85
msgid ""
"Edit desktop connection described by file (.remmina or type supported by "
"plugin)"
msgstr ""
"In Datei beschriebene Desktopverbindung editieren (.remmina oder durch das "
"Plugin unterstützter Typ )"

#: src/remmina.c:87
msgid "Start Remmina in Kiosk mode"
msgstr "Starte Remmina in Kiosk Modus"

#: src/remmina.c:88 data/ui/remmina_main.glade:69
msgid "Create a new connection profile"
msgstr "Ein neues Verbindungsprofil erstellen"

#: src/remmina.c:89
msgid "Show preferences dialog page"
msgstr "Einstellungsdialog zeigen"

#: src/remmina.c:90
msgid "Execute the plugin"
msgstr "Plugin ausführen"

#: src/remmina.c:91
msgid "Quit the application"
msgstr "Die Anwendung beenden"

#: src/remmina.c:92
msgid "Use default server name (for --new)"
msgstr "Standardservername nutzen (für --new)"

#: src/remmina.c:93
msgid "Use default protocol (for --new)"
msgstr "Standardprotokoll nutzen (für --new)"

#: src/remmina.c:94
msgid "Start as tray icon"
msgstr "Als Trayicon starten"

#: src/remmina.c:95
msgid "Show the application’s version"
msgstr "Zeige die Version"

#: src/remmina.c:96
msgid "Show the application’s version, including the plugin versions"
msgstr "Zeige die Programm‐ und die Plugin‐Versionen"

#: src/remmina_about.c:53
msgid "translator-credits"
msgstr "Übersetzer Credits"

#: src/remmina_sftp_plugin.c:318 src/remmina_ssh_plugin.c:951
msgid "SSH identity file"
msgstr "SSH‐Identity Datei"

#: src/remmina_sftp_plugin.c:319 src/remmina_ssh_plugin.c:952
msgid "SSH agent"
msgstr "SSH Agent"

#: src/remmina_sftp_plugin.c:321 src/remmina_ssh_plugin.c:954
msgid "Kerberos (GSSAPI)"
msgstr "Kerberos (GSSAPI)"

#: src/remmina_sftp_plugin.c:330
msgid "Show Hidden Files"
msgstr "Versteckte Dateien anzeigen"

#: src/remmina_sftp_plugin.c:332
msgid "Overwrite all"
msgstr "Alles überschreiben"

#: src/remmina_sftp_plugin.c:350 src/remmina_ssh_plugin.c:1050
#: plugins/spice/spice_plugin.c:427 plugins/rdp/rdp_plugin.c:1598
#: plugins/nx/nx_plugin.c:699 plugins/vnc/vnc_plugin.c:1876
#: plugins/vnc/vnc_plugin.c:1896
msgid "User password"
msgstr "Benutzerpasswort"

#: src/remmina_sftp_plugin.c:351 src/remmina_ssh_plugin.c:1051
msgid "Authentication type"
msgstr "Authentifizierungstyp"

#: src/remmina_sftp_plugin.c:353 src/remmina_ssh_plugin.c:1053
msgid "Private key passphrase"
msgstr "Passphrase zum privaten Schlüssel"

#. Type
#. Name
#: src/remmina_sftp_plugin.c:362
msgid "SFTP - Secure File Transfer"
msgstr "SFTP - Sichere Dateiübertragung"

#: src/remmina_ssh_plugin.c:473
#, c-format
msgid "%s"
msgstr "%s"

#: src/remmina_ssh_plugin.c:490
msgid "Terminal content saved under"
msgstr "Inhalt des Terminals wurde gespeichert unter"

#: src/remmina_ssh_plugin.c:544
msgid "Select All (Host+a)"
msgstr "Alles auswählen (Host+a)"

#: src/remmina_ssh_plugin.c:545
msgid "Copy (Host+c)"
msgstr "Kopieren (Host+c)"

#: src/remmina_ssh_plugin.c:546
msgid "Paste (Host+v)"
msgstr "Einfügen (Host+v)"

#: src/remmina_ssh_plugin.c:547
msgid "Save session to file"
msgstr "Sitzung in Datei speichern"

#: src/remmina_ssh_plugin.c:1029 data/ui/remmina_main.glade:248
msgid "Copy"
msgstr "Kopieren"

#: src/remmina_ssh_plugin.c:1029
msgid "_Copy"
msgstr "_Kopieren"

#: src/remmina_ssh_plugin.c:1030
msgid "Paste"
msgstr "Einfügen"

#: src/remmina_ssh_plugin.c:1030
msgid "_Paste"
msgstr "_Einfügen"

#: src/remmina_ssh_plugin.c:1031
msgid "Select all"
msgstr "Alles auswählen"

#: src/remmina_ssh_plugin.c:1031
msgid "_Select all"
msgstr "_Alles auswählen"

#: src/remmina_ssh_plugin.c:1054 plugins/rdp/rdp_plugin.c:1626
#: plugins/nx/nx_plugin.c:702 plugins/xdmcp/xdmcp_plugin.c:370
msgid "Startup program"
msgstr "Startprogramm"

#: src/remmina_ssh_plugin.c:1071
msgid "Terminal color scheme"
msgstr "Farbschema des Terminals"

#: src/remmina_ssh_plugin.c:1073
msgid "SSH Proxy Command"
msgstr "SSH Proxy Kommando"

#: src/remmina_ssh_plugin.c:1074
msgid "KEX (Key Exchange) algorithms"
msgstr "KEX (Key Exchange) Algorithmen"

#: src/remmina_ssh_plugin.c:1075
msgid "Symmetric cipher client to server"
msgstr "Symmetrische Cipher am Server"

#: src/remmina_ssh_plugin.c:1076
msgid "Preferred server host key types"
msgstr "Bevorzugte Server Host‐Key Typen"

#: src/remmina_ssh_plugin.c:1077
msgid "SSH session log folder"
msgstr "SSH Session Protokollordner"

#: src/remmina_ssh_plugin.c:1078
msgid "SSH session log file name"
msgstr "SSH Session Protokolldatei"

#: src/remmina_ssh_plugin.c:1079
msgid "Enable SSH session logging at exit"
msgstr "Aktiviere SSH Session Logging beim Verlassen"

#: src/remmina_ssh_plugin.c:1080
msgid "Enable SSH compression"
msgstr "Aktiviere SSH Komprimierung"

#: src/remmina_ssh_plugin.c:1081 plugins/spice/spice_plugin.c:446
#: plugins/rdp/rdp_plugin.c:1645 plugins/nx/nx_plugin.c:720
#: plugins/vnc/vnc_plugin.c:1919
msgid "Disable password storing"
msgstr "Deaktiviere Passwortspeicherung"

#: src/remmina_ssh_plugin.c:1082
msgid "Strict host key checking"
msgstr "Strikte Host‐Key Überprüfung"

#. *< Type
#. *< Name
#: src/remmina_ssh_plugin.c:1096
msgid "SSH - Secure Shell"
msgstr "SSH - Secure Shell"

#: plugins/spice/spice_plugin.c:264
#, c-format
msgid "Disconnected from SPICE server %s."
msgstr "Vom SPICE Server %s getrennt."

#: plugins/spice/spice_plugin.c:280
msgid "TLS connection error."
msgstr "TLS Verbindungsfehler."

#: plugins/spice/spice_plugin.c:286
msgid "Connection to SPICE server failed."
msgstr "Verbindung zum SPICE Server fehlgeschlagen."

#: plugins/spice/spice_plugin.c:428
msgid "Use TLS encryption"
msgstr "TLS Verschlüsselung nutzen"

#: plugins/spice/spice_plugin.c:429
msgid "Server CA certificate"
msgstr "Server CA Zertifikat"

#: plugins/spice/spice_plugin.c:430 plugins/rdp/rdp_plugin.c:1602
msgid "Share folder"
msgstr "Ordner freigeben"

#: plugins/spice/spice_plugin.c:445 plugins/spice/spice_plugin.c:461
#: plugins/rdp/rdp_plugin.c:1643 plugins/nx/nx_plugin.c:717
#: plugins/vnc/vnc_plugin.c:1916
msgid "Disable clipboard sync"
msgstr "Abgleich der Zwischenablage abschalten"

#: plugins/spice/spice_plugin.c:447
msgid "Enable audio channel"
msgstr "Klang aktivieren"

#: plugins/spice/spice_plugin.c:448 plugins/spice/spice_plugin.c:460
msgid "Resize guest to match window size"
msgstr "Gast an Fenstergröße anpassen"

#: plugins/spice/spice_plugin.c:449 plugins/rdp/rdp_plugin.c:1641
msgid "Share smartcard"
msgstr "Smartcard teilen"

#: plugins/spice/spice_plugin.c:450 plugins/spice/spice_plugin.c:459
#: plugins/vnc/vnc_plugin.c:1915 plugins/vnc/vnc_plugin.c:1930
msgid "View only"
msgstr "Nur anzeigen"

#: plugins/spice/spice_plugin.c:462 plugins/rdp/rdp_plugin.c:1665
#: plugins/nx/nx_plugin.c:728 plugins/xdmcp/xdmcp_plugin.c:381
#: plugins/vnc/vnc_plugin.c:1934
msgid "Send Ctrl+Alt+Delete"
msgstr "Sende Strg+Alt+Entfernen"

#.
#. * FIXME: Use the RemminaConnectionWindow as transient parent widget
#. * (and add the GTK_DIALOG_DESTROY_WITH_PARENT flag) if it becomes
#. * accessible from the Remmina plugin API.
#.
#: plugins/spice/spice_plugin.c:463 plugins/spice/spice_plugin_usb.c:51
msgid "Select USB devices for redirection"
msgstr "USB Gerät zur Weiterleitung auswählen"

#. Type
#. Name
#: plugins/spice/spice_plugin.c:472
msgid "SPICE - Simple Protocol for Independent Computing Environments"
msgstr "SPICE - Simple Protocol for Independent Computing Environments"

#.
#. * FIXME: Use the RemminaConnectionWindow as transient parent widget
#. * (and add the GTK_DIALOG_DESTROY_WITH_PARENT flag) if it becomes
#. * accessible from the Remmina plugin API.
#.
#: plugins/spice/spice_plugin_file_transfer.c:82
msgid "File Transfers"
msgstr "Dateiübertragung"

#: plugins/spice/spice_plugin_file_transfer.c:219
msgid "Transfer error"
msgstr "Übertragungsfehler"

#: plugins/spice/spice_plugin_file_transfer.c:220
#, c-format
msgid "%s: %s"
msgstr "%s: %s"

#: plugins/spice/spice_plugin_file_transfer.c:223
msgid "Transfer completed"
msgstr "Übertragung abgeschlossen"

#: plugins/spice/spice_plugin_file_transfer.c:224
#, c-format
msgid "File %s transferred successfully"
msgstr "Datei %s erfolgreich übertragen"

#: plugins/spice/spice_plugin_usb.c:54
msgid "_Close"
msgstr "_Schließen"

#: plugins/spice/spice_plugin_usb.c:94
msgid "USB redirection error"
msgstr "USB Weiterleitungsfehler"

#: plugins/rdp/rdp_plugin.c:1186
#, c-format
msgid ""
"Authentication to RDP server %s failed.\n"
"Check username, password and domain."
msgstr ""
"Anmeldung am RDP‐Server %s ist fehlgeschlagen.\n"
"Überprüfen Sie Benutzername, Passwort und Domäne."

#: plugins/rdp/rdp_plugin.c:1195
#, c-format
msgid ""
"Access to RDP server %s failed.\n"
"Account is locked out."
msgstr ""
"Zugang zum RDP Server %s ist fehlgeschlagen.\n"
"Das Konto wurde ausgesperrt."

#: plugins/rdp/rdp_plugin.c:1202
#, c-format
msgid ""
"Access to RDP server %s failed.\n"
"Account is expired."
msgstr ""
"Zugang zum RDP Server %s ist fehlgeschlagen.\n"
"Das Konto ist abgelaufen."

#: plugins/rdp/rdp_plugin.c:1209
#, c-format
msgid ""
"Access to RDP server %s failed.\n"
"Password expired."
msgstr ""
"Zugang zum RDP Server %s ist fehlgeschlagen.\n"
"Das Passwort ist abgelaufen."

#: plugins/rdp/rdp_plugin.c:1216
#, c-format
msgid ""
"Access to RDP server %s failed.\n"
"Account is disabled."
msgstr ""
"Zugang zum RDP Server %s ist fehlgeschlagen.\n"
"Das Konto ist inaktiv."

#: plugins/rdp/rdp_plugin.c:1222
#, c-format
msgid ""
"Access to RDP server %s failed.\n"
"User has insufficient privileges."
msgstr ""
"Zugriff auf RDP server %s fehlgeschlagen.\n"
"Benutzer hat unzureichende Berechtigungen."

#: plugins/rdp/rdp_plugin.c:1230
#, c-format
msgid ""
"Access to RDP server %s failed.\n"
"Account has restrictions."
msgstr ""
"Zugang zum RDP Server %s ist fehlgeschlagen.\n"
"Das Konto ist eingeschränkt."

#: plugins/rdp/rdp_plugin.c:1238
#, c-format
msgid ""
"Access to RDP server %s failed.\n"
"User must change password before connecting."
msgstr ""
"Zugriff auf den RDP Server %s fehlgeschlagen.\n"
"Benutzer muss Passwort vor der Verbindung ändern."

#: plugins/rdp/rdp_plugin.c:1243
#, c-format
msgid "Connection to RDP server %s failed."
msgstr "Verbindung zum RDP‐Server %s ist fehlgeschlagen."

#: plugins/rdp/rdp_plugin.c:1246
#, c-format
msgid "Unable to find the address of RDP server %s."
msgstr "Kann die Adresse des RDP Servers %s nicht finden."

#: plugins/rdp/rdp_plugin.c:1250
#, c-format
msgid ""
"Error connecting to RDP server %s. TLS connection failed. Check that client "
"and server support a common TLS version."
msgstr ""
"Kann nicht zum RDP Server verbinden %s. TLS Verbindung ist fehlgeschlagen. "
"Stellen Sie sicher, dass Ihr Server und Ihr Client eine übliche TLS Version "
"unterstützt."

#: plugins/rdp/rdp_plugin.c:1253
#, c-format
msgid "Unable to establish a connection to RDP server %s."
msgstr "Kann nicht zum RDP Server verbinden %s."

#. We should never come here
#: plugins/rdp/rdp_plugin.c:1261
#, c-format
msgid "Unable to connect to RDP server %s."
msgstr "Kann nicht zum RDP Server verbinden %s."

#: plugins/rdp/rdp_plugin.c:1264
msgid "Unable to initialize libfreerdp gdi"
msgstr "Kann die libfreerdp GDI nicht initialisieren"

#: plugins/rdp/rdp_plugin.c:1267
#, c-format
msgid ""
"You requested an H264 GFX mode for server %s, but your libfreerdp does not "
"support H264. Please use a non-AVC Color Depth setting."
msgstr ""
"Sie haben einen H264 GFX Modus für Server %s angefordert, aber Ihre "
"libfreerdp unterstützt kein H264. Bitte benutzen Sie eine Nicht‐AVC "
"Farbtiefen Einstellung."

#: plugins/rdp/rdp_plugin.c:1274
#, c-format
msgid "Server %s denied the connection."
msgstr "Der Server %s hat die Verbindung abgewiesen."

#: plugins/rdp/rdp_plugin.c:1279
#, c-format
msgid "Unable to connect to RDP server %s"
msgstr "Verbindung zum RDP‐Server %s fehlgeschlagen"

#. 1st one is the default in a new install
#: plugins/rdp/rdp_plugin.c:1533
msgid "GFX AVC444 (32 bpp)"
msgstr "GFX AVC444 (32 bpp)"

#: plugins/rdp/rdp_plugin.c:1534
msgid "GFX AVC420 (32 bpp)"
msgstr "GFX AVC420 (32 bpp)"

#: plugins/rdp/rdp_plugin.c:1535
msgid "GFX RFX (32 bpp)"
msgstr "GFX RFX (32 bpp)"

#: plugins/rdp/rdp_plugin.c:1536
msgid "RemoteFX (32 bpp)"
msgstr "RemoteFX (32 bpp)"

#: plugins/rdp/rdp_plugin.c:1537 plugins/vnc/vnc_plugin.c:1848
msgid "True color (32 bpp)"
msgstr "Echtfarben (32 bpp)"

#: plugins/rdp/rdp_plugin.c:1538 plugins/vnc/vnc_plugin.c:1847
msgid "True color (24 bpp)"
msgstr "Echtfarben (24 bpp)"

#: plugins/rdp/rdp_plugin.c:1539 plugins/vnc/vnc_plugin.c:1846
msgid "High color (16 bpp)"
msgstr "Hohe Farbtiefe (16 bpp)"

#: plugins/rdp/rdp_plugin.c:1540 plugins/vnc/vnc_plugin.c:1845
msgid "High color (15 bpp)"
msgstr "Hohe Farbtiefe (15 bpp)"

#: plugins/rdp/rdp_plugin.c:1541 plugins/vnc/vnc_plugin.c:1844
msgid "256 colors (8 bpp)"
msgstr "256 Farben (8 bpp)"

#: plugins/rdp/rdp_plugin.c:1548 plugins/rdp/rdp_settings.c:269
#: plugins/nx/nx_plugin.c:678 plugins/vnc/vnc_plugin.c:1855
msgid "Poor (fastest)"
msgstr "Niedrig (schnell)"

#: plugins/rdp/rdp_plugin.c:1549 plugins/rdp/rdp_settings.c:271
#: plugins/nx/nx_plugin.c:679 plugins/vnc/vnc_plugin.c:1856
msgid "Medium"
msgstr "Mittel"

#: plugins/rdp/rdp_plugin.c:1550 plugins/rdp/rdp_settings.c:273
#: plugins/nx/nx_plugin.c:680 plugins/vnc/vnc_plugin.c:1857
msgid "Good"
msgstr "Gut"

#: plugins/rdp/rdp_plugin.c:1551 plugins/rdp/rdp_settings.c:275
#: plugins/nx/nx_plugin.c:681 plugins/vnc/vnc_plugin.c:1858
msgid "Best (slowest)"
msgstr "Beste (langsam)"

#: plugins/rdp/rdp_plugin.c:1558
msgid "Off"
msgstr "Aus"

#: plugins/rdp/rdp_plugin.c:1560
msgid "Local - low quality"
msgstr "Lokal – Geringe Qualität"

#: plugins/rdp/rdp_plugin.c:1561
msgid "Local - medium quality"
msgstr "Lokal – Mittlere Qualität"

#: plugins/rdp/rdp_plugin.c:1562
msgid "Local - high quality"
msgstr "Lokal – Hohe Qualität"

#: plugins/rdp/rdp_plugin.c:1570
msgid "Negotiate"
msgstr "Verhandeln"

#: plugins/rdp/rdp_plugin.c:1601 plugins/xdmcp/xdmcp_plugin.c:369
#: plugins/vnc/vnc_plugin.c:1877 plugins/vnc/vnc_plugin.c:1897
msgid "Color depth"
msgstr "Farbtiefe"

#: plugins/rdp/rdp_plugin.c:1617 plugins/nx/nx_plugin.c:701
#: plugins/vnc/vnc_plugin.c:1878 plugins/vnc/vnc_plugin.c:1898
msgid "Quality"
msgstr "Qualität"

#: plugins/rdp/rdp_plugin.c:1618
msgid "Sound"
msgstr "Klang"

#: plugins/rdp/rdp_plugin.c:1619 data/ui/remmina_preferences.glade:1538
msgid "Security"
msgstr "Sicherheit"

#: plugins/rdp/rdp_plugin.c:1620
msgid "Gateway transport type"
msgstr "Gateway Transport Typ"

#: plugins/rdp/rdp_plugin.c:1621
msgid "RD Gateway server"
msgstr "RD Gateway Server"

#: plugins/rdp/rdp_plugin.c:1622
msgid "RD Gateway username"
msgstr "RD Gateway Benutzername"

#: plugins/rdp/rdp_plugin.c:1623
msgid "RD Gateway password"
msgstr "RD Gateway Passwort"

#: plugins/rdp/rdp_plugin.c:1624
msgid "RD Gateway domain"
msgstr "RD Gateway Domäne"

#: plugins/rdp/rdp_plugin.c:1625
msgid "Client name"
msgstr "Client‐Name"

#: plugins/rdp/rdp_plugin.c:1628
msgid "Load balance info"
msgstr "Infos zum Load‐Balancing"

#: plugins/rdp/rdp_plugin.c:1629
msgid "Local printer name"
msgstr "Lokaler Druckername"

#: plugins/rdp/rdp_plugin.c:1630
msgid "Local printer driver"
msgstr "Lokaler Druckertreiber"

#: plugins/rdp/rdp_plugin.c:1631
msgid "Local serial name"
msgstr "Name des lokalen seriellen Anschlusses"

#: plugins/rdp/rdp_plugin.c:1632
msgid "Local serial driver"
msgstr "Treiber des lokalen seriellen Anschlusses"

#: plugins/rdp/rdp_plugin.c:1633
msgid "Local serial path"
msgstr "Pfad des lokalen seriellen Gerätes"

#: plugins/rdp/rdp_plugin.c:1634
msgid "Local parallel name"
msgstr "Name des lokalen parallelen Anschlusses"

#: plugins/rdp/rdp_plugin.c:1635
msgid "Local parallel device"
msgstr "Lokaler paralleler Anschluss"

#: plugins/rdp/rdp_plugin.c:1636
msgid "Smartcard Name"
msgstr "Smartcard Name"

#: plugins/rdp/rdp_plugin.c:1637
msgid "Share printers"
msgstr "Drucker freigeben"

#: plugins/rdp/rdp_plugin.c:1638
msgid "Share serial ports"
msgstr "Serielle Anschlüsse freigeben"

#: plugins/rdp/rdp_plugin.c:1639
msgid "Serial ports permissive mode"
msgstr "Zugriffsrechte des seriellen Anschlusses"

#: plugins/rdp/rdp_plugin.c:1640
msgid "Share parallel ports"
msgstr "Parallele Ports freigeben"

#: plugins/rdp/rdp_plugin.c:1642
msgid "Redirect local microphone"
msgstr "Lokales Mikrofon teilen"

#: plugins/rdp/rdp_plugin.c:1644
msgid "Ignore certificate"
msgstr "Zertifikat ignorieren"

#: plugins/rdp/rdp_plugin.c:1646
msgid "Attach to console (2003/2003 R2)"
msgstr "Mit Konsole verbinden (Windows 2003 / 2003 R2)"

#: plugins/rdp/rdp_plugin.c:1647
msgid "Disable fast-path"
msgstr "Fast-Path deaktivieren"

#: plugins/rdp/rdp_plugin.c:1648
msgid "Server detection using RD Gateway"
msgstr "Server‐Erkennung mittels RD Gateway"

#: plugins/rdp/rdp_plugin.c:1650
msgid "Enable proxy support"
msgstr "Proxy Unterstützung aktivieren"

#: plugins/rdp/rdp_plugin.c:1652
msgid "Disable automatic reconnection"
msgstr "Automatisches wiederherstellen der Verbindung deaktivieren"

#: plugins/rdp/rdp_plugin.c:1653
msgid "Relax Order Checks"
msgstr "Weniger strenge Order‐Prüfung"

#: plugins/rdp/rdp_plugin.c:1654
msgid "Glyph Cache"
msgstr "Glyphen‐Cache"

#. Type
#. Name
#: plugins/rdp/rdp_plugin.c:1678
msgid "RDP - Remote Desktop Protocol"
msgstr "RDP – Remote Desktop Protokoll"

#. Type
#. Name
#: plugins/rdp/rdp_plugin.c:1701
msgid "RDP - RDP File Handler"
msgstr "RDP – RDP‐Import/Export"

#. Type
#. Name
#: plugins/rdp/rdp_plugin.c:1716
msgid "RDP - Preferences"
msgstr "RDP – Einstellungen"

#: plugins/rdp/rdp_plugin.c:1770
msgid "Export connection in Windows .rdp file format"
msgstr "Verbindung als Windows‐*.rdp‐Datei exportieren"

#: plugins/rdp/rdp_settings.c:200
msgid "<Auto detect>"
msgstr "<Automatisch feststellen>"

#: plugins/rdp/rdp_settings.c:233
msgid "<Not set>"
msgstr "<Nicht konfiguriert>"

#: plugins/rdp/rdp_settings.c:267
msgid "<Choose a quality level to edit…>"
msgstr "<Wählen Sie eine Qualitätsstufe zur Bearbeitung…>"

#. Create the content
#: plugins/rdp/rdp_settings.c:418
msgid "Keyboard layout"
msgstr "Tastenbelegung"

#: plugins/rdp/rdp_settings.c:443
msgid "Use client keyboard mapping"
msgstr "Tastenbelegung des Clients verwenden"

#: plugins/rdp/rdp_settings.c:453
msgid "Quality settings"
msgstr "Qualitätsstufe"

#: plugins/rdp/rdp_settings.c:473
msgid "Wallpaper"
msgstr "Hintergrundbild"

#: plugins/rdp/rdp_settings.c:480
msgid "Window drag"
msgstr "Fenster ziehen"

#: plugins/rdp/rdp_settings.c:487
msgid "Menu animation"
msgstr "Menüanimationen"

#: plugins/rdp/rdp_settings.c:494
msgid "Theme"
msgstr "Thema"

#: plugins/rdp/rdp_settings.c:501
msgid "Cursor shadow"
msgstr "Mauszeigerschatten"

#: plugins/rdp/rdp_settings.c:508
msgid "Cursor blinking"
msgstr "Blinkender Mauszeiger"

#: plugins/rdp/rdp_settings.c:515
msgid "Font smoothing"
msgstr "Schriftartenglättung"

#: plugins/rdp/rdp_settings.c:522
msgid "Composition"
msgstr "Arbeitsplatzeffekte"

#: plugins/rdp/rdp_settings.c:532
msgid "Remote scale factor"
msgstr "Remoteskalierungsfaktor"

#: plugins/rdp/rdp_settings.c:545
msgid "Desktop scale factor %"
msgstr "Schreibtischskalierungsfaktor %"

#: plugins/rdp/rdp_settings.c:556
msgid "Device scale factor %"
msgstr "Geräteskalierungsfaktor %"

#: plugins/rdp/rdp_settings.c:578
msgid "Desktop orientation"
msgstr "Bildschirmausrichtung"

#. Draw text
#: plugins/rdp/rdp_event.c:300
#, c-format
msgid "Reconnection in progress. Attempt %d of %d…"
msgstr "Wiederherstellen der Verbindung. Versuch %d von %d…"

#: plugins/st/st_plugin.c:237
msgid "Terminal Emulator"
msgstr "Terminal Emulator"

#: plugins/st/st_plugin.c:238
msgid "Command to be executed"
msgstr "Auszuführendes Kommando"

#: plugins/st/st_plugin.c:253
msgid "Detached window"
msgstr "Separates Fenster"

#: plugins/st/st_plugin_config.h:43
msgid "Remmina Simple Terminal"
msgstr "Remmina einfaches Terminal"

#: plugins/tool_hello_world/plugin_config.h:40
msgid "Hello World!"
msgstr "Hallo Welt!"

#: plugins/secret/src/glibsecret_plugin.c:158
msgid "Secure passwords storing in the GNOME keyring"
msgstr "Sicheres Speichern von Passwörtern im GNOME Schlüsselbund"

#: plugins/exec/exec_plugin.c:158
msgid "You did not set any command to be executed"
msgstr "Sie haben kein Kommando zur Ausführung angegeben"

#: plugins/exec/exec_plugin.c:204
msgid ""
"WARNING! Executing a command synchronously, may hung Remmina.\n"
"Do you really want to continue?"
msgstr ""
"WARNUNG! Synchrone Ausführung eines Kommandos kann zum Blockieren von "
"Remmina führen.\n"
"Möchten Sie wirklich fortsetzen?"

#: plugins/exec/exec_plugin.c:264
msgid "Command"
msgstr "Kommando"

#: plugins/exec/exec_plugin.c:265
msgid "Asynchrounous execution"
msgstr "Asynchrone Ausführung"

#: plugins/exec/exec_plugin_config.h:41
msgid "Execute a command"
msgstr "Ein Kommando ausführen"

#: plugins/nx/nx_plugin.c:585 plugins/xdmcp/xdmcp_plugin.c:264
#, c-format
msgid "Protocol %s is unavailable because GtkSocket only works under Xorg"
msgstr ""
"Protokoll %s ist nicht verfügbar, da GtkSocket nur unter Xorg funktioniert"

#: plugins/nx/nx_plugin.c:718 plugins/vnc/vnc_plugin.c:1917
msgid "Disable encryption"
msgstr "Verschlüsselung deaktivieren"

#: plugins/nx/nx_plugin.c:719 plugins/xdmcp/xdmcp_plugin.c:371
msgid "Use local cursor"
msgstr "Lokalen Mauszeiger verwenden"

#. Type
#. Name
#: plugins/nx/nx_plugin.c:738
msgid "NX - NX Technology"
msgstr "NX - NX Technologie"

#: plugins/nx/nx_session_manager.c:98
msgid "Terminating"
msgstr "Beende"

#: plugins/nx/nx_session_manager.c:143
#, c-format
msgid "NX Sessions on %s"
msgstr "NX‐Sitzungen auf %s"

#: plugins/nx/nx_session_manager.c:147
msgid "Attach"
msgstr "Verbinden"

#: plugins/nx/nx_session_manager.c:151
msgid "Restore"
msgstr "Wiederherstellen"

#: plugins/nx/nx_session_manager.c:152
msgid "Start"
msgstr "Starten"

#: plugins/nx/nx_session_manager.c:158
msgid "Terminate"
msgstr "Beenden"

#: plugins/nx/nx_session_manager.c:190
msgid "Display"
msgstr "Anzeigen"

#: plugins/nx/nx_session_manager.c:197
msgid "Status"
msgstr "Status"

#: plugins/xdmcp/xdmcp_plugin.c:97
msgid "Run out of available local X display number."
msgstr "Keine lokale X Anzeige verfügbar."

#: plugins/xdmcp/xdmcp_plugin.c:348
msgid "Default"
msgstr "Standard"

#: plugins/xdmcp/xdmcp_plugin.c:349
msgid "Grayscale"
msgstr "Graustufen"

#: plugins/xdmcp/xdmcp_plugin.c:350
msgid "256 colors"
msgstr "256 Farben"

#: plugins/xdmcp/xdmcp_plugin.c:351
msgid "High color (16 bit)"
msgstr "Hohe Farbtiefe (16 Bit)"

#: plugins/xdmcp/xdmcp_plugin.c:352
msgid "True color (24 bit)"
msgstr "Echtfarben (24 Bit)"

#: plugins/xdmcp/xdmcp_plugin.c:372
msgid "Disconnect after one session"
msgstr "Die Verbindung nach einer Sitzung trennen"

#: plugins/xdmcp/xdmcp_plugin.c:373
msgid "Listening connection on protocol TCP"
msgstr "Warte auf TCP Verbindung"

#. Type
#. Name
#: plugins/xdmcp/xdmcp_plugin.c:391
msgid "XDMCP - X Remote Session"
msgstr "XDMCP – Entfernte X‐Sitzung"

#: plugins/vnc/vnc_plugin.c:940
msgid "Unable to connect to VNC server"
msgstr "Verbindung zum VNC‐Server fehlgeschlagen"

#: plugins/vnc/vnc_plugin.c:941
#, c-format
msgid "Couldn’t convert '%s' to host address"
msgstr "»%s« konnte nicht in eine Rechneradresse umgewandelt werden"

#: plugins/vnc/vnc_plugin.c:942
#, c-format
msgid "VNC connection failed: %s"
msgstr "VNC‐Verbindung fehlgeschlagen: %s"

#: plugins/vnc/vnc_plugin.c:943
msgid "Your connection has been rejected."
msgstr "Die Verbindung wurde abgelehnt."

#: plugins/vnc/vnc_plugin.c:967
#, c-format
msgid "Unknown authentication scheme from VNC server: %s"
msgstr "Unbekannten Authentifizierungsschema des VNC Servers: %s"

#: plugins/vnc/vnc_plugin.c:969
msgid "Please retry after enabling encryption on this profile."
msgstr ""
"Bitte die Verschlüsselung in diesem Profil aktivieren und nochmal versuchen."

#: plugins/vnc/vnc_plugin.c:1874
msgid "Repeater"
msgstr "Repeater"

#: plugins/vnc/vnc_plugin.c:1894
msgid "Listen on port"
msgstr "Auf Port hören"

#: plugins/vnc/vnc_plugin.c:1914
msgid "Show remote cursor"
msgstr "Entfernten Mauszeiger anzeigen"

#: plugins/vnc/vnc_plugin.c:1918 plugins/vnc/vnc_plugin.c:1931
msgid "Disable server input"
msgstr "Server‐Eingaben deaktivieren"

#: plugins/vnc/vnc_plugin.c:1933
msgid "Open Chat…"
msgstr "Chat öffnen …"

#. Type
#. Name
#: plugins/vnc/vnc_plugin.c:1945
msgid "VNC - VNC viewer"
msgstr "VNC - VNC viewer"

#. Type
#. Name
#: plugins/vnc/vnc_plugin.c:1967
msgid "VNCI - VNC viewer listen mode"
msgstr "VNCI - VNC viewer Lauschmodus"

#. Type
#. Name
#: plugins/telepathy/telepathy_plugin.c:57
msgid "Telepathy - Desktop Sharing"
msgstr "Telepathy - Rechnerfreigabe"

#: plugins/telepathy/telepathy_channel_handler.c:237
#, c-format
msgid ""
"%s wants to share his/her desktop.\n"
"Do you accept the invitation?"
msgstr ""
"%s möchte seinen Rechner für Sie freigeben.\n"
"Möchten Sie die Einladung annehmen?"

#: plugins/telepathy/telepathy_channel_handler.c:240
msgid "Desktop sharing invitation"
msgstr "Einladung zur Freigabe des Rechners"

#: data/ui/remmina_string_list.glade:14 data/ui/remmina_string_list.glade:158
msgid "Add"
msgstr "Hinzufügen"

#: data/ui/remmina_string_list.glade:20 data/ui/remmina_string_list.glade:137
msgid "Remove"
msgstr "Entfernen"

#: data/ui/remmina_string_list.glade:26 data/ui/remmina_string_list.glade:116
msgid "Move up"
msgstr "Nach oben bewegen"

#: data/ui/remmina_string_list.glade:32 data/ui/remmina_string_list.glade:95
msgid "Move down"
msgstr "Nach unten bewegen"

#: data/ui/remmina_about.glade:30
msgid "About Remmina"
msgstr "Über Remmina"

#: data/ui/remmina_about.glade:40
msgid "Remmina Web Site"
msgstr "Remmina Webseite"

#: data/ui/remmina_snap_info_dialog.glade:46
msgid ""
"It seems that Remmina is running on your system as a SNAP package. To enable "
"access to some important features, like password saving in your keyring and "
"RDP printer sharing, please open your software center and give the "
"appropriate permissions to Remmina. As an alternative you can to enter the "
"following commands in a terminal window:"
msgstr ""
"Es scheint, dass Remmina auf Ihrem System als SNAP‐Paket läuft. Um wichtige "
"Features wie das Speichern von Passwörten in den Gnome‐Schlüsselbund oder "
"die RPD Druckerfreigabe zu nutzen öffnen Sie bitte die Systemsteuerung und "
"geben Sie Remmina die benötigten Berechtigungen. Alternativ können Sie die "
"folgenden Kommandos in ein Terminal‐Fenster eingeben:"

#: data/ui/remmina_snap_info_dialog.glade:82
msgid "Do not show this message again"
msgstr "Diese Nachricht nicht mehr anzeigen"

#: data/ui/remmina_key_chooser.glade:14 data/ui/remmina_key_chooser.glade:15
msgid "_Remove"
msgstr "_Entfernen"

#: data/ui/remmina_key_chooser.glade:23
msgid "Choose a new key"
msgstr "Wählen Sie eine neue Taste"

#: data/ui/remmina_key_chooser.glade:38 data/ui/remmina_key_chooser.glade:53
#: data/ui/remmina_spinner.glade:29
msgid "button"
msgstr "Schaltfläche"

#: data/ui/remmina_key_chooser.glade:82
msgid "Please press the new key…"
msgstr "Bitte drücken Sie die neue Taste…"

#: data/ui/remmina_unlock.glade:33
msgid "Unlock"
msgstr "Entsperren"

#: data/ui/remmina_unlock.glade:67
msgid "Unlock Remmina"
msgstr "Remmina entsperren"

#: data/ui/remmina_unlock.glade:101
msgid "Master password secret key"
<<<<<<< HEAD
msgstr "Geheimer Schlüssel des Master-Passwords"
=======
msgstr ""
>>>>>>> 33107734

#: data/ui/remmina_main.glade:81
msgid "Show search bar"
msgstr "Zeige Suchleiste"

#: data/ui/remmina_main.glade:106
msgid "Actions"
msgstr "Aktionen"

#: data/ui/remmina_main.glade:120
msgid "Toggle view"
msgstr "Schalte Ansicht um"

#: data/ui/remmina_main.glade:168
msgid "search string or server name/ip address for quick connect"
msgstr "Suchstring, Servername oder IP‐Adresse zur schnellen Verbindung"

#: data/ui/remmina_main.glade:172 data/ui/remmina_main.glade:174
msgid "Server name or IP address"
msgstr "Servername oder IP‐Adresse"

#: data/ui/remmina_main.glade:173 data/ui/remmina_main.glade:175
#: data/ui/remmina_preferences.glade:215
msgid "Clear"
msgstr "Leeren"

#: data/ui/remmina_main.glade:258
msgid "Edit"
msgstr "Bearbeiten"

#: data/ui/remmina_main.glade:312
msgid "Export"
msgstr "Exportieren"

#: data/ui/remmina_main.glade:322
msgid "Multi password changer"
msgstr "Mehrfach Passwortwechsler"

#: data/ui/remmina_main.glade:339
msgid "Debug Window"
msgstr "Debugfenster"

#: data/ui/remmina_main.glade:384
msgid "Homepage"
msgstr "Homepage"

#: data/ui/remmina_main.glade:394
msgid "Online Wiki"
msgstr "Online Wiki"

#. Online Remmina community, like reddit, facebook, etc
#: data/ui/remmina_main.glade:404
msgid "Online Community"
msgstr "Online Gemeinschaft"

#: data/ui/remmina_main.glade:414
msgid "Donations"
msgstr "Spenden"

#: data/ui/remmina_main.glade:424
msgid "About"
msgstr "Über"

#: data/ui/remmina_main.glade:524
msgid "Plugin"
msgstr "Plugin"

#: data/ui/remmina_main.glade:538
msgid "Last time used"
msgstr "Zuletzt benutzt"

#: data/ui/remmina_main.glade:599
msgid ""
"Do you allow Remmina to send periodic anonymous usage statistics to its "
"developers?"
msgstr ""
"Erlauben Sie Remmina periodisch anonymisierte Benutzungsstatistiken an die "
"Entwickler zu schicken?"

#: data/ui/remmina_mpc.glade:7
msgid "Remmina - Multi Password Changer"
msgstr "Remmina - Mehrfach Passwortwechsler"

#: data/ui/remmina_mpc.glade:21
msgid "Change"
msgstr "Ändern"

#: data/ui/remmina_mpc.glade:61
msgid "<span weight='bold' size='larger'>Multi Password Changer</span>"
msgstr "<span weight='bold' size='larger'>Mehrfach Passwortwechsler</span>"

#: data/ui/remmina_mpc.glade:166
msgid "Selection criteria"
msgstr "Auswahlkriterium"

#: data/ui/remmina_mpc.glade:195
msgid "Confirm password"
msgstr "Passwort bestätigen"

#: data/ui/remmina_mpc.glade:208
msgid "Reset to"
msgstr "Zurücksetzen in"

#: data/ui/remmina_mpc.glade:302
msgid "F"
msgstr "F"

#: data/ui/remmina_mpc.glade:336
msgid "Domain\\Username"
msgstr "Domäne\\Benutzername"

#: data/ui/remmina_spinner.glade:54
msgid "PLEASE WAIT…"
msgstr "BITTE WARTEN…"

#: data/ui/remmina_preferences.glade:41
msgid "Remmina Preferences"
msgstr "Remmina Einstellungen"

#: data/ui/remmina_preferences.glade:100
msgid "Double-click action"
msgstr "Doppelklick Aktion"

#: data/ui/remmina_preferences.glade:114
msgid "Open connection"
msgstr "Verbindung öffnen"

#: data/ui/remmina_preferences.glade:115
msgid "Edit settings"
msgstr "Einstellungen bearbeiten"

#: data/ui/remmina_preferences.glade:131
msgid "Scale quality"
msgstr "Skalierungsqualität"

#: data/ui/remmina_preferences.glade:145
msgid "Nearest"
msgstr "Am genauesten"

#: data/ui/remmina_preferences.glade:146
msgid "Tiles"
msgstr "Kacheln"

#: data/ui/remmina_preferences.glade:147
msgid "Bilinear"
msgstr "Bi‐linear"

#: data/ui/remmina_preferences.glade:148
msgid "Hyper"
msgstr "Hyper"

#: data/ui/remmina_preferences.glade:164
msgid "Auto scroll step size"
msgstr "Automatische Schrittweite zum Scrollen"

#: data/ui/remmina_preferences.glade:192
msgid "Maximum recent items"
msgstr "Anzahl zuletzt geöffnete Dateien"

#: data/ui/remmina_preferences.glade:280
msgid "Screenshots folder"
msgstr "Ordner für Bildschirmfotos"

#: data/ui/remmina_preferences.glade:292
msgid "Choose the directory where you want to save Remmina screenshots."
msgstr "Wählen Sie den Ordner, in den Remmina Bildschirmfotos speichern soll."

#: data/ui/remmina_preferences.glade:295
msgid "Select a Directory"
msgstr "Wählen Sie ein Verzeichnis"

#: data/ui/remmina_preferences.glade:305
msgid "Screen resolutions"
msgstr "Bildschirmauflösungen"

#: data/ui/remmina_preferences.glade:326
msgid "Screenshots file name"
msgstr "Dateiname für Screenshots"

#: data/ui/remmina_preferences.glade:338
msgid ""
"%p Profile name\n"
"%h Server name/IP\n"
"%Y Year, %m Month, %d Day, %H Hour, %M Minute, %S Seconds (UTC time)\n"
msgstr ""
"%p Profil Name\n"
"%h Server Name/IP\n"
"%Y Jahr, %m Monat, %d Tag, %H Stunde, %M Minute, %S Sekunde (UTC Zeit)\n"

#: data/ui/remmina_preferences.glade:356
msgid ""
"This is the folder where the connection profiles will be saved, it defaults "
"to the XDG_USER_DATA"
msgstr ""
"In diesem Ordner werden die Verbindungsprofile gespeichert. Als Vorgabe wird "
"der Wert von XDG_USER_DATA verwendet"

#. It's the folder where the profiles are saved
#: data/ui/remmina_preferences.glade:361
msgid "Remmina data folder"
msgstr "Remmina Daten-Ordner"

#: data/ui/remmina_preferences.glade:388
msgid "Remember last view mode for each connection"
msgstr "Letzten Ansichtsmodus für jede Verbindung merken"

#: data/ui/remmina_preferences.glade:392
msgid "Remember last view mode"
msgstr "Letzten Anzeigemodus merken"

#: data/ui/remmina_preferences.glade:418
msgid "Send periodic usage statistics to remmina developers"
msgstr "Sende hin und wieder Benutzungsstatistiken an die Entwickler"

#: data/ui/remmina_preferences.glade:422
msgid "Send statistics to remmina.org"
msgstr "Statistiken an remmina.org senden"

#: data/ui/remmina_preferences.glade:462
msgid ""
"If you check this button, when generating a screenshot it will only be saved "
"on a file and not in the clipboard."
msgstr ""
"Falls diese Option gesetzt ist, werden Screenshots nur in eine Datei "
"gespeichert und nicht in der Zwischenablage abgelegt."

#: data/ui/remmina_preferences.glade:467
msgid "Deny screenshot to clipboard"
msgstr "Bildschirmfotos in die Zwischenablage verhindern"

#: data/ui/remmina_preferences.glade:479
msgid ""
"Each Remmina connection profile, is stored with a name you can set its "
"template"
msgstr ""
"Jedes Remmina Verbindungsprofil wird mit einem Namen gespeichert, für den "
"Sie eine Vorlage einstellen können"

#: data/ui/remmina_preferences.glade:483
msgid "Profile filename template"
msgstr "Vorlage für Profil-Dateinamen"

#: data/ui/remmina_preferences.glade:495
msgid ""
"%G Group Name (slash will be converted to - automatically)\n"
"%P Protocol name\n"
"%N Connection Name\n"
"%h Hostname/IP\n"
"\n"
"\n"
msgstr ""
"%G Name der Gruppe (Schrägstriche werden automatisch in Bindestriche "
"verwandelt)\n"
"%P Protokollname\n"
"%N Verbindungsname\n"
"%h Hostname/IP\n"
"\n"
"\n"

#: data/ui/remmina_preferences.glade:504
msgid "%G_%P_%N_%h"
msgstr "%G_%P_%N_%h"

#: data/ui/remmina_preferences.glade:518
msgid "Options"
msgstr "Einstellungen"

#: data/ui/remmina_preferences.glade:532
msgid "Always show tabs"
msgstr "Register immer anzeigen"

#: data/ui/remmina_preferences.glade:548
msgid "Hide toolbar in tabbed interface"
msgstr "Werkzeugleiste im Interface mit Registern verstecken"

#: data/ui/remmina_preferences.glade:567
msgid "Default view mode"
msgstr "Standardansicht"

#: data/ui/remmina_preferences.glade:580
msgid "Automatic"
msgstr "Automatisch"

#: data/ui/remmina_preferences.glade:581
msgid "Scrolled window"
msgstr "Verschiebbares Fenster"

#: data/ui/remmina_preferences.glade:582
msgid "Scrolled fullscreen"
msgstr "Verschiebbare Vollbildschirmanzeige"

#: data/ui/remmina_preferences.glade:583
msgid "Viewport fullscreen"
msgstr "Gesamte Vollbildschirmanzeige"

#: data/ui/remmina_preferences.glade:597
msgid "Tab interface"
msgstr "Registeransicht"

#: data/ui/remmina_preferences.glade:610
msgid "Tab by groups"
msgstr "Register nach Gruppen"

#: data/ui/remmina_preferences.glade:611
msgid "Tab by protocols"
msgstr "Register nach Protokollen"

#: data/ui/remmina_preferences.glade:612
msgid "Tab all connections"
msgstr "Register nach Verbindungen"

#: data/ui/remmina_preferences.glade:613
msgid "Do not use tabs"
msgstr "Keine Register verwenden"

#: data/ui/remmina_preferences.glade:624
msgid "Fullscreen on the same monitor as the connection window"
msgstr ""
"Vollbildschirmanzeige auf dem selben Monitor wie das Verbindungsfenster"

#: data/ui/remmina_preferences.glade:645
msgid "Peeking"
msgstr "Sichtbar"

#: data/ui/remmina_preferences.glade:646
msgid "Hidden"
msgstr "Versteckt"

#: data/ui/remmina_preferences.glade:647
msgid "Disabled"
msgstr "Ausgeschaltet"

#: data/ui/remmina_preferences.glade:661
msgid "Fullscreen toolbar visibility"
msgstr "Sichtbarkeit der Symbolleiste im Vollbildschirm‐Modus"

#: data/ui/remmina_preferences.glade:671
msgid "Hide Search Bar in main window"
msgstr "Suchleiste im Hauptfenster verbergen"

#: data/ui/remmina_preferences.glade:694
msgid "Appearance"
msgstr "Sichtbarkeit"

#: data/ui/remmina_preferences.glade:709
msgid "Show new connection on top of the menu"
msgstr "Neue Verbindung oben im Menü zeigen"

#: data/ui/remmina_preferences.glade:725
msgid "Hide total count in group menu"
msgstr "Gesamtanzahl im Gruppenmenü ausschalten"

#: data/ui/remmina_preferences.glade:741
msgid "Disable tray icon"
msgstr "Taskleisten‐Icon nicht anzeigen"

#: data/ui/remmina_preferences.glade:758
msgid "Start Remmina in tray icon at user logon"
msgstr "Remmina Taskleisten‐Icon beim Login anzeigen"

#: data/ui/remmina_preferences.glade:774
msgid "Dark Tray Icon"
msgstr "Dunkles Taskleisten‐Icon"

#: data/ui/remmina_preferences.glade:778
msgid "Choose this if your theme panel is light."
msgstr "Wählen Sie dieses wenn Sie ein dunkles Thema verwenden."

#: data/ui/remmina_preferences.glade:798
msgid "Applet"
msgstr "Applet"

#: data/ui/remmina_preferences.glade:817
msgid "Host key"
msgstr "Host‐Taste"

#: data/ui/remmina_preferences.glade:873
msgid "Auto-fit window"
msgstr "Fenstergröße automatisch anpassen"

#: data/ui/remmina_preferences.glade:970
msgid "Grab keyboard"
msgstr "Alle Tasteneingaben weiterleiten"

#: data/ui/remmina_preferences.glade:1055
msgid "Show / hide toolbar"
msgstr "Symbolleiste anzeigen/verstecken"

#: data/ui/remmina_preferences.glade:1093
msgid "SCREENSHOT"
msgstr "BILDSCHIRMFOTO"

#: data/ui/remmina_preferences.glade:1112
msgid "View-only mode"
msgstr "Nur‐Anzeige‐Modus"

#: data/ui/remmina_preferences.glade:1122
msgid "VIEW-ONLY MODE"
msgstr "NUR ANZEIGE MODUS"

#: data/ui/remmina_preferences.glade:1144
msgid "Keyboard"
msgstr "Tastatur"

#: data/ui/remmina_preferences.glade:1162
msgid "SSH tunnel local port"
msgstr "Lokaler Port des SSH‐Tunnels"

#: data/ui/remmina_preferences.glade:1185
msgid "Parse ~/.ssh/config"
msgstr "~/.ssh/config berücksichtigen"

#: data/ui/remmina_preferences.glade:1205
msgid "SSH_LOG_NOLOG"
msgstr "SSH_LOG_NOLOG"

#: data/ui/remmina_preferences.glade:1206
msgid "SSH_LOG_RARE"
msgstr "SSH_LOG_RARE"

#: data/ui/remmina_preferences.glade:1207
msgid "SSH_LOG_ENTRY"
msgstr "SSH_LOG_ENTRY"

#: data/ui/remmina_preferences.glade:1208
msgid "SSH_LOG_PACKET"
msgstr "SSH_LOG_PACKET"

#: data/ui/remmina_preferences.glade:1209
msgid "SSH_LOG_FUNCTIONS"
msgstr "SSH_LOG_FUNCTIONS"

#: data/ui/remmina_preferences.glade:1223
msgid "SSH log level"
msgstr "SSH Log‐Einstellung"

#. http://man7.org/linux/man-pages/man7/tcp.7.html
#: data/ui/remmina_preferences.glade:1286
msgid ""
"The time (in seconds) the connection needs to remain idle before TCP starts "
"sending keepalive probes."
msgstr "Leerlaufzeit in Sekunden bevor TCP Keep‐Alive Pakete gesendet werden."

#. http://man7.org/linux/man-pages/man7/tcp.7.html
#: data/ui/remmina_preferences.glade:1301
msgid "The time (in seconds) between individual keepalive probes."
msgstr "Zeit in Sekunden zwischen den Keep‐Alive Paketen."

#. http://man7.org/linux/man-pages/man7/tcp.7.html
#: data/ui/remmina_preferences.glade:1316
msgid ""
"The maximum number of keepalive probes TCP should send before dropping the "
"connection."
msgstr ""
"Höchstanzahl an Keep‐Alive Paketen bevor die Verbindung abgebrochen wird."

#. http://man7.org/linux/man-pages/man7/tcp.7.html
#: data/ui/remmina_preferences.glade:1331
msgid ""
"it specifies the maximum amount of time in milliseconds that transmitted "
"data may remain unacknowledged before TCP will forcibly close the "
"corresponding connection."
msgstr ""
"definiert die maximale Zeit in Millisekunden, innerhalb derer Daten "
"bestätigt werden müssen bevor TCP die Verbindung schließt."

#: data/ui/remmina_preferences.glade:1351
msgid "SSH Options"
msgstr "SSH Optionen"

#: data/ui/remmina_preferences.glade:1371
msgid "Master password"
msgstr "Master Passwort"

#: data/ui/remmina_preferences.glade:1386
#: data/ui/remmina_preferences.glade:1402
msgid ""
<<<<<<< HEAD
"When activated, some widget will require you to authenticate with a secret "
=======
"When activated, some widgets will require you to authenticate with a secret "
>>>>>>> 33107734
"key"
msgstr ""
"Wenn Sie diese Option aktivieren, müssen Sie sich bei bestimmten Aktionen "
"mit Ihrem geheimen Schlüssel anmelden"

#: data/ui/remmina_preferences.glade:1408
msgid "Use master password"
msgstr "Benutze ein Master-Passwort"

#: data/ui/remmina_preferences.glade:1421
msgid "Automatic lock interval"
msgstr "Zeitspanne zur automatischen Sperre"

#: data/ui/remmina_preferences.glade:1432
msgid "Master password validity in seconds"
msgstr "Gültigkeit des Master-Passworts in Sekunden"

<<<<<<< HEAD
#: data/ui/remmina_preferences.glade:1435
msgid "300"
msgstr "300"

=======
>>>>>>> 33107734
#: data/ui/remmina_preferences.glade:1452
msgid "File encryption"
msgstr "Dateiverschlüsselung"

#: data/ui/remmina_preferences.glade:1482
msgid "Retype password"
msgstr "Passwort wiederholen"

#: data/ui/remmina_preferences.glade:1565
msgid "Terminal font"
msgstr "Terminal‐Schrift"

#: data/ui/remmina_preferences.glade:1579
msgid "Scrollback lines"
msgstr "Zeilen im Bildrücklauf"

#: data/ui/remmina_preferences.glade:1588
msgid "Use system default font"
msgstr "Benutze die Systemschrift"

#: data/ui/remmina_preferences.glade:1641
msgid "Allow bold text"
msgstr "Fette Schriften erlauben"

#: data/ui/remmina_preferences.glade:1673
msgid "Clipboard copy shortcut"
msgstr "Tastenkürzel zum Kopieren"

#: data/ui/remmina_preferences.glade:1687
msgid "Clipboard paste shortcut"
msgstr "Tastenkürzel zum Einfügen"

#: data/ui/remmina_preferences.glade:1702
msgid "Select all shortcut"
msgstr "Wählen Sie ein Tastenkürzel"

#: data/ui/remmina_preferences.glade:1716
#: data/ui/remmina_preferences.glade:1733
#: data/ui/remmina_preferences.glade:1750
msgid "(Host key +)"
msgstr "(Host‐Taste +)"

#: data/ui/remmina_preferences.glade:1794
#: data/ui/remmina_preferences.glade:1810
msgid "Foreground color"
msgstr "Vordergdundfarbe"

#: data/ui/remmina_preferences.glade:1825
#: data/ui/remmina_preferences.glade:1840
msgid "Background color"
msgstr "Hintergrundfarbe"

#: data/ui/remmina_preferences.glade:1855
msgid "Cursor color"
msgstr "Cursorfarbe"

#: data/ui/remmina_preferences.glade:1870
msgid "Cursor Color"
msgstr "Cursorfarbe"

#: data/ui/remmina_preferences.glade:1885
msgid "Normal colors"
msgstr "Standardfarbe"

#: data/ui/remmina_preferences.glade:1899
msgid "Bright colors"
msgstr "Leuchtende Farbe"

#: data/ui/remmina_preferences.glade:1913
msgid "Pick a color for black"
msgstr "Wählen Sie eine Farbe für Schwarz"

#: data/ui/remmina_preferences.glade:1927
msgid "Pick a color for bright black"
msgstr "Wählen Sie eine Farbe für helles Schwarz"

#: data/ui/remmina_preferences.glade:1941
msgid "Pick a color for red"
msgstr "Wählen Sie eine Farbe für Rot"

#: data/ui/remmina_preferences.glade:1955
msgid "Pick a color for green"
msgstr "Wählen Sie eine Farbe für Grün"

#: data/ui/remmina_preferences.glade:1969
msgid "Pick a color for yellow"
msgstr "Wählen Sie eine Farbe für Gelb"

#: data/ui/remmina_preferences.glade:1983
msgid "Pick a color for blue"
msgstr "Wählen Sie eine Farbe für Blau"

#: data/ui/remmina_preferences.glade:1997
msgid "Pick a color for magenta"
msgstr "Wählen Sie eine Farbe für Magenta"

#: data/ui/remmina_preferences.glade:2011
msgid "Pick a color for Cyan"
msgstr "Wählen Sie eine Farbe für Cyan"

#: data/ui/remmina_preferences.glade:2025
msgid "Pick a color for white"
msgstr "Wählen Sie eine Farbe für Weiß"

#: data/ui/remmina_preferences.glade:2039
msgid "Pick a color for bright red"
msgstr "Wählen Sie eine Farbe für Hellrot"

#: data/ui/remmina_preferences.glade:2053
msgid "Pick a color for bright green"
msgstr "Wählen Sie eine Farbe für Hellgrün"

#: data/ui/remmina_preferences.glade:2067
msgid "Pick a color for bright yellow"
msgstr "Wählen Sie eine Farbe für Hellgelb"

#: data/ui/remmina_preferences.glade:2081
msgid "Pick a color for bright blue"
msgstr "Wählen Sie eine Farbe für Hellblau"

#: data/ui/remmina_preferences.glade:2095
msgid "Pick a color for bright magenta"
msgstr "Wählen Sie eine Farbe für helles Magenta"

#: data/ui/remmina_preferences.glade:2109
msgid "Pick a color for bright Cyan"
msgstr "Wählen Sie eine Farbe für helles Cyan"

#: data/ui/remmina_preferences.glade:2123
msgid "Pick a color for bright white"
msgstr "Wählen Sie eine Farbe für helles Weiß"

#: data/ui/remmina_preferences.glade:2138
msgid "Load color scheme"
msgstr "Farbschema laden"

#: data/ui/remmina_preferences.glade:2149
msgid ""
"Chose a color scheme file, pre-installed themes are usually installed under /"
"usr/share/remmina/theme. See https://github.com/mbadolato/iTerm2-Color-"
"Schemes."
msgstr ""
"Wählen sie eine Farbschema‐Datei, vorinstallierte Themen sind normalerweise "
"in /usr/share/remmina/theme installiert. Siehe https://github.com/mbadolato/"
"iTerm2-Color-Schemes."

#: data/ui/remmina_preferences.glade:2153
msgid "Terminal Color Scheme file chooser"
msgstr "Farbschema für Konsolenfarbe wählen"

#: data/ui/remmina_preferences.glade:2178
msgid "Terminal"
msgstr "Terminal"<|MERGE_RESOLUTION|>--- conflicted
+++ resolved
@@ -7,13 +7,8 @@
 msgstr ""
 "Project-Id-Version: remmina\n"
 "Report-Msgid-Bugs-To: admin@remmina.org\n"
-<<<<<<< HEAD
-"POT-Creation-Date: 2019-04-05 07:10+0000\n"
-"PO-Revision-Date: 2019-04-05 09:57+0200\n"
-=======
 "POT-Creation-Date: 2019-04-05 09:31+0000\n"
 "PO-Revision-Date: 2019-02-19 16:34+0100\n"
->>>>>>> 33107734
 "Last-Translator: Johannes Weberhofer <jweberhofer@weberhofer.at>\n"
 "Language-Team: German <de@li.org>\n"
 "Language: de\n"
@@ -2176,11 +2171,7 @@
 
 #: data/ui/remmina_unlock.glade:101
 msgid "Master password secret key"
-<<<<<<< HEAD
 msgstr "Geheimer Schlüssel des Master-Passwords"
-=======
-msgstr ""
->>>>>>> 33107734
 
 #: data/ui/remmina_main.glade:81
 msgid "Show search bar"
@@ -2658,11 +2649,7 @@
 #: data/ui/remmina_preferences.glade:1386
 #: data/ui/remmina_preferences.glade:1402
 msgid ""
-<<<<<<< HEAD
-"When activated, some widget will require you to authenticate with a secret "
-=======
 "When activated, some widgets will require you to authenticate with a secret "
->>>>>>> 33107734
 "key"
 msgstr ""
 "Wenn Sie diese Option aktivieren, müssen Sie sich bei bestimmten Aktionen "
@@ -2680,13 +2667,6 @@
 msgid "Master password validity in seconds"
 msgstr "Gültigkeit des Master-Passworts in Sekunden"
 
-<<<<<<< HEAD
-#: data/ui/remmina_preferences.glade:1435
-msgid "300"
-msgstr "300"
-
-=======
->>>>>>> 33107734
 #: data/ui/remmina_preferences.glade:1452
 msgid "File encryption"
 msgstr "Dateiverschlüsselung"
