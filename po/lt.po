# Lithuanian translation for remmina
# Copyright © 2012 Rosetta Contributors and Canonical Ltd 2012
# This file is distributed under the same license as the remmina package.
# FIRST AUTHOR <EMAIL@ADDRESS>, 2012.
# Allan Nordhøy <epost@anotheragency.no>, 2020, 2021.
# Antenore Gatta <antenore@simbiosi.org>, 2020, 2021.
# Kornelijus Tvarijanavičius <kornelitvari@protonmail.com>, 2020, 2021.
msgid ""
msgstr ""
"Project-Id-Version: remmina\n"
"Report-Msgid-Bugs-To: l10n@lists.remmina.org\n"
<<<<<<< HEAD
"POT-Creation-Date: 2021-10-29 12:14+0000\n"
"PO-Revision-Date: 2021-10-23 01:08+0000\n"
=======
"POT-Creation-Date: 2021-12-03 09:34+0000\n"
"PO-Revision-Date: 2021-11-23 19:51+0000\n"
>>>>>>> 050fc71c
"Last-Translator: Anonymous <noreply@weblate.org>\n"
"Language-Team: Lithuanian <https://hosted.weblate.org/projects/remmina/"
"remmina/lt/>\n"
"Language: lt\n"
"MIME-Version: 1.0\n"
"Content-Type: text/plain; charset=UTF-8\n"
"Content-Transfer-Encoding: 8bit\n"
"Plural-Forms: nplurals=3; plural=(n % 10 == 1 && (n % 100 < 11 || n % 100 > "
"19)) ? 0 : ((n % 10 >= 2 && n % 10 <= 9 && (n % 100 < 11 || n % 100 > 19)) ? "
"1 : 2);\n"
<<<<<<< HEAD
"X-Generator: Weblate 4.9-dev\n"
"X-Launchpad-Export-Date: 2014-04-10 15:03+0000\n"

#: src/remmina_sftp_plugin.c:310 src/remmina_sftp_plugin.c:354
#: src/remmina_protocol_widget.c:1676 src/remmina_protocol_widget.c:1695
#: src/remmina_file_editor.c:1101 src/remmina_file_editor.c:1222
#: src/remmina_ssh_plugin.c:1360 plugins/rdp/rdp_plugin.c:2680
#: plugins/www/www_plugin.c:895 plugins/x2go/x2go_plugin.c:1596
#: data/ui/remmina_mpc.glade:236 data/ui/remmina_preferences.glade:1675
#: data/ui/remmina_unlock.glade:116
=======
"X-Generator: Weblate 4.10-dev\n"
"X-Launchpad-Export-Date: 2014-04-10 15:03+0000\n"

#: src/remmina_sftp_plugin.c:310 src/remmina_sftp_plugin.c:354
#: src/remmina_protocol_widget.c:1677 src/remmina_protocol_widget.c:1696
#: src/remmina_file_editor.c:1101 src/remmina_file_editor.c:1222
#: src/remmina_ssh_plugin.c:1360 plugins/rdp/rdp_plugin.c:2723
#: plugins/www/www_plugin.c:895 plugins/x2go/x2go_plugin.c:2992
#: data/ui/remmina_mpc.glade:236 data/ui/remmina_preferences.glade:1675
#: data/ui/remmina_unlock.glade:116
#, fuzzy
>>>>>>> 050fc71c
msgid "Password"
msgstr "Slaptažodis"

#: src/remmina_sftp_plugin.c:311 src/remmina_sftp_plugin.c:356
#: src/remmina_file_editor.c:1102 src/remmina_ssh_plugin.c:1361
#: src/remmina_ssh_plugin.c:1472
<<<<<<< HEAD
=======
#, fuzzy
>>>>>>> 050fc71c
msgid "SSH identity file"
msgstr "SSH tapatybės failas"

#: src/remmina_sftp_plugin.c:312 src/remmina_file_editor.c:1103
#: src/remmina_ssh_plugin.c:1362
<<<<<<< HEAD
=======
#, fuzzy
>>>>>>> 050fc71c
msgid "SSH agent"
msgstr "SSH agentas"

#: src/remmina_sftp_plugin.c:313 src/remmina_file_editor.c:1104
#: src/remmina_ssh_plugin.c:1363
<<<<<<< HEAD
=======
#, fuzzy
>>>>>>> 050fc71c
msgid "Public key (automatic)"
msgstr "Viešasis raktas (automatiškai)"

#: src/remmina_sftp_plugin.c:314 src/remmina_file_editor.c:1105
#: src/remmina_ssh_plugin.c:1364
<<<<<<< HEAD
=======
#, fuzzy
>>>>>>> 050fc71c
msgid "Kerberos (GSSAPI)"
msgstr "Kerberos (GSSAPI)"

#: src/remmina_sftp_plugin.c:323
<<<<<<< HEAD
=======
#, fuzzy
>>>>>>> 050fc71c
msgid "Show Hidden Files"
msgstr "Rodyti paslėptus failus"

#: src/remmina_sftp_plugin.c:325
<<<<<<< HEAD
=======
#, fuzzy
>>>>>>> 050fc71c
msgid "Overwrite all files"
msgstr "Perrašyti visus failus"

#: src/remmina_sftp_plugin.c:327
#, fuzzy
msgid "Resume all file transfers"
msgstr "Atnaujinti visus failų perdavimus"

<<<<<<< HEAD
#: src/remmina_sftp_plugin.c:328 src/remmina_protocol_widget.c:283
=======
#: src/remmina_sftp_plugin.c:328 src/remmina_protocol_widget.c:284
#, fuzzy
>>>>>>> 050fc71c
msgid "Connect via SSH from a new terminal"
msgstr "Prisijungti per SSH iš naujo terminalo"

#: src/remmina_sftp_plugin.c:353 src/remmina_message_panel.c:330
#: src/remmina_file_editor.c:1216 src/remmina_ssh_plugin.c:1470
<<<<<<< HEAD
#: plugins/rdp/rdp_plugin.c:2679 plugins/vnc/vnc_plugin.c:1976
#: plugins/vnc/vnc_plugin.c:1988 plugins/www/www_plugin.c:894
#: plugins/x2go/x2go_plugin.c:1595 data/ui/remmina_mpc.glade:144
msgid "Username"
msgstr "Slapyvardis"

#: src/remmina_sftp_plugin.c:355 src/remmina_file_editor.c:1207
#: src/remmina_ssh_plugin.c:1469
=======
#: plugins/rdp/rdp_plugin.c:2722 plugins/vnc/vnc_plugin.c:1976
#: plugins/vnc/vnc_plugin.c:1988 plugins/www/www_plugin.c:894
#: plugins/x2go/x2go_plugin.c:574 plugins/x2go/x2go_plugin.c:2991
#: data/ui/remmina_mpc.glade:144
#, fuzzy
msgid "Username"
msgstr "Naudotojo vardas"

#: src/remmina_sftp_plugin.c:355 src/remmina_file_editor.c:1207
#: src/remmina_ssh_plugin.c:1469
#, fuzzy
>>>>>>> 050fc71c
msgid "Authentication type"
msgstr "Autentifikacijos tipas"

#: src/remmina_sftp_plugin.c:357 src/remmina_file_editor.c:1240
#: src/remmina_ssh_plugin.c:1476
<<<<<<< HEAD
msgid "Password to unlock private key"
msgstr "Slaptažodis privataus rakto atrakinimui"

#: src/remmina_sftp_plugin.c:358 src/remmina_ssh_plugin.c:1506
=======
#, fuzzy
msgid "Password to unlock private key"
msgstr "Slaptažodis privataus rakto atrakinimui"

#: src/remmina_sftp_plugin.c:358 src/remmina_ssh_plugin.c:1507
>>>>>>> 050fc71c
#, fuzzy
msgid "SSH Proxy Command"
msgstr "SSH proxy komanda"

#: src/remmina_sftp_plugin.c:367
<<<<<<< HEAD
=======
#, fuzzy
>>>>>>> 050fc71c
msgid "SFTP - Secure File Transfer"
msgstr "SFTP - saugus failų siuntimas"

#: src/remmina_plugin_manager.c:73 src/remmina_file_editor.c:1951
<<<<<<< HEAD
=======
#, fuzzy
>>>>>>> 050fc71c
msgid "Protocol"
msgstr "Protokolas"

#: src/remmina_plugin_manager.c:73
<<<<<<< HEAD
=======
#, fuzzy
>>>>>>> 050fc71c
msgid "Entry"
msgstr "Įrašas"

#: src/remmina_plugin_manager.c:73
<<<<<<< HEAD
msgid "File"
msgstr "Failas"

#: src/remmina_plugin_manager.c:73
=======
#, fuzzy
msgid "File"
msgstr "Failą"

#: src/remmina_plugin_manager.c:73
#, fuzzy
>>>>>>> 050fc71c
msgid "Tool"
msgstr "Įrankis"

#: src/remmina_plugin_manager.c:73
<<<<<<< HEAD
=======
#, fuzzy
>>>>>>> 050fc71c
msgid "Preference"
msgstr "Parinktis"

#: src/remmina_plugin_manager.c:73
<<<<<<< HEAD
=======
#, fuzzy
>>>>>>> 050fc71c
msgid "Secret"
msgstr "Paslaptis"

#: src/remmina_plugin_manager.c:461 data/ui/remmina_main.glade:305
<<<<<<< HEAD
msgid "Plugins"
msgstr "Papildiniai"
=======
#, fuzzy
msgid "Plugins"
msgstr "Įskiepiai"
>>>>>>> 050fc71c

#: src/remmina_plugin_manager.c:461 src/remmina_message_panel.c:452
#: src/remmina_message_panel.c:621 src/remmina_file_editor.c:242
#, fuzzy
msgid "_OK"
<<<<<<< HEAD
msgstr "_Gerai"

#: src/remmina_plugin_manager.c:479 src/remmina_file_editor.c:1908
#: data/ui/remmina_main.glade:442
=======
msgstr "_OK"

#: src/remmina_plugin_manager.c:479 src/remmina_file_editor.c:1908
#: data/ui/remmina_main.glade:442
#, fuzzy
>>>>>>> 050fc71c
msgid "Name"
msgstr "Pavadinimas"

#: src/remmina_plugin_manager.c:485
<<<<<<< HEAD
msgid "Type"
msgstr "Tipas"

#: src/remmina_plugin_manager.c:491
=======
#, fuzzy
msgid "Type"
msgstr "Тipas"

#: src/remmina_plugin_manager.c:491
#, fuzzy
>>>>>>> 050fc71c
msgid "Description"
msgstr "Aprašas"

#: src/remmina_plugin_manager.c:497
<<<<<<< HEAD
=======
#, fuzzy
>>>>>>> 050fc71c
msgid "Version"
msgstr "Versija"

#: src/remmina_chat_window.c:178
<<<<<<< HEAD
#, c-format
=======
#, fuzzy, c-format
>>>>>>> 050fc71c
msgid "Chat with %s"
msgstr "Pokalbis su %s"

#: src/remmina_chat_window.c:230
<<<<<<< HEAD
=======
#, fuzzy
>>>>>>> 050fc71c
msgid "_Send"
msgstr "_Siųsti"

#: src/remmina_chat_window.c:240
<<<<<<< HEAD
=======
#, fuzzy
>>>>>>> 050fc71c
msgid "_Clear"
msgstr "Iš_valyti"

#: src/remmina_applet_menu_item.c:121
<<<<<<< HEAD
=======
#, fuzzy
>>>>>>> 050fc71c
msgid "Discovered"
msgstr "Rastas"

#: src/remmina_applet_menu_item.c:126
<<<<<<< HEAD
=======
#, fuzzy
>>>>>>> 050fc71c
msgid "New Connection"
msgstr "Naujas ryšys"

#: src/remmina_key_chooser.h:38
#, fuzzy
msgid "Shift+"
msgstr "Shift+"

#: src/remmina_key_chooser.h:39
#, fuzzy
msgid "Ctrl+"
msgstr "Ctrl+"

#: src/remmina_key_chooser.h:40
#, fuzzy
msgid "Alt+"
msgstr "Alt+"

#: src/remmina_key_chooser.h:41
#, fuzzy
msgid "Super+"
msgstr "\"Super+"

#: src/remmina_key_chooser.h:42
#, fuzzy
msgid "Hyper+"
msgstr "\"Hyper+"

#: src/remmina_key_chooser.h:43
#, fuzzy
msgid "Meta+"
msgstr "Meta+"

#: src/remmina_key_chooser.h:44
#, fuzzy
msgid "<None>"
msgstr "<Nėra>"

#: src/remmina_pref_dialog.c:91 src/remmina_file_editor.c:528
<<<<<<< HEAD
=======
#, fuzzy
>>>>>>> 050fc71c
msgid "Resolutions"
msgstr "Skiriamosios gebos"

#: src/remmina_pref_dialog.c:91 src/remmina_file_editor.c:528
<<<<<<< HEAD
=======
#, fuzzy
>>>>>>> 050fc71c
msgid "Configure the available resolutions"
msgstr "Konfiguruokite galimas rezoliucijas"

#: src/remmina_pref_dialog.c:143
#, fuzzy
msgid "Recent lists cleared."
msgstr "Paskiausių sąrašai išvalyti."

#: src/remmina_pref_dialog.c:154 src/rcw.c:2028
#: data/ui/remmina_preferences.glade:169 data/ui/remmina_preferences.glade:179
#, fuzzy
msgid "Keystrokes"
<<<<<<< HEAD
msgstr "Klavišai"
=======
msgstr "Klavišų paspaudimai"
>>>>>>> 050fc71c

#: src/remmina_pref_dialog.c:154
#, fuzzy
msgid "Configure the keystrokes"
msgstr "Sukonfigūruokite klavišų paspaudimus"

#. TRANSLATORS: Do not translate libsodium, is the name of a library
#: src/remmina_pref_dialog.c:487
#, fuzzy
msgid "libsodium >= 1.9.0 is required to use master password"
msgstr "libsodium >= 1.9.0 reikalingas naudoti pagrindiniam slaptažodžiui"

#: src/remmina_pref_dialog.c:806
#, fuzzy
msgid "Picking a terminal colouring file replaces the file: "
msgstr "Pasirinkus terminalo spalvinimo failą, failas pakeičiamas: "

#: src/remmina_pref_dialog.c:810
#, fuzzy
msgid ""
"This file contains the “Custom” terminal colour scheme selectable from the "
"“Advanced” tab of terminal connections and editable in the “Terminal” tab in "
"the settings."
msgstr ""
"Šiame faile pateikiama \"Custom\" terminalo spalvų schema, kurią galima "
"pasirinkti terminalo jungčių skirtuke \"Advanced\" ir redaguoti nustatymų "
"skirtuke \"Terminal\"."

#: src/remmina_message_panel.c:163 data/ui/remmina_mpc.glade:46
#: data/ui/remmina_unlock.glade:46
#, fuzzy
msgid "Cancel"
<<<<<<< HEAD
msgstr "Atšaukti"
=======
msgstr "Atsisakyti"
>>>>>>> 050fc71c

#: src/remmina_message_panel.c:199 data/ui/remmina_snap_info_dialog.glade:28
#: data/ui/remmina_string_list.glade:8 data/ui/remmina_string_list.glade:9
#: data/ui/remmina_string_list.glade:63 data/ui/remmina_news.glade:33
#: data/ui/remmina_preferences.glade:2622
#, fuzzy
msgid "Close"
msgstr "Užverti"

#: src/remmina_message_panel.c:260
#, fuzzy
msgid "Yes"
msgstr "Taip"

#: src/remmina_message_panel.c:267
#, fuzzy
msgid "No"
msgstr "Ne"

<<<<<<< HEAD
#: src/remmina_message_panel.c:391 plugins/rdp/rdp_plugin.c:2681
#: data/ui/remmina_mpc.glade:172
=======
#: src/remmina_message_panel.c:391 plugins/rdp/rdp_plugin.c:2724
#: data/ui/remmina_mpc.glade:172
#, fuzzy
>>>>>>> 050fc71c
msgid "Domain"
msgstr "Sritis"

#: src/remmina_message_panel.c:420
<<<<<<< HEAD
=======
#, fuzzy
>>>>>>> 050fc71c
msgid "Save password"
msgstr "Išsaugoti slaptažodį"

#: src/remmina_message_panel.c:457 src/remmina_message_panel.c:629
#: src/remmina_sftp_client.c:947 src/remmina_file_editor.c:241
#: src/remmina_file_editor.c:1783 plugins/spice/spice_plugin_file_transfer.c:84
#: data/ui/remmina_key_chooser.glade:8 data/ui/remmina_key_chooser.glade:9
#: data/ui/remmina_spinner.glade:8 data/ui/remmina_spinner.glade:9
#, fuzzy
msgid "_Cancel"
msgstr "_Atsisakyti"

#: src/remmina_message_panel.c:513
#, fuzzy
msgid "Enter certificate authentication files"
msgstr "Įveskite sertifikato autentiškumo patvirtinimo failus"

#: src/remmina_message_panel.c:525
#, fuzzy
msgid "CA Certificate File"
msgstr "CA sertifikato failas"

#: src/remmina_message_panel.c:547
#, fuzzy
msgid "CA CRL File"
msgstr "CA CRL failas"

#: src/remmina_message_panel.c:569
#, fuzzy
msgid "Client Certificate File"
msgstr "Kliento sertifikato failas"

#: src/remmina_message_panel.c:591
#, fuzzy
msgid "Client Certificate Key"
msgstr "Kliento sertifikato raktas"

#: src/rcw.c:655
#, c-format
msgid ""
"Are you sure you want to close %i active connections in the current window?"
msgstr "Dabartiniame lange yra %i aktyvūs ryšiai. Ar norite užverti?"

#: src/rcw.c:1399
<<<<<<< HEAD
=======
#, fuzzy
>>>>>>> 050fc71c
msgid "Viewport fullscreen mode"
msgstr "Peržiūros srities viso ekrano veiksena"

#: src/rcw.c:1407 data/ui/remmina_preferences.glade:607
#, fuzzy
msgid "Scrolled fullscreen"
msgstr "Slinkti per visą ekraną"

#: src/rcw.c:1493
#, fuzzy
msgid "Keep aspect ratio when scaled"
msgstr "Išlaikyti kraštinių santykį, kai mastelis keičiamas"

#: src/rcw.c:1501
#, fuzzy
msgid "Fill client window when scaled"
msgstr "Užpildykite kliento langą, kai mastelis keičiamas"

#: src/rcw.c:2049
#, fuzzy
msgid "Send clipboard content as keystrokes"
msgstr "Siųsti iškarpinės turinį kaip klavišų paspaudimus"

#: src/rcw.c:2155
#, fuzzy
msgid "Turn off scaling to avoid screenshot distortion."
msgstr ""
"Išjunkite mastelio keitimą, kad išvengtumėte ekrano nuotraukos iškraipymo."

#: src/rcw.c:2215 plugins/www/www_plugin.c:855
<<<<<<< HEAD
#, fuzzy
msgid "Screenshot taken"
msgstr "Padaryta ekrano nuotrauka"

#: src/rcw.c:2298
#, fuzzy
msgid "_Menu"
msgstr "_Meniu"

#: src/rcw.c:2299
#, fuzzy
msgid "Menu"
msgstr "Meniu"

#: src/rcw.c:2308
#, fuzzy
#| msgid "Open Main Window"
msgid "Open the Remmina main window"
msgstr "Atidarykite pagrindinį \"Remmina\" langą"

#: src/rcw.c:2318
#, fuzzy
msgid "Duplicate current connection"
msgstr "Dabartinio ryšio dubliavimas"

#: src/rcw.c:2335
msgid "Resize the window to fit in remote resolution"
msgstr "Pakeisti lango dydį, kad tilptų nutolusi skiriamoji geba"

#: src/rcw.c:2346
msgid "Toggle fullscreen mode"
msgstr "Perjungti viso ekrano veikseną"

#: src/rcw.c:2392 data/ui/remmina_preferences.glade:1332
#: data/ui/remmina_preferences.glade:1342
#, fuzzy
msgid "Multi monitor"
msgstr "Keli monitoriai"

#: src/rcw.c:2408
#, fuzzy
msgid "Toggle dynamic resolution update"
msgstr "Perjungti dinaminės skiriamosios gebos atnaujinimą"

#: src/rcw.c:2418
msgid "Toggle scaled mode"
msgstr "Perjungti mastelio keitimo veiskeną"

#: src/rcw.c:2458 data/ui/remmina_preferences.glade:1066
msgid "Switch tab pages"
msgstr "Perjungti kortelių puslapius"

#: src/rcw.c:2468
msgid "Grab all keyboard events"
msgstr "Pasisavinti visus klaviatūros įvykius"

#: src/rcw.c:2478
msgid "Preferences"
msgstr "Parinktis"

#: src/rcw.c:2487
msgid "_Tools"
msgstr "_Įrankiai"

#: src/rcw.c:2488 data/ui/remmina_main.glade:207
msgid "Tools"
msgstr "Įrankiai"

#: src/rcw.c:2501 data/ui/remmina_preferences.glade:1267
#: data/ui/remmina_preferences.glade:1277
#, fuzzy
msgid "Screenshot"
msgstr "Ekrano fotografija"

#: src/rcw.c:2515 data/ui/remmina_preferences.glade:1174
msgid "Minimize window"
msgstr "Sutraukti langą"

#: src/rcw.c:2525 data/ui/remmina_preferences.glade:1205
msgid "Disconnect"
msgstr "Nutraukti ryšį"

#: src/rcw.c:4297
#, fuzzy, c-format
msgid "The file “%s” is corrupted, unreadable, or could not be found."
msgstr "Failas \"%s\" yra sugadintas, neperskaitomas arba jo nepavyko rasti."

#: src/rcw.c:4466
#, fuzzy
msgid "Warning: This plugin requires GtkSocket, but it’s not available."
msgstr "Įspėjimas: Šis įskiepis reikalauja GtkSocket, tačiau jo nėra."
=======
#, fuzzy
msgid "Screenshot taken"
msgstr "Padaryta ekrano nuotrauka"

#: src/rcw.c:2298
#, fuzzy
msgid "_Menu"
msgstr "_Meniu"

#: src/rcw.c:2299
#, fuzzy
msgid "Menu"
msgstr "Meniu"

#: src/rcw.c:2308
#, fuzzy
#| msgid "Open Main Window"
msgid "Open the Remmina main window"
msgstr "Atidarykite pagrindinį \"Remmina\" langą"

#: src/rcw.c:2318
#, fuzzy
msgid "Duplicate current connection"
msgstr "Dabartinio ryšio dubliavimas"

#: src/rcw.c:2335
#, fuzzy
msgid "Resize the window to fit in remote resolution"
msgstr "Pakeisti lango dydį, kad tilptų nutolusi skiriamoji geba"

#: src/rcw.c:2346
#, fuzzy
msgid "Toggle fullscreen mode"
msgstr "Perjungti viso ekrano veikseną"

#: src/rcw.c:2392 data/ui/remmina_preferences.glade:1332
#: data/ui/remmina_preferences.glade:1342
#, fuzzy
msgid "Multi monitor"
msgstr "Keli monitoriai"

#: src/rcw.c:2408
#, fuzzy
msgid "Toggle dynamic resolution update"
msgstr "Perjungti dinaminės skiriamosios gebos atnaujinimą"

#: src/rcw.c:2418
#, fuzzy
msgid "Toggle scaled mode"
msgstr "Perjungti mastelio keitimo veiskeną"

#: src/rcw.c:2458 data/ui/remmina_preferences.glade:1066
#, fuzzy
msgid "Switch tab pages"
msgstr "Perjungti kortelių puslapius"

#: src/rcw.c:2468
#, fuzzy
msgid "Grab all keyboard events"
msgstr "Pasisavinti visus klaviatūros įvykius"

#: src/rcw.c:2478
#, fuzzy
msgid "Preferences"
msgstr "Nustatymai"

#: src/rcw.c:2487
#, fuzzy
msgid "_Tools"
msgstr "Įra_nkiai"

#: src/rcw.c:2488 data/ui/remmina_main.glade:207
#, fuzzy
msgid "Tools"
msgstr "Įrankiai"

#: src/rcw.c:2501 data/ui/remmina_preferences.glade:1267
#: data/ui/remmina_preferences.glade:1277
#, fuzzy
msgid "Screenshot"
msgstr "Ekrano nuotrauka"

#: src/rcw.c:2515 data/ui/remmina_preferences.glade:1174
#, fuzzy
msgid "Minimize window"
msgstr "Sutraukti langą"

#: src/rcw.c:2525 data/ui/remmina_preferences.glade:1205
#, fuzzy
msgid "Disconnect"
msgstr "Atsijungti"

#: src/rcw.c:4297
#, fuzzy, c-format
msgid "The file “%s” is corrupted, unreadable, or could not be found."
msgstr "Failas \"%s\" yra sugadintas, neperskaitomas arba jo nepavyko rasti."

#. TRANSLATORS: This should be a link to the Remmina Wiki page:
#. TRANSLATORS: 'GtkSocket feature is not available'.
#: src/rcw.c:4372
msgid ""
"https://gitlab.com/Remmina/Remmina/-/wikis/GtkSocket-feature-is-not-"
"available-in-a-Wayland-session"
msgstr ""

#: src/rcw.c:4509
#, fuzzy
msgid ""
"Warning: This plugin requires GtkSocket, but this feature is unavailable in "
"a Wayland session."
msgstr "Įspėjimas: Šis įskiepis reikalauja GtkSocket, tačiau jo nėra."

#. TRANSLATORS: This should be a link to the Remmina Wiki page:
#. 'GtkSocket feature is not available'.
#: src/rcw.c:4515
msgid ""
"Plugins relying on GtkSocket can't run in a Wayland session.\n"
"For more information and a possible workaround, please visit the Remmina "
"Wiki at:\n"
"\n"
"https://gitlab.com/Remmina/Remmina/-/wikis/GtkSocket-feature-is-not-"
"available-in-a-Wayland-session"
msgstr ""

#: src/rcw.c:4529
#, fuzzy
msgid "Open in browser"
msgstr "Atverti naršyklėje"
>>>>>>> 050fc71c

#: src/remmina_mpchange.c:234
#, fuzzy
msgid "The passwords do not match"
msgstr "Slaptažodžiai nesutampa."

#: src/remmina_mpchange.c:244
#, fuzzy
msgid "Resetting passwords, please wait…"
msgstr "Iš naujo nustatomi slaptažodžiai, palaukite…"

#: src/remmina_mpchange.c:327
#, fuzzy
msgid "The multi password changer requires a secrecy plugin.\n"
msgstr "Kelių slaptažodžių keitikliui reikia slaptumo įskiepio.\n"

#: src/remmina_mpchange.c:330
#, fuzzy
msgid "The multi password changer requires a secrecy service.\n"
msgstr "Kelių slaptažodžių keitikliui reikia slaptumo paslaugos.\n"

#: src/remmina_mpchange.c:409
#, fuzzy, c-format
msgid "%d password changed."
msgid_plural "%d passwords changed."
msgstr[0] "%d slaptažodis pakeistas."
msgstr[1] ""
msgstr[2] ""

#. TRANSLATORS: Shown in terminal. Do not use characters that may be not supported on a terminal
#: src/remmina.c:86
#, fuzzy
msgid "Show 'About'"
msgstr "Rodyti \"Apie"

#. TRANSLATORS: Shown in terminal. Do not use characters that may be not supported on a terminal
#: src/remmina.c:88
#, fuzzy
msgid ""
"Connect either to a desktop described in a file (.remmina or a filetype "
"supported by a plugin) or a supported URI (RDP, VNC, SSH or SPICE)"
msgstr ""
"Prisijunkite prie darbalaukio, aprašyto faile (.remmina arba įskiepio "
"palaikomame failo tipe), arba prie palaikomo URI (RDP, VNC, SSH arba SPICE)."

#: src/remmina.c:88 src/remmina.c:90 src/remmina.c:92
#, fuzzy
msgid "FILE"
msgstr "FAILAS"
<<<<<<< HEAD

#. TRANSLATORS: Shown in terminal. Do not use characters that may be not supported on a terminal
#: src/remmina.c:90
#, fuzzy
msgid ""
"Connect to a desktop described in a file (.remmina or a type supported by a "
"plugin)"
msgstr ""
"Prisijungti prie darbalaukio, aprašyto faile (.remmina arba įskiepio "
"palaikomo tipo)"

#. TRANSLATORS: Shown in terminal. Do not use characters that may be not supported on a terminal
#: src/remmina.c:92
#, fuzzy
msgid ""
"Edit desktop connection described in file (.remmina or type supported by "
"plugin)"
=======

#. TRANSLATORS: Shown in terminal. Do not use characters that may be not supported on a terminal
#: src/remmina.c:90
#, fuzzy
msgid ""
"Connect to a desktop described in a file (.remmina or a filetype supported "
"by a plugin)"
msgstr ""
"Prisijungti prie darbalaukio, aprašyto faile (.remmina arba įskiepio "
"palaikomo tipo)"

#. TRANSLATORS: Shown in terminal. Do not use characters that may be not supported on a terminal
#: src/remmina.c:92
#, fuzzy
msgid ""
"Edit desktop connection described in file (.remmina or a filetype supported "
"by plugin)"
>>>>>>> 050fc71c
msgstr ""
"Redaguoti darbalaukio ryšį, aprašytą faile (.remmina arba įskiepio palaikomo "
"tipo)"

#. TRANSLATORS: Shown in terminal. Do not use characters that may be not supported on a terminal
#: src/remmina.c:95
#, fuzzy
msgid "Start in kiosk mode"
msgstr "Paleisti kiosko režimą"

#. TRANSLATORS: Shown in terminal. Do not use characters that may be not supported on a terminal
#: src/remmina.c:97
<<<<<<< HEAD
=======
#, fuzzy
>>>>>>> 050fc71c
msgid "Create new connection profile"
msgstr "Sukurti naują sujungimo profilį"

#. TRANSLATORS: Shown in terminal. Do not use characters that may be not supported on a terminal
#: src/remmina.c:99
#, fuzzy
msgid "Show preferences"
msgstr "Rodyti nustatymus"

#: src/remmina.c:99
#, fuzzy
msgid "TABINDEX"
msgstr "LENTELĖS"

#. TRANSLATORS: Shown in terminal. Do not use characters that may be not supported on a terminal
#: src/remmina.c:106
#, fuzzy
msgid "Quit"
msgstr "Išeiti"

#. TRANSLATORS: Shown in terminal. Do not use characters that may be not supported on a terminal
#: src/remmina.c:108
#, fuzzy
msgid "Use default server name (for --new)"
msgstr "Naudoti numatytąjį serverio pavadinimą (jei --new)"

#: src/remmina.c:108
#, fuzzy
msgid "SERVER"
msgstr "SERVERISAS"

#. TRANSLATORS: Shown in terminal. Do not use characters that may be not supported on a terminal
#: src/remmina.c:110
#, fuzzy
msgid "Use default protocol (for --new)"
msgstr "Naudoti numatytąjį protokolą (jei --new)"

#: src/remmina.c:110
#, fuzzy
msgid "PROTOCOL"
msgstr "PROTOKOLAS"

#. TRANSLATORS: Shown in terminal. Do not use characters that may be not supported on a terminal
#: src/remmina.c:112
#, fuzzy
msgid "Start in tray"
<<<<<<< HEAD
msgstr "Paslėpti paleidus"
=======
msgstr "Pradėkite nuo dėklo"
>>>>>>> 050fc71c

#. TRANSLATORS: Shown in terminal. Do not use characters that may be not supported on a terminal
#: src/remmina.c:114
#, fuzzy
msgid "Show the application version"
msgstr "Rodyti programos versiją"

#. TRANSLATORS: Shown in terminal. Do not use characters that may be not supported on a terminal
#: src/remmina.c:116
#, fuzzy
msgid "Show version of the application and its plugins"
msgstr "Rodyti programos ir jos papildinių versiją"

#. TRANSLATORS: Shown in terminal. Do not use characters that may be not supported on a terminal
#: src/remmina.c:118
#, fuzzy
msgid "Modify connection profile (requires --set-option)"
msgstr "Pakeisti ryšio profilį (reikia --set parinkties)"

#. TRANSLATORS: Shown in terminal. Do not use characters that may be not supported on a terminal
#: src/remmina.c:120
#, fuzzy
msgid "Set one or more profile settings, to be used with --update-profile"
msgstr ""
"Nustatyti vieną ar daugiau profilio nustatymų, naudojamų su --update-profile"

#: src/remmina.c:121
#, fuzzy
msgid "Encrypt a password"
msgstr "Užšifruoti slaptažodį"

#. TRANSLATORS:
#. * This link should point to a resource explaining how to get Remmina
#. * to log more verbose statements.
#.
#: src/remmina.c:337
#, fuzzy
msgid ""
"Remmina does not log all output statements. Turn on more verbose output by "
"using \"G_MESSAGES_DEBUG=all\" as an environment variable.\n"
"More info available on the Remmina wiki at:\n"
"https://gitlab.com/Remmina/Remmina/-/wikis/Usage/Remmina-debugging"
msgstr ""
"\"Remmina\" neregistruoja visų išvesties teiginių. Norėdami įjungti "
"išsamesnį išvedimą, kaip aplinkos kintamąjį naudokite G_MESSAGES_DEBUG=all. "

#. TRANSLATORS: Shown in terminal. Do not use characters that may be not supported on a terminal
<<<<<<< HEAD
#: src/remmina.c:375
=======
#: src/remmina.c:391
>>>>>>> 050fc71c
#, fuzzy
msgid "- or protocol://username:encryptedpassword@host:port"
msgstr "- arba protocol://username:encryptedpassword@host:port"

<<<<<<< HEAD
#: src/remmina.c:378
=======
#: src/remmina.c:394
>>>>>>> 050fc71c
#, fuzzy
msgid ""
"Examples:\n"
"To connect using an existing connection profile, use:\n"
"\n"
"\tremmina -c FILE.remmina\n"
"\n"
"To quick connect using a URI:\n"
"\n"
"\tremmina -c rdp://username@server\n"
"\tremmina -c rdp://domain\\\\username@server\n"
"\tremmina -c vnc://username@server\n"
"\tremmina -c vnc://server?VncUsername=username\n"
"\tremmina -c ssh://user@server\n"
"\tremmina -c spice://server\n"
"\n"
"To quick connect using a URI along with an encrypted password:\n"
"\n"
"\tremmina -c rdp://username:encrypted-password@server\n"
"\tremmina -c vnc://username:encrypted-password@server\n"
"\tremmina -c vnc://server?VncUsername=username\\&VncPassword=encrypted-"
"password\n"
"\n"
"To encrypt a password for use with a URI:\n"
"\n"
"\tremmina --encrypt-password\n"
"\n"
"To update username and password and set a different resolution mode of a "
"Remmina connection profile, use:\n"
"\n"
"\techo \"username\\napassword\" | remmina --update-profile /PATH/TO/FOO."
"remmina --set-option username --set-option resolution_mode=2 --set-option "
"password\n"
msgstr ""
"Pavyzdžiai:\n"
"Norėdami prisijungti naudodami esamą ryšio profilį, naudokite:\n"
"\n"
"\tRemmina -c FILE.remmina\n"
"\n"
"Jei norite greitai prisijungti naudodami URI:\n"
"\n"
"\tRemmina -c rdp://username@server\n"
"\tremmina -c rdp://domain\\\\username@server\n"
"\tremmina -c vnc://username@server\n"
"\tremmina -c vnc://server?VncUsername=username\n"
"\tremmina -c ssh://user@server\n"
"\tremmina -c spice://server\n"
"\n"
"Greitas prisijungimas naudojant URI kartu su užšifruotu slaptažodžiu:\n"
"\n"
"\tRemmina -c rdp://username:encrypted-password@server\n"
"\tremmina -c vnc://username:encrypted-password@server\n"
"\tremmina -c vnc://server?VncUsername=username\\&VncPassword=encrypted-"
"password\n"
"\n"
"Jei norite užšifruoti slaptažodį, skirtą naudoti su URI:\n"
"\n"
"\tVartotojo slaptažodis: remmina --encrypt-password\n"
"\n"
"Norėdami atnaujinti vartotojo vardą ir slaptažodį bei nustatyti kitokį "
"\"Remmina\" ryšio profilio skiriamosios gebos režimą, naudokite:\n"
"\n"
"\tRemmina --update-profile /PATH/TO/FOO.remmina --set-option username --set-"
"option resolution_mode=2 --set-option password\n"

#: src/remmina_public.c:345
#, fuzzy, c-format
msgid "Address is too long for UNIX socket_path: %s"
msgstr "Adresas yra per ilgas UNIX socket_path: %s"

#: src/remmina_public.c:355
#, fuzzy, c-format
msgid "Creating UNIX socket failed: %s"
msgstr "Nepavyko sukurti UNIX lizdo: %s"

#: src/remmina_public.c:361
#, fuzzy, c-format
#| msgid "VNC connection failed: %s"
msgid "Connecting to UNIX socket failed: %s"
msgstr "Nepavyko prisijungti prie UNIX lizdo: %s"

#: src/remmina_public.c:631
<<<<<<< HEAD
=======
#, fuzzy
>>>>>>> 050fc71c
msgid "Please enter format 'widthxheight'."
msgstr "Prašome įvesti formatu „plotisxaukštis“."

#: src/remmina_public.c:653
#, fuzzy
msgid "Change security settings"
msgstr "Keisti saugumo nustatymus"
<<<<<<< HEAD

#. TRANSLATORS: translator-credits should be replaced with a formatted list of translators in your own language
#: src/remmina_about.c:54
msgid "translator-credits"
msgstr ""
"Launchpad Contributions:\n"
"  Aurimas Fišeras https://launchpad.net/~aurimas-gmail\n"
"  Mantas Kriaučiūnas https://launchpad.net/~mantas\n"
"  Vic https://launchpad.net/~llyzs"

#: src/remmina_ftp_client.c:389
msgid "Choose download location"
msgstr "Pasirinkite atsiuntimo vietą"

#: src/remmina_ftp_client.c:529
msgid "Are you sure to delete the selected files on server?"
msgstr "Ar tikrai norite pašalinti pažymėtus failus serveryje?"

#: src/remmina_ftp_client.c:586
msgid "Choose a file to upload"
msgstr "Pasirinkite failą išsiuntimui"

#: src/remmina_ftp_client.c:593
msgid "Upload folder"
msgstr "Išsiuntimo aplankas"

#: src/remmina_ftp_client.c:649 src/remmina_ftp_client.c:763
msgid "Download"
msgstr "Atsisiųsti"

#: src/remmina_ftp_client.c:656 src/remmina_ftp_client.c:770
msgid "Upload"
msgstr "Išsiuntimas"

#: src/remmina_ftp_client.c:663
#, fuzzy
msgid "_Delete"
msgstr "_Pašalinti"

#: src/remmina_ftp_client.c:748
#, fuzzy
msgid "Home"
msgstr "Pagrindinis"

#: src/remmina_ftp_client.c:749
msgid "Go to home folder"
msgstr "Eiti į namų aplanką"

#: src/remmina_ftp_client.c:753
#, fuzzy
msgid "Up"
msgstr "Aukštyn"

#: src/remmina_ftp_client.c:754
msgid "Go to parent folder"
msgstr "Eiti į virškatalogį"

#: src/remmina_ftp_client.c:758 plugins/rdp/rdp_plugin.c:2770
#: plugins/vnc/vnc_plugin.c:2027
msgid "Refresh"
msgstr "Atnaujinti"

#: src/remmina_ftp_client.c:759
msgid "Refresh current folder"
msgstr "Atnaujinti dabartinį katalogą"

#: src/remmina_ftp_client.c:764
msgid "Download from server"
msgstr "Atsiųsti iš serverio"

#: src/remmina_ftp_client.c:771
msgid "Upload to server"
msgstr "Išsiųsti į serverį"

#: src/remmina_ftp_client.c:775 data/ui/remmina_main.glade:197
#, fuzzy
msgid "Delete"
msgstr "Ištrinti"

#: src/remmina_ftp_client.c:776
msgid "Delete files on server"
msgstr "Šalinti failus serveryje"

#: src/remmina_ftp_client.c:905 src/remmina_ftp_client.c:974
msgid "Filename"
msgstr "Failo vardas"

#: src/remmina_ftp_client.c:918 src/remmina_ftp_client.c:1003
msgid "Size"
msgstr "Dydis"

#: src/remmina_ftp_client.c:926
msgid "User"
msgstr "Naudotojas"

#: src/remmina_ftp_client.c:932 src/remmina_file_editor.c:1933
#: data/ui/remmina_mpc.glade:115 data/ui/remmina_main.glade:464
msgid "Group"
msgstr "Grupė"

#: src/remmina_ftp_client.c:938
msgid "Permission"
msgstr "Leidimas"

#: src/remmina_ftp_client.c:990 plugins/rdp/rdp_plugin.c:2568
msgid "Remote"
msgstr "Nutolęs"

#: src/remmina_ftp_client.c:997 plugins/rdp/rdp_plugin.c:2567
msgid "Local"
msgstr "Vietinis"

#: src/remmina_ftp_client.c:1011
msgid "Progress"
msgstr "Eiga"

#: src/remmina_protocol_widget.c:290 src/remmina_ssh_plugin.c:829
#: src/remmina_ssh_plugin.c:1445
msgid "Open SFTP transfer…"
msgstr "Atverti saugų failų siuntimą…"

#: src/remmina_protocol_widget.c:319
msgid "Executing external commands…"
msgstr "Įvykdomos įšorinės komandos…"

#. TRANSLATORS: “%s” is a placeholder for the connection profile name
#: src/remmina_protocol_widget.c:327
#, c-format
msgid "Connecting to “%s”…"
msgstr "Jungiamasi prie „%s“…"

#. TRANSLATORS: “%s” is a placeholder for an hostname or an IP address.
#: src/remmina_protocol_widget.c:915 src/remmina_protocol_widget.c:1100
#, c-format
msgid "Connecting to “%s” via SSH…"
msgstr "Jungiamasi prie „%s“ per SSH…"

#. TRANSLATORS: “%i” is a placeholder for a TCP port number.
#: src/remmina_protocol_widget.c:1164
#, c-format
msgid "Awaiting incoming SSH connection on port %i…"
msgstr "Laukiama ateinančio SSH ryšio per prievadą %i…"

#: src/remmina_protocol_widget.c:1217
#, c-format
msgid "The “%s” command is not available on the SSH server."
msgstr "Komanda %s nerasta SSH serveryje."

#: src/remmina_protocol_widget.c:1222
#, c-format
msgid "Could not run the “%s” command on the SSH server (status = %i)."
msgstr "Nepavyko įvykdyti komandos „%s“ SSH serveryje (būsena = %i)."

#. TRANSLATORS: %s is a placeholder for an error message
#: src/remmina_protocol_widget.c:1230
#, c-format
msgid "Could not run command. %s"
msgstr "Nepavyko įvykdyti komandos. %s"

#. TRANSLATORS: “%s” is a placeholder for a hostname or IP address.
#: src/remmina_protocol_widget.c:1300
#, c-format
msgid "Connecting to %s via SSH…"
msgstr "Jungiamasi prie „%s“ per SSH…"

#: src/remmina_protocol_widget.c:1694
msgid "Type in SSH username and password."
msgstr "Įrašykite SSH slapyvardį ir slaptažodį."

#: src/remmina_protocol_widget.c:1749 src/remmina_protocol_widget.c:1781
#, fuzzy
msgid "Fingerprint automatically accepted"
msgstr "Automatiškai priimami pirštų atspaudai"

#. TRANSLATORS: The user is asked to verify a new SSL certificate.
#: src/remmina_protocol_widget.c:1757
msgid "Certificate details:"
msgstr "Sertifikato informacija:"

#. TRANSLATORS: An SSL certificate subject is usually the remote server the user connect to.
#: src/remmina_protocol_widget.c:1759 src/remmina_protocol_widget.c:1791
msgid "Subject:"
msgstr "Subjektas:"

#. TRANSLATORS: The name or email of the entity that have issued the SSL certificate
#: src/remmina_protocol_widget.c:1761 src/remmina_protocol_widget.c:1793
msgid "Issuer:"
msgstr "Išdavėjas:"

#. TRANSLATORS: An SSL certificate fingerprint, is a hash of a certificate calculated on all certificate's data and its signature.
#: src/remmina_protocol_widget.c:1763
msgid "Fingerprint:"
msgstr "Pirštų atspaudas:"

#. TRANSLATORS: The user is asked to accept or refuse a new SSL certificate.
#: src/remmina_protocol_widget.c:1765
msgid "Accept certificate?"
msgstr "Priimti sertifikatą?"

#. TRANSLATORS: The user is asked to verify a new SSL certificate.
#: src/remmina_protocol_widget.c:1789
#, fuzzy
msgid "The certificate changed! Details:"
msgstr "Sertifikatas pakeistas! Išsami informacija:"

#. TRANSLATORS: An SSL certificate fingerprint, is a hash of a certificate calculated on all certificate's data and its signature.
#: src/remmina_protocol_widget.c:1795
msgid "Old fingerprint:"
msgstr "Senas pirštų antspaudas:"

#. TRANSLATORS: An SSL certificate fingerprint, is a hash of a certificate calculated on all certificate's data and its signature.
#: src/remmina_protocol_widget.c:1797
msgid "New fingerprint:"
msgstr "Naujas pirštų antspaudas:"

#. TRANSLATORS: The user is asked to accept or refuse a new SSL certificate.
#: src/remmina_protocol_widget.c:1799
msgid "Accept changed certificate?"
msgstr "Priimti pakeistą sertifikatą?"

#. TRANSLATORS: “%i” is a placeholder for a port number. “%s”  is a placeholder for a protocol name (VNC).
#: src/remmina_protocol_widget.c:1942
#, c-format
msgid "Listening on port %i for an incoming %s connection…"
msgstr "Per prievadą %i laukiama įeinančio %s prisijungimo…"

#: src/remmina_protocol_widget.c:1967
msgid "Could not authenticate, attempting reconnection…"
msgstr "Nepavyko nustatyti tapatumo. Mėginama prisijungti iš naujo…"

#: src/remmina_protocol_widget.c:2029 src/remmina_file_editor.c:436
#: src/remmina_file_editor.c:1172 data/ui/remmina_main.glade:478
msgid "Server"
msgstr "Serveris"

#. TRANSLATORS: “%s” is a placeholder for a protocol name, like “RDP”.
#: src/remmina_protocol_widget.c:2047
#, c-format
msgid "Install the %s protocol plugin first."
msgstr "Pirmiausia įdiegite %s protokolo papildinį."

#: src/remmina_ssh.c:236
#, c-format
msgid "Could not authenticate with TOTP/OTP/2FA. %s"
msgstr "Nepavyko paleisti SSH seanso: %s"

#: src/remmina_ssh.c:295 src/remmina_ssh.c:676
#, c-format
msgid "Could not authenticate with SSH password. %s"
msgstr "Nepavyko paleisti SSH seanso: %s"

#: src/remmina_ssh.c:322 src/remmina_ssh.c:389
#, fuzzy
msgid "No saved SSH passphrase supplied. Asking user to enter it."
msgstr ""
"Nepateikta išsaugota SSH slaptažodžių frazė. Prašoma naudotojo ją įvesti."

#. TRANSLATORS: The placeholder %s is an error message
#: src/remmina_ssh.c:327 src/remmina_ssh.c:368 src/remmina_ssh.c:394
#: src/remmina_ssh.c:433 src/remmina_ssh.c:746
#, fuzzy, c-format
msgid "Could not authenticate with public SSH key. %s"
msgstr "Nepavyko autentifikuoti su viešuoju SSH raktu. %s"

#. TRANSLATORS: The placeholder %s is an error message
#: src/remmina_ssh.c:336
#, fuzzy, c-format
msgid "SSH certificate cannot be imported. %s"
msgstr "SSH sertifikato negalima importuoti. %s"

#. TRANSLATORS: The placeholder %s is an error message
#: src/remmina_ssh.c:345
#, fuzzy, c-format
msgid "SSH certificate cannot be copied into the private SSH key. %s"
msgstr "SSH sertifikato negalima nukopijuoti į privatų SSH raktą. %s"

#. TRANSLATORS: The placeholder %s is an error message
#: src/remmina_ssh.c:355
#, fuzzy, c-format
#| msgid "Could not authenticate with SSH password. %s"
msgid "Could not authenticate using SSH certificate. %s"
msgstr "Nepavyko autentifikuoti naudojant SSH sertifikatą. %s"

#: src/remmina_ssh.c:369
msgid "SSH identity file not selected."
msgstr "SSH rakto failas dar nenurodytas."

#. TRANSLATORS: The placeholder %s is an error message
=======

#. TRANSLATORS: translator-credits should be replaced with a formatted list of translators in your own language
#: src/remmina_about.c:54
#, fuzzy
msgid "translator-credits"
msgstr ""
"Tadas Masiulionis\n"
"Mantas Kriaučiūnas <mantas@akl.lt>\n"
"Aurimas Fišeras <aurimas@members.fsf.org>"

#: src/remmina_ftp_client.c:389
#, fuzzy
msgid "Choose download location"
msgstr "Pasirinkite atsiuntimo vietą"

#: src/remmina_ftp_client.c:529
#, fuzzy
msgid "Are you sure to delete the selected files on server?"
msgstr "Ar tikrai norite pašalinti pažymėtus failus serveryje?"

#: src/remmina_ftp_client.c:586
#, fuzzy
msgid "Choose a file to upload"
msgstr "Pasirinkite failą išsiuntimui"

#: src/remmina_ftp_client.c:593
#, fuzzy
msgid "Upload folder"
msgstr "Išsiuntimo aplankas"

#: src/remmina_ftp_client.c:649 src/remmina_ftp_client.c:763
#, fuzzy
msgid "Download"
msgstr "Atsiųsti"

#: src/remmina_ftp_client.c:656 src/remmina_ftp_client.c:770
#, fuzzy
msgid "Upload"
msgstr "Nusiųsti"

#: src/remmina_ftp_client.c:663
#, fuzzy
msgid "_Delete"
msgstr "_Pašalinti"

#: src/remmina_ftp_client.c:748
#, fuzzy
msgid "Home"
msgstr "Pagrindinis"

#: src/remmina_ftp_client.c:749
#, fuzzy
msgid "Go to home folder"
msgstr "Eiti į namų aplanką"

#: src/remmina_ftp_client.c:753
#, fuzzy
msgid "Up"
msgstr "Aukštyn"

#: src/remmina_ftp_client.c:754
#, fuzzy
msgid "Go to parent folder"
msgstr "Eiti į virškatalogį"

#: src/remmina_ftp_client.c:758 plugins/rdp/rdp_plugin.c:2813
#: plugins/vnc/vnc_plugin.c:2027
#, fuzzy
msgid "Refresh"
msgstr "Naujinti"

#: src/remmina_ftp_client.c:759
#, fuzzy
msgid "Refresh current folder"
msgstr "Atnaujinti dabartinį katalogą"

#: src/remmina_ftp_client.c:764
#, fuzzy
msgid "Download from server"
msgstr "Atsiųsti iš serverio"

#: src/remmina_ftp_client.c:771
#, fuzzy
msgid "Upload to server"
msgstr "Išsiųsti į serverį"

#: src/remmina_ftp_client.c:775 data/ui/remmina_main.glade:197
#, fuzzy
msgid "Delete"
msgstr "Ištrinti"

#: src/remmina_ftp_client.c:776
#, fuzzy
msgid "Delete files on server"
msgstr "Šalinti failus serveryje"

#: src/remmina_ftp_client.c:905 src/remmina_ftp_client.c:974
#, fuzzy
msgid "Filename"
msgstr "Failo pavadinimas"

#: src/remmina_ftp_client.c:918 src/remmina_ftp_client.c:1003
#, fuzzy
msgid "Size"
msgstr "Dydis"

#: src/remmina_ftp_client.c:926
#, fuzzy
msgid "User"
msgstr "Naudotojas"

#: src/remmina_ftp_client.c:932 src/remmina_file_editor.c:1933
#: data/ui/remmina_mpc.glade:115 data/ui/remmina_main.glade:464
#, fuzzy
msgid "Group"
msgstr "Grupė"

#: src/remmina_ftp_client.c:938
#, fuzzy
msgid "Permission"
msgstr "Leidimas"

#: src/remmina_ftp_client.c:990 plugins/rdp/rdp_plugin.c:2611
#, fuzzy
msgid "Remote"
msgstr "Nutolęs"

#: src/remmina_ftp_client.c:997 plugins/rdp/rdp_plugin.c:2610
#, fuzzy
msgid "Local"
msgstr "Vietinis"

#: src/remmina_ftp_client.c:1011
#, fuzzy
msgid "Progress"
msgstr "Eiga"

#: src/remmina_protocol_widget.c:291 src/remmina_ssh_plugin.c:829
#: src/remmina_ssh_plugin.c:1445
msgid "Open SFTP transfer…"
msgstr "Atverti saugų failų siuntimą…"

#: src/remmina_protocol_widget.c:320
#, fuzzy
msgid "Executing external commands…"
msgstr "Įvykdomos įšorinės komandos…"

#. TRANSLATORS: “%s” is a placeholder for the connection profile name
#: src/remmina_protocol_widget.c:328
#, c-format
msgid "Connecting to “%s”…"
msgstr "Jungiamasi prie „%s“…"

#. TRANSLATORS: “%s” is a placeholder for an hostname or an IP address.
#: src/remmina_protocol_widget.c:916 src/remmina_protocol_widget.c:1101
#, c-format
msgid "Connecting to “%s” via SSH…"
msgstr "Jungiamasi prie „%s“ per SSH…"

#. TRANSLATORS: “%i” is a placeholder for a TCP port number.
#: src/remmina_protocol_widget.c:1165
#, fuzzy, c-format
msgid "Awaiting incoming SSH connection on port %i…"
msgstr "Laukiama ateinančio SSH ryšio per prievadą %i…"

#: src/remmina_protocol_widget.c:1218
#, c-format
msgid "The “%s” command is not available on the SSH server."
msgstr "Komanda %s nerasta SSH serveryje."

#: src/remmina_protocol_widget.c:1223
#, c-format
msgid "Could not run the “%s” command on the SSH server (status = %i)."
msgstr "Nepavyko įvykdyti komandos „%s“ SSH serveryje (būsena = %i)."

#. TRANSLATORS: %s is a placeholder for an error message
#: src/remmina_protocol_widget.c:1231
#, fuzzy, c-format
msgid "Could not run command. %s"
msgstr "Nepavyko įvykdyti komandos. %s"

#. TRANSLATORS: “%s” is a placeholder for a hostname or IP address.
#: src/remmina_protocol_widget.c:1301
#, fuzzy, c-format
msgid "Connecting to %s via SSH…"
msgstr "Jungiamasi prie „%s“ per SSH…"

#: src/remmina_protocol_widget.c:1695
#, fuzzy
msgid "Type in SSH username and password."
msgstr "Įrašykite SSH slapyvardį ir slaptažodį."

#: src/remmina_protocol_widget.c:1750 src/remmina_protocol_widget.c:1782
#, fuzzy
msgid "Fingerprint automatically accepted"
msgstr "Automatiškai priimami pirštų atspaudai"

#. TRANSLATORS: The user is asked to verify a new SSL certificate.
#: src/remmina_protocol_widget.c:1758
#, fuzzy
msgid "Certificate details:"
msgstr "Sertifikato informacija:"

#. TRANSLATORS: An SSL certificate subject is usually the remote server the user connect to.
#: src/remmina_protocol_widget.c:1760 src/remmina_protocol_widget.c:1792
#, fuzzy
msgid "Subject:"
msgstr "Tema:"

#. TRANSLATORS: The name or email of the entity that have issued the SSL certificate
#: src/remmina_protocol_widget.c:1762 src/remmina_protocol_widget.c:1794
#, fuzzy
msgid "Issuer:"
msgstr "Išdavėjas:"

#. TRANSLATORS: An SSL certificate fingerprint, is a hash of a certificate calculated on all certificate's data and its signature.
#: src/remmina_protocol_widget.c:1764
#, fuzzy
msgid "Fingerprint:"
msgstr "Kontrolinis kodas:"

#. TRANSLATORS: The user is asked to accept or refuse a new SSL certificate.
#: src/remmina_protocol_widget.c:1766
#, fuzzy
msgid "Accept certificate?"
msgstr "Priimti sertifikatą?"

#. TRANSLATORS: The user is asked to verify a new SSL certificate.
#: src/remmina_protocol_widget.c:1790
#, fuzzy
msgid "The certificate changed! Details:"
msgstr "Sertifikatas pakeistas! Išsami informacija:"

#. TRANSLATORS: An SSL certificate fingerprint, is a hash of a certificate calculated on all certificate's data and its signature.
#: src/remmina_protocol_widget.c:1796
#, fuzzy
msgid "Old fingerprint:"
msgstr "Senas pirštų antspaudas:"

#. TRANSLATORS: An SSL certificate fingerprint, is a hash of a certificate calculated on all certificate's data and its signature.
#: src/remmina_protocol_widget.c:1798
#, fuzzy
msgid "New fingerprint:"
msgstr "Naujas pirštų antspaudas:"

#. TRANSLATORS: The user is asked to accept or refuse a new SSL certificate.
#: src/remmina_protocol_widget.c:1800
#, fuzzy
msgid "Accept changed certificate?"
msgstr "Priimti pakeistą sertifikatą?"

#. TRANSLATORS: “%i” is a placeholder for a port number. “%s”  is a placeholder for a protocol name (VNC).
#: src/remmina_protocol_widget.c:1943
#, fuzzy, c-format
msgid "Listening on port %i for an incoming %s connection…"
msgstr "Per prievadą %i laukiama įeinančio %s prisijungimo…"

#: src/remmina_protocol_widget.c:1968
msgid "Could not authenticate, attempting reconnection…"
msgstr "Nepavyko nustatyti tapatumo. Mėginama prisijungti iš naujo…"

#: src/remmina_protocol_widget.c:2030 src/remmina_file_editor.c:436
#: src/remmina_file_editor.c:1172 data/ui/remmina_main.glade:478
#, fuzzy
msgid "Server"
msgstr "Serveris"

#. TRANSLATORS: “%s” is a placeholder for a protocol name, like “RDP”.
#: src/remmina_protocol_widget.c:2048
#, fuzzy, c-format
msgid "Install the %s protocol plugin first."
msgstr "Pirmiausia įdiegite %s protokolo papildinį."

#: src/remmina_ssh.c:236
#, c-format
msgid "Could not authenticate with TOTP/OTP/2FA. %s"
msgstr "Nepavyko paleisti SSH seanso: %s"

#: src/remmina_ssh.c:295 src/remmina_ssh.c:676
#, c-format
msgid "Could not authenticate with SSH password. %s"
msgstr "Nepavyko paleisti SSH seanso: %s"

#: src/remmina_ssh.c:322 src/remmina_ssh.c:389
#, fuzzy
msgid "No saved SSH passphrase supplied. Asking user to enter it."
msgstr ""
"Nepateikta išsaugota SSH slaptažodžių frazė. Prašoma naudotojo ją įvesti."

#. TRANSLATORS: The placeholder %s is an error message
#: src/remmina_ssh.c:327 src/remmina_ssh.c:368 src/remmina_ssh.c:394
#: src/remmina_ssh.c:433 src/remmina_ssh.c:746
#, fuzzy, c-format
msgid "Could not authenticate with public SSH key. %s"
msgstr "Nepavyko autentifikuoti su viešuoju SSH raktu. %s"

#. TRANSLATORS: The placeholder %s is an error message
#: src/remmina_ssh.c:336
#, fuzzy, c-format
msgid "SSH certificate cannot be imported. %s"
msgstr "SSH sertifikato negalima importuoti. %s"

#. TRANSLATORS: The placeholder %s is an error message
#: src/remmina_ssh.c:345
#, fuzzy, c-format
msgid "SSH certificate cannot be copied into the private SSH key. %s"
msgstr "SSH sertifikato negalima nukopijuoti į privatų SSH raktą. %s"

#. TRANSLATORS: The placeholder %s is an error message
#: src/remmina_ssh.c:355
#, fuzzy, c-format
#| msgid "Could not authenticate with SSH password. %s"
msgid "Could not authenticate using SSH certificate. %s"
msgstr "Nepavyko autentifikuoti naudojant SSH sertifikatą. %s"

#: src/remmina_ssh.c:369
msgid "SSH identity file not selected."
msgstr "SSH rakto failas dar nenurodytas."

#. TRANSLATORS: The placeholder %s is an error message
>>>>>>> 050fc71c
#: src/remmina_ssh.c:380
#, fuzzy, c-format
msgid "Public SSH key cannot be imported. %s"
msgstr "Viešojo SSH rakto negalima importuoti. %s"
<<<<<<< HEAD

#: src/remmina_ssh.c:478
#, fuzzy, c-format
msgid "Could not authenticate automatically with public SSH key. %s"
msgstr ""
"Nepavyko automatiškai patvirtinti autentiškumo naudojant viešąjį SSH raktą. "
"%s"

#: src/remmina_ssh.c:523
=======

#: src/remmina_ssh.c:478
#, fuzzy, c-format
msgid "Could not authenticate automatically with public SSH key. %s"
msgstr ""
"Nepavyko automatiškai patvirtinti autentiškumo naudojant viešąjį SSH raktą. "
"%s"

#: src/remmina_ssh.c:523
#, c-format
msgid "Could not authenticate automatically with SSH agent. %s"
msgstr "Nepavyko paleisti SSH seanso: %s"

#: src/remmina_ssh.c:569 src/remmina_ssh.c:856
#, c-format
msgid "Could not authenticate with SSH GSSAPI/Kerberos. %s"
msgstr "Nepavyko paleisti SSH seanso: %s"

#: src/remmina_ssh.c:598
#, fuzzy
msgid "The public SSH key changed!"
msgstr "Viešasis SSH raktas pakeistas!"

#: src/remmina_ssh.c:711
#, c-format
msgid "Could not authenticate with keyboard-interactive. %s"
msgstr "Nepavyko paleisti SSH seanso: %s"

#: src/remmina_ssh.c:813
#, c-format
msgid "Could not authenticate with automatic public SSH key. %s"
msgstr "Nepavyko prisijungti prie SSH tunelio paskirties: %s"

#. TRANSLATORS: The placeholder %s is an error message
#: src/remmina_ssh.c:921
#, fuzzy, c-format
msgid "Could not fetch the server's public SSH key. %s"
msgstr "Nepavyko gauti serverio viešojo SSH rakto. %s"

#. TRANSLATORS: The placeholder %s is an error message
#: src/remmina_ssh.c:928
#, c-format
msgid "Could not fetch public SSH key. %s"
msgstr "Nepavyko prisijungti prie SSH tunelio paskirties: %s"

#. TRANSLATORS: The placeholder %s is an error message
#: src/remmina_ssh.c:936
#, c-format
msgid "Could not fetch checksum of the public SSH key. %s"
msgstr "Nepavyko paleisti SSH seanso: %s"

#: src/remmina_ssh.c:949
#, fuzzy
msgid "The server is unknown. The public key fingerprint is:"
msgstr "Serveris nežinomas. Viešojo rakto pirštų antspaudas yra:"

#: src/remmina_ssh.c:951 src/remmina_ssh.c:957
#, fuzzy
msgid "Do you trust the new public key?"
msgstr "Ar pasitikite nauju viešuoju raktu?"

#: src/remmina_ssh.c:954
msgid ""
"Warning: The server has changed its public key. This means you are either "
"under attack,\n"
"or the administrator has changed the key. The new public key fingerprint is:"
msgstr ""
"ĮSPĖJIMAS: Serveris pakeitė savo viešąjį raktą. Tai reiškia, kad jus "
"atakuoja arba\n"
"administratorius pakeitė raktą. Naujojo viešojo rakto pirštų antspaudas yra:"

#. TRANSLATORS: The placeholder %s is an error message
#: src/remmina_ssh.c:979
#, c-format
msgid "Could not check list of known SSH hosts. %s"
msgstr "Nepavyko paleisti SSH seanso: %s"

#: src/remmina_ssh.c:988
#, fuzzy
msgid "SSH password"
msgstr "SSH slaptažodis"

#: src/remmina_ssh.c:995 src/remmina_ssh.c:1039
#, fuzzy
msgid "SSH private key passphrase"
msgstr "SSH privačiojo rakto slaptafrazė"

#: src/remmina_ssh.c:1000
#, fuzzy
msgid "SSH Kerberos/GSSAPI"
msgstr "SSH Kerberos/GSSAPI"

#: src/remmina_ssh.c:1005
#, fuzzy
msgid "Enter TOTP/OTP/2FA code"
msgstr "Įveskite TOTP/OTP/2FA kodą"

#: src/remmina_ssh.c:1035 src/remmina_ssh.c:1061
#, fuzzy
msgid "SSH tunnel credentials"
msgstr "SSH tunelio įgaliojimai"

#: src/remmina_ssh.c:1035 src/remmina_ssh.c:1061
#, fuzzy
msgid "SSH credentials"
msgstr "SSH įgaliojimai"

#: src/remmina_ssh.c:1112
#, fuzzy
msgid "Keyboard interactive login, TOTP/OTP/2FA"
msgstr "Interaktyvus prisijungimas klaviatūra, TOTP/OTP/2FA"

#. TRANSLATORS: The placeholder %s is an error message
#: src/remmina_ssh.c:1337
#, c-format
msgid "Could not start SSH session. %s"
msgstr "Nepavyko paleisti SSH seanso: %s"

#. TRANSLATORS: The placeholder %s is an error message
#: src/remmina_ssh.c:1735
#, c-format
msgid "Could not create channel. %s"
msgstr "Nepavyko sukurti SFTP seanso: %s"

#. TRANSLATORS: The placeholder %s is an error message
#: src/remmina_ssh.c:1746
#, c-format
msgid "Could not connect to SSH tunnel. %s"
msgstr "Nepavyko prisijungti prie SSH tunelio paskirties: %s"

#. TRANSLATORS: The placeholder %s is an error message
#: src/remmina_ssh.c:1816 src/remmina_ssh.c:1837 src/remmina_ssh.c:1846
#, c-format
msgid "Could not request port forwarding. %s"
msgstr "Nepavyko užklausti prievadų persiuntimo. %s"

#: src/remmina_ssh.c:1876
#, fuzzy
msgid "The server did not respond."
msgstr "Serveris neatsakė."

#: src/remmina_ssh.c:1916
#, fuzzy, c-format
msgid "Cannot connect to local port %i."
msgstr "Nepavyksta prisijungti prie vietinio prievado %i."

#. TRANSLATORS: The placeholder %s is an error message
#: src/remmina_ssh.c:1965
#, c-format
msgid "Could not write to SSH channel. %s"
msgstr "Nepavyko sukurti SFTP seanso: %s"

#. TRANSLATORS: The placeholder %s is an error message
#: src/remmina_ssh.c:1972
#, c-format
msgid "Could not read from tunnel listening socket. %s"
msgstr "Nepavyko sukurti SFTP seanso: %s"

#. TRANSLATORS: The placeholder %s is an error message
#: src/remmina_ssh.c:1992
#, c-format
msgid "Could not poll SSH channel. %s"
msgstr "Nepavyko sukurti SFTP seanso: %s"

#. TRANSLATORS: The placeholder %s is an error message
#: src/remmina_ssh.c:1999
#, c-format
msgid "Could not read SSH channel in a non-blocking way. %s"
msgstr "Nepavyko sukurti SFTP seanso: %s"

#. TRANSLATORS: The placeholder %s is an error message
#: src/remmina_ssh.c:2018
#, c-format
msgid "Could not send data to tunnel listening socket. %s"
msgstr "Nepavyko prisijungti prie SSH tunelio paskirties: %s"

#: src/remmina_ssh.c:2120
#, fuzzy
msgid "Assign a destination port."
msgstr "Priskirkite paskirties prievadą."

#: src/remmina_ssh.c:2127
#, fuzzy
msgid "Could not create socket."
msgstr "Nepavyko sukurti lizdo."

#: src/remmina_ssh.c:2137
#, fuzzy
msgid "Could not bind server socket to local port."
msgstr "Nepavyko susieti serverio lizdo su vietiniu prievadu."

#: src/remmina_ssh.c:2143
#, fuzzy
msgid "Could not listen to local port."
msgstr "Nepavyko įsiklausyti į vietinį prievadą."

#. TRANSLATORS: Do not translate pthread
#: src/remmina_ssh.c:2153 src/remmina_ssh.c:2170 src/remmina_ssh.c:2188
#, fuzzy
msgid "Could not start pthread."
msgstr "Nepavyko paleisti pthread."

#. TRANSLATORS: The placeholder %s is an error message
#: src/remmina_ssh.c:2280
#, c-format
msgid "Could not create SFTP session. %s"
msgstr "Nepavyko sukurti SFTP seanso: %s"

#. TRANSLATORS: The placeholder %s is an error message
#: src/remmina_ssh.c:2285
#, c-format
msgid "Could not start SFTP session. %s"
msgstr "Nepavyko paleisti SSH seanso: %s"

#. TRANSLATORS: The placeholder %s is an error message
#: src/remmina_ssh.c:2379
#, c-format
msgid "Could not open channel. %s"
msgstr "Nepavyko sukurti SFTP seanso: %s"

#. TRANSLATORS: The placeholder %s is an error message
#: src/remmina_ssh.c:2394
#, c-format
msgid "Could not request shell. %s"
msgstr "Nepavyko sukurti SFTP seanso: %s"

#: src/remmina_ssh.c:2521
#, fuzzy
msgid "Could not create PTY device."
msgstr "Nepavyko sukurti PTY įrenginio."

#: src/remmina_exec.c:475
#, fuzzy, c-format
msgid "Plugin %s is not registered."
msgstr "Papildinys %s neužregistruotas."

#: src/remmina_main.c:669
#, fuzzy
msgid "The latest successful connection attempt, or a pre-computed date"
msgstr ""
"Paskutinis sėkmingas bandymas prisijungti arba iš anksto apskaičiuota data"

#: src/remmina_main.c:671
#, c-format
msgid "Total %i item."
msgid_plural "Total %i items."
msgstr[0] "Iš viso %i elementas."
msgstr[1] "Iš viso %i elementai."
msgstr[2] "Iš viso %i elementų."

#: src/remmina_main.c:865
#, c-format
msgid "Are you sure you want to delete “%s”?"
msgstr "Ar tikrai norite pašalinti „%s“?"

#: src/remmina_main.c:989
#, fuzzy, c-format
msgid ""
"Unable to import:\n"
"%s"
msgstr ""
"Nepavyko importuoti:\n"
"%s"

#: src/remmina_main.c:1015 data/ui/remmina_main.glade:285
#, fuzzy
msgid "Import"
msgstr "Importuoti"

#: src/remmina_main.c:1038 src/remmina_file_editor.c:1791
#, fuzzy
msgid "_Save"
msgstr "Iš_saugoti"

#: src/remmina_main.c:1044
#, fuzzy
msgid "This protocol does not support exporting."
msgstr "Šis protokolas nepalaiko eksportavimo."

#: src/remmina_main.c:1361
#, fuzzy
msgid "Remmina Remote Desktop Client"
msgstr "Nutolusių kompiuterių valdymas - Remmina"

#: src/remmina_main.c:1363
#, fuzzy
msgid "Remmina Kiosk"
msgstr "\"Remmina\" kioskas"

#. TRANSLATORS: The placeholder %s is a directory path
#: src/remmina_sftp_client.c:173
#, c-format
msgid "Could not create the folder “%s”."
msgstr "Nepavyko sukurti aplanko „%s“."

#. TRANSLATORS: The placeholder %s is a file path
#: src/remmina_sftp_client.c:181 src/remmina_sftp_client.c:202
#, c-format
msgid "Could not create the file “%s”."
msgstr "Nepavyko sukurti failo „%s“."

#. TRANSLATORS: The placeholders %s are a file path, and an error message.
#: src/remmina_sftp_client.c:220
#, c-format
msgid "Could not open the file “%s” on the server. %s"
msgstr "Nepavyko atverti failo „%s“ serveryje. %s"

#: src/remmina_sftp_client.c:242
#, c-format
msgid "Could not save the file “%s”."
msgstr "Nepavyko išsaugoti failo „%s“."

#: src/remmina_sftp_client.c:281 src/remmina_sftp_client.c:698
#: src/remmina_sftp_client.c:761
#, c-format
msgid "Could not open the folder “%s”. %s"
msgstr "Nepavyko atverti aplanko „%s“. %s"

#: src/remmina_sftp_client.c:385
#, c-format
msgid "Could not create the folder “%s” on the server. %s"
msgstr "Nepavyko sukurti aplanko „%s“ serveryje. %s"

#: src/remmina_sftp_client.c:413 src/remmina_sftp_client.c:435
#, c-format
msgid "Could not create the file “%s” on the server. %s"
msgstr "Nepavyko sukurti failo „%s“ serveryje. %s"

#: src/remmina_sftp_client.c:456
#, c-format
msgid "Could not open the file “%s”."
msgstr "Nepavyko atverti failo „%s“."

#: src/remmina_sftp_client.c:476
#, c-format
msgid "Could not write to the file “%s” on the server. %s"
msgstr "Nepavyko įrašyti failo „%s“ serveryje. %s"

#: src/remmina_sftp_client.c:716
#, fuzzy, c-format
msgid "Could not read from the folder. %s"
msgstr "Nepavyko skaityti iš aplanko. %s"

#: src/remmina_sftp_client.c:823
#, fuzzy
msgid "Are you sure you want to cancel the file transfer in progress?"
msgstr "Ar tikrai norite atšaukti vykdomą failų perkelimą?"

#: src/remmina_sftp_client.c:857
#, c-format
msgid "Could not delete “%s”. %s"
msgstr "Nepavyko pašalinti „%s“. %s"

#: src/remmina_sftp_client.c:942
#, fuzzy
msgid "The file exists already"
msgstr "Failas jau egzistuoja"

#: src/remmina_sftp_client.c:945
#, fuzzy
msgid "Resume"
msgstr "Tęsti"

#: src/remmina_sftp_client.c:946
#, fuzzy
msgid "Overwrite"
msgstr "Perrašyti"

#: src/remmina_sftp_client.c:964
#, fuzzy
msgid "The following file already exists in the target folder:"
msgstr "Šis failas jau egzistuoja paskirties aplanke:"

#: src/remmina_file_editor.c:61
#, fuzzy
#| msgid ""
#| "<tt><big>Supported formats\n"
#| "• server\n"
#| "• server:port\n"
#| "• [server]:port</big></tt>"
msgid ""
"<big>Supported formats\n"
"• server\n"
"• server[:port]\n"
"VNC additional formats\n"
"• ID:repeater ID number\n"
"• unix:///path/socket.sock</big>"
msgstr ""
"<big>Palaikomi formatai\n"
"- serveris\n"
"- serveris[:prievadas]\n"
"Papildomi VNC formatai\n"
"- ID:kartotuvo ID numeris\n"
"- unix:///path/socket.sock</big>"

#: src/remmina_file_editor.c:70
#, fuzzy
msgid ""
"<big>• command in PATH args %h\n"
"• /path/to/foo -options %h %u\n"
"• %h is substituted with the server name\n"
"• %t is substituted with the SSH server name\n"
"• %u is substituted with the username\n"
"• %U is substituted with the SSH username\n"
"• %p is substituted with Remmina profile name\n"
"• %g is substituted with Remmina profile group name\n"
"• %d is substituted with local date and time in ISO 8601 format\n"
"Do not run in background if you want the command to be executed before "
"connecting.\n"
"</big>"
msgstr ""
"<big>- PATH komanda argumentai %h\n"
"- /path/to/foo -options %h %u\n"
"- %h pakeičiamas serverio pavadinimu\n"
"- %t pakeičiamas SSH serverio pavadinimu\n"
"- %u pakeičiamas vartotojo vardu\n"
"- %U pakeičiamas SSH vartotojo vardu\n"
"- %p pakeičiamas Remmina profilio pavadinimu\n"
"- %g pakeičiamas Remmina profilio grupės pavadinimu\n"
"- %d pakeičiama vietine data ir laiku ISO 8601 formatu\n"
"Nevykdykite fone, jei norite, kad komanda būtų įvykdyta prieš "
"prisijungiant.\n"
"</big>"

#: src/remmina_file_editor.c:84
#, fuzzy
#| msgid ""
#| "<tt><big>Supported formats\n"
#| "• :port\n"
#| "• server\n"
#| "• server:port\n"
#| "• [server]:port\n"
#| "• username@server:port (SSH protocol only)</big></tt>"
msgid ""
"<big>Supported formats\n"
"• server\n"
"• server[:port]\n"
"• username@server[:port] (SSH protocol only)</big>"
msgstr ""
"<big>Palaikomi formatai\n"
"- serveris\n"
"- serveris[:prievadas]\n"
"- username@server[:port] (tik SSH protokolas)</big>"

#: src/remmina_file_editor.c:162
#, fuzzy
msgid "Input is invalid."
msgstr "Įvestis negalioja."

#: src/remmina_file_editor.c:239
#, fuzzy
msgid "Choose a Remote Desktop Server"
msgstr "Pasirinkite nutolusio darbastalio serverį"

#: src/remmina_file_editor.c:460
#, fuzzy, c-format
msgid "Browse the network to find a %s server"
msgstr "Naršyti tinkle %s serveriui rasti"

#: src/remmina_file_editor.c:564
#, fuzzy
msgid "Resolution"
msgstr "Skiriamoji geba"

#: src/remmina_file_editor.c:571
#, fuzzy
msgid "Use initial window size"
msgstr "Naudoti pradinį lango dydį"

#: src/remmina_file_editor.c:575
#, fuzzy
msgid "Use client resolution"
msgstr "Naudoti kliento skiriamąją gebą"

#: src/remmina_file_editor.c:586 src/remmina_file_editor.c:1152
#, fuzzy
msgid "Custom"
msgstr "Pritaikyti"

#: src/remmina_file_editor.c:945
#, fuzzy
msgid "Keyboard mapping"
msgstr "Klaviatūros atvaizdavimas"

#: src/remmina_file_editor.c:1072
#, fuzzy
msgid "Behavior"
msgstr "Elgsena"

#: src/remmina_file_editor.c:1075
#, fuzzy
msgid "Execute a Command"
msgstr "Vykdyti komandą"

#: src/remmina_file_editor.c:1079
msgid "Before connecting"
msgstr "Naujas ryšys"

#: src/remmina_file_editor.c:1081
#, fuzzy
msgid "command %h %u %t %U %p %g --option"
msgstr "komanda %h %u %t %U %p %g --option"

#: src/remmina_file_editor.c:1086
msgid "After connecting"
msgstr "Naujas ryšys"

#: src/remmina_file_editor.c:1088
#, fuzzy
msgid "/path/to/command -opt1 arg %h %u %t -opt2 %U %p %g"
msgstr "/path/to/command -opt1 arg %h %u %t -opt2 %U %p %g"

#: src/remmina_file_editor.c:1092
msgid "Start-up"
msgstr "Pradėti"

#: src/remmina_file_editor.c:1095
#, fuzzy
msgid "Auto-start this profile"
msgstr "Automatinis šio profilio paleidimas"

#: src/remmina_file_editor.c:1125
#, fuzzy
msgid "SSH Tunnel"
msgstr "SSH tunelis"

#: src/remmina_file_editor.c:1126
#, fuzzy
msgid "Enable SSH tunnel"
msgstr "Įjungti SSH tunelį"

#: src/remmina_file_editor.c:1133
#, fuzzy
msgid "Tunnel via loopback address"
msgstr "Tunelis per loopback adresą"

#: src/remmina_file_editor.c:1143
#, fuzzy, c-format
msgid "Same server at port %i"
msgstr "Tas pats serveris, prievadas %i"

#: src/remmina_file_editor.c:1193 plugins/rdp/rdp_plugin.c:2767
msgid "Start-up path"
msgstr "Paleidimo kelias"

#: src/remmina_file_editor.c:1202
#, fuzzy
msgid "SSH Authentication"
msgstr "SSH tapatumo nustatymas"

#: src/remmina_file_editor.c:1229
#, fuzzy
#| msgid "SSH private key passphrase"
msgid "SSH private key file"
msgstr "SSH privataus rakto failas"

#: src/remmina_file_editor.c:1235 src/remmina_ssh_plugin.c:1474
#, fuzzy
#| msgid "SSH identity file"
msgid "SSH certificate file"
msgstr "SSH sertifikato failas"

#: src/remmina_file_editor.c:1293
#, fuzzy
msgid "Basic"
msgstr "Pagrindinės"

#: src/remmina_file_editor.c:1299
#, fuzzy
msgid "Advanced"
msgstr "Papildomi"

#: src/remmina_file_editor.c:1310
#, fuzzy
msgid "Notes"
msgstr "Pastabos"

#: src/remmina_file_editor.c:1438
#, fuzzy, c-format
msgid "(%s: %i): Can't validate setting '%s' since 'value' or 'gfe' are NULL!"
msgstr ""
"(%s: %i): Negalima patvirtinti parametro \"%s\", nes 'value' arba 'gfe' yra "
"NULL!"

#: src/remmina_file_editor.c:1441
#, fuzzy, c-format
msgid ""
"(%s: %i): Can't validate user input since 'setting_name_to_validate', "
"'value' or 'gfe' are NULL!"
msgstr ""
"(%s: %i): Negalima patvirtinti naudotojo įvesties, nes "
"'setting_name_to_validate', 'value' arba 'gfe' yra NULL!"

#. TRANSLATORS: Meta-error. Shouldn't be visible.
#: src/remmina_file_editor.c:1445 plugins/x2go/x2go_plugin.c:2188
#: plugins/x2go/x2go_plugin.c:2817
#, fuzzy
msgid "Internal error."
msgstr "Vidinė klaida."

#: src/remmina_file_editor.c:1667 src/remmina_file_editor.c:1703
#: src/remmina_file_editor.c:1724 src/remmina_file_editor.c:1747
#, fuzzy, c-format
#| msgid "Could not create SFTP session. %s"
msgid "Couldn't validate user input. %s"
msgstr "Nepavyko patvirtinti naudotojo įvesties. %s"

#: src/remmina_file_editor.c:1691
#, fuzzy
msgid "Default settings saved."
msgstr "Numatytieji nustatymai išsaugoti."

#: src/remmina_file_editor.c:1781
msgid "Remote Connection Profile"
msgstr "VNC ryšys nepavyko: %s"

#: src/remmina_file_editor.c:1787
#, fuzzy
msgid "Save as Default"
msgstr "Išsaugoti kaip numatytąjį"

#: src/remmina_file_editor.c:1788
#, fuzzy
msgid "Use the current settings as the default for all new connection profiles"
msgstr ""
"Naudokite dabartinius nustatymus kaip numatytuosius visiems naujiems ryšio "
"profiliams"

#: src/remmina_file_editor.c:1796 data/ui/remmina_main.glade:160
#, fuzzy
msgid "Connect"
msgstr "Prisijungti"

#: src/remmina_file_editor.c:1799
#, fuzzy
msgid "_Save and Connect"
msgstr "_Save and Connect (Išsaugoti ir prijungti)"

#: src/remmina_file_editor.c:1922
#, fuzzy
msgid "Quick Connect"
msgstr "Greitas prisijungimas"

#: src/remmina_file_editor.c:1946
#, fuzzy, c-format
msgid "Use '%s' as subgroup delimiter"
msgstr "Naudoti „%s“ kaip pogrupio skirtuką"

#: src/remmina_file_editor.c:2012 src/remmina_file_editor.c:2030
#, c-format
msgid "Could not find the file “%s”."
msgstr "Nepavyko atverti failo „%s“."

#. TRANSLATORS: This is a message that pops up when an external Remmina plugin tries to set the window resolution using a legacy parameter.
#. TRANSLATORS: This is a message that pop-up when an external Remmina plugin tries to set the windows resolution using a legacy parameter.
#: src/remmina_file.c:451 src/remmina_file.c:497
#, fuzzy
msgid ""
"Using the «resolution» parameter in the Remmina preferences file is "
"deprecated.\n"
msgstr ""
"Parametro \"resolution\" naudojimas \"Remmina\" nustatymų faile yra "
"nebenaudojamas.\n"

#: src/remmina_icon.c:136
#, fuzzy
msgid "Open Main Window"
msgstr "Atverti pagrindinį langą"

#: src/remmina_icon.c:141 data/ui/remmina_main.glade:254
#, fuzzy
msgid "_Preferences"
msgstr "_Nuostatos"

#: src/remmina_icon.c:146
#, fuzzy
msgid "_About"
msgstr "_Apie"

#: src/remmina_icon.c:156
#, fuzzy
msgid "Enable Service Discovery"
msgstr "Įjungti paslaugų paiešką"

#: src/remmina_icon.c:168 data/ui/remmina_main.glade:404
#, fuzzy
msgid "_Quit"
msgstr "Išei_ti"

#. TRANSLATORS: Applet name as per the Freedesktop Desktop entry specification https://specifications.freedesktop.org/desktop-entry-spec/latest/
#. TRANSLATORS: Applet Name as per the Freedesktop Desktop entry specification https://specifications.freedesktop.org/desktop-entry-spec/latest/
#: src/remmina_icon.c:294 src/remmina_icon.c:450
#, fuzzy
msgid "Remmina Applet"
msgstr "Remmina programėlė"

#. TRANSLATORS: Applet comment/description as per the Freedesktop Desktop entry specification https://specifications.freedesktop.org/desktop-entry-spec/latest/
#: src/remmina_icon.c:296 src/remmina_icon.c:452
#, fuzzy
msgid "Connect to remote desktops through the applet menu"
msgstr "Prisijungti prie nutolusių kompiuterių naudojant meniu"

#: src/remmina_icon.c:359
#, fuzzy
msgid "StatusNotifier/Appindicator support in “"
msgstr "StatusNotifier/Appindicator palaikymas \""

#. TRANSLATORS: %s is a placeholder for "StatusNotifier/Appindicator suppor in “DESKTOP NAME”: "
#: src/remmina_icon.c:366
#, fuzzy, c-format
msgid "%s your desktop does support it"
msgstr "%s jūsų darbalaukis palaiko šią funkciją"

#. TRANSLATORS: %s is a placeholder for "StatusNotifier/Appindicator suppor in “DESKTOP NAME”: "
#: src/remmina_icon.c:368
#, fuzzy, c-format
msgid "%s and Remmina has built-in (compiled) support for libappindicator."
msgstr ""
"%s ir \"Remmina\" turi integruotą (sukompiliuotą) libappindicator palaikymą."

#. TRANSLATORS: %s is a placeholder for "StatusNotifier/Appindicator suppor in “DESKTOP NAME”: "
#: src/remmina_icon.c:371
#, fuzzy, c-format
msgid ""
"%s not supported natively by your Desktop Environment. libappindicator will "
"try to fallback to GtkStatusIcon/xembed"
msgstr ""
"%s nepalaikoma jūsų darbalaukio aplinkoje. libappindicator bandys grįžti "
"prie GtkStatusIcon/xembed"

#. TRANSLATORS: %s is a placeholder for "StatusNotifier/Appindicator suppor in “DESKTOP NAME”: "
#: src/remmina_icon.c:375
#, fuzzy, c-format
msgid "%s You may need to install, and use XApp Status Applet"
msgstr "%s Gali prireikti įdiegti ir naudoti \"XApp\" būsenos programėlę"

#. TRANSLATORS: %s is a placeholder for "StatusNotifier/Appindicator suppor in “DESKTOP NAME”: "
#: src/remmina_icon.c:378
#, fuzzy, c-format
msgid "%s You may need to install, and use KStatusNotifierItem"
msgstr "%s Gali prireikti įdiegti ir naudoti KStatusNotifierItem"

#. TRANSLATORS: %s is a placeholder for "StatusNotifier/Appindicator suppor in “DESKTOP NAME”: "
#: src/remmina_icon.c:381
#, fuzzy, c-format
msgid "%s You may need to install, and use XEmbed SNI Proxy"
msgstr "%s Gali prireikti įdiegti ir naudoti \"XEmbed SNI Proxy"

#. TRANSLATORS: %s is a placeholder for "StatusNotifier/Appindicator suppor in “DESKTOP NAME”: "
#: src/remmina_icon.c:384
#, fuzzy, c-format
msgid "%s You may need to install, and use Gnome Shell Extension Appindicator"
msgstr ""
"%s Gali prireikti įdiegti ir naudoti \"Gnome Shell\" plėtinį \"Appindicator"

#. TRANSLATORS: %s is a placeholder for an error message
#: src/remmina_ssh_plugin.c:539
#, fuzzy, c-format
msgid "Error: %s"
msgstr "Klaida: %s"

#: src/remmina_ssh_plugin.c:556
#, fuzzy
msgid "Terminal content saved in"
msgstr "Terminalo turinys išsaugotas"

#: src/remmina_ssh_plugin.c:822
#, fuzzy
msgid "Select All (host+A)"
msgstr "Pasirinkti viską (host+A)"

#: src/remmina_ssh_plugin.c:823
#, fuzzy
msgid "Copy (host+C)"
msgstr "Kopijuoti (host+C)"

#: src/remmina_ssh_plugin.c:824
#, fuzzy
msgid "Paste (host+V)"
msgstr "Įklijuoti (host+V)"

#: src/remmina_ssh_plugin.c:825
#, fuzzy
msgid "Save session to file"
msgstr "Saugoti sesiją į failą"

#: src/remmina_ssh_plugin.c:826
#, fuzzy
msgid "Increase font size (host+Page Up)"
msgstr "Padidinti šrifto dydį (host+Page Up)"

#: src/remmina_ssh_plugin.c:827
#, fuzzy
msgid "Decrease font size (host+Page Down)"
msgstr "Sumažinti šrifto dydį (host+Page Down)"

#: src/remmina_ssh_plugin.c:828
msgid "Find text (host+G)"
msgstr "Įklijuoti (host+V)"

#: src/remmina_ssh_plugin.c:1439 data/ui/remmina_main.glade:177
#, fuzzy
msgid "Copy"
msgstr "Kopijuoti"

#: src/remmina_ssh_plugin.c:1439
#, fuzzy
msgid "_Copy"
msgstr "_Kopijuoti"

#: src/remmina_ssh_plugin.c:1440
#, fuzzy
msgid "Paste"
msgstr "Įklijuoti"

#: src/remmina_ssh_plugin.c:1440
#, fuzzy
msgid "_Paste"
msgstr "Į_dėti"

#: src/remmina_ssh_plugin.c:1441
#, fuzzy
msgid "Select all"
msgstr "Žymėti visus"

#: src/remmina_ssh_plugin.c:1441
#, fuzzy
msgid "_Select all"
msgstr "_Pasirinkite visus"

#: src/remmina_ssh_plugin.c:1442
#, fuzzy
msgid "Increase font size"
msgstr "Padidinti šrifto dydį"

#: src/remmina_ssh_plugin.c:1442
#, fuzzy
msgid "_Increase font size"
msgstr "_Padidinti šrifto dydį"

#: src/remmina_ssh_plugin.c:1443
#, fuzzy
msgid "Decrease font size"
msgstr "Sumažinti šrifto dydį"

#: src/remmina_ssh_plugin.c:1443
#, fuzzy
msgid "_Decrease font size"
msgstr "_Sumažinti šrifto dydį"

#: src/remmina_ssh_plugin.c:1444
#, fuzzy
msgid "Find text"
msgstr "Rasti tekstą"

#: src/remmina_ssh_plugin.c:1444
#, fuzzy
msgid "_Find text"
msgstr "_Rasti tekstą"

#: src/remmina_ssh_plugin.c:1471 plugins/spice/spice_plugin.c:674
#: plugins/vnc/vnc_plugin.c:1977 plugins/vnc/vnc_plugin.c:1989
#, fuzzy
msgid "User password"
msgstr "Vartotojo slaptažodis"

#: src/remmina_ssh_plugin.c:1477
msgid "Opening command"
msgstr ""

#: src/remmina_ssh_plugin.c:1478
#, fuzzy
#| msgid "Start-up program"
msgid "Start-up background program"
msgstr "Paleidimo programa"

#: src/remmina_ssh_plugin.c:1483
#, fuzzy
msgid ""
"The filename can use the following placeholders:\n"
"\n"
"  • %h is substituted with the server name\n"
"  • %t is substituted with the SSH server name\n"
"  • %u is substituted with the username\n"
"  • %U is substituted with the SSH username\n"
"  • %p is substituted with Remmina profile name\n"
"  • %g is substituted with Remmina profile group name\n"
"  • %d is substituted with local date and time in ISO 8601 format\n"
msgstr ""
"Failo pavadinime gali būti naudojami šie simboliai:\n"
"\n"
"  - %h pakeičiamas serverio pavadinimu\n"
"  - %t pakeičiamas SSH serverio pavadinimu\n"
"  - %u pakeičiamas vartotojo vardu\n"
"  - %U pakeičiamas SSH vartotojo vardu\n"
"  - %p pakeičiamas Remmina profilio pavadinimu\n"
"  - %g pakeičiamas Remmina profilio grupės pavadinimu\n"
"  - %d pakeičiama vietine data ir laiku ISO 8601 formatu\n"

#: src/remmina_ssh_plugin.c:1505
#, fuzzy
msgid "Terminal colour scheme"
msgstr "Terminalo spalvų schema"

#: src/remmina_ssh_plugin.c:1506
#, fuzzy
msgid "Character set"
msgstr "Ženklų rinkinys"

#: src/remmina_ssh_plugin.c:1508
#, fuzzy
msgid "KEX (Key Exchange) algorithms"
msgstr "KEX (keitimosi raktais) algoritmai"

#: src/remmina_ssh_plugin.c:1509
#, fuzzy
msgid "Symmetric cipher client to server"
msgstr "Simetrinis šifras iš kliento į serverį"

#: src/remmina_ssh_plugin.c:1510
#, fuzzy
msgid "Preferred server host key types"
msgstr "Pageidaujami serverio prieglobos raktų tipai"

#: src/remmina_ssh_plugin.c:1511
#, fuzzy
msgid "Folder for SSH session log"
msgstr "Aplankas SSH sesijų žurnalui"

#: src/remmina_ssh_plugin.c:1512
#, fuzzy
msgid "Filename for SSH session log"
msgstr "SSH sesijos žurnalo failo pavadinimas"

#: src/remmina_ssh_plugin.c:1513
#, fuzzy
msgid "Log SSH session when exiting Remmina"
msgstr "SSH sesijos registravimas išėjus iš \"Remmina"

#: src/remmina_ssh_plugin.c:1514
#, fuzzy
msgid "Log SSH session asynchronously"
msgstr "Asinchroniškai registruokite SSH sesiją"

#: src/remmina_ssh_plugin.c:1514
#, fuzzy
msgid "Saving the session asynchronously may have a notable performance impact"
msgstr "Asinchroninis sesijos išsaugojimas gali turėti žymų poveikį našumui"

#: src/remmina_ssh_plugin.c:1515
#, fuzzy
msgid "Audible terminal bell"
msgstr "Garsinis terminalo skambutis"

#: src/remmina_ssh_plugin.c:1516
#, fuzzy
msgid "SSH compression"
msgstr "SSH suspaudimas"

#: src/remmina_ssh_plugin.c:1517
#, fuzzy
msgid "Don't remember passwords"
msgstr "Neišsaugoti slaptažodžių"

#: src/remmina_ssh_plugin.c:1518
#, fuzzy
msgid "Strict host key checking"
msgstr "Griežtas priimančiosios šalies rakto tikrinimas"

#: src/remmina_ssh_plugin.c:1532
#, fuzzy
msgid "SSH - Secure Shell"
msgstr "SSH - saugus apvalkalas"

#: plugins/kwallet/src/kwallet_plugin_main.c:118
msgid "Secured password storage in KWallet"
msgstr "%s slaptažodis"

#: plugins/rdp/rdp_settings.c:217
msgid "<Auto-detect>"
msgstr "<automati6kai aptikti>"

#: plugins/rdp/rdp_settings.c:249
#, fuzzy
msgid "<Not set>"
msgstr "<Nenustatyta>"

#: plugins/rdp/rdp_settings.c:280
#, fuzzy
msgid "<Choose a quality level to edit…>"
msgstr "<Pasirinkite kokybės lygį, kurį norite redaguoti...>"

#: plugins/rdp/rdp_settings.c:282 plugins/rdp/rdp_plugin.c:2585
#: plugins/vnc/vnc_plugin.c:1934
#, fuzzy
msgid "Poor (fastest)"
msgstr "Prasta (greičiausia)"

#: plugins/rdp/rdp_settings.c:284 plugins/rdp/rdp_plugin.c:2586
#: plugins/vnc/vnc_plugin.c:1933
#, fuzzy
msgid "Medium"
msgstr "Vidutinis"

#: plugins/rdp/rdp_settings.c:286 plugins/rdp/rdp_plugin.c:2587
#: plugins/vnc/vnc_plugin.c:1931
#, fuzzy
msgid "Good"
msgstr "Gerai"

#: plugins/rdp/rdp_settings.c:288 plugins/rdp/rdp_plugin.c:2588
#: plugins/vnc/vnc_plugin.c:1932
#, fuzzy
msgid "Best (slowest)"
msgstr "Geriausia (lėčiausia)"

#: plugins/rdp/rdp_settings.c:427
#, fuzzy
msgid "Keyboard layout"
msgstr "Klaviatūros išdėstymas"

#: plugins/rdp/rdp_settings.c:457
#, fuzzy
msgid "Use client keyboard mapping"
msgstr "Naudoti kliento klaviatūros atvaizdį"

#: plugins/rdp/rdp_settings.c:468
#, fuzzy
#| msgid "Keyboard mapping"
msgid "Keyboard scancode remapping"
msgstr "Klaviatūros skanduotės kodų pertvarkymas"

#: plugins/rdp/rdp_settings.c:483
#, fuzzy
msgid "List of key=value,… pairs to remap scancodes. E.g. 0x56=0x29,0x29=0x56"
msgstr ""
"Rakto=vertės,... porų, skirtų pertvarkyti skanduotėms, sąrašas. Pvz., "
"0x56=0x29,0x29=0x56"

#: plugins/rdp/rdp_settings.c:486
#, fuzzy
msgid "FreeRDP > 2.3.0 is required to map scancodes"
msgstr ""
"Reikalinga \"FreeRDP\" > 2.3.0, kad būtų galima atvaizduoti skenavimo kodus"

#: plugins/rdp/rdp_settings.c:494
#, fuzzy
msgid "Quality settings"
msgstr "Kokybės nustatymai"

#: plugins/rdp/rdp_settings.c:517
#, fuzzy
msgid "Wallpaper"
msgstr "Darbalaukio fonas"

#: plugins/rdp/rdp_settings.c:525
#, fuzzy
msgid "Window drag"
msgstr "Lango tempimas"

#: plugins/rdp/rdp_settings.c:532
#, fuzzy
msgid "Menu animation"
msgstr "Meniu animacija"

#: plugins/rdp/rdp_settings.c:540
#, fuzzy
msgid "Theme"
msgstr "Tema"

#: plugins/rdp/rdp_settings.c:547
#, fuzzy
msgid "Cursor shadow"
msgstr "Žymeklio šešėlis"

#: plugins/rdp/rdp_settings.c:555
#, fuzzy
msgid "Cursor blinking"
msgstr "Žymeklio mirksėjimas"

#: plugins/rdp/rdp_settings.c:562
#, fuzzy
msgid "Font smoothing"
msgstr "Šriftų glodinimas"

#: plugins/rdp/rdp_settings.c:570
#, fuzzy
msgid "Composition"
msgstr "Kompozicija"

#: plugins/rdp/rdp_settings.c:580
#, fuzzy
msgid "Remote scale factor"
msgstr "Nuotolinio mastelio koeficientas"

#: plugins/rdp/rdp_settings.c:595
#, fuzzy
msgid "Desktop scale factor %"
msgstr "Darbalaukio mastelio koeficientas %"

#: plugins/rdp/rdp_settings.c:607
#, fuzzy
msgid "Device scale factor %"
msgstr "Įrenginio skalės koeficientas %"

#: plugins/rdp/rdp_settings.c:630
#, fuzzy
msgid "Desktop orientation"
msgstr "Darbalaukio orientacija"

#: plugins/rdp/rdp_settings.c:650
#, fuzzy
#| msgid "Disable server input"
msgid "Input device settings"
msgstr "Įvesties įrenginio nustatymai"

#: plugins/rdp/rdp_settings.c:658 plugins/rdp/rdp_plugin.c:2729
#: plugins/vnc/vnc_plugin.c:2014
#, fuzzy
#| msgid "Turn on smooth scrolling"
msgid "Disable smooth scrolling"
msgstr "Išjungti sklandų slinkimą"

#: plugins/rdp/rdp_settings.c:669
#, fuzzy
#| msgid "Disable server input"
msgid "General settings"
msgstr "Bendri nustatymai"

#: plugins/rdp/rdp_settings.c:676 plugins/rdp/rdp_plugin.c:2781
#, fuzzy
#| msgid "Reconnection attempt %d of %d…"
msgid "Reconnect attempts number"
msgstr "Bandymų pakartotinai prisijungti skaičius"

#: plugins/rdp/rdp_settings.c:689 plugins/rdp/rdp_plugin.c:2781
#, fuzzy
msgid ""
"The maximum number of reconnect attempts upon an RDP disconnect (default: 20)"
msgstr ""
"Didžiausias pakartotinio prisijungimo bandymų skaičius atsijungus RDP "
"(numatytoji reikšmė: 20)"

#: plugins/rdp/rdp_plugin.c:769 plugins/rdp/rdp_plugin.c:834
#, fuzzy
msgid "Enter RDP authentication credentials"
msgstr "Įveskite RDP autentifikavimo duomenis"

#: plugins/rdp/rdp_plugin.c:842
#, fuzzy
msgid "Enter RDP gateway authentication credentials"
msgstr "Įveskite RDP šliuzo autentifikavimo įgaliojimus"

#: plugins/rdp/rdp_plugin.c:2116
#, c-format
msgid ""
"Could not access the RDP server “%s”.\n"
"Account locked out."
msgstr "Komanda %s nerasta SSH serveryje"

#: plugins/rdp/rdp_plugin.c:2123
#, c-format
msgid ""
"Could not access the RDP server “%s”.\n"
"Account expired."
msgstr "Komanda %s nerasta SSH serveryje"

#: plugins/rdp/rdp_plugin.c:2130
#, c-format
msgid ""
"Could not access the RDP server “%s”.\n"
"Password expired."
msgstr "Komanda %s nerasta SSH serveryje"

#: plugins/rdp/rdp_plugin.c:2137
#, c-format
msgid ""
"Could not access the RDP server “%s”.\n"
"Account disabled."
msgstr "Komanda %s nerasta SSH serveryje"

#: plugins/rdp/rdp_plugin.c:2143
>>>>>>> 050fc71c
#, c-format
msgid ""
"Could not access the RDP server “%s”.\n"
"Insufficient user privileges."
msgstr "Komanda %s nerasta SSH serveryje"

<<<<<<< HEAD
#: src/remmina_ssh.c:569 src/remmina_ssh.c:856
#, c-format
msgid "Could not authenticate with SSH GSSAPI/Kerberos. %s"
msgstr "Nepavyko paleisti SSH seanso: %s"

#: src/remmina_ssh.c:598
#, fuzzy
msgid "The public SSH key changed!"
msgstr "Viešasis SSH raktas pakeistas!"

#: src/remmina_ssh.c:711
=======
#: plugins/rdp/rdp_plugin.c:2151
#, c-format
msgid ""
"Could not access the RDP server “%s”.\n"
"Account restricted."
msgstr "Komanda %s nerasta SSH serveryje"

#: plugins/rdp/rdp_plugin.c:2159
>>>>>>> 050fc71c
#, c-format
msgid ""
"Could not access the RDP server “%s”.\n"
"Change user password before connecting."
msgstr "Komanda %s nerasta SSH serveryje"

<<<<<<< HEAD
#: src/remmina_ssh.c:813
=======
#: plugins/rdp/rdp_plugin.c:2164
>>>>>>> 050fc71c
#, c-format
msgid "Lost connection to the RDP server “%s”."
msgstr "Nepavyko prisijungti prie RDP serverio %s"

<<<<<<< HEAD
#. TRANSLATORS: The placeholder %s is an error message
#: src/remmina_ssh.c:921
#, fuzzy, c-format
msgid "Could not fetch the server's public SSH key. %s"
msgstr "Nepavyko gauti serverio viešojo SSH rakto. %s"

#. TRANSLATORS: The placeholder %s is an error message
#: src/remmina_ssh.c:928
#, c-format
msgid "Could not fetch public SSH key. %s"
msgstr "Nepavyko prisijungti prie SSH tunelio paskirties: %s"

#. TRANSLATORS: The placeholder %s is an error message
#: src/remmina_ssh.c:936
=======
#: plugins/rdp/rdp_plugin.c:2167
#, c-format
msgid "Could not find the address for the RDP server “%s”."
msgstr "Komanda %s nerasta SSH serveryje"

#: plugins/rdp/rdp_plugin.c:2171
#, fuzzy, c-format
msgid ""
"Could not connect to the RDP server “%s” via TLS. Check that client and "
"server support a common TLS version."
msgstr ""
"Nepavyko prisijungti prie RDP serverio \"%s\" per TLS. Patikrinkite, ar "
"klientas ir serveris palaiko bendrą TLS versiją."

#. TRANSLATORS: the placeholder may be either an IP/FQDN or a server hostname
#: plugins/rdp/rdp_plugin.c:2175
#, fuzzy, c-format
#| msgid ""
#| "Unable to establish a connection to the RDP server “%s”. Check \"Security "
#| "protocol negotiation\"."
msgid ""
"Unable to establish a connection to the RDP server “%s”. Check “Security "
"protocol negotiation”."
msgstr ""
"Nepavyksta užmegzti ryšio su RDP serveriu \"%s\". Patikrinkite \"Saugumo "
"protokolo derybos\"."

#: plugins/rdp/rdp_plugin.c:2183
>>>>>>> 050fc71c
#, c-format
msgid "Cannot connect to the RDP server “%s”."
msgstr "Nepavyko prisijungti prie RDP serverio %s"

<<<<<<< HEAD
#: src/remmina_ssh.c:949
msgid "The server is unknown. The public key fingerprint is:"
msgstr "Serveris nežinomas. Viešojo rakto pirštų antspaudas yra:"

#: src/remmina_ssh.c:951 src/remmina_ssh.c:957
msgid "Do you trust the new public key?"
msgstr "Ar pasitikite nauju viešuoju raktu?"

#: src/remmina_ssh.c:954
=======
#: plugins/rdp/rdp_plugin.c:2186
#, fuzzy
msgid "Could not start libfreerdp-gdi."
msgstr "Nepavyko paleisti libfreerdp-gdi."

#: plugins/rdp/rdp_plugin.c:2189
#, fuzzy, c-format
msgid ""
"You requested a H.264 GFX mode for the server “%s”, but your libfreerdp does "
"not support H.264. Please use a non-AVC colour depth setting."
msgstr ""
"Prašėte serverio \"%s\" H.264 GFX režimo, tačiau jūsų libfreerdp nepalaiko "
"H.264. Prašome naudoti ne AVC spalvų gylio nustatymą."

#: plugins/rdp/rdp_plugin.c:2196
#, fuzzy, c-format
msgid "The “%s” server refused the connection."
msgstr "\"%s\" serveris atsisakė prisijungti."

#: plugins/rdp/rdp_plugin.c:2201
#, fuzzy, c-format
>>>>>>> 050fc71c
msgid ""
"The Remote Desktop Gateway “%s” denied the user “%s\\%s” access due to "
"policy."
msgstr ""
"Nuotolinio darbalaukio šliuzas \"%s\" neleido naudotojui \"%s\\%s\" "
"prisijungti dėl politikos."

<<<<<<< HEAD
#. TRANSLATORS: The placeholder %s is an error message
#: src/remmina_ssh.c:979
=======
#: plugins/rdp/rdp_plugin.c:2211
>>>>>>> 050fc71c
#, c-format
msgid "Cannot connect to the “%s” RDP server."
msgstr "Nepavyko prisijungti prie RDP serverio %s"

<<<<<<< HEAD
#: src/remmina_ssh.c:988
msgid "SSH password"
msgstr "SSH slaptažodis"

#: src/remmina_ssh.c:995 src/remmina_ssh.c:1039
msgid "SSH private key passphrase"
msgstr "SSH privačiojo rakto slaptafrazė"

#: src/remmina_ssh.c:1000
#, fuzzy
msgid "SSH Kerberos/GSSAPI"
msgstr "SSH Kerberos/GSSAPI"

#: src/remmina_ssh.c:1005
#, fuzzy
msgid "Enter TOTP/OTP/2FA code"
msgstr "Įveskite TOTP/OTP/2FA kodą"

#: src/remmina_ssh.c:1035 src/remmina_ssh.c:1061
#, fuzzy
msgid "SSH tunnel credentials"
msgstr "SSH tunelio įgaliojimai"

#: src/remmina_ssh.c:1035 src/remmina_ssh.c:1061
#, fuzzy
msgid "SSH credentials"
msgstr "SSH įgaliojimai"

#: src/remmina_ssh.c:1112
#, fuzzy
msgid "Keyboard interactive login, TOTP/OTP/2FA"
msgstr "Interaktyvus prisijungimas klaviatūra, TOTP/OTP/2FA"

#. TRANSLATORS: The placeholder %s is an error message
#: src/remmina_ssh.c:1337
#, c-format
msgid "Could not start SSH session. %s"
msgstr "Nepavyko paleisti SSH seanso: %s"

#. TRANSLATORS: The placeholder %s is an error message
#: src/remmina_ssh.c:1735
#, c-format
msgid "Could not create channel. %s"
msgstr "Nepavyko sukurti SFTP seanso: %s"

#. TRANSLATORS: The placeholder %s is an error message
#: src/remmina_ssh.c:1746
#, c-format
msgid "Could not connect to SSH tunnel. %s"
msgstr "Nepavyko prisijungti prie SSH tunelio paskirties: %s"

#. TRANSLATORS: The placeholder %s is an error message
#: src/remmina_ssh.c:1816 src/remmina_ssh.c:1837 src/remmina_ssh.c:1846
#, c-format
msgid "Could not request port forwarding. %s"
msgstr "Nepavyko užklausti prievadų persiuntimo. %s"

#: src/remmina_ssh.c:1876
#, fuzzy
msgid "The server did not respond."
msgstr "Serveris neatsakė."

#: src/remmina_ssh.c:1916
#, fuzzy, c-format
msgid "Cannot connect to local port %i."
msgstr "Nepavyksta prisijungti prie vietinio prievado %i."

#. TRANSLATORS: The placeholder %s is an error message
#: src/remmina_ssh.c:1965
#, c-format
msgid "Could not write to SSH channel. %s"
msgstr "Nepavyko sukurti SFTP seanso: %s"

#. TRANSLATORS: The placeholder %s is an error message
#: src/remmina_ssh.c:1972
#, c-format
msgid "Could not read from tunnel listening socket. %s"
msgstr "Nepavyko sukurti SFTP seanso: %s"

#. TRANSLATORS: The placeholder %s is an error message
#: src/remmina_ssh.c:1992
#, c-format
msgid "Could not poll SSH channel. %s"
msgstr "Nepavyko sukurti SFTP seanso: %s"

#. TRANSLATORS: The placeholder %s is an error message
#: src/remmina_ssh.c:1999
#, c-format
msgid "Could not read SSH channel in a non-blocking way. %s"
msgstr "Nepavyko sukurti SFTP seanso: %s"

#. TRANSLATORS: The placeholder %s is an error message
#: src/remmina_ssh.c:2018
#, c-format
msgid "Could not send data to tunnel listening socket. %s"
msgstr "Nepavyko prisijungti prie SSH tunelio paskirties: %s"

#: src/remmina_ssh.c:2120
#, fuzzy
msgid "Assign a destination port."
msgstr "Priskirkite paskirties prievadą."

#: src/remmina_ssh.c:2127
#, fuzzy
msgid "Could not create socket."
msgstr "Nepavyko sukurti lizdo."

#: src/remmina_ssh.c:2137
#, fuzzy
msgid "Could not bind server socket to local port."
msgstr "Nepavyko susieti serverio lizdo su vietiniu prievadu."

#: src/remmina_ssh.c:2143
#, fuzzy
msgid "Could not listen to local port."
msgstr "Nepavyko įsiklausyti į vietinį prievadą."

#. TRANSLATORS: Do not translate pthread
#: src/remmina_ssh.c:2153 src/remmina_ssh.c:2170 src/remmina_ssh.c:2188
#, fuzzy
msgid "Could not start pthread."
msgstr "Nepavyko paleisti pthread."

#. TRANSLATORS: The placeholder %s is an error message
#: src/remmina_ssh.c:2280
#, c-format
msgid "Could not create SFTP session. %s"
msgstr "Nepavyko sukurti SFTP seanso: %s"

#. TRANSLATORS: The placeholder %s is an error message
#: src/remmina_ssh.c:2285
#, c-format
msgid "Could not start SFTP session. %s"
msgstr "Nepavyko paleisti SSH seanso: %s"

#. TRANSLATORS: The placeholder %s is an error message
#: src/remmina_ssh.c:2378
#, c-format
msgid "Could not open channel. %s"
msgstr "Nepavyko sukurti SFTP seanso: %s"

#. TRANSLATORS: The placeholder %s is an error message
#: src/remmina_ssh.c:2393
#, c-format
msgid "Could not request shell. %s"
msgstr "Nepavyko sukurti SFTP seanso: %s"

#: src/remmina_ssh.c:2511
#, fuzzy
msgid "Could not create PTY device."
msgstr "Nepavyko sukurti PTY įrenginio."

#: src/remmina_exec.c:475
#, c-format
msgid "Plugin %s is not registered."
msgstr "Papildinys %s neužregistruotas."

#: src/remmina_main.c:669
msgid "The latest successful connection attempt, or a pre-computed date"
msgstr ""

#: src/remmina_main.c:671
#, c-format
msgid "Total %i item."
msgid_plural "Total %i items."
msgstr[0] "Iš viso %i elementas."
msgstr[1] "Iš viso %i elementai."
msgstr[2] "Iš viso %i elementų."

#: src/remmina_main.c:865
#, c-format
msgid "Are you sure you want to delete “%s”?"
msgstr "Ar tikrai norite pašalinti „%s“?"

#: src/remmina_main.c:989
#, c-format
msgid ""
"Unable to import:\n"
"%s"
msgstr ""
"Nepavyko importuoti:\n"
"%s"

#: src/remmina_main.c:1015 data/ui/remmina_main.glade:285
msgid "Import"
msgstr "Importuoti"

#: src/remmina_main.c:1038 src/remmina_file_editor.c:1791
#, fuzzy
msgid "_Save"
msgstr "Iš_saugoti"

#: src/remmina_main.c:1044
msgid "This protocol does not support exporting."
msgstr "Šis protokolas nepalaiko eksportavimo."

#: src/remmina_main.c:1361
msgid "Remmina Remote Desktop Client"
msgstr "Nutolusių kompiuterių valdymas - Remmina"

#: src/remmina_main.c:1363
#, fuzzy
msgid "Remmina Kiosk"
msgstr "\"Remmina\" kioskas"

#. TRANSLATORS: The placeholder %s is a directory path
#: src/remmina_sftp_client.c:173
#, c-format
msgid "Could not create the folder “%s”."
msgstr "Nepavyko sukurti aplanko „%s“."

#. TRANSLATORS: The placeholder %s is a file path
#: src/remmina_sftp_client.c:181 src/remmina_sftp_client.c:202
#, c-format
msgid "Could not create the file “%s”."
msgstr "Nepavyko sukurti failo „%s“."

#. TRANSLATORS: The placeholders %s are a file path, and an error message.
#: src/remmina_sftp_client.c:220
#, c-format
msgid "Could not open the file “%s” on the server. %s"
msgstr "Nepavyko atverti failo „%s“ serveryje. %s"

#: src/remmina_sftp_client.c:242
#, c-format
msgid "Could not save the file “%s”."
msgstr "Nepavyko išsaugoti failo „%s“."

#: src/remmina_sftp_client.c:281 src/remmina_sftp_client.c:698
#: src/remmina_sftp_client.c:761
#, c-format
msgid "Could not open the folder “%s”. %s"
msgstr "Nepavyko atverti aplanko „%s“. %s"

#: src/remmina_sftp_client.c:385
#, c-format
msgid "Could not create the folder “%s” on the server. %s"
msgstr "Nepavyko sukurti aplanko „%s“ serveryje. %s"

#: src/remmina_sftp_client.c:413 src/remmina_sftp_client.c:435
#, c-format
msgid "Could not create the file “%s” on the server. %s"
msgstr "Nepavyko sukurti failo „%s“ serveryje. %s"

#: src/remmina_sftp_client.c:456
#, c-format
msgid "Could not open the file “%s”."
msgstr "Nepavyko atverti failo „%s“."

#: src/remmina_sftp_client.c:476
#, c-format
msgid "Could not write to the file “%s” on the server. %s"
msgstr "Nepavyko įrašyti failo „%s“ serveryje. %s"

#: src/remmina_sftp_client.c:716
#, c-format
msgid "Could not read from the folder. %s"
msgstr "Nepavyko skaityti iš aplanko. %s"

#: src/remmina_sftp_client.c:823
msgid "Are you sure you want to cancel the file transfer in progress?"
msgstr "Ar tikrai norite atšaukti vykdomą failų perkelimą?"

#: src/remmina_sftp_client.c:857
#, c-format
msgid "Could not delete “%s”. %s"
msgstr "Nepavyko pašalinti „%s“. %s"

#: src/remmina_sftp_client.c:942
#, fuzzy
msgid "The file exists already"
msgstr "Failas jau egzistuoja"

#: src/remmina_sftp_client.c:945
msgid "Resume"
msgstr "Tęsti"

#: src/remmina_sftp_client.c:946
msgid "Overwrite"
msgstr "Perrašyti"

#: src/remmina_sftp_client.c:964
msgid "The following file already exists in the target folder:"
msgstr "Šis failas jau egzistuoja paskirties aplanke:"

#: src/remmina_file_editor.c:61
#, fuzzy
#| msgid ""
#| "<tt><big>Supported formats\n"
#| "• server\n"
#| "• server:port\n"
#| "• [server]:port</big></tt>"
msgid ""
"<big>Supported formats\n"
"• server\n"
"• server[:port]\n"
"VNC additional formats\n"
"• ID:repeater ID number\n"
"• unix:///path/socket.sock</big>"
msgstr ""
"<big>Palaikomi formatai\n"
"- serveris\n"
"- serveris[:prievadas]\n"
"Papildomi VNC formatai\n"
"- ID:kartotuvo ID numeris\n"
"- unix:///path/socket.sock</big>"

#: src/remmina_file_editor.c:70
#, fuzzy
msgid ""
"<big>• command in PATH args %h\n"
"• /path/to/foo -options %h %u\n"
"• %h is substituted with the server name\n"
"• %t is substituted with the SSH server name\n"
"• %u is substituted with the username\n"
"• %U is substituted with the SSH username\n"
"• %p is substituted with Remmina profile name\n"
"• %g is substituted with Remmina profile group name\n"
"• %d is substituted with local date and time in ISO 8601 format\n"
"Do not run in background if you want the command to be executed before "
"connecting.\n"
"</big>"
msgstr ""
"<big>- PATH komanda argumentai %h\n"
"- /path/to/foo -options %h %u\n"
"- %h pakeičiamas serverio pavadinimu\n"
"- %t pakeičiamas SSH serverio pavadinimu\n"
"- %u pakeičiamas vartotojo vardu\n"
"- %U pakeičiamas SSH vartotojo vardu\n"
"- %p pakeičiamas Remmina profilio pavadinimu\n"
"- %g pakeičiamas Remmina profilio grupės pavadinimu\n"
"- %d pakeičiama vietine data ir laiku ISO 8601 formatu\n"
"Nevykdykite fone, jei norite, kad komanda būtų įvykdyta prieš "
"prisijungiant.\n"
"</big>"

#: src/remmina_file_editor.c:84
=======
#: plugins/rdp/rdp_plugin.c:2554
#, fuzzy
msgid "Automatic (32 bpp) (Server chooses its best format)"
msgstr "Automatinis (32 bpp) (serveris pasirenka geriausią formatą)"

#: plugins/rdp/rdp_plugin.c:2555
#, fuzzy
msgid "GFX AVC444 (32 bpp)"
msgstr "GFX AVC444 (32 bpp)"

#: plugins/rdp/rdp_plugin.c:2556
#, fuzzy
msgid "GFX AVC420 (32 bpp)"
msgstr "GFX AVC420 (32 bpp)"

#: plugins/rdp/rdp_plugin.c:2557
#, fuzzy
msgid "GFX RFX (32 bpp)"
msgstr "GFX RFX (32 bpp)"

#: plugins/rdp/rdp_plugin.c:2558
#, fuzzy
msgid "GFX RFX Progressive (32 bpp)"
msgstr "GFX RFX Progressive (32 bpp)"

#: plugins/rdp/rdp_plugin.c:2559
#, fuzzy
msgid "RemoteFX (32 bpp)"
msgstr "RemoteFX (32 bpp)"

#: plugins/rdp/rdp_plugin.c:2560 plugins/vnc/vnc_plugin.c:1922
msgid "True colour (32 bpp)"
msgstr "Tikrosios spalvos (32 bpp)"

#: plugins/rdp/rdp_plugin.c:2561
msgid "True colour (24 bpp)"
msgstr "Tikrosios spalvos (24 bpp)"

#: plugins/rdp/rdp_plugin.c:2562 plugins/vnc/vnc_plugin.c:1923
msgid "High colour (16 bpp)"
msgstr "Daug spalvų (16 bpp)"

#: plugins/rdp/rdp_plugin.c:2563
msgid "High colour (15 bpp)"
msgstr "Daug spalvų (15 bpp)"

#: plugins/rdp/rdp_plugin.c:2564 plugins/vnc/vnc_plugin.c:1924
msgid "256 colours (8 bpp)"
msgstr "256 spalvos (8 bpp)"

#: plugins/rdp/rdp_plugin.c:2595 data/ui/remmina_preferences.glade:641
#, fuzzy
msgid "None"
msgstr "Nėra"

#: plugins/rdp/rdp_plugin.c:2596
msgid "Auto-detect"
msgstr "<automati6kai aptikti>"

#: plugins/rdp/rdp_plugin.c:2597
#, fuzzy
msgid "Modem"
msgstr "Modemas"

#: plugins/rdp/rdp_plugin.c:2598
#, fuzzy
msgid "Low performance broadband"
msgstr "Mažo našumo plačiajuostis ryšys"

#: plugins/rdp/rdp_plugin.c:2599
#, fuzzy
msgid "Satellite"
msgstr "Palydovas"

#: plugins/rdp/rdp_plugin.c:2600
#, fuzzy
msgid "High performance broadband"
msgstr "Didelio našumo plačiajuostis ryšys"

#: plugins/rdp/rdp_plugin.c:2601
#, fuzzy
msgid "WAN"
msgstr "WAN"

#: plugins/rdp/rdp_plugin.c:2602
#, fuzzy
msgid "LAN"
msgstr "LAN"

#: plugins/rdp/rdp_plugin.c:2609 plugins/spice/spice_plugin.c:635
#: data/ui/remmina_preferences.glade:677
#, fuzzy
msgid "Off"
msgstr "Išjungta"

#: plugins/rdp/rdp_plugin.c:2618
#, fuzzy
msgid "Automatic negotiation"
msgstr "Automatinės derybos"

#: plugins/rdp/rdp_plugin.c:2619
msgid "NLA protocol security"
msgstr "Protokolas"

#: plugins/rdp/rdp_plugin.c:2620
msgid "TLS protocol security"
msgstr "Protokolas"

#: plugins/rdp/rdp_plugin.c:2621
msgid "RDP protocol security"
msgstr "Protokolas"

#: plugins/rdp/rdp_plugin.c:2622
#, fuzzy
msgid "NLA extended protocol security"
msgstr "NLA išplėstinis protokolo saugumas"

#: plugins/rdp/rdp_plugin.c:2635
#, fuzzy
msgid "2600 (Windows XP), 7601 (Windows Vista/7), 9600 (Windows 8 and newer)"
msgstr ""
"2600 (Windows XP), 7601 (Windows Vista/7), 9600 (Windows 8 ir naujesnės "
"versijos)"

#: plugins/rdp/rdp_plugin.c:2638
#, fuzzy
msgid ""
"Used i.a. by terminal services in a smart card channel to distinguish client "
"capabilities:\n"
"  • < 4034: Windows XP base smart card functions\n"
"  • 4034-7064: Windows Vista/7: SCardReadCache(),\n"
"    SCardWriteCache(), SCardGetTransmitCount()\n"
"  • >= 7065: Windows 8 and newer: SCardGetReaderIcon(),\n"
"    SCardGetDeviceTypeId()"
msgstr ""
"Naudojama, be kita ko, terminalo paslaugoms išmaniųjų kortelių kanale, "
"siekiant atskirti kliento galimybes:\n"
"  - < 4034: \"Windows XP\" bazinės išmaniosios kortelės funkcijos\n"
"  - 4034-7064: \"Windows Vista/7\": SCardReadCache(),\n"
"    SCardWriteCache(), SCardGetTransmitCount()\n"
"  - >= 7065: Windows 8 ir naujesnės versijos: SCardGetReaderIcon(),\n"
"    SCardGetDeviceTypeId()"

#: plugins/rdp/rdp_plugin.c:2646
#, fuzzy
msgid ""
"Options for redirection of audio input:\n"
"  • [sys:<sys>,][dev:<dev>,][format:<format>,][rate:<rate>,]\n"
"    [channel:<channel>] Audio input (microphone)\n"
"  • sys:pulse\n"
"  • format:1\n"
"  • sys:oss,dev:1,format:1\n"
"  • sys:alsa"
msgstr ""
"Garso įvesties nukreipimo parinktys:\n"
"  - [sys:<sys>,][dev:<dev>,][format:<format>,][rate:<rate>,]\n"
"    [kanalas:<kanalas>] Garso įvestis (mikrofonas)\n"
"  - sys:pulse\n"
"  - formatas:1\n"
"  - sys:oss,dev:1,format:1\n"
"  - sys:alsa"

#: plugins/rdp/rdp_plugin.c:2655
#, fuzzy
msgid ""
"Options for redirection of audio output:\n"
"  • [sys:<sys>,][dev:<dev>,][format:<format>,][rate:<rate>,]\n"
"    [channel:<channel>] Audio output\n"
"  • sys:pulse\n"
"  • format:1\n"
"  • sys:oss,dev:1,format:1\n"
"  • sys:alsa"
msgstr ""
"Garso išvesties nukreipimo parinktys:\n"
"  - [sys:<sys>,][dev:<dev>,][format:<format>,][rate:<rate>,]\n"
"    [kanalas:<kanalas>] Garso išvestis\n"
"  - sys:pulse\n"
"  - formatas:1\n"
"  - sys:oss,dev:1,format:1\n"
"  - sys:alsa"

#: plugins/rdp/rdp_plugin.c:2665
#, fuzzy
msgid ""
"Options for redirection of USB device:\n"
"  • [dbg,][id:<vid>:<pid>#…,][addr:<bus>:<addr>#…,][auto]\n"
"  • auto\n"
"  • id:054c:0268#4669:6e6b,addr:04:0c"
msgstr ""
"USB įrenginio nukreipimo parinktys:\n"
"  - [dbg,][id:<vid>:<pid>#...,][addr:<bus>:<addr>#...,][auto]\n"
"  - auto\n"
"  • id:054c:0268#4669:6e6b,addr:04:0c"

#: plugins/rdp/rdp_plugin.c:2671
#, fuzzy
msgid ""
"Advanced setting for high latency links:\n"
"Adjusts the connection timeout. Use if your connection times out.\n"
"The highest possible value is 600000 ms (10 minutes).\n"
msgstr ""
"Išplėstinis nustatymas, skirtas didelio vėlavimo jungtims:\n"
"Nustato ryšio trukmę. Naudokite, jei jūsų ryšys nutrūksta.\n"
"Didžiausia galima reikšmė yra 600000 ms (10 minučių).\n"

#: plugins/rdp/rdp_plugin.c:2676
>>>>>>> 050fc71c
#, fuzzy
msgid ""
"Performance optimisations based on the network connection type:\n"
"Using auto-detection is advised.\n"
"If “Auto-detect” fails, choose the most appropriate option in the list.\n"
msgstr ""
<<<<<<< HEAD
"<big>Palaikomi formatai\n"
"- serveris\n"
"- serveris[:prievadas]\n"
"- username@server[:port] (tik SSH protokolas)</big>"

#: src/remmina_file_editor.c:162
#, fuzzy
msgid "Input is invalid."
msgstr "Įvestis negalioja."

#: src/remmina_file_editor.c:239
msgid "Choose a Remote Desktop Server"
msgstr "Pasirinkite nutolusio darbastalio serverį"

#: src/remmina_file_editor.c:460
#, c-format
msgid "Browse the network to find a %s server"
msgstr "Naršyti tinkle %s serveriui rasti"

#: src/remmina_file_editor.c:564
msgid "Resolution"
msgstr "Skiriamoji geba"

#: src/remmina_file_editor.c:571
#, fuzzy
msgid "Use initial window size"
msgstr "Naudoti pradinį lango dydį"

#: src/remmina_file_editor.c:575
msgid "Use client resolution"
msgstr "Naudoti kliento skiriamąją gebą"

#: src/remmina_file_editor.c:586 src/remmina_file_editor.c:1152
msgid "Custom"
msgstr "Kita"

#: src/remmina_file_editor.c:945
msgid "Keyboard mapping"
msgstr "Klaviatūros atvaizdavimas"

#: src/remmina_file_editor.c:1072
#, fuzzy
msgid "Behavior"
msgstr "Elgsena"

#: src/remmina_file_editor.c:1075
#, fuzzy
msgid "Execute a Command"
msgstr "Vykdyti komandą"

#: src/remmina_file_editor.c:1079
msgid "Before connecting"
msgstr "Naujas ryšys"

#: src/remmina_file_editor.c:1081
#, fuzzy
msgid "command %h %u %t %U %p %g --option"
msgstr "komanda %h %u %t %U %p %g --option"

#: src/remmina_file_editor.c:1086
msgid "After connecting"
msgstr "Naujas ryšys"

#: src/remmina_file_editor.c:1088
#, fuzzy
msgid "/path/to/command -opt1 arg %h %u %t -opt2 %U %p %g"
msgstr "/path/to/command -opt1 arg %h %u %t -opt2 %U %p %g"

#: src/remmina_file_editor.c:1092
msgid "Start-up"
msgstr "Pradėti"

#: src/remmina_file_editor.c:1095
#, fuzzy
msgid "Auto-start this profile"
msgstr "Automatinis šio profilio paleidimas"

#: src/remmina_file_editor.c:1125
#, fuzzy
msgid "SSH Tunnel"
msgstr "SSH tunelis"

#: src/remmina_file_editor.c:1126
msgid "Enable SSH tunnel"
msgstr "Įjungti SSH tunelį"

#: src/remmina_file_editor.c:1133
msgid "Tunnel via loopback address"
msgstr "Tunelis per loopback adresą"

#: src/remmina_file_editor.c:1143
#, c-format
msgid "Same server at port %i"
msgstr "Tas pats serveris, prievadas %i"

#: src/remmina_file_editor.c:1193 plugins/rdp/rdp_plugin.c:2724
msgid "Start-up path"
msgstr "Paleidimo kelias"

#: src/remmina_file_editor.c:1202
msgid "SSH Authentication"
msgstr "SSH tapatumo nustatymas"

#: src/remmina_file_editor.c:1229
#, fuzzy
#| msgid "SSH private key passphrase"
msgid "SSH private key file"
msgstr "SSH privataus rakto failas"

#: src/remmina_file_editor.c:1235 src/remmina_ssh_plugin.c:1474
#, fuzzy
#| msgid "SSH identity file"
msgid "SSH certificate file"
msgstr "SSH sertifikato failas"

#: src/remmina_file_editor.c:1293
msgid "Basic"
msgstr "Pagrindinės"

#: src/remmina_file_editor.c:1299
msgid "Advanced"
msgstr "Išplėstinės"

#: src/remmina_file_editor.c:1310
#, fuzzy
msgid "Notes"
msgstr "Pastabos"

#: src/remmina_file_editor.c:1438
#, fuzzy, c-format
msgid "(%s: %i): Can't validate setting '%s' since 'value' or 'gfe' are NULL!"
msgstr ""
"(%s: %i): Negalima patvirtinti parametro \"%s\", nes 'value' arba 'gfe' yra "
"NULL!"

#: src/remmina_file_editor.c:1441
#, fuzzy, c-format
msgid ""
"(%s: %i): Can't validate user input since 'setting_name_to_validate', "
"'value' or 'gfe' are NULL!"
msgstr ""
"(%s: %i): Negalima patvirtinti naudotojo įvesties, nes "
"'setting_name_to_validate', 'value' arba 'gfe' yra NULL!"

#. TRANSLATORS: Meta-error. Shouldn't be visible.
#: src/remmina_file_editor.c:1445 plugins/x2go/x2go_plugin.c:856
#: plugins/x2go/x2go_plugin.c:1440
#, fuzzy
msgid "Internal error."
msgstr "Vidinė klaida."

#: src/remmina_file_editor.c:1667 src/remmina_file_editor.c:1703
#: src/remmina_file_editor.c:1724 src/remmina_file_editor.c:1747
#, fuzzy, c-format
#| msgid "Could not create SFTP session. %s"
msgid "Couldn't validate user input. %s"
msgstr "Nepavyko patvirtinti naudotojo įvesties. %s"

#: src/remmina_file_editor.c:1691
msgid "Default settings saved."
msgstr "Numatytieji nustatymai išsaugoti."

#: src/remmina_file_editor.c:1781
msgid "Remote Connection Profile"
msgstr "VNC ryšys nepavyko: %s"

#: src/remmina_file_editor.c:1787
#, fuzzy
msgid "Save as Default"
msgstr "Išsaugoti pagal nutylėjimą:"

#: src/remmina_file_editor.c:1788
#, fuzzy
msgid "Use the current settings as the default for all new connection profiles"
msgstr ""
"Naudokite dabartinius nustatymus kaip numatytuosius visiems naujiems ryšio "
"profiliams"

#: src/remmina_file_editor.c:1796 data/ui/remmina_main.glade:160
#, fuzzy
msgid "Connect"
msgstr "Prisijungti"

#: src/remmina_file_editor.c:1799
#, fuzzy
msgid "_Save and Connect"
msgstr "_Save and Connect (Išsaugoti ir prijungti)"

#: src/remmina_file_editor.c:1922
msgid "Quick Connect"
msgstr "Greitas prisijungimas"

#: src/remmina_file_editor.c:1946
#, c-format
msgid "Use '%s' as subgroup delimiter"
msgstr "Naudoti „%s“ kaip pogrupio skirtuką"

#: src/remmina_file_editor.c:2012 src/remmina_file_editor.c:2030
#, c-format
msgid "Could not find the file “%s”."
msgstr "Nepavyko atverti failo „%s“."

#. TRANSLATORS: This is a message that pops up when an external Remmina plugin tries to set the window resolution using a legacy parameter.
#. TRANSLATORS: This is a message that pop-up when an external Remmina plugin tries to set the windows resolution using a legacy parameter.
#: src/remmina_file.c:451 src/remmina_file.c:497
msgid ""
"Using the «resolution» parameter in the Remmina preferences file is "
"deprecated.\n"
msgstr ""

#: src/remmina_icon.c:136
msgid "Open Main Window"
msgstr "Atverti pagrindinį langą"

#: src/remmina_icon.c:141 data/ui/remmina_main.glade:254
#, fuzzy
msgid "_Preferences"
msgstr "_Nuostatos"

#: src/remmina_icon.c:146
#, fuzzy
msgid "_About"
msgstr "_Apie"

#: src/remmina_icon.c:156
msgid "Enable Service Discovery"
msgstr "Įjungti paslaugų paiešką"

#: src/remmina_icon.c:168 data/ui/remmina_main.glade:404
#, fuzzy
msgid "_Quit"
msgstr "Išei_ti"

#. TRANSLATORS: Applet name as per the Freedesktop Desktop entry specification https://specifications.freedesktop.org/desktop-entry-spec/latest/
#. TRANSLATORS: Applet Name as per the Freedesktop Desktop entry specification https://specifications.freedesktop.org/desktop-entry-spec/latest/
#: src/remmina_icon.c:294 src/remmina_icon.c:450
msgid "Remmina Applet"
msgstr "Remmina programėlė"

#. TRANSLATORS: Applet comment/description as per the Freedesktop Desktop entry specification https://specifications.freedesktop.org/desktop-entry-spec/latest/
#: src/remmina_icon.c:296 src/remmina_icon.c:452
msgid "Connect to remote desktops through the applet menu"
msgstr "Prisijungti prie nutolusių kompiuterių naudojant meniu"

#: src/remmina_icon.c:359
msgid "StatusNotifier/Appindicator support in “"
msgstr ""

#. TRANSLATORS: %s is a placeholder for "StatusNotifier/Appindicator suppor in “DESKTOP NAME”: "
#: src/remmina_icon.c:366
#, c-format
msgid "%s your desktop does support it"
msgstr ""

#. TRANSLATORS: %s is a placeholder for "StatusNotifier/Appindicator suppor in “DESKTOP NAME”: "
#: src/remmina_icon.c:368
#, c-format
msgid "%s and Remmina has built-in (compiled) support for libappindicator."
msgstr ""

#. TRANSLATORS: %s is a placeholder for "StatusNotifier/Appindicator suppor in “DESKTOP NAME”: "
#: src/remmina_icon.c:371
#, c-format
msgid ""
"%s not supported natively by your Desktop Environment. libappindicator will "
"try to fallback to GtkStatusIcon/xembed"
msgstr ""

#. TRANSLATORS: %s is a placeholder for "StatusNotifier/Appindicator suppor in “DESKTOP NAME”: "
#: src/remmina_icon.c:375
#, c-format
msgid "%s You may need to install, and use XApp Status Applet"
msgstr ""

#. TRANSLATORS: %s is a placeholder for "StatusNotifier/Appindicator suppor in “DESKTOP NAME”: "
#: src/remmina_icon.c:378
#, c-format
msgid "%s You may need to install, and use KStatusNotifierItem"
msgstr ""

#. TRANSLATORS: %s is a placeholder for "StatusNotifier/Appindicator suppor in “DESKTOP NAME”: "
#: src/remmina_icon.c:381
#, c-format
msgid "%s You may need to install, and use XEmbed SNI Proxy"
msgstr ""

#. TRANSLATORS: %s is a placeholder for "StatusNotifier/Appindicator suppor in “DESKTOP NAME”: "
#: src/remmina_icon.c:384
#, c-format
msgid "%s You may need to install, and use Gnome Shell Extension Appindicator"
msgstr ""

#. TRANSLATORS: %s is a placeholder for an error message
#: src/remmina_ssh_plugin.c:539
#, c-format
msgid "Error: %s"
msgstr "Klaida: %s"

#: src/remmina_ssh_plugin.c:556
msgid "Terminal content saved in"
msgstr "Terminalo turinys išsaugotas"

#: src/remmina_ssh_plugin.c:822
msgid "Select All (host+A)"
msgstr "Pasirinkti viską (host+A)"

#: src/remmina_ssh_plugin.c:823
msgid "Copy (host+C)"
msgstr "Kopijuoti (host+C)"

#: src/remmina_ssh_plugin.c:824
msgid "Paste (host+V)"
msgstr "Įklijuoti (host+V)"

#: src/remmina_ssh_plugin.c:825
msgid "Save session to file"
msgstr "Saugoti sesiją į failą"

#: src/remmina_ssh_plugin.c:826
msgid "Increase font size (host+Page Up)"
msgstr "Padidinti šrifto dydį (host+Page Up)"

#: src/remmina_ssh_plugin.c:827
msgid "Decrease font size (host+Page Down)"
msgstr "Sumažinti šrifto dydį (host+Page Down)"

#: src/remmina_ssh_plugin.c:828
msgid "Find text (host+G)"
msgstr "Įklijuoti (host+V)"

#: src/remmina_ssh_plugin.c:1439 data/ui/remmina_main.glade:177
msgid "Copy"
msgstr "Kopijuoti"

#: src/remmina_ssh_plugin.c:1439
#, fuzzy
msgid "_Copy"
msgstr "_Kopijuoti"

#: src/remmina_ssh_plugin.c:1440
msgid "Paste"
msgstr "Įdėti"

#: src/remmina_ssh_plugin.c:1440
#, fuzzy
msgid "_Paste"
msgstr "Į_dėti"

#: src/remmina_ssh_plugin.c:1441
#, fuzzy
msgid "Select all"
msgstr "Žymėti visus"

#: src/remmina_ssh_plugin.c:1441
#, fuzzy
msgid "_Select all"
msgstr "_Pasirinkite visus"

#: src/remmina_ssh_plugin.c:1442
msgid "Increase font size"
msgstr "Padidinti šrifto dydį"

#: src/remmina_ssh_plugin.c:1442
msgid "_Increase font size"
msgstr "_Padidinti šrifto dydį"

#: src/remmina_ssh_plugin.c:1443
msgid "Decrease font size"
msgstr "Sumažinti šrifto dydį"

#: src/remmina_ssh_plugin.c:1443
msgid "_Decrease font size"
msgstr "_Sumažinti šrifto dydį"

#: src/remmina_ssh_plugin.c:1444
#, fuzzy
msgid "Find text"
msgstr "Rasti tekstą"

#: src/remmina_ssh_plugin.c:1444
#, fuzzy
msgid "_Find text"
msgstr "_Rasti tekstą"

#: src/remmina_ssh_plugin.c:1471 plugins/spice/spice_plugin.c:674
#: plugins/vnc/vnc_plugin.c:1977 plugins/vnc/vnc_plugin.c:1989
msgid "User password"
msgstr "Vartotojo slaptažodis"

#: src/remmina_ssh_plugin.c:1477 plugins/rdp/rdp_plugin.c:2723
msgid "Start-up program"
msgstr "Paleidimo programa"

#: src/remmina_ssh_plugin.c:1482
#, fuzzy
msgid ""
"The filename can use the following placeholders:\n"
"\n"
"  • %h is substituted with the server name\n"
"  • %t is substituted with the SSH server name\n"
"  • %u is substituted with the username\n"
"  • %U is substituted with the SSH username\n"
"  • %p is substituted with Remmina profile name\n"
"  • %g is substituted with Remmina profile group name\n"
"  • %d is substituted with local date and time in ISO 8601 format\n"
msgstr ""
"Failo pavadinime gali būti naudojami šie simboliai:\n"
"\n"
"  - %h pakeičiamas serverio pavadinimu\n"
"  - %t pakeičiamas SSH serverio pavadinimu\n"
"  - %u pakeičiamas vartotojo vardu\n"
"  - %U pakeičiamas SSH vartotojo vardu\n"
"  - %p pakeičiamas Remmina profilio pavadinimu\n"
"  - %g pakeičiamas Remmina profilio grupės pavadinimu\n"
"  - %d pakeičiama vietine data ir laiku ISO 8601 formatu\n"

#: src/remmina_ssh_plugin.c:1504
#, fuzzy
msgid "Terminal colour scheme"
msgstr "Terminalo spalvų schema"

#: src/remmina_ssh_plugin.c:1505
msgid "Character set"
msgstr "Ženklų rinkinys"

#: src/remmina_ssh_plugin.c:1507
#, fuzzy
msgid "KEX (Key Exchange) algorithms"
msgstr "KEX (keitimosi raktais) algoritmai"

#: src/remmina_ssh_plugin.c:1508
#, fuzzy
msgid "Symmetric cipher client to server"
msgstr "Simetrinis šifras iš kliento į serverį"

#: src/remmina_ssh_plugin.c:1509
#, fuzzy
msgid "Preferred server host key types"
msgstr "Pageidaujami serverio prieglobos raktų tipai"

#: src/remmina_ssh_plugin.c:1510
msgid "Folder for SSH session log"
msgstr "Aplankas SSH sesijų žurnalui"

#: src/remmina_ssh_plugin.c:1511
#, fuzzy
msgid "Filename for SSH session log"
msgstr "SSH sesijos žurnalo failo pavadinimas"

#: src/remmina_ssh_plugin.c:1512
#, fuzzy
msgid "Log SSH session when exiting Remmina"
msgstr "SSH sesijos registravimas išėjus iš \"Remmina"

#: src/remmina_ssh_plugin.c:1513
#, fuzzy
msgid "Log SSH session asynchronously"
msgstr "Asinchroniškai registruokite SSH sesiją"

#: src/remmina_ssh_plugin.c:1513
#, fuzzy
msgid "Saving the session asynchronously may have a notable performance impact"
msgstr "Asinchroninis sesijos išsaugojimas gali turėti žymų poveikį našumui"

#: src/remmina_ssh_plugin.c:1514
#, fuzzy
msgid "Audible terminal bell"
msgstr "Garsinis terminalo skambutis"

#: src/remmina_ssh_plugin.c:1515
#, fuzzy
msgid "SSH compression"
msgstr "SSH suspaudimas"

#: src/remmina_ssh_plugin.c:1516
msgid "Don't remember passwords"
msgstr "Neišsaugoti slaptažodžių"
=======
"našumo optimizavimas pagal tinklo ryšio tipą:\n"
"Rekomenduojama naudoti automatinį aptikimą.\n"
"Jei \"Auto-detect\" nepavyksta, sąraše pasirinkite tinkamiausią parinktį.\n"

#: plugins/rdp/rdp_plugin.c:2681
#, fuzzy
msgid ""
"Comma-separated list of monitor IDs and desktop orientations:\n"
"  • [<id>:<orientation-in-degrees>,]\n"
"  • 0,1,2,3\n"
"  • 0:270,1:90\n"
"Orientations are specified in degrees, valid values are:\n"
"  •   0 (landscape)\n"
"  •  90 (portrait)\n"
"  • 180 (landscape flipped)\n"
"  • 270 (portrait flipped)\n"
"\n"
msgstr ""
"Kableliais atskirtas monitoriaus ID ir darbalaukio orientacijų sąrašas:\n"
"  - [<id>:<orientacija laipsniais>,]\n"
"  - 0,1,2,3\n"
"  - 0:270,1:90\n"
"Orientacijos nurodomos laipsniais, galiojančios reikšmės yra:\n"
"  - 0 (kraštovaizdis)\n"
"  - 90 (portretas)\n"
"  - 180 (kraštovaizdis apverstas)\n"
"  - 270 (portretas apverstas)\n"
"\n"

#: plugins/rdp/rdp_plugin.c:2693
#, fuzzy
msgid ""
"Redirect directory <path> as named share <name>.\n"
"  • <name>,<fullpath>[;<name>,<fullpath>[;…]]\n"
"  • MyHome,/home/remminer\n"
"  • /home/remminer\n"
"  • MyHome,/home/remminer;SomePath,/path/to/somepath\n"
"Hotplug support is enabled with:\n"
"  • hotplug,*\n"
"\n"
msgstr ""
"Peradresuokite katalogą <path> kaip pavadintąją bendrinamąją dalį <name>.\n"
"  - <name>,<fullpath>[;<name>,<fullpath>[;...]]\n"
"  - MyHome,/home/remminer\n"
"  - /home/remminer\n"
"  - MyHome,/home/remminer;SomePath,/path/to/somepath\n"
"Hotplug palaikymas įjungiamas naudojant:\n"
"  - Hotplug,*\n"
"\n"

#: plugins/rdp/rdp_plugin.c:2725 plugins/spice/spice_plugin.c:677
#, fuzzy
msgid "Share folder"
msgstr "Dalintis aplanku"

#: plugins/rdp/rdp_plugin.c:2725
#, fuzzy
msgid "Use “Redirect directory” in the advanced tab for multiple directories"
msgstr ""
"Naudokite \"Peradresuoti katalogą\" išplėstiniame skirtuke keliems katalogams"

#: plugins/rdp/rdp_plugin.c:2726
#, fuzzy
msgid "Restricted admin mode"
msgstr "Apribotas administratoriaus režimas"

#: plugins/rdp/rdp_plugin.c:2727
#, fuzzy
#| msgid "Password"
msgid "Password hash"
msgstr "Slaptažodžio hash"

#: plugins/rdp/rdp_plugin.c:2727
#, fuzzy
msgid "Restricted admin mode password hash"
msgstr "Apriboto administratoriaus režimo slaptažodžio hash"

#: plugins/rdp/rdp_plugin.c:2728
#, fuzzy
msgid "Left-handed mouse support"
msgstr "Pelės palaikymas kairiąja ranka"

#: plugins/rdp/rdp_plugin.c:2728
#, fuzzy
msgid "Swap left and right mouse buttons for left-handed mouse support"
msgstr ""
"Sukeisti kairįjį ir dešinįjį pelės mygtukus, kad būtų palaikoma kairės "
"rankos pelė"

#: plugins/rdp/rdp_plugin.c:2730
#, fuzzy
msgid "Enable multi monitor"
msgstr "Įjungti kelių monitorių"

#: plugins/rdp/rdp_plugin.c:2731
#, fuzzy
msgid "Span screen over multiple monitors"
msgstr "Išskleisti ekraną per kelis monitorius"

#: plugins/rdp/rdp_plugin.c:2732
#, fuzzy
#| msgid "Listen on port"
msgid "List monitor IDs"
msgstr "Monitoriaus ID sąrašas"

#: plugins/rdp/rdp_plugin.c:2734 plugins/vnc/vnc_plugin.c:1978
#: plugins/vnc/vnc_plugin.c:1990 plugins/gvnc/gvnc_plugin.c:849
msgid "Colour depth"
msgstr "Spalvų skaičius"

#: plugins/rdp/rdp_plugin.c:2735
msgid "Network connection type"
msgstr "VNC ryšys nepavyko: %s"

#: plugins/rdp/rdp_plugin.c:2750 plugins/vnc/vnc_plugin.c:1979
#: plugins/vnc/vnc_plugin.c:1991
#, fuzzy
msgid "Quality"
msgstr "Kokybė"

#: plugins/rdp/rdp_plugin.c:2751
#, fuzzy
msgid "Security protocol negotiation"
msgstr "Derybos dėl saugumo protokolo"

#: plugins/rdp/rdp_plugin.c:2752
#, fuzzy
msgid "Gateway transport type"
msgstr "Vartų transporto tipas"

#: plugins/rdp/rdp_plugin.c:2753
#, fuzzy
msgid "FreeRDP log level"
msgstr "\"FreeRDP\" žurnalo lygis"

#: plugins/rdp/rdp_plugin.c:2754
#, fuzzy
msgid "FreeRDP log filters"
msgstr "\"FreeRDP\" žurnalo filtrai"

#: plugins/rdp/rdp_plugin.c:2754
#, fuzzy
msgid "tag:level[,tag:level[,…]]"
msgstr "tag:level[,tag:level[,...]]"

#: plugins/rdp/rdp_plugin.c:2755
#, fuzzy
msgid "Audio output mode"
msgstr "Garso išvesties režimas"

#: plugins/rdp/rdp_plugin.c:2756
#, fuzzy
msgid "Redirect local audio output"
msgstr "Vietinės garso išvesties nukreipimas"

#: plugins/rdp/rdp_plugin.c:2757
#, fuzzy
msgid "Redirect local microphone"
msgstr "Vietinio mikrofono nukreipimas"

#: plugins/rdp/rdp_plugin.c:2758
msgid "Connection timeout in ms"
msgstr "Jungiamasi prie „%s“…"

#: plugins/rdp/rdp_plugin.c:2759
msgid "Remote Desktop Gateway server"
msgstr "Nutolusio darbastalio nustatymai"

#: plugins/rdp/rdp_plugin.c:2760
msgid "Remote Desktop Gateway username"
msgstr "Nutolusio darbastalio nustatymai"

#: plugins/rdp/rdp_plugin.c:2761
msgid "Remote Desktop Gateway password"
msgstr "Nutolusio darbastalio nustatymai"

#: plugins/rdp/rdp_plugin.c:2762
msgid "Remote Desktop Gateway domain"
msgstr "Nutolusio darbastalio nustatymai"

#: plugins/rdp/rdp_plugin.c:2763
#, fuzzy
msgid "Redirect directory"
msgstr "Peradresavimo katalogas"

#: plugins/rdp/rdp_plugin.c:2764
#, fuzzy
msgid "Client name"
msgstr "Kliento vardas"

#: plugins/rdp/rdp_plugin.c:2765
msgid "Client build"
msgstr "Kliento vardas"

#: plugins/rdp/rdp_plugin.c:2766
msgid "Start-up program"
msgstr "Paleidimo programa"

#: plugins/rdp/rdp_plugin.c:2768
#, fuzzy
msgid "Load balance info"
msgstr "Apkrovos balanso informacija"

#. TRANSLATORS: Do not use typographic quotation marks, these must stay as "double quote", also know as “Typewriter ("programmer's") quote, ambidextrous.”
#: plugins/rdp/rdp_plugin.c:2770
#, fuzzy
msgid "Override printer drivers"
msgstr "Spausdintuvų tvarkyklių pakeitimas"

#: plugins/rdp/rdp_plugin.c:2770
#, fuzzy
msgid ""
"\"Samsung_CLX-3300_Series\":\"Samsung CLX-3300 Series PS\";\"Canon MF410\":"
"\"Canon MF410 Series UFR II\""
msgstr ""
"\"Samsung_CLX-3300_Series\": \"Samsung CLX-3300 Series PS\"; \"Canon "
"MF410\": \"Canon MF410 Series UFR II\""

#: plugins/rdp/rdp_plugin.c:2771
#, fuzzy
msgid "USB device redirection"
msgstr "USB įrenginio nukreipimas"

#: plugins/rdp/rdp_plugin.c:2772
#, fuzzy
msgid "Local serial name"
msgstr "Vietinis serijinis pavadinimas"

#: plugins/rdp/rdp_plugin.c:2772
#, fuzzy
msgid "COM1, COM2, etc."
msgstr "COM1, COM2 ir t. t."

#: plugins/rdp/rdp_plugin.c:2773
#, fuzzy
msgid "Local serial driver"
msgstr "Vietinė nuoseklioji tvarkyklė"

#: plugins/rdp/rdp_plugin.c:2773
#, fuzzy
msgid "Serial"
msgstr "Serijinis"

#: plugins/rdp/rdp_plugin.c:2774
#, fuzzy
msgid "Local serial path"
msgstr "Vietinis nuoseklusis kelias"

#: plugins/rdp/rdp_plugin.c:2774
#, fuzzy
msgid "/dev/ttyS0, /dev/ttyS1, etc."
msgstr "/dev/ttyS0, /dev/ttyS1 ir t. t."

#: plugins/rdp/rdp_plugin.c:2775
#, fuzzy
msgid "Local parallel name"
msgstr "Vietinis lygiagretusis pavadinimas"

#: plugins/rdp/rdp_plugin.c:2776
#, fuzzy
msgid "Local parallel device"
msgstr "Vietinis lygiagretusis įrenginys"

#: plugins/rdp/rdp_plugin.c:2777
#, fuzzy
msgid "Name of smart card"
msgstr "Išmaniosios kortelės pavadinimas"

#: plugins/rdp/rdp_plugin.c:2778
#, fuzzy
msgid "Dynamic virtual channel"
msgstr "Dinaminis virtualus kanalas"

#: plugins/rdp/rdp_plugin.c:2778 plugins/rdp/rdp_plugin.c:2779
#, fuzzy
msgid "<channel>[,<options>]"
msgstr "<kanalas>[,<galimybės>]"

#: plugins/rdp/rdp_plugin.c:2779
#, fuzzy
msgid "Static virtual channel"
msgstr "Statinis virtualus kanalas"

#: plugins/rdp/rdp_plugin.c:2780
#, fuzzy
#| msgid "Per connection"
msgid "TCP redirection"
msgstr "TCP nukreipimas"

#: plugins/rdp/rdp_plugin.c:2780
#, fuzzy
msgid "/PATH/TO/rdp2tcp"
msgstr "/PATH/TO/rdp2tcp"

#: plugins/rdp/rdp_plugin.c:2782
#, fuzzy
msgid "Prefer IPv6 AAAA record over IPv4 A record"
msgstr "Pirmenybė IPv6 AAAA įrašui, o ne IPv4 A įrašui"

#: plugins/rdp/rdp_plugin.c:2783
#, fuzzy
msgid "Share printers"
msgstr "Dalytis spausdintuvais"

#: plugins/rdp/rdp_plugin.c:2784
#, fuzzy
msgid "Share serial ports"
msgstr "Bendrinti nuosekliuosius prievadus"

#: plugins/rdp/rdp_plugin.c:2785
#, fuzzy
msgid "(SELinux) permissive mode for serial ports"
msgstr "(SELinux) leistinasis režimas serijiniams prievadams"

#: plugins/rdp/rdp_plugin.c:2786
#, fuzzy
msgid "Share parallel ports"
msgstr "Dalytis lygiagrečiaisiais prievadais"

#: plugins/rdp/rdp_plugin.c:2787
#, fuzzy
msgid "Share a smart card"
msgstr "Bendrinti išmaniąją kortelę"

#: plugins/rdp/rdp_plugin.c:2788 plugins/vnc/vnc_plugin.c:2009
msgid "Turn off clipboard sync"
msgstr "Išjungti iškarpinės sinchronizavimą"

#: plugins/rdp/rdp_plugin.c:2789
#, fuzzy
msgid "Ignore certificate"
msgstr "Ignoruoti sertifikatą"

#: plugins/rdp/rdp_plugin.c:2790
#, fuzzy
msgid "Use the old license workflow"
msgstr "Naudokite senąją licencijos darbo eigą"

#: plugins/rdp/rdp_plugin.c:2790
#, fuzzy
msgid "It disables CAL and hwId is set to 0"
msgstr "CAL išjungiama, o hwId nustatomas į 0"

#: plugins/rdp/rdp_plugin.c:2791 plugins/spice/spice_plugin.c:702
#: plugins/vnc/vnc_plugin.c:2013 plugins/www/www_plugin.c:919
#: plugins/gvnc/gvnc_plugin.c:867
msgid "Forget passwords after use"
msgstr "%s slaptažodis"

#: plugins/rdp/rdp_plugin.c:2792
#, fuzzy
msgid "Attach to console (2003/2003 R2)"
msgstr "Prisijungti prie pulto (Windows 2003 / 2003 R2)"

#: plugins/rdp/rdp_plugin.c:2793
#, fuzzy
msgid "Turn off fast-path"
msgstr "Išjungti greitąjį kelią"

#: plugins/rdp/rdp_plugin.c:2794
#, fuzzy
msgid "Server detection using Remote Desktop Gateway"
msgstr "Serverio aptikimas naudojant \"Remote Desktop Gateway"

#: plugins/rdp/rdp_plugin.c:2796
#, fuzzy
msgid "Use system proxy settings"
msgstr "Naudoti sistemos tarpinio serverio nustatymus"

#: plugins/rdp/rdp_plugin.c:2798
#, fuzzy
msgid "Turn off automatic reconnection"
msgstr "Išjungti automatinį pakartotinį prisijungimą"

#: plugins/rdp/rdp_plugin.c:2799
#, fuzzy
msgid "Relax order checks"
msgstr "Atsipalaiduoti užsakymo patikrinimai"

#: plugins/rdp/rdp_plugin.c:2800
#, fuzzy
msgid "Glyph cache"
msgstr "Glifų talpykla"

#: plugins/rdp/rdp_plugin.c:2801
#, fuzzy
msgid "Enable multitransport protocol (UDP)"
msgstr "Įjungti daugiaproporcinį protokolą (UDP)"

#: plugins/rdp/rdp_plugin.c:2801
#, fuzzy
msgid "Using the UDP protocol may improve performance"
msgstr "Naudojant UDP protokolą gali pagerėti našumas"

#: plugins/rdp/rdp_plugin.c:2802
#, fuzzy
msgid "Use base credentials for gateway too"
msgstr "Naudokite bazinius įgaliojimus ir vartams"

#: plugins/rdp/rdp_plugin.c:2804
#, fuzzy
msgid "Enable Gateway websockets support"
msgstr "Įjungti \"Gateway\" žiniatinklio lizdų palaikymą"

#: plugins/rdp/rdp_plugin.c:2817 plugins/spice/spice_plugin.c:715
#: plugins/vnc/vnc_plugin.c:2029
#, fuzzy
msgid "Send Ctrl+Alt+Delete"
msgstr "Siųsti Ctrl+Alt+Delete"

#: plugins/rdp/rdp_plugin.c:2830
#, fuzzy
msgid "RDP - Remote Desktop Protocol"
msgstr "RDP – nutolusių kompiuterių valdymo protokolas"

#: plugins/rdp/rdp_plugin.c:2855
#, fuzzy
msgid "RDP - RDP File Handler"
msgstr "RDP - RDP failų doroklė"

#: plugins/rdp/rdp_plugin.c:2870
#, fuzzy
msgid "RDP - Preferences"
msgstr "RDP - nuostatos"

#: plugins/rdp/rdp_plugin.c:2923
#, fuzzy
msgid "Export connection in Windows .rdp file format"
msgstr "Eksportuoti prisijungimą Windows .rdp failo formatu"

#: plugins/rdp/rdp_event.c:344
#, fuzzy, c-format
msgid "Reconnection attempt %d of %d…"
msgstr "Jungimosi bandymas %d iš %d…"

#: plugins/spice/spice_plugin_file_transfer.c:82
#, fuzzy
msgid "File Transfers"
msgstr "Failų perkėlimas"

#: plugins/spice/spice_plugin_file_transfer.c:219
#, fuzzy
msgid "Transfer error"
msgstr "Perdavimo klaida"

#: plugins/spice/spice_plugin_file_transfer.c:220
#, fuzzy, c-format
msgid "%s: %s"
msgstr "%s: %s"

#: plugins/spice/spice_plugin_file_transfer.c:223
#, fuzzy
msgid "Transfer completed"
msgstr "Užbaigtas perkėlimas"

#: plugins/spice/spice_plugin_file_transfer.c:224
#, fuzzy, c-format
msgid "The %s file has been transferred"
msgstr "Perkeltas %s failas"

#: plugins/spice/spice_plugin.c:351
msgid "Enter SPICE password"
msgstr "SSH slaptažodis"

#: plugins/spice/spice_plugin.c:386
#, c-format
msgid "Disconnected from the SPICE server “%s”."
msgstr "Nepavyko prisijungti prie RDP serverio %s"

#: plugins/spice/spice_plugin.c:402
#, fuzzy
msgid "TLS connection error."
msgstr "TLS ryšio klaida."

#: plugins/spice/spice_plugin.c:408
msgid "Connection to the SPICE server dropped."
msgstr "Nepavyko prisijungti prie RDP serverio %s"

#: plugins/spice/spice_plugin.c:616 plugins/spice/spice_plugin.c:634
#, fuzzy
msgid "Default"
msgstr "Numatytoji"

#: plugins/spice/spice_plugin.c:636
#, fuzzy
msgid "Auto GLZ"
msgstr "Automobilis GLZ"

#: plugins/spice/spice_plugin.c:637
#, fuzzy
msgid "Auto LZ"
msgstr "Automatinis LZ"

#: plugins/spice/spice_plugin.c:650
#, fuzzy
msgid "Disable video overlay if videos are not displayed properly.\n"
msgstr "Išjunkite vaizdo perdangą, jei vaizdo įrašai rodomi netinkamai.\n"

#: plugins/spice/spice_plugin.c:675
#, fuzzy
msgid "Use TLS encryption"
msgstr "Naudokite TLS šifravimą"

#: plugins/spice/spice_plugin.c:676
#, fuzzy
msgid "Server CA certificate"
msgstr "Serverio CA sertifikatas"

#: plugins/spice/spice_plugin.c:694
msgid "Prefered video codec"
msgstr "Parinktis"

#: plugins/spice/spice_plugin.c:695
msgid "Turn off GStreamer overlay"
msgstr "Išjungti serverio įvedimą"

#: plugins/spice/spice_plugin.c:698
#, fuzzy
msgid "Prefered image compression"
msgstr "Pageidaujamas vaizdo suspaudimas"

#: plugins/spice/spice_plugin.c:701 plugins/spice/spice_plugin.c:714
#: plugins/gvnc/gvnc_plugin.c:866 plugins/gvnc/gvnc_plugin.c:880
msgid "No clipboard sync"
msgstr "Išjungti iškarpinės sinchronizavimą"

#: plugins/spice/spice_plugin.c:703 plugins/gvnc/gvnc_plugin.c:869
#, fuzzy
msgid "Enable audio channel"
msgstr "Įjungti garso kanalą"

#: plugins/spice/spice_plugin.c:704
#, fuzzy
msgid "Share smart card"
msgstr "Dalytis išmaniąja kortele"

#: plugins/spice/spice_plugin.c:705 plugins/spice/spice_plugin.c:713
#: plugins/vnc/vnc_plugin.c:2008 plugins/vnc/vnc_plugin.c:2025
#: plugins/gvnc/gvnc_plugin.c:870 plugins/gvnc/gvnc_plugin.c:879
#, fuzzy
msgid "View only"
msgstr "Tik peržiūra"

#: plugins/spice/spice_plugin.c:716 plugins/spice/spice_plugin_usb.c:51
#, fuzzy
msgid "Select USB devices for redirection"
msgstr "Pasirinkite USB įrenginius nukreipimui"

#: plugins/spice/spice_plugin.c:727
#, fuzzy
msgid "SPICE - Simple Protocol for Independent Computing Environments"
msgstr "SPICE - paprastas nepriklausomų skaičiavimo aplinkų protokolas"

#: plugins/spice/spice_plugin_usb.c:54
#, fuzzy
msgid "_Close"
msgstr "_Užverti"

#: plugins/spice/spice_plugin_usb.c:94
#, fuzzy
msgid "USB redirection error"
msgstr "USB nukreipimo klaida"
>>>>>>> 050fc71c

#: src/remmina_ssh_plugin.c:1517
#, fuzzy
msgid "Strict host key checking"
msgstr "Griežtas priimančiosios šalies rakto tikrinimas"

<<<<<<< HEAD
#: src/remmina_ssh_plugin.c:1531
msgid "SSH - Secure Shell"
msgstr "SSH - saugus apvalkalas"

#: plugins/kwallet/src/kwallet_plugin_main.c:118
msgid "Secured password storage in KWallet"
msgstr "%s slaptažodis"

#: plugins/rdp/rdp_settings.c:217
msgid "<Auto-detect>"
msgstr "<automati6kai aptikti>"

#: plugins/rdp/rdp_settings.c:249
#, fuzzy
msgid "<Not set>"
msgstr "<Nenustatyta>"

#: plugins/rdp/rdp_settings.c:280
#, fuzzy
msgid "<Choose a quality level to edit…>"
msgstr "<Pasirinkite kokybės lygį, kurį norite redaguoti...>"

#: plugins/rdp/rdp_settings.c:282 plugins/rdp/rdp_plugin.c:2542
#: plugins/vnc/vnc_plugin.c:1934
msgid "Poor (fastest)"
msgstr "Prasta (greičiausia)"

#: plugins/rdp/rdp_settings.c:284 plugins/rdp/rdp_plugin.c:2543
#: plugins/vnc/vnc_plugin.c:1933
msgid "Medium"
msgstr "Vidutinė"

#: plugins/rdp/rdp_settings.c:286 plugins/rdp/rdp_plugin.c:2544
#: plugins/vnc/vnc_plugin.c:1931
msgid "Good"
msgstr "Gera"

#: plugins/rdp/rdp_settings.c:288 plugins/rdp/rdp_plugin.c:2545
#: plugins/vnc/vnc_plugin.c:1932
msgid "Best (slowest)"
msgstr "Geriausia (lėčiausia)"

#: plugins/rdp/rdp_settings.c:427
msgid "Keyboard layout"
msgstr "Klaviatūros išdėstymas"

#: plugins/rdp/rdp_settings.c:457
msgid "Use client keyboard mapping"
msgstr "Naudoti kliento klaviatūros atvaizdį"

#: plugins/rdp/rdp_settings.c:468
#, fuzzy
#| msgid "Keyboard mapping"
msgid "Keyboard scancode remapping"
msgstr "Klaviatūros skanduotės kodų pertvarkymas"

#: plugins/rdp/rdp_settings.c:483
#, fuzzy
msgid "List of key=value,… pairs to remap scancodes. E.g. 0x56=0x29,0x29=0x56"
msgstr ""
"Rakto=vertės,... porų, skirtų pertvarkyti skanduotėms, sąrašas. Pvz., "
"0x56=0x29,0x29=0x56"

#: plugins/rdp/rdp_settings.c:486
#, fuzzy
msgid "FreeRDP > 2.3.0 is required to map scancodes"
msgstr ""
"Reikalinga \"FreeRDP\" > 2.3.0, kad būtų galima atvaizduoti skenavimo kodus"

#: plugins/rdp/rdp_settings.c:494
#, fuzzy
msgid "Quality settings"
msgstr "Kokybės nustatymai"

#: plugins/rdp/rdp_settings.c:517
msgid "Wallpaper"
msgstr "Darbalaukio fonas"

#: plugins/rdp/rdp_settings.c:525
msgid "Window drag"
msgstr "Lango tempimas"

#: plugins/rdp/rdp_settings.c:532
msgid "Menu animation"
msgstr "Meniu animacija"

#: plugins/rdp/rdp_settings.c:540
msgid "Theme"
msgstr "Tema"

#: plugins/rdp/rdp_settings.c:547
msgid "Cursor shadow"
msgstr "Žymeklio šešėlis"

#: plugins/rdp/rdp_settings.c:555
msgid "Cursor blinking"
msgstr "Žymeklio mirksėjimas"

#: plugins/rdp/rdp_settings.c:562
msgid "Font smoothing"
msgstr "Šriftų glodinimas"

#: plugins/rdp/rdp_settings.c:570
msgid "Composition"
msgstr "Kompozicija"

#: plugins/rdp/rdp_settings.c:580
#, fuzzy
msgid "Remote scale factor"
msgstr "Nuotolinio mastelio koeficientas"

#: plugins/rdp/rdp_settings.c:595
#, fuzzy
msgid "Desktop scale factor %"
msgstr "Darbalaukio mastelio koeficientas %"

#: plugins/rdp/rdp_settings.c:607
#, fuzzy
msgid "Device scale factor %"
msgstr "Įrenginio skalės koeficientas %"

#: plugins/rdp/rdp_settings.c:630
#, fuzzy
msgid "Desktop orientation"
msgstr "Darbalaukio orientacija"

#: plugins/rdp/rdp_settings.c:650
#, fuzzy
#| msgid "Disable server input"
msgid "Input device settings"
msgstr "Įvesties įrenginio nustatymai"

#: plugins/rdp/rdp_settings.c:658 plugins/rdp/rdp_plugin.c:2686
#: plugins/vnc/vnc_plugin.c:2014
#, fuzzy
#| msgid "Turn on smooth scrolling"
msgid "Disable smooth scrolling"
msgstr "Išjungti Smooth Scrolling"

#: plugins/rdp/rdp_settings.c:669
#, fuzzy
#| msgid "Disable server input"
msgid "General settings"
msgstr "Bendri nustatymai"

#: plugins/rdp/rdp_settings.c:676 plugins/rdp/rdp_plugin.c:2738
#, fuzzy
#| msgid "Reconnection attempt %d of %d…"
msgid "Reconnect attempts number"
msgstr "Bandymų pakartotinai prisijungti skaičius"

#: plugins/rdp/rdp_settings.c:689 plugins/rdp/rdp_plugin.c:2738
#, fuzzy
msgid ""
"The maximum number of reconnect attempts upon an RDP disconnect (default: 20)"
msgstr ""
"Didžiausias pakartotinio prisijungimo bandymų skaičius atsijungus RDP "
"(numatytoji reikšmė: 20)"

#: plugins/rdp/rdp_plugin.c:762 plugins/rdp/rdp_plugin.c:827
#, fuzzy
msgid "Enter RDP authentication credentials"
msgstr "Įveskite RDP autentifikavimo duomenis"

#: plugins/rdp/rdp_plugin.c:835
#, fuzzy
msgid "Enter RDP gateway authentication credentials"
msgstr "Įveskite RDP šliuzo autentifikavimo įgaliojimus"

#: plugins/rdp/rdp_plugin.c:2073
#, c-format
msgid ""
"Could not access the RDP server “%s”.\n"
"Account locked out."
msgstr "Komanda %s nerasta SSH serveryje"

#: plugins/rdp/rdp_plugin.c:2080
#, c-format
msgid ""
"Could not access the RDP server “%s”.\n"
"Account expired."
msgstr "Komanda %s nerasta SSH serveryje"

#: plugins/rdp/rdp_plugin.c:2087
#, c-format
msgid ""
"Could not access the RDP server “%s”.\n"
"Password expired."
msgstr "Komanda %s nerasta SSH serveryje"

#: plugins/rdp/rdp_plugin.c:2094
#, c-format
msgid ""
"Could not access the RDP server “%s”.\n"
"Account disabled."
msgstr "Komanda %s nerasta SSH serveryje"

#: plugins/rdp/rdp_plugin.c:2100
#, c-format
msgid ""
"Could not access the RDP server “%s”.\n"
"Insufficient user privileges."
msgstr "Komanda %s nerasta SSH serveryje"

#: plugins/rdp/rdp_plugin.c:2108
#, c-format
msgid ""
"Could not access the RDP server “%s”.\n"
"Account restricted."
msgstr "Komanda %s nerasta SSH serveryje"

#: plugins/rdp/rdp_plugin.c:2116
#, c-format
msgid ""
"Could not access the RDP server “%s”.\n"
"Change user password before connecting."
msgstr "Komanda %s nerasta SSH serveryje"

#: plugins/rdp/rdp_plugin.c:2121
#, c-format
msgid "Lost connection to the RDP server “%s”."
msgstr "Nepavyko prisijungti prie RDP serverio %s"

#: plugins/rdp/rdp_plugin.c:2124
#, c-format
msgid "Could not find the address for the RDP server “%s”."
msgstr "Komanda %s nerasta SSH serveryje"

#: plugins/rdp/rdp_plugin.c:2128
#, fuzzy, c-format
=======
#: plugins/vnc/vnc_plugin.c:825 plugins/gvnc/gvnc_plugin.c:539
#, fuzzy
msgid "Enter VNC authentication credentials"
msgstr "Įveskite VNC autentifikavimo duomenis"

#: plugins/vnc/vnc_plugin.c:936
#, fuzzy
msgid "Unable to connect to VNC server"
msgstr "Nepavyko prisijungti prie VNC serverio"

#: plugins/vnc/vnc_plugin.c:937
#, fuzzy, c-format
msgid "Couldn’t convert '%s' to host address"
msgstr "Nepavyko konvertuoti „%s“ į kompiuterio adresą"

#: plugins/vnc/vnc_plugin.c:938
#, fuzzy, c-format
msgid "VNC connection failed: %s"
msgstr "VNC ryšys nepavyko: %s"

#: plugins/vnc/vnc_plugin.c:939
#, fuzzy
msgid "Your connection has been rejected."
msgstr "Jūsų prisijungimas buvo atmestas."

#: plugins/vnc/vnc_plugin.c:966
#, fuzzy, c-format
msgid "The VNC server requested an unknown authentication method. %s"
msgstr "VNC serveris paprašė nežinomo autentifikavimo metodo. %s"

#: plugins/vnc/vnc_plugin.c:968
#, fuzzy
msgid "Please retry after turning on encryption for this profile."
msgstr "Įjungę šio profilio šifravimą, bandykite dar kartą."

#: plugins/vnc/vnc_plugin.c:1939
#, fuzzy
msgid ""
"Connect to VNC using a repeater:\n"
"  • The server field must contain the repeater ID, e.g. ID:123456789\n"
"  • The repeater field have to be set to the repeater IP and port, like:\n"
"    10.10.10.12:5901\n"
"  • From the remote VNC server, you will connect to\n"
"    the repeater, e.g. with x11vnc:\n"
"    x11vnc -connect repeater=ID:123456789+10.10.10.12:5500"
msgstr ""
"Prisijunkite prie VNC naudodami kartotuvą:\n"
"  - ID:123456789\n"
"  - Kartotuvo lauke turi būti nurodytas kartotuvo IP ir prievadas, pvz:\n"
"    10.10.10.12:5901\n"
"  - Iš nuotolinio VNC serverio prisijungsite prie\n"
"    prie kartotuvo, pvz., naudodami x11vnc:\n"
"    x11vnc -connect repeater=ID:123456789+10.10.10.10.12:5500"

#: plugins/vnc/vnc_plugin.c:1948
#, fuzzy
msgid ""
"Listening for remote VNC connection:\n"
"  • The \"Listen on port\" field is the port Remmina will listen to,\n"
"    e.g. 8888\n"
"  • From the remote VNC server, you will connect to\n"
"    Remmina, e.g. with x11vnc:\n"
"    x11vnc -display :0 -connect 192.168.1.36:8888"
msgstr ""
"Nuotolinio VNC ryšio klausymasis:\n"
"  - Lauke \"Listen on port\" nurodomas prievadas, kurio klausysis \"Remmina"
"\",\n"
"    pvz., 8888\n"
"  - Iš nuotolinio VNC serverio prisijungsite prie\n"
"    Remmina, pvz., naudodami x11vnc:\n"
"    x11vnc -display :0 -connect 192.168.1.36:8888"

#: plugins/vnc/vnc_plugin.c:1975
#, fuzzy
msgid "Repeater"
msgstr "Kartotuvas"

#: plugins/vnc/vnc_plugin.c:1987
#, fuzzy
msgid "Listen on port"
msgstr "Klausytis prievado"

#: plugins/vnc/vnc_plugin.c:2007
#, fuzzy
msgid "Show remote cursor"
msgstr "Rodyti nuotolinį žymeklį"

#: plugins/vnc/vnc_plugin.c:2010
msgid "Turn off encryption"
msgstr "Išjungti iškarpinės sinchronizavimą"

#: plugins/vnc/vnc_plugin.c:2011 plugins/vnc/vnc_plugin.c:2026
#, fuzzy
msgid "Prevent local interaction on the server"
msgstr "Užkirsti kelią vietinei sąveikai serveryje"

#: plugins/vnc/vnc_plugin.c:2012 plugins/gvnc/gvnc_plugin.c:868
#, fuzzy
msgid "Ignore remote bell messages"
msgstr "Ignoruoti nuotolinio skambučio pranešimus"

#: plugins/vnc/vnc_plugin.c:2028
#, fuzzy
msgid "Open Chat…"
msgstr "Atverti pokalbį…"

#: plugins/vnc/vnc_plugin.h:41
#, fuzzy
msgid "Remmina VNC Plugin"
msgstr "\"Remmina\" VNC įskiepis"

#: plugins/vnc/vnc_plugin.h:46
#, fuzzy
msgid "Remmina VNC listener Plugin"
msgstr "\"Remmina\" VNC klausytojo įskiepis"

#: plugins/www/www_config.h:43
#, fuzzy
msgid "Remmina web-browser plugin"
msgstr "\"Remmina\" žiniatinklio naršyklės įskiepis"

#: plugins/www/www_plugin.c:98
#, fuzzy
msgid "File downloaded"
msgstr "Atsisiųstas failas"

#: plugins/www/www_plugin.c:581
#, fuzzy
msgid "Enter WWW authentication credentials"
msgstr "Įveskite WWW autentifikavimo duomenis"

#: plugins/www/www_plugin.c:893
#, fuzzy
msgid "URL"
msgstr "Nuoroda"

#: plugins/www/www_plugin.c:893
#, fuzzy
msgid "http://address or https://address"
msgstr "http://address arba https://address"

#: plugins/www/www_plugin.c:910
#, fuzzy
msgid "User agent"
msgstr "Vartotojo agentas"

#: plugins/www/www_plugin.c:911
#, fuzzy
msgid "Proxy URL"
msgstr "Proxy URL"

#: plugins/www/www_plugin.c:911
#, fuzzy
msgid "E.g. https://example.org, socks://mysocks:1080"
msgstr "Pvz., https://example.org, kojinės://mysocks:1080"

#: plugins/www/www_plugin.c:912
#, fuzzy
msgid "Turn on Java support"
msgstr "Įjunkite \"Java\" palaikymą"

#: plugins/www/www_plugin.c:913
msgid "Turn on smooth scrolling"
msgstr "Šriftų glodinimas"

#: plugins/www/www_plugin.c:914
#, fuzzy
msgid "Turn on spatial navigation"
msgstr "Įjunkite erdvinę navigaciją"

#: plugins/www/www_plugin.c:915
#, fuzzy
msgid "Turn on plugin support"
msgstr "Įjunkite įskiepių palaikymą"

#: plugins/www/www_plugin.c:916
#, fuzzy
msgid "Turn on WebGL support"
msgstr "Įjunkite \"WebGL\" palaikymą"

#: plugins/www/www_plugin.c:917
#, fuzzy
msgid "Turn on HTML5 audio support"
msgstr "Įjunkite HTML5 garso palaikymą"

#: plugins/www/www_plugin.c:918
#, fuzzy
msgid "Ignore TLS errors"
msgstr "TLS klaidų ignoravimas"

#: plugins/www/www_plugin.c:921
#, fuzzy
msgid "Turn on Web Inspector"
msgstr "Įjunkite žiniatinklio inspektorių"

#: plugins/exec/exec_plugin.c:160
#, fuzzy
msgid "You did not set any command to be executed"
msgstr "Nenustatėte jokios vykdytinos komandos"

#: plugins/exec/exec_plugin.c:206
#, fuzzy
>>>>>>> 050fc71c
msgid ""
"Warning: Running a command synchronously may cause Remmina not to respond.\n"
"Do you really want to continue?"
msgstr ""
<<<<<<< HEAD
"Nepavyko prisijungti prie RDP serverio \"%s\" per TLS. Patikrinkite, ar "
"klientas ir serveris palaiko bendrą TLS versiją."

#. TRANSLATORS: the placeholder may be either an IP/FQDN or a server hostname
#: plugins/rdp/rdp_plugin.c:2132
=======
"Įspėjimas: Vykdant komandą sinchroniškai, \"Remmina\" gali nereaguoti.\n"
"Ar tikrai norite tęsti?"

#: plugins/exec/exec_plugin.c:274
#, fuzzy
msgid "Command"
msgstr "Komanda"

#: plugins/exec/exec_plugin.c:275
#, fuzzy
msgid "Asynchronous execution"
msgstr "Asinchroninis vykdymas"

#: plugins/exec/exec_plugin_config.h:41
#, fuzzy
msgid "Execute a command"
msgstr "Vykdyti komandą"

#: plugins/tool_hello_world/plugin_config.h:40
#, fuzzy
msgid "Hello, World!"
msgstr "Sveikas, pasauli!"

#: plugins/secret/src/glibsecret_plugin.c:188
msgid "Secured password storage in the GNOME keyring"
msgstr "%s slaptažodis"

#: plugins/x2go/x2go_plugin.c:67
>>>>>>> 050fc71c
#, fuzzy, c-format
msgid ""
<<<<<<< HEAD
"Unable to establish a connection to the RDP server “%s”. Check “Security "
"protocol negotiation”."
msgstr ""
"Nepavyksta užmegzti ryšio su RDP serveriu \"%s\". Patikrinkite \"Saugumo "
"protokolo derybos\"."

#: plugins/rdp/rdp_plugin.c:2140
#, c-format
msgid "Cannot connect to the RDP server “%s”."
msgstr "Nepavyko prisijungti prie RDP serverio %s"

#: plugins/rdp/rdp_plugin.c:2143
#, fuzzy
msgid "Could not start libfreerdp-gdi."
msgstr "Nepavyko paleisti libfreerdp-gdi."

#: plugins/rdp/rdp_plugin.c:2146
#, fuzzy, c-format
msgid ""
"You requested a H.264 GFX mode for the server “%s”, but your libfreerdp does "
"not support H.264. Please use a non-AVC colour depth setting."
msgstr ""
"Prašėte serverio \"%s\" H.264 GFX režimo, tačiau jūsų libfreerdp nepalaiko "
"H.264. Prašome naudoti ne AVC spalvų gylio nustatymą."

#: plugins/rdp/rdp_plugin.c:2153
#, fuzzy, c-format
msgid "The “%s” server refused the connection."
msgstr "\"%s\" serveris atsisakė prisijungti."

#: plugins/rdp/rdp_plugin.c:2158
#, fuzzy, c-format
msgid ""
"The Remote Desktop Gateway “%s” denied the user “%s\\%s” access due to "
"policy."
msgstr ""
"Nuotolinio darbalaukio šliuzas \"%s\" neleido naudotojui \"%s\\%s\" "
"prisijungti dėl politikos."

#: plugins/rdp/rdp_plugin.c:2168
#, c-format
msgid "Cannot connect to the “%s” RDP server."
msgstr "Nepavyko prisijungti prie RDP serverio %s"

#: plugins/rdp/rdp_plugin.c:2511
#, fuzzy
msgid "Automatic (32 bpp) (Server chooses its best format)"
msgstr "Automatinis (32 bpp) (serveris pasirenka geriausią formatą)"

#: plugins/rdp/rdp_plugin.c:2512
#, fuzzy
msgid "GFX AVC444 (32 bpp)"
msgstr "GFX AVC444 (32 bpp)"

#: plugins/rdp/rdp_plugin.c:2513
#, fuzzy
msgid "GFX AVC420 (32 bpp)"
msgstr "GFX AVC420 (32 bpp)"

#: plugins/rdp/rdp_plugin.c:2514
#, fuzzy
msgid "GFX RFX (32 bpp)"
msgstr "GFX RFX (32 bpp)"

#: plugins/rdp/rdp_plugin.c:2515
#, fuzzy
msgid "GFX RFX Progressive (32 bpp)"
msgstr "GFX RFX Progressive (32 bpp)"

#: plugins/rdp/rdp_plugin.c:2516
msgid "RemoteFX (32 bpp)"
msgstr "RemoteFX (32 bpp)"

#: plugins/rdp/rdp_plugin.c:2517 plugins/vnc/vnc_plugin.c:1922
msgid "True colour (32 bpp)"
msgstr "Tikrosios spalvos (32 bpp)"

#: plugins/rdp/rdp_plugin.c:2518
msgid "True colour (24 bpp)"
msgstr "Tikrosios spalvos (24 bpp)"

#: plugins/rdp/rdp_plugin.c:2519 plugins/vnc/vnc_plugin.c:1923
msgid "High colour (16 bpp)"
msgstr "Daug spalvų (16 bpp)"

#: plugins/rdp/rdp_plugin.c:2520
msgid "High colour (15 bpp)"
msgstr "Daug spalvų (15 bpp)"

#: plugins/rdp/rdp_plugin.c:2521 plugins/vnc/vnc_plugin.c:1924
msgid "256 colours (8 bpp)"
msgstr "256 spalvos (8 bpp)"

#: plugins/rdp/rdp_plugin.c:2552 data/ui/remmina_preferences.glade:641
#, fuzzy
msgid "None"
msgstr "Jokie"

#: plugins/rdp/rdp_plugin.c:2553
msgid "Auto-detect"
msgstr "<automati6kai aptikti>"

#: plugins/rdp/rdp_plugin.c:2554
#, fuzzy
msgid "Modem"
msgstr "Modemas"

#: plugins/rdp/rdp_plugin.c:2555
#, fuzzy
msgid "Low performance broadband"
msgstr "Mažo našumo plačiajuostis ryšys"

#: plugins/rdp/rdp_plugin.c:2556
#, fuzzy
msgid "Satellite"
msgstr "Palydovas"

#: plugins/rdp/rdp_plugin.c:2557
#, fuzzy
msgid "High performance broadband"
msgstr "Didelio našumo plačiajuostis ryšys"

#: plugins/rdp/rdp_plugin.c:2558
#, fuzzy
msgid "WAN"
msgstr "WAN"

#: plugins/rdp/rdp_plugin.c:2559
#, fuzzy
msgid "LAN"
msgstr "LAN"

#: plugins/rdp/rdp_plugin.c:2566 plugins/spice/spice_plugin.c:635
#: data/ui/remmina_preferences.glade:677
msgid "Off"
msgstr "Išjungta"

#: plugins/rdp/rdp_plugin.c:2575
#, fuzzy
msgid "Automatic negotiation"
msgstr "Automatinės derybos"

#: plugins/rdp/rdp_plugin.c:2576
msgid "NLA protocol security"
msgstr "Protokolas"

#: plugins/rdp/rdp_plugin.c:2577
msgid "TLS protocol security"
msgstr "Protokolas"

#: plugins/rdp/rdp_plugin.c:2578
msgid "RDP protocol security"
msgstr "Protokolas"

#: plugins/rdp/rdp_plugin.c:2579
#, fuzzy
msgid "NLA extended protocol security"
msgstr "NLA išplėstinis protokolo saugumas"

#: plugins/rdp/rdp_plugin.c:2592
#, fuzzy
msgid "2600 (Windows XP), 7601 (Windows Vista/7), 9600 (Windows 8 and newer)"
msgstr ""
"2600 (Windows XP), 7601 (Windows Vista/7), 9600 (Windows 8 ir naujesnės "
"versijos)"

#: plugins/rdp/rdp_plugin.c:2595
#, fuzzy
msgid ""
"Used i.a. by terminal services in a smart card channel to distinguish client "
"capabilities:\n"
"  • < 4034: Windows XP base smart card functions\n"
"  • 4034-7064: Windows Vista/7: SCardReadCache(),\n"
"    SCardWriteCache(), SCardGetTransmitCount()\n"
"  • >= 7065: Windows 8 and newer: SCardGetReaderIcon(),\n"
"    SCardGetDeviceTypeId()"
msgstr ""
"Naudojama, be kita ko, terminalo paslaugoms išmaniųjų kortelių kanale, "
"siekiant atskirti kliento galimybes:\n"
"  - < 4034: \"Windows XP\" bazinės išmaniosios kortelės funkcijos\n"
"  - 4034-7064: \"Windows Vista/7\": SCardReadCache(),\n"
"    SCardWriteCache(), SCardGetTransmitCount()\n"
"  - >= 7065: Windows 8 ir naujesnės versijos: SCardGetReaderIcon(),\n"
"    SCardGetDeviceTypeId()"

#: plugins/rdp/rdp_plugin.c:2603
#, fuzzy
msgid ""
"Options for redirection of audio input:\n"
"  • [sys:<sys>,][dev:<dev>,][format:<format>,][rate:<rate>,]\n"
"    [channel:<channel>] Audio input (microphone)\n"
"  • sys:pulse\n"
"  • format:1\n"
"  • sys:oss,dev:1,format:1\n"
"  • sys:alsa"
msgstr ""
"Garso įvesties nukreipimo parinktys:\n"
"  - [sys:<sys>,][dev:<dev>,][format:<format>,][rate:<rate>,]\n"
"    [kanalas:<kanalas>] Garso įvestis (mikrofonas)\n"
"  - sys:pulse\n"
"  - formatas:1\n"
"  - sys:oss,dev:1,format:1\n"
"  - sys:alsa"

#: plugins/rdp/rdp_plugin.c:2612
#, fuzzy
msgid ""
"Options for redirection of audio output:\n"
"  • [sys:<sys>,][dev:<dev>,][format:<format>,][rate:<rate>,]\n"
"    [channel:<channel>] Audio output\n"
"  • sys:pulse\n"
"  • format:1\n"
"  • sys:oss,dev:1,format:1\n"
"  • sys:alsa"
msgstr ""
"Garso išvesties nukreipimo parinktys:\n"
"  - [sys:<sys>,][dev:<dev>,][format:<format>,][rate:<rate>,]\n"
"    [kanalas:<kanalas>] Garso išvestis\n"
"  - sys:pulse\n"
"  - formatas:1\n"
"  - sys:oss,dev:1,format:1\n"
"  - sys:alsa"

#: plugins/rdp/rdp_plugin.c:2622
#, fuzzy
msgid ""
"Options for redirection of USB device:\n"
"  • [dbg,][id:<vid>:<pid>#…,][addr:<bus>:<addr>#…,][auto]\n"
"  • auto\n"
"  • id:054c:0268#4669:6e6b,addr:04:0c"
msgstr ""
"USB įrenginio nukreipimo parinktys:\n"
"  - [dbg,][id:<vid>:<pid>#...,][addr:<bus>:<addr>#...,][auto]\n"
"  - auto\n"
"  • id:054c:0268#4669:6e6b,addr:04:0c"

#: plugins/rdp/rdp_plugin.c:2628
#, fuzzy
msgid ""
"Advanced setting for high latency links:\n"
"Adjusts the connection timeout. Use if your connection times out.\n"
"The highest possible value is 600000 ms (10 minutes).\n"
msgstr ""
"Išplėstinis nustatymas, skirtas didelio vėlavimo jungtims:\n"
"Nustato ryšio trukmę. Naudokite, jei jūsų ryšys nutrūksta.\n"
"Didžiausia galima reikšmė yra 600000 ms (10 minučių).\n"

#: plugins/rdp/rdp_plugin.c:2633
#, fuzzy
msgid ""
"Performance optimisations based on the network connection type:\n"
"Using auto-detection is advised.\n"
"If “Auto-detect” fails, choose the most appropriate option in the list.\n"
msgstr ""
"našumo optimizavimas pagal tinklo ryšio tipą:\n"
"Rekomenduojama naudoti automatinį aptikimą.\n"
"Jei \"Auto-detect\" nepavyksta, sąraše pasirinkite tinkamiausią parinktį.\n"

#: plugins/rdp/rdp_plugin.c:2638
#, fuzzy
=======
"The command-line feature '%s' is not available! Attempting to start PyHoca-"
"CLI without using this feature…"
msgstr ""
"Komandinės eilutės funkcija \"%s\" nepasiekiama! Bandymas paleisti PyHoca-"
"CLI nenaudojant šios funkcijos…"

#: plugins/x2go/x2go_plugin.c:287 plugins/x2go/x2go_plugin.c:419
#: plugins/x2go/x2go_plugin.c:478 plugins/x2go/x2go_plugin.c:581
#: plugins/x2go/x2go_plugin.c:656 plugins/x2go/x2go_plugin.c:668
#: plugins/x2go/x2go_plugin.c:676 plugins/x2go/x2go_plugin.c:699
#: plugins/x2go/x2go_plugin.c:708 plugins/x2go/x2go_plugin.c:724
#: plugins/x2go/x2go_plugin.c:763 plugins/x2go/x2go_plugin.c:775
#: plugins/x2go/x2go_plugin.c:806 plugins/x2go/x2go_plugin.c:817
#: plugins/x2go/x2go_plugin.c:825 plugins/x2go/x2go_plugin.c:939
#: plugins/x2go/x2go_plugin.c:966 plugins/x2go/x2go_plugin.c:980
#: plugins/x2go/x2go_plugin.c:1077 plugins/x2go/x2go_plugin.c:1141
#: plugins/x2go/x2go_plugin.c:1445 plugins/x2go/x2go_plugin.c:1479
#: plugins/x2go/x2go_plugin.c:1575 plugins/x2go/x2go_plugin.c:1869
#: plugins/x2go/x2go_plugin.c:2669 plugins/x2go/x2go_plugin.c:2882
#: plugins/x2go/x2go_plugin.c:2887 plugins/x2go/x2go_plugin.c:2892
#: plugins/x2go/x2go_plugin.c:2897 plugins/x2go/x2go_plugin.c:2912
#: plugins/x2go/x2go_plugin.c:2917 plugins/x2go/x2go_plugin.c:2922
#: plugins/x2go/x2go_plugin.c:2927
#, fuzzy, c-format
msgid "Internal error: %s"
msgstr "Vidinė klaida: %s"

#: plugins/x2go/x2go_plugin.c:288 plugins/x2go/x2go_plugin.c:420
#: plugins/x2go/x2go_plugin.c:479 plugins/x2go/x2go_plugin.c:1078
#, fuzzy
msgid "Parameter 'custom_data' is not initialized!"
msgstr "Parametras 'default_username' yra neinicializuotas."

#: plugins/x2go/x2go_plugin.c:301
#, fuzzy
msgid "Broken `DialogData`! Aborting…"
msgstr "Sugedo `DialogData`! Nutraukta…"

#: plugins/x2go/x2go_plugin.c:305
#, fuzzy
msgid "Can't retrieve `DialogData`! Aborting…"
msgstr "Negalima gauti `DialogData`! Nutraukta…"

#: plugins/x2go/x2go_plugin.c:488
#, fuzzy
msgid "Couldn't retrieve valid `DialogData` or `sessions_list`! Aborting…"
msgstr ""
"Nepavyko gauti galiojančio `DialogData` arba `sessions_list`! Nutraukta…"

#. TRANSLATORS: Stick to x2goclient's translation for terminate.
#: plugins/x2go/x2go_plugin.c:497
#, fuzzy
#| msgid "Terminate"
msgid "_Terminate"
msgstr "Nutraukti"

#. TRANSLATORS: Stick to x2goclient's translation for resume.
#: plugins/x2go/x2go_plugin.c:500
#, fuzzy
msgid "_Resume"
msgstr "_Tęsti"

#: plugins/x2go/x2go_plugin.c:502
#, fuzzy
msgid "_New"
msgstr "_Nauja"

#. TRANSLATORS: Tooltip for terminating button inside Session-Chooser-Dialog.
#. TRANSLATORS: Please stick to X2GoClient's way of translating.
#: plugins/x2go/x2go_plugin.c:511
msgid "Terminating X2Go sessions can take a moment."
msgstr ""

#: plugins/x2go/x2go_plugin.c:568
#, fuzzy
msgid "X Display"
msgstr "Rodinys"

#: plugins/x2go/x2go_plugin.c:569
#, fuzzy
msgid "Status"
msgstr "Būsena"

#: plugins/x2go/x2go_plugin.c:570
#, fuzzy
#| msgid "Permission"
msgid "Session ID"
msgstr "Sesijos ID"

#: plugins/x2go/x2go_plugin.c:571
#, fuzzy
msgid "Create date"
msgstr "Sukūrimo data"

#: plugins/x2go/x2go_plugin.c:572
#, fuzzy
msgid "Suspended since"
msgstr "Sustabdyta nuo"

#: plugins/x2go/x2go_plugin.c:573
#, fuzzy
msgid "Agent PID"
msgstr "Agento PID"

#: plugins/x2go/x2go_plugin.c:575
#, fuzzy
#| msgid "Username"
msgid "Hostname"
msgstr "Prieglobsčio vardas"

#: plugins/x2go/x2go_plugin.c:576
#, fuzzy
msgid "Cookie"
msgstr "Slapukas"

#: plugins/x2go/x2go_plugin.c:577
#, fuzzy
msgid "Graphic port"
msgstr "Grafinis prievadas"

#: plugins/x2go/x2go_plugin.c:578
#, fuzzy
msgid "SND port"
msgstr "SND prievadas"

#: plugins/x2go/x2go_plugin.c:579
#, fuzzy
msgid "SSHFS port"
msgstr "SSHFS prievadas"

#: plugins/x2go/x2go_plugin.c:582
#, fuzzy
msgid "Unknown property"
msgstr "Nežinomas turtas"

#: plugins/x2go/x2go_plugin.c:657 plugins/x2go/x2go_plugin.c:700
#, fuzzy
msgid "Couldn't find child GtkTreeView of session chooser dialog."
msgstr ""
"Nepavyko rasti sesijos pasirinkimo dialogo lango \"GtkTreeView\" atžalos."

#: plugins/x2go/x2go_plugin.c:669
#, fuzzy
msgid "Both parameters 'dialog' and 'treeview' are uninitialized!"
msgstr "parametras 'env' yra neteisingas arba neinicializuotas."

#: plugins/x2go/x2go_plugin.c:677
msgid ""
"GtkTreeModel of session chooser dialog could not be obtained for an unknown "
"reason."
msgstr ""

#: plugins/x2go/x2go_plugin.c:709
#, fuzzy
msgid "Couldn't get currently selected row (session)!"
msgstr "Nepavyko gauti sesijos ID iš pasirinktos eilutės."

#: plugins/x2go/x2go_plugin.c:725
#, fuzzy, c-format
msgid ""
"Exactly one session should be selectable but '%i' rows (sessions) are "
"selected."
msgstr "turėtų būti galima pasirinkti tik vieną seansą."

#: plugins/x2go/x2go_plugin.c:764
#, fuzzy
msgid "Failed to fill 'GtkTreeIter'."
msgstr "Nepavyko užpildyti 'GtkTreeIter'."

#: plugins/x2go/x2go_plugin.c:776
#, fuzzy, c-format
msgid "Couldn't get property with index '%i' out of selected row."
msgstr "Nepavyko gauti sesijos ID iš pasirinktos eilutės."

#: plugins/x2go/x2go_plugin.c:807
#, fuzzy
msgid "parameter 'argv' is 'NULL'."
msgstr "parametras 'argv' yra 'NULL'."

#: plugins/x2go/x2go_plugin.c:818
#, fuzzy
msgid "parameter 'error' is 'NULL'."
msgstr "parametras \"error\" yra \"NULL\"."

#: plugins/x2go/x2go_plugin.c:826
#, fuzzy
msgid "parameter 'env' is either invalid or uninitialized."
msgstr "parametras 'env' yra neteisingas arba neinicializuotas."

#: plugins/x2go/x2go_plugin.c:842 plugins/x2go/x2go_plugin.c:2170
#, fuzzy
msgid "Started PyHoca-CLI with the following arguments:"
msgstr "Paleistas PyHoca-CLI su šiais argumentais:"

#: plugins/x2go/x2go_plugin.c:870
#, fuzzy
msgid ""
"The necessary PyHoca-CLI process has encountered a internet connection "
"problem."
msgstr "Būtinas \"PyHoca-CLI\" procesas susidūrė su interneto ryšio problema."

#: plugins/x2go/x2go_plugin.c:880
#, fuzzy
msgid "An unknown error occured while trying to start PyHoca-CLI."
msgstr "Bandant paleisti PyHoca-CLI įvyko nežinoma klaida."

#: plugins/x2go/x2go_plugin.c:890
#, fuzzy, c-format
msgid ""
"An unknown error occured while trying to start PyHoca-CLI. Exit code: %i"
msgstr "Bandant paleisti PyHoca-CLI įvyko nežinoma klaida. Išėjimo kodas: %i"

#: plugins/x2go/x2go_plugin.c:897
#, fuzzy, c-format
>>>>>>> 050fc71c
msgid ""
"An unknown error occured while trying to start PyHoca-CLI. Exit code: %i. "
"Error: '%s'"
msgstr ""
<<<<<<< HEAD
"Kableliais atskirtas monitoriaus ID ir darbalaukio orientacijų sąrašas:\n"
"  - [<id>:<orientacija laipsniais>,]\n"
"  - 0,1,2,3\n"
"  - 0:270,1:90\n"
"Orientacijos nurodomos laipsniais, galiojančios reikšmės yra:\n"
"  - 0 (kraštovaizdis)\n"
"  - 90 (portretas)\n"
"  - 180 (kraštovaizdis apverstas)\n"
"  - 270 (portretas apverstas)\n"
"\n"

#: plugins/rdp/rdp_plugin.c:2650
#, fuzzy
msgid ""
"Redirect directory <path> as named share <name>.\n"
"  • <name>,<fullpath>[;<name>,<fullpath>[;…]]\n"
"  • MyHome,/home/remminer\n"
"  • /home/remminer\n"
"  • MyHome,/home/remminer;SomePath,/path/to/somepath\n"
"Hotplug support is enabled with:\n"
"  • hotplug,*\n"
"\n"
msgstr ""
"Peradresuokite katalogą <path> kaip pavadintąją bendrinamąją dalį <name>.\n"
"  - <name>,<fullpath>[;<name>,<fullpath>[;...]]\n"
"  - MyHome,/home/remminer\n"
"  - /home/remminer\n"
"  - MyHome,/home/remminer;SomePath,/path/to/somepath\n"
"Hotplug palaikymas įjungiamas naudojant:\n"
"  - Hotplug,*\n"
"\n"

#: plugins/rdp/rdp_plugin.c:2682 plugins/spice/spice_plugin.c:677
msgid "Share folder"
msgstr "Dalintis aplanku"

#: plugins/rdp/rdp_plugin.c:2682
#, fuzzy
msgid "Use “Redirect directory” in the advanced tab for multiple directories"
msgstr ""
"Naudokite \"Peradresuoti katalogą\" išplėstiniame skirtuke keliems katalogams"

#: plugins/rdp/rdp_plugin.c:2683
#, fuzzy
msgid "Restricted admin mode"
msgstr "Apribotas administratoriaus režimas"

#: plugins/rdp/rdp_plugin.c:2684
#, fuzzy
#| msgid "Password"
msgid "Password hash"
msgstr "Slaptažodžio hash"

#: plugins/rdp/rdp_plugin.c:2684
#, fuzzy
msgid "Restricted admin mode password hash"
msgstr "Apriboto administratoriaus režimo slaptažodžio hash"

#: plugins/rdp/rdp_plugin.c:2685
#, fuzzy
msgid "Left-handed mouse support"
msgstr "Pelės palaikymas kairiąja ranka"

#: plugins/rdp/rdp_plugin.c:2685
#, fuzzy
msgid "Swap left and right mouse buttons for left-handed mouse support"
msgstr ""
"Sukeisti kairįjį ir dešinįjį pelės mygtukus, kad būtų palaikoma kairės "
"rankos pelė"

#: plugins/rdp/rdp_plugin.c:2687
#, fuzzy
msgid "Enable multi monitor"
msgstr "Įjungti kelių monitorių"

#: plugins/rdp/rdp_plugin.c:2688
#, fuzzy
msgid "Span screen over multiple monitors"
msgstr "Išskleisti ekraną per kelis monitorius"

#: plugins/rdp/rdp_plugin.c:2689
#, fuzzy
#| msgid "Listen on port"
msgid "List monitor IDs"
msgstr "Monitoriaus ID sąrašas"

#: plugins/rdp/rdp_plugin.c:2691 plugins/vnc/vnc_plugin.c:1978
#: plugins/vnc/vnc_plugin.c:1990 plugins/gvnc/gvnc_plugin.c:849
msgid "Colour depth"
msgstr "Spalvų skaičius"

#: plugins/rdp/rdp_plugin.c:2692
msgid "Network connection type"
msgstr "VNC ryšys nepavyko: %s"

#: plugins/rdp/rdp_plugin.c:2707 plugins/vnc/vnc_plugin.c:1979
#: plugins/vnc/vnc_plugin.c:1991
msgid "Quality"
msgstr "Kokybė"

#: plugins/rdp/rdp_plugin.c:2708
#, fuzzy
msgid "Security protocol negotiation"
msgstr "Derybos dėl saugumo protokolo"

#: plugins/rdp/rdp_plugin.c:2709
#, fuzzy
msgid "Gateway transport type"
msgstr "Vartų transporto tipas"

#: plugins/rdp/rdp_plugin.c:2710
#, fuzzy
msgid "FreeRDP log level"
msgstr "\"FreeRDP\" žurnalo lygis"

#: plugins/rdp/rdp_plugin.c:2711
#, fuzzy
msgid "FreeRDP log filters"
msgstr "\"FreeRDP\" žurnalo filtrai"

#: plugins/rdp/rdp_plugin.c:2711
#, fuzzy
msgid "tag:level[,tag:level[,…]]"
msgstr "tag:level[,tag:level[,...]]"

#: plugins/rdp/rdp_plugin.c:2712
#, fuzzy
msgid "Audio output mode"
msgstr "Garso išvesties režimas"

#: plugins/rdp/rdp_plugin.c:2713
#, fuzzy
msgid "Redirect local audio output"
msgstr "Vietinės garso išvesties nukreipimas"

#: plugins/rdp/rdp_plugin.c:2714
#, fuzzy
msgid "Redirect local microphone"
msgstr "Vietinio mikrofono nukreipimas"

#: plugins/rdp/rdp_plugin.c:2715
msgid "Connection timeout in ms"
msgstr "Jungiamasi prie „%s“…"

#: plugins/rdp/rdp_plugin.c:2716
msgid "Remote Desktop Gateway server"
msgstr "Nutolusio darbastalio nustatymai"

#: plugins/rdp/rdp_plugin.c:2717
msgid "Remote Desktop Gateway username"
msgstr "Nutolusio darbastalio nustatymai"

#: plugins/rdp/rdp_plugin.c:2718
msgid "Remote Desktop Gateway password"
msgstr "Nutolusio darbastalio nustatymai"

#: plugins/rdp/rdp_plugin.c:2719
msgid "Remote Desktop Gateway domain"
msgstr "Nutolusio darbastalio nustatymai"

#: plugins/rdp/rdp_plugin.c:2720
#, fuzzy
msgid "Redirect directory"
msgstr "Peradresavimo katalogas"

#: plugins/rdp/rdp_plugin.c:2721
msgid "Client name"
msgstr "Kliento vardas"

#: plugins/rdp/rdp_plugin.c:2722
msgid "Client build"
msgstr "Kliento vardas"

#: plugins/rdp/rdp_plugin.c:2725
#, fuzzy
msgid "Load balance info"
msgstr "Apkrovos balanso informacija"

#. TRANSLATORS: Do not use typographic quotation marks, these must stay as "double quote", also know as “Typewriter ("programmer's") quote, ambidextrous.”
#: plugins/rdp/rdp_plugin.c:2727
#, fuzzy
msgid "Override printer drivers"
msgstr "Spausdintuvų tvarkyklių pakeitimas"

#: plugins/rdp/rdp_plugin.c:2727
#, fuzzy
msgid ""
"\"Samsung_CLX-3300_Series\":\"Samsung CLX-3300 Series PS\";\"Canon MF410\":"
"\"Canon MF410 Series UFR II\""
msgstr ""
"\"Samsung_CLX-3300_Series\": \"Samsung CLX-3300 Series PS\"; \"Canon "
"MF410\": \"Canon MF410 Series UFR II\""

#: plugins/rdp/rdp_plugin.c:2728
#, fuzzy
msgid "USB device redirection"
msgstr "USB įrenginio nukreipimas"

#: plugins/rdp/rdp_plugin.c:2729
#, fuzzy
msgid "Local serial name"
msgstr "Vietinis serijinis pavadinimas"

#: plugins/rdp/rdp_plugin.c:2729
#, fuzzy
msgid "COM1, COM2, etc."
msgstr "COM1, COM2 ir t. t."

#: plugins/rdp/rdp_plugin.c:2730
#, fuzzy
msgid "Local serial driver"
msgstr "Vietinė nuoseklioji tvarkyklė"

#: plugins/rdp/rdp_plugin.c:2730
#, fuzzy
msgid "Serial"
msgstr "Serijinis"

#: plugins/rdp/rdp_plugin.c:2731
#, fuzzy
msgid "Local serial path"
msgstr "Vietinis nuoseklusis kelias"

#: plugins/rdp/rdp_plugin.c:2731
#, fuzzy
msgid "/dev/ttyS0, /dev/ttyS1, etc."
msgstr "/dev/ttyS0, /dev/ttyS1 ir t. t."

#: plugins/rdp/rdp_plugin.c:2732
#, fuzzy
msgid "Local parallel name"
msgstr "Vietinis lygiagretusis pavadinimas"

#: plugins/rdp/rdp_plugin.c:2733
#, fuzzy
msgid "Local parallel device"
msgstr "Vietinis lygiagretusis įrenginys"

#: plugins/rdp/rdp_plugin.c:2734
#, fuzzy
msgid "Name of smart card"
msgstr "Išmaniosios kortelės pavadinimas"

#: plugins/rdp/rdp_plugin.c:2735
#, fuzzy
msgid "Dynamic virtual channel"
msgstr "Dinaminis virtualus kanalas"

#: plugins/rdp/rdp_plugin.c:2735 plugins/rdp/rdp_plugin.c:2736
#, fuzzy
msgid "<channel>[,<options>]"
msgstr "<kanalas>[,<galimybės>]"

#: plugins/rdp/rdp_plugin.c:2736
#, fuzzy
msgid "Static virtual channel"
msgstr "Statinis virtualus kanalas"

#: plugins/rdp/rdp_plugin.c:2737
#, fuzzy
#| msgid "Per connection"
msgid "TCP redirection"
msgstr "TCP nukreipimas"

#: plugins/rdp/rdp_plugin.c:2737
#, fuzzy
msgid "/PATH/TO/rdp2tcp"
msgstr "/PATH/TO/rdp2tcp"

#: plugins/rdp/rdp_plugin.c:2739
#, fuzzy
msgid "Prefer IPv6 AAAA record over IPv4 A record"
msgstr "Pirmenybė IPv6 AAAA įrašui, o ne IPv4 A įrašui"

#: plugins/rdp/rdp_plugin.c:2740
#, fuzzy
msgid "Share printers"
msgstr "Dalytis spausdintuvais"

#: plugins/rdp/rdp_plugin.c:2741
#, fuzzy
msgid "Share serial ports"
msgstr "Bendrinti nuosekliuosius prievadus"

#: plugins/rdp/rdp_plugin.c:2742
#, fuzzy
msgid "(SELinux) permissive mode for serial ports"
msgstr "(SELinux) leistinasis režimas serijiniams prievadams"

#: plugins/rdp/rdp_plugin.c:2743
#, fuzzy
msgid "Share parallel ports"
msgstr "Dalytis lygiagrečiaisiais prievadais"

#: plugins/rdp/rdp_plugin.c:2744
#, fuzzy
msgid "Share a smart card"
msgstr "Bendrinti išmaniąją kortelę"

#: plugins/rdp/rdp_plugin.c:2745 plugins/vnc/vnc_plugin.c:2009
msgid "Turn off clipboard sync"
msgstr "Išjungti iškarpinės sinchronizavimą"

#: plugins/rdp/rdp_plugin.c:2746
#, fuzzy
msgid "Ignore certificate"
msgstr "Ignoruoti sertifikatą"

#: plugins/rdp/rdp_plugin.c:2747
#, fuzzy
msgid "Use the old license workflow"
msgstr "Naudokite senąją licencijos darbo eigą"

#: plugins/rdp/rdp_plugin.c:2747
#, fuzzy
msgid "It disables CAL and hwId is set to 0"
msgstr "CAL išjungiama, o hwId nustatomas į 0"

#: plugins/rdp/rdp_plugin.c:2748 plugins/spice/spice_plugin.c:702
#: plugins/vnc/vnc_plugin.c:2013 plugins/www/www_plugin.c:919
#: plugins/gvnc/gvnc_plugin.c:867
msgid "Forget passwords after use"
msgstr "%s slaptažodis"

#: plugins/rdp/rdp_plugin.c:2749
msgid "Attach to console (2003/2003 R2)"
msgstr "Prisijungti prie pulto (Windows 2003 / 2003 R2)"

#: plugins/rdp/rdp_plugin.c:2750
#, fuzzy
msgid "Turn off fast-path"
msgstr "Išjungti greitąjį kelią"

#: plugins/rdp/rdp_plugin.c:2751
#, fuzzy
msgid "Server detection using Remote Desktop Gateway"
msgstr "Serverio aptikimas naudojant \"Remote Desktop Gateway"

#: plugins/rdp/rdp_plugin.c:2753
#, fuzzy
msgid "Use system proxy settings"
msgstr "Naudoti sistemos tarpinio serverio nustatymus"

#: plugins/rdp/rdp_plugin.c:2755
#, fuzzy
msgid "Turn off automatic reconnection"
msgstr "Išjungti automatinį pakartotinį prisijungimą"

#: plugins/rdp/rdp_plugin.c:2756
#, fuzzy
msgid "Relax order checks"
msgstr "Atsipalaiduoti užsakymo patikrinimai"

#: plugins/rdp/rdp_plugin.c:2757
#, fuzzy
msgid "Glyph cache"
msgstr "Glifų talpykla"

#: plugins/rdp/rdp_plugin.c:2758
#, fuzzy
msgid "Enable multitransport protocol (UDP)"
msgstr "Įjungti daugiaproporcinį protokolą (UDP)"

#: plugins/rdp/rdp_plugin.c:2758
#, fuzzy
msgid "Using the UDP protocol may improve performance"
msgstr "Naudojant UDP protokolą gali pagerėti našumas"

#: plugins/rdp/rdp_plugin.c:2759
#, fuzzy
msgid "Use base credentials for gateway too"
msgstr "Naudokite bazinius įgaliojimus ir vartams"

#: plugins/rdp/rdp_plugin.c:2761
#, fuzzy
msgid "Enable Gateway websockets support"
msgstr "Įjungti \"Gateway\" žiniatinklio lizdų palaikymą"

#: plugins/rdp/rdp_plugin.c:2774 plugins/spice/spice_plugin.c:715
#: plugins/vnc/vnc_plugin.c:2029
#, fuzzy
msgid "Send Ctrl+Alt+Delete"
msgstr "Siųsti Ctrl+Alt+Delete"

#: plugins/rdp/rdp_plugin.c:2787
msgid "RDP - Remote Desktop Protocol"
msgstr "RDP – nutolusių kompiuterių valdymo protokolas"

#: plugins/rdp/rdp_plugin.c:2812
msgid "RDP - RDP File Handler"
msgstr "RDP - RDP failų doroklė"

#: plugins/rdp/rdp_plugin.c:2827
msgid "RDP - Preferences"
msgstr "RDP - nuostatos"

#: plugins/rdp/rdp_plugin.c:2880
msgid "Export connection in Windows .rdp file format"
msgstr "Eksportuoti prisijungimą Windows .rdp failo formatu"

#: plugins/rdp/rdp_event.c:344
#, c-format
msgid "Reconnection attempt %d of %d…"
msgstr "Jungimosi bandymas %d iš %d…"

#: plugins/spice/spice_plugin_file_transfer.c:82
#, fuzzy
msgid "File Transfers"
msgstr "Failų persiuntimai"

#: plugins/spice/spice_plugin_file_transfer.c:219
#, fuzzy
msgid "Transfer error"
msgstr "Perdavimo klaida"

#: plugins/spice/spice_plugin_file_transfer.c:220
#, fuzzy, c-format
msgid "%s: %s"
msgstr "%s: %s"

#: plugins/spice/spice_plugin_file_transfer.c:223
#, fuzzy
msgid "Transfer completed"
msgstr "Užbaigtas perkėlimas"

#: plugins/spice/spice_plugin_file_transfer.c:224
#, fuzzy, c-format
msgid "The %s file has been transferred"
msgstr "Perkeltas %s failas"

#: plugins/spice/spice_plugin.c:351
msgid "Enter SPICE password"
msgstr "SSH slaptažodis"

#: plugins/spice/spice_plugin.c:386
#, c-format
msgid "Disconnected from the SPICE server “%s”."
msgstr "Nepavyko prisijungti prie RDP serverio %s"

#: plugins/spice/spice_plugin.c:402
#, fuzzy
msgid "TLS connection error."
msgstr "TLS ryšio klaida."

#: plugins/spice/spice_plugin.c:408
msgid "Connection to the SPICE server dropped."
msgstr "Nepavyko prisijungti prie RDP serverio %s"

#: plugins/spice/spice_plugin.c:616 plugins/spice/spice_plugin.c:634
msgid "Default"
msgstr "Numatytasis"

#: plugins/spice/spice_plugin.c:636
#, fuzzy
msgid "Auto GLZ"
msgstr "Automobilis GLZ"

#: plugins/spice/spice_plugin.c:637
#, fuzzy
msgid "Auto LZ"
msgstr "Automatinis LZ"

#: plugins/spice/spice_plugin.c:650
#, fuzzy
msgid "Disable video overlay if videos are not displayed properly.\n"
msgstr "Išjunkite vaizdo perdangą, jei vaizdo įrašai rodomi netinkamai.\n"

#: plugins/spice/spice_plugin.c:675
#, fuzzy
msgid "Use TLS encryption"
msgstr "Naudokite TLS šifravimą"

#: plugins/spice/spice_plugin.c:676
#, fuzzy
msgid "Server CA certificate"
msgstr "Serverio CA sertifikatas"

#: plugins/spice/spice_plugin.c:694
msgid "Prefered video codec"
msgstr "Parinktis"

#: plugins/spice/spice_plugin.c:695
msgid "Turn off GStreamer overlay"
msgstr "Išjungti serverio įvedimą"

#: plugins/spice/spice_plugin.c:698
#, fuzzy
msgid "Prefered image compression"
msgstr "Pageidaujamas vaizdo suspaudimas"

#: plugins/spice/spice_plugin.c:701 plugins/spice/spice_plugin.c:714
#: plugins/gvnc/gvnc_plugin.c:866 plugins/gvnc/gvnc_plugin.c:880
msgid "No clipboard sync"
msgstr "Išjungti iškarpinės sinchronizavimą"

#: plugins/spice/spice_plugin.c:703 plugins/gvnc/gvnc_plugin.c:869
#, fuzzy
msgid "Enable audio channel"
msgstr "Įjungti garso kanalą"

#: plugins/spice/spice_plugin.c:704
#, fuzzy
msgid "Share smart card"
msgstr "Dalytis išmaniąja kortele"

#: plugins/spice/spice_plugin.c:705 plugins/spice/spice_plugin.c:713
#: plugins/vnc/vnc_plugin.c:2008 plugins/vnc/vnc_plugin.c:2025
#: plugins/gvnc/gvnc_plugin.c:870 plugins/gvnc/gvnc_plugin.c:879
msgid "View only"
msgstr "Tik peržiūra"

#: plugins/spice/spice_plugin.c:716 plugins/spice/spice_plugin_usb.c:51
#, fuzzy
msgid "Select USB devices for redirection"
msgstr "Pasirinkite USB įrenginius nukreipimui"

#: plugins/spice/spice_plugin.c:727
#, fuzzy
msgid "SPICE - Simple Protocol for Independent Computing Environments"
msgstr "SPICE - paprastas nepriklausomų skaičiavimo aplinkų protokolas"

#: plugins/spice/spice_plugin_usb.c:54
#, fuzzy
msgid "_Close"
msgstr "_Užverti"

#: plugins/spice/spice_plugin_usb.c:94
#, fuzzy
msgid "USB redirection error"
msgstr "USB nukreipimo klaida"

#: plugins/vnc/vnc_plugin.c:772
msgid "Enter VNC password"
msgstr "Išsaugoti slaptažodį"

#: plugins/vnc/vnc_plugin.c:825 plugins/gvnc/gvnc_plugin.c:539
#, fuzzy
msgid "Enter VNC authentication credentials"
msgstr "Įveskite VNC autentifikavimo duomenis"

#: plugins/vnc/vnc_plugin.c:936
msgid "Unable to connect to VNC server"
msgstr "Nepavyko prisijungti prie VNC serverio"

#: plugins/vnc/vnc_plugin.c:937
#, c-format
msgid "Couldn’t convert '%s' to host address"
msgstr "Nepavyko konvertuoti „%s“ į kompiuterio adresą"

#: plugins/vnc/vnc_plugin.c:938
#, c-format
msgid "VNC connection failed: %s"
msgstr "VNC ryšys nepavyko: %s"

#: plugins/vnc/vnc_plugin.c:939
msgid "Your connection has been rejected."
msgstr "Jūsų prisijungimas buvo atmestas."

#: plugins/vnc/vnc_plugin.c:966
#, fuzzy, c-format
msgid "The VNC server requested an unknown authentication method. %s"
msgstr "VNC serveris paprašė nežinomo autentifikavimo metodo. %s"

#: plugins/vnc/vnc_plugin.c:968
#, fuzzy
msgid "Please retry after turning on encryption for this profile."
msgstr "Įjungę šio profilio šifravimą, bandykite dar kartą."

#: plugins/vnc/vnc_plugin.c:1939
#, fuzzy
msgid ""
"Connect to VNC using a repeater:\n"
"  • The server field must contain the repeater ID, e.g. ID:123456789\n"
"  • The repeater field have to be set to the repeater IP and port, like:\n"
"    10.10.10.12:5901\n"
"  • From the remote VNC server, you will connect to\n"
"    the repeater, e.g. with x11vnc:\n"
"    x11vnc -connect repeater=ID:123456789+10.10.10.12:5500"
msgstr ""
"Prisijunkite prie VNC naudodami kartotuvą:\n"
"  - ID:123456789\n"
"  - Kartotuvo lauke turi būti nurodytas kartotuvo IP ir prievadas, pvz:\n"
"    10.10.10.12:5901\n"
"  - Iš nuotolinio VNC serverio prisijungsite prie\n"
"    prie kartotuvo, pvz., naudodami x11vnc:\n"
"    x11vnc -connect repeater=ID:123456789+10.10.10.10.12:5500"

#: plugins/vnc/vnc_plugin.c:1948
#, fuzzy
msgid ""
"Listening for remote VNC connection:\n"
"  • The \"Listen on port\" field is the port Remmina will listen to,\n"
"    e.g. 8888\n"
"  • From the remote VNC server, you will connect to\n"
"    Remmina, e.g. with x11vnc:\n"
"    x11vnc -display :0 -connect 192.168.1.36:8888"
msgstr ""
"Nuotolinio VNC ryšio klausymasis:\n"
"  - Lauke \"Listen on port\" nurodomas prievadas, kurio klausysis \"Remmina"
"\",\n"
"    pvz., 8888\n"
"  - Iš nuotolinio VNC serverio prisijungsite prie\n"
"    Remmina, pvz., naudodami x11vnc:\n"
"    x11vnc -display :0 -connect 192.168.1.36:8888"

#: plugins/vnc/vnc_plugin.c:1975
msgid "Repeater"
msgstr "Kartotuvas"

#: plugins/vnc/vnc_plugin.c:1987
msgid "Listen on port"
msgstr "Klausytis prievado"

#: plugins/vnc/vnc_plugin.c:2007
msgid "Show remote cursor"
msgstr "Rodyti nuotolinį žymeklį"

#: plugins/vnc/vnc_plugin.c:2010
msgid "Turn off encryption"
msgstr "Išjungti iškarpinės sinchronizavimą"

#: plugins/vnc/vnc_plugin.c:2011 plugins/vnc/vnc_plugin.c:2026
#, fuzzy
msgid "Prevent local interaction on the server"
msgstr "Užkirsti kelią vietinei sąveikai serveryje"

#: plugins/vnc/vnc_plugin.c:2012 plugins/gvnc/gvnc_plugin.c:868
#, fuzzy
msgid "Ignore remote bell messages"
msgstr "Ignoruoti nuotolinio skambučio pranešimus"

#: plugins/vnc/vnc_plugin.c:2028
msgid "Open Chat…"
msgstr "Atverti pokalbį…"

#: plugins/vnc/vnc_plugin.h:41
#, fuzzy
msgid "Remmina VNC Plugin"
msgstr "\"Remmina\" VNC įskiepis"

#: plugins/vnc/vnc_plugin.h:46
#, fuzzy
msgid "Remmina VNC listener Plugin"
msgstr "\"Remmina\" VNC klausytojo įskiepis"

#: plugins/www/www_config.h:43
#, fuzzy
msgid "Remmina web-browser plugin"
msgstr "\"Remmina\" žiniatinklio naršyklės įskiepis"

#: plugins/www/www_plugin.c:98
#, fuzzy
msgid "File downloaded"
msgstr "Atsisiųstas failas"

#: plugins/www/www_plugin.c:581
#, fuzzy
msgid "Enter WWW authentication credentials"
msgstr "Įveskite WWW autentifikavimo duomenis"

#: plugins/www/www_plugin.c:893
#, fuzzy
msgid "URL"
msgstr "Nuoroda"

#: plugins/www/www_plugin.c:893
#, fuzzy
msgid "http://address or https://address"
msgstr "http://address arba https://address"

#: plugins/www/www_plugin.c:910
#, fuzzy
msgid "User agent"
msgstr "Vartotojo agentas"

#: plugins/www/www_plugin.c:911
#, fuzzy
msgid "Proxy URL"
msgstr "Proxy URL"

#: plugins/www/www_plugin.c:911
#, fuzzy
msgid "E.g. https://example.org, socks://mysocks:1080"
msgstr "Pvz., https://example.org, kojinės://mysocks:1080"

#: plugins/www/www_plugin.c:912
#, fuzzy
msgid "Turn on Java support"
msgstr "Įjunkite \"Java\" palaikymą"

#: plugins/www/www_plugin.c:913
msgid "Turn on smooth scrolling"
msgstr "Šriftų glodinimas"

#: plugins/www/www_plugin.c:914
#, fuzzy
msgid "Turn on spatial navigation"
msgstr "Įjunkite erdvinę navigaciją"

#: plugins/www/www_plugin.c:915
#, fuzzy
msgid "Turn on plugin support"
msgstr "Įjunkite įskiepių palaikymą"

#: plugins/www/www_plugin.c:916
#, fuzzy
msgid "Turn on WebGL support"
msgstr "Įjunkite \"WebGL\" palaikymą"

#: plugins/www/www_plugin.c:917
#, fuzzy
msgid "Turn on HTML5 audio support"
msgstr "Įjunkite HTML5 garso palaikymą"

#: plugins/www/www_plugin.c:918
#, fuzzy
msgid "Ignore TLS errors"
msgstr "TLS klaidų ignoravimas"

#: plugins/www/www_plugin.c:921
#, fuzzy
msgid "Turn on Web Inspector"
msgstr "Įjunkite žiniatinklio inspektorių"

#: plugins/exec/exec_plugin.c:160
#, fuzzy
msgid "You did not set any command to be executed"
msgstr "Nenustatėte jokios vykdytinos komandos"

#: plugins/exec/exec_plugin.c:206
#, fuzzy
msgid ""
"Warning: Running a command synchronously may cause Remmina not to respond.\n"
"Do you really want to continue?"
msgstr ""
"Įspėjimas: Vykdant komandą sinchroniškai, \"Remmina\" gali nereaguoti.\n"
"Ar tikrai norite tęsti?"

#: plugins/exec/exec_plugin.c:274
#, fuzzy
msgid "Command"
msgstr "Komanda"

#: plugins/exec/exec_plugin.c:275
#, fuzzy
msgid "Asynchronous execution"
msgstr "Asinchroninis vykdymas"

#: plugins/exec/exec_plugin_config.h:41
#, fuzzy
msgid "Execute a command"
msgstr "Vykdyti komandą"

#: plugins/tool_hello_world/plugin_config.h:40
#, fuzzy
msgid "Hello, World!"
msgstr "Sveikas, pasauli!"

#: plugins/secret/src/glibsecret_plugin.c:188
msgid "Secured password storage in the GNOME keyring"
msgstr "%s slaptažodis"

#: plugins/x2go/x2go_plugin.c:275
#, fuzzy
msgid "Broken `DialogData`! Aborting…"
msgstr "Sugedo `DialogData`! Nutraukta…"

#: plugins/x2go/x2go_plugin.c:279
#, fuzzy
msgid "Can't retrieve `DialogData`! Aborting…"
msgstr "Negalima gauti `DialogData`! Nutraukta…"

#: plugins/x2go/x2go_plugin.c:505
#, fuzzy
msgid "PyHoca-CLI exited unexpectedly. This connection will now be closed."
msgstr "PyHoca-CLI netikėtai baigėsi. Dabar šis ryšys bus uždarytas."

#: plugins/x2go/x2go_plugin.c:514
#, fuzzy
msgid "An error occured."
msgstr "Įvyko klaida"

#: plugins/x2go/x2go_plugin.c:515
#, fuzzy
msgid ""
"The necessary child process 'pyhoca-cli' stopped unexpectedly.\n"
"Please check your profile settings and PyHoca-CLI's output for possible "
"errors. Also ensure the remote server is reachable."
msgstr ""
"Būtinas antrinis procesas 'pyhoca-cli' netikėtai sustojo.\n"
"Patikrinkite savo profilio nustatymus ir \"PyHoca-CLI\" išvestį, ar nėra "
"galimų klaidų. Taip pat įsitikinkite, kad nuotolinis serveris yra "
"pasiekiamas."

#: plugins/x2go/x2go_plugin.c:561
#, fuzzy
msgid "Started PyHoca-CLI with the following arguments:"
msgstr "Paleistas PyHoca-CLI su šiais argumentais:"

#: plugins/x2go/x2go_plugin.c:580
#, fuzzy, c-format
msgid "Could not retrieve PyHoca-CLI's command-line features! Exit code: %i"
msgstr ""
"Nepavyko gauti PyHoca-CLI komandinės eilutės funkcijų! Išėjimo kodas: %i"

#: plugins/x2go/x2go_plugin.c:585
#, fuzzy, c-format
#| msgid "Error: %s"
msgid "Error: '%s'"
msgstr "Klaida: \"%s"

#: plugins/x2go/x2go_plugin.c:609
#, fuzzy
msgid "Can't save empty username!"
msgstr "Negalima išsaugoti tuščio vartotojo vardo!"

#: plugins/x2go/x2go_plugin.c:621
#, fuzzy
msgid "Internal error: Could not save new credentials."
msgstr "Vidinė klaida: Nepavyko išsaugoti naujų įgaliojimų."

#: plugins/x2go/x2go_plugin.c:623
#, fuzzy
msgid ""
"An error occured while trying to save new credentials: 's_password' or "
"'s_username' strings were not set."
msgstr ""
"Bandant išsaugoti naujus įgaliojimus įvyko klaida: nebuvo nustatytos eilutės "
"'s_password' arba 's_username'."

#: plugins/x2go/x2go_plugin.c:659
#, fuzzy
msgid "Enter X2Go credentials"
msgstr "Įveskite \"X2Go\" kredencialus"

#: plugins/x2go/x2go_plugin.c:818
#, fuzzy
msgid "DPI setting is out of bounds. Please adjust it in profile settings."
msgstr "DPI nustatymas yra už ribų. Pakoreguokite jį profilio nustatymuose."

#: plugins/x2go/x2go_plugin.c:838
#, fuzzy
msgid "Started pyhoca-cli with following arguments:"
msgstr "Paleista pyhoca-cli su šiais argumentais:"

#: plugins/x2go/x2go_plugin.c:858
#, fuzzy
msgid "An error occured while starting an X2Go session…"
msgstr "Paleidžiant \"X2Go\" sesiją įvyko klaida…"

#: plugins/x2go/x2go_plugin.c:867
#, fuzzy
#| msgid "Could not start SSH session. %s"
msgid "Could not start X2Go session."
msgstr "Nepavyko paleisti \"X2Go\" sesijos."

#: plugins/x2go/x2go_plugin.c:868
#, fuzzy, c-format
#| msgid "Could not start SSH session. %s"
msgid "Could not start PyHoca-CLI (%i): '%s'"
msgstr "Nepavyko paleisti PyHoca-CLI (%i): '%s'"

#: plugins/x2go/x2go_plugin.c:945
#, fuzzy
msgid ""
"Couldn't get PyHoca-CLI's command-line features. This indicates it is either "
"too old, or not installed. An old limited set of features will be used for "
"now."
msgstr ""
"Nepavyko įdiegti PyHoca-CLI komandinės eilutės funkcijų. Tai rodo, kad ji "
"yra per sena arba neįdiegta. Kol kas bus naudojamas senas ribotas funkcijų "
"rinkinys."

#: plugins/x2go/x2go_plugin.c:956
#, fuzzy
msgid ""
"Could not parse PyHoca-CLI's command-line features. Using a limited feature-"
"set for now."
msgstr ""
"Nepavyko išanalizuoti PyHoca-CLI komandinės eilutės funkcijų. Kol kas "
"naudojamas ribotas funkcijų rinkinys."

#: plugins/x2go/x2go_plugin.c:962
#, fuzzy
msgid "Retrieved the following PyHoca-CLI command-line features:"
msgstr "Grąžintos šios PyHoca-CLI komandinės eilutės funkcijos:"

#: plugins/x2go/x2go_plugin.c:967
#, fuzzy, c-format
msgid "Available feature[%i]: '%s'"
msgstr "Turima funkcija[%i]: \"%s"

#: plugins/x2go/x2go_plugin.c:1072
#, fuzzy
#| msgid "Could not open channel. %s"
msgid "Could not open X11 DISPLAY."
msgstr "Nepavyko atidaryti X11 DISPLAY."

#: plugins/x2go/x2go_plugin.c:1112
#, fuzzy
msgid "Waiting for window of X2Go Agent to appear…"
msgstr "Laukiama, kol pasirodys \"X2Go Agent\" langas…"

#: plugins/x2go/x2go_plugin.c:1138
#, fuzzy
msgid "Waiting for PyHoca-CLI to show the session's window…"
msgstr "Laukiama, kol PyHoca-CLI parodys sesijos langą…"

#: plugins/x2go/x2go_plugin.c:1189
#, fuzzy
msgid "No X2Go session window appeared. Something went wrong…"
msgstr "X2Go sesijos langas nepasirodė. Kažkas nutiko ne taip…"

#: plugins/x2go/x2go_plugin.c:1298
#, fuzzy
msgid "Internal error: RemminaProtocolWidget* gp is NULL!"
msgstr "Vidinė klaida: RemminaProtocolWidget* gp is NULL!"

#: plugins/x2go/x2go_plugin.c:1319
#, fuzzy, c-format
msgid "The %s protocol is unavailable because GtkSocket only works under X.org"
msgstr "%s protokolas nepasiekiamas, nes \"GtkSocket\" veikia tik su X.org"

#: plugins/x2go/x2go_plugin.c:1327
#, fuzzy
msgid "Could not initialize pthread. Falling back to non-threaded mode…"
msgstr "Nepavyko inicializuoti pthread. Grįžtama į ne gijų režimą…"

#. TRANSLATORS: Presumably you just want to translate 'and' into
#. your language.
#. (Except your listing-grammar differs from english.)
#. 'value1', 'value2', 'valueN-1' and 'valueN'
#. TRANSLATORS: Presumably you just want to translate 'and' into
#. your language.
#. (Except your listing-grammar differs from english.)
#. 'value1' and 'value2'
#: plugins/x2go/x2go_plugin.c:1370 plugins/x2go/x2go_plugin.c:1388
#, fuzzy, c-format
msgid "%sand '%s'"
msgstr "%s ir \"%s"

#. TRANSLATORS: Presumably you just want to leave it english.
#. (Except your listing-grammar differs from english.)
#. 'value1', 'value2', 'valueN-1' and 'valueN'
#. TRANSLATORS: Presumably you just want to leave it english.
#. (Except your listing-grammar differs from english.)
#. 'value1' and 'value2'
#: plugins/x2go/x2go_plugin.c:1375 plugins/x2go/x2go_plugin.c:1393
#, fuzzy, c-format
msgid "%s'%s' "
msgstr "%s'%s' "

#. TRANSLATORS: Presumably you just want to leave it english.
#. (Except your listing-grammar differs from english.)
#. 'value1', 'value2', 'valueN-1' and 'valueN'
#: plugins/x2go/x2go_plugin.c:1380
#, fuzzy, c-format
msgid "%s'%s', "
msgstr "%s'%s', "

#: plugins/x2go/x2go_plugin.c:1418
#, fuzzy
msgid "Invalid validation data in ProtocolSettings array!"
msgstr "Neteisingi patvirtinimo duomenys \"ProtocolSettings\" masyve!"

#: plugins/x2go/x2go_plugin.c:1430 plugins/x2go/x2go_plugin.c:1492
#, fuzzy
msgid "Validation data in ProtocolSettings array is invalid!"
msgstr "Patvirtinimo duomenys \"ProtocolSettings\" masyve negalioja!"

#: plugins/x2go/x2go_plugin.c:1457
#, fuzzy, c-format
msgid "Allowed values are %s."
msgstr "Leistinos reikšmės yra %s."

#: plugins/x2go/x2go_plugin.c:1459
#, fuzzy, c-format
msgid "The only allowed value is '%s'."
msgstr "Vienintelė leidžiama reikšmė yra \"%s\"."

#: plugins/x2go/x2go_plugin.c:1501
#, fuzzy
msgid "The lower limit is not a valid integer!"
msgstr "Apatinė riba nėra galiojantis sveikasis skaičius!"

#: plugins/x2go/x2go_plugin.c:1503
#, fuzzy
msgid "The lower limit is too high!"
msgstr "Apatinė riba yra per aukšta!"

#: plugins/x2go/x2go_plugin.c:1505
#, fuzzy
msgid "The lower limit is too low!"
msgstr "Apatinė riba yra per maža!"

#: plugins/x2go/x2go_plugin.c:1507 plugins/x2go/x2go_plugin.c:1533
#: plugins/x2go/x2go_plugin.c:1552
#, fuzzy
msgid "Something went wrong."
msgstr "Kažkas nutiko ne taip."

#: plugins/x2go/x2go_plugin.c:1511 plugins/x2go/x2go_plugin.c:1537
#: plugins/x2go/x2go_plugin.c:1556
#, fuzzy
msgid "Please check the RemminaProtocolSetting array for possible errors."
msgstr "Patikrinkite, ar \"RemminaProtocolSetting\" masyve nėra galimų klaidų."

#: plugins/x2go/x2go_plugin.c:1520 plugins/x2go/x2go_plugin.c:1524
#: plugins/x2go/x2go_plugin.c:1528 plugins/x2go/x2go_plugin.c:1532
#, fuzzy
msgid "Internal error: "
msgstr "Vidinė klaida: "

#: plugins/x2go/x2go_plugin.c:1521
#, fuzzy
msgid "The upper limit is not a valid integer!"
msgstr "Viršutinė riba nėra galiojantis sveikasis skaičius!"

#: plugins/x2go/x2go_plugin.c:1525
#, fuzzy
msgid "The upper limit is too high!"
msgstr "Viršutinė riba yra per aukšta!"

#: plugins/x2go/x2go_plugin.c:1529
#, fuzzy
msgid "The upper limit is too low!"
msgstr "Viršutinė riba yra per maža!"

#: plugins/x2go/x2go_plugin.c:1547
#, fuzzy
msgid "The input is not a valid integer!"
msgstr "Įvestis nėra galiojantis sveikasis skaičius!"

#: plugins/x2go/x2go_plugin.c:1549 plugins/x2go/x2go_plugin.c:1568
#, fuzzy, c-format
msgid "Input must be a number between %i and %i."
msgstr "Turi būti įvestas skaičius nuo %i iki %i."

#: plugins/x2go/x2go_plugin.c:1597
#, fuzzy
#| msgid "Start-up program"
msgid "Startup program"
msgstr "Paleidimo programa"

#: plugins/x2go/x2go_plugin.c:1599
#, fuzzy
msgid "Which command should be executed after creating the X2Go session?"
msgstr "Kurią komandą reikia atlikti sukūrus X2Go sesiją?"

#: plugins/x2go/x2go_plugin.c:1601
#, fuzzy
#| msgid "Keyboard layout"
msgid "Keyboard Layout (auto)"
msgstr "Klaviatūros išdėstymas (automatinis)"

#: plugins/x2go/x2go_plugin.c:1602
#, fuzzy
#| msgid "Keyboard layout"
msgid "Keyboard type (auto)"
msgstr "Klaviatūros tipas (automatinis)"

#: plugins/x2go/x2go_plugin.c:1603
#, fuzzy
msgid "Audio support"
msgstr "Garso palaikymas"

#: plugins/x2go/x2go_plugin.c:1605
#, fuzzy
msgid "The sound system of the X2Go server (default: 'pulse')."
msgstr "X2Go serverio garso sistema (numatytoji reikšmė: 'pulse')."

#: plugins/x2go/x2go_plugin.c:1608
#, fuzzy
#| msgid "Per connection"
msgid "Clipboard direction"
msgstr "Prisegtuko kryptis"

#: plugins/x2go/x2go_plugin.c:1610
#, fuzzy
msgid "Which direction should clipboard content be copied? (default: 'both')."
msgstr ""
"Kuria kryptimi turėtų būti kopijuojamas iškarpinės turinys? (numatytoji "
"reikšmė: \"abi\")."

#: plugins/x2go/x2go_plugin.c:1614
#, fuzzy
#| msgid "Resolution"
msgid "DPI resolution"
msgstr "DPI skiriamoji geba"

#: plugins/x2go/x2go_plugin.c:1615
#, fuzzy
msgid ""
"Launch session with a specific resolution (in dots per inch). Must be "
"between 20 and 400."
msgstr ""
"Paleiskite seansą su tam tikra skiriamąja geba (taškais colyje). Turi būti "
"nuo 20 iki 400."

#: plugins/x2go/x2go_plugin.c:1659
#, fuzzy
msgid "X2Go plugin loaded."
msgstr "Įkeltas \"X2Go\" įskiepis."

#: plugins/x2go/x2go_plugin.h:43
#, fuzzy
msgid "X2Go - Launch an X2Go session"
msgstr "X2Go - paleiskite X2Go sesiją"

#: plugins/gvnc/gvnc_plugin_config.h:40
#, fuzzy
msgid "Remmina VNC plugin for GNOME and KVM"
msgstr "\"Remmina\" VNC įskiepis GNOME ir KVM"

#: plugins/gvnc/gvnc_plugin.c:477
#, fuzzy, c-format
#| msgid "Authentication type"
msgid "Unsupported authentication type %u"
msgstr "Nepalaikomas autentifikavimo tipas %u"

#: plugins/gvnc/gvnc_plugin.c:489
#, fuzzy, c-format
#| msgid "Authentication type"
msgid "Authentication failure: %s"
msgstr "Autentifikavimo klaida: %s"

#: plugins/gvnc/gvnc_plugin.c:820
#, fuzzy
#| msgid "Disable server input"
msgid "Use server settings"
msgstr "Naudoti serverio nustatymus"

#: plugins/gvnc/gvnc_plugin.c:821
#, fuzzy
#| msgid "True colour (24 bit)"
msgid "True colour (24 bits)"
msgstr "Tikros spalvos (24 bitai)"

#: plugins/gvnc/gvnc_plugin.c:822
#, fuzzy
#| msgid "High colour (16 bit)"
msgid "High colour (16 bits)"
msgstr "Aukštos spalvos (16 bitų)"

#: plugins/gvnc/gvnc_plugin.c:823
#, fuzzy
#| msgid "High colour (16 bit)"
msgid "Low colour (8 bits)"
msgstr "Mažai spalvų (8 bitai)"

#: plugins/gvnc/gvnc_plugin.c:824
#, fuzzy
#| msgid "True colour (24 bit)"
msgid "Ultra low colour (3 bits)"
msgstr "Itin mažo spalvingumo (3 bitai)"

#: plugins/gvnc/gvnc_plugin.c:848
#, fuzzy
#| msgid "Enter VNC password"
msgid "VNC password"
msgstr "VNC slaptažodis"

#: plugins/gvnc/gvnc_plugin.c:850
#, fuzzy
msgid "Use JPEG Compression"
msgstr "Naudokite JPEG suspaudimą"

#: plugins/gvnc/gvnc_plugin.c:850
#, fuzzy
#| msgid "Browse the network to find a %s server"
msgid "This might not work on all VNC servers"
msgstr "Tai gali neveikti visuose VNC serveriuose"

#: plugins/gvnc/gvnc_plugin.c:851
#, fuzzy
msgid "Enable GTK-VNC debug"
msgstr "Įjungti GTK-VNC derinimą"

=======
"Bandant paleisti PyHoca-CLI įvyko nežinoma klaida. Išėjimo kodas: %i. "
"Klaida: \"%s"

#: plugins/x2go/x2go_plugin.c:940
#, fuzzy
msgid "Parameter 'custom_data' is not fully initialized!"
msgstr "Parametras 'default_username' yra neinicializuotas."

#: plugins/x2go/x2go_plugin.c:967 plugins/x2go/x2go_plugin.c:1576
#: plugins/x2go/x2go_plugin.c:1870
#, fuzzy
#| msgid "Per connection"
msgid "'Invalid connection data.'"
msgstr "\"Neteisingi ryšio duomenys."

#: plugins/x2go/x2go_plugin.c:981
#, fuzzy
msgid "Parameter 'session_id' is not initialized!"
msgstr "Parametras 'default_username' yra neinicializuotas."

#: plugins/x2go/x2go_plugin.c:1047
#, fuzzy, c-format
msgid "An error occured while trying to terminate a X2Go session: %s"
msgstr "Paleidžiant \"X2Go\" sesiją įvyko klaida…"

#: plugins/x2go/x2go_plugin.c:1094 plugins/x2go/x2go_plugin.c:1118
#, fuzzy
msgid "Couldn't get session ID from session chooser dialog."
msgstr "Nepavyko gauti sesijos ID iš sesijos pasirinkimo dialogo lango."

#: plugins/x2go/x2go_plugin.c:1101
#, fuzzy, c-format
msgid "Resuming session: '%s'"
msgstr "Sesijos atnaujinimas: \"%s"

#: plugins/x2go/x2go_plugin.c:1125
#, fuzzy, c-format
msgid "Terminating session: '%s'"
msgstr "Sesijos atnaujinimas: \"%s"

#: plugins/x2go/x2go_plugin.c:1142
msgid "GtkTreePath 'path' describes a non-existing row!"
msgstr ""

#: plugins/x2go/x2go_plugin.c:1380
#, fuzzy
msgid "PyHoca-CLI exited unexpectedly. This connection will now be closed."
msgstr "PyHoca-CLI netikėtai baigėsi. Dabar šis ryšys bus uždarytas."

#: plugins/x2go/x2go_plugin.c:1388
#, fuzzy
msgid "An error occured."
msgstr "Įvyko klaida."

#: plugins/x2go/x2go_plugin.c:1389
#, fuzzy
msgid ""
"The necessary child process 'pyhoca-cli' stopped unexpectedly.\n"
"Please check your profile settings and PyHoca-CLI's output for possible "
"errors. Also ensure the remote server is reachable."
msgstr ""
"Būtinas antrinis procesas 'pyhoca-cli' netikėtai sustojo.\n"
"Patikrinkite savo profilio nustatymus ir \"PyHoca-CLI\" išvestį, ar nėra "
"galimų klaidų. Taip pat įsitikinkite, kad nuotolinis serveris yra "
"pasiekiamas."

#: plugins/x2go/x2go_plugin.c:1432
#, fuzzy
msgid "Can't save empty username!"
msgstr "Negalima išsaugoti tuščio vartotojo vardo!"

#: plugins/x2go/x2go_plugin.c:1446
#, fuzzy
msgid "Could not save new credentials."
msgstr "Nepavyko išsaugoti naujų įgaliojimų."

#: plugins/x2go/x2go_plugin.c:1449
#, fuzzy
msgid ""
"An error occured while trying to save new credentials: 's_password' or "
"'s_username' strings were not set."
msgstr ""
"Bandant išsaugoti naujus įgaliojimus įvyko klaida: nebuvo nustatytos eilutės "
"'s_password' arba 's_username'."

#: plugins/x2go/x2go_plugin.c:1480
#, fuzzy
msgid "Parameter 'default_username' is uninitialized."
msgstr "Parametras 'default_username' yra neinicializuotas."

#: plugins/x2go/x2go_plugin.c:1509
#, fuzzy
msgid "Enter X2Go credentials"
msgstr "Įveskite \"X2Go\" kredencialus"

#: plugins/x2go/x2go_plugin.c:1706
#, fuzzy
msgid ""
"Couldn't parse the output of PyHoca-CLI's --list-sessions option. Creating a "
"new session now."
msgstr ""
"Nepavyko išanalizuoti PyHoca-CLI parinkties --list-sessions išvesties. Dabar "
"kuriama nauja sesija."

#: plugins/x2go/x2go_plugin.c:1745
#, fuzzy
msgid "Couldn't allocate enough memory!"
msgstr "Nepavyko paskirstyti pakankamai atminties!"

#: plugins/x2go/x2go_plugin.c:1755
#, fuzzy, c-format
msgid "Found already existing X2Go session with ID: '%s'"
msgstr "Rasta jau egzistuojanti \"X2Go\" sesija, kurios ID: \"%s"

#. TRANSLATORS: Please stick to X2GoClient's translation.
#: plugins/x2go/x2go_plugin.c:1798
#, fuzzy
msgid "Suspended"
msgstr "Sustabdyta nuo"

#. TRANSLATORS: Please stick to X2GoClient's translation.
#: plugins/x2go/x2go_plugin.c:1801
#, fuzzy
msgid "Running"
msgstr "Vykdoma"

#. TRANSLATORS: Please stick to X2GoClient's translation.
#: plugins/x2go/x2go_plugin.c:1804
#, fuzzy
#| msgid "Terminate"
msgid "Terminated"
msgstr "Nutraukti"

#: plugins/x2go/x2go_plugin.c:1837
#, fuzzy
msgid ""
"Could not find any sessions on remote machine. Creating a new session now."
msgstr ""
"Nuotoliniame kompiuteryje nepavyko rasti jokių sesijų. Dabar kuriama nauja "
"sesija."

#: plugins/x2go/x2go_plugin.c:1892
#, fuzzy
#| msgid "Choose a file to upload"
msgid "Choose a session to resume:"
msgstr "Pasirinkite seansą, kurį norite tęsti:"

#: plugins/x2go/x2go_plugin.c:1935
#, fuzzy
msgid "Waiting for user to select a session…"
msgstr "Laukiama, kol naudotojas pasirinks sesiją…"

#: plugins/x2go/x2go_plugin.c:1943
#, fuzzy
msgid "No session was selected. Creating a new one."
msgstr "Nebuvo pasirinkta jokia sesija. Kuriama nauja."

#: plugins/x2go/x2go_plugin.c:1991
#, fuzzy, c-format
msgid "A non-critical error happened: %s"
msgstr "Įvyko nekritinė klaida: %s"

#: plugins/x2go/x2go_plugin.c:1996
#, fuzzy, c-format
msgid "User chose to resume session with ID: '%s'"
msgstr "Vartotojas pasirinko atnaujinti seansą su ID: \"%s"

#. TRANSLATORS: Please stick to X2GoClient's way of translating.
#: plugins/x2go/x2go_plugin.c:2017
#, fuzzy, c-format
msgid "Resuming session '%s'…"
msgstr "Sesijos \"%s\" atnaujinimas…"

#: plugins/x2go/x2go_plugin.c:2148
#, fuzzy
msgid "DPI setting is out of bounds. Please adjust it in profile settings."
msgstr "DPI nustatymas yra už ribų. Pakoreguokite jį profilio nustatymuose."

#: plugins/x2go/x2go_plugin.c:2190
#, fuzzy
msgid "An error occured while starting an X2Go session…"
msgstr "Paleidžiant \"X2Go\" sesiją įvyko klaida…"

#: plugins/x2go/x2go_plugin.c:2198
#, fuzzy
#| msgid "Could not start SSH session. %s"
msgid "Could not start X2Go session."
msgstr "Nepavyko paleisti \"X2Go\" sesijos."

#: plugins/x2go/x2go_plugin.c:2199
#, fuzzy, c-format
#| msgid "Could not start SSH session. %s"
msgid "Could not start PyHoca-CLI (%i): '%s'"
msgstr "Nepavyko paleisti PyHoca-CLI (%i): '%s'"

#: plugins/x2go/x2go_plugin.c:2314
#, fuzzy
msgid ""
"Couldn't get PyHoca-CLI's command-line features. This indicates it is either "
"too old, or not installed. An old limited set of features will be used for "
"now."
msgstr ""
"Nepavyko įdiegti PyHoca-CLI komandinės eilutės funkcijų. Tai rodo, kad ji "
"yra per sena arba neįdiegta. Kol kas bus naudojamas senas ribotas funkcijų "
"rinkinys."

#: plugins/x2go/x2go_plugin.c:2323
#, fuzzy
msgid ""
"Could not parse PyHoca-CLI's command-line features. Using a limited feature-"
"set for now."
msgstr ""
"Nepavyko išanalizuoti PyHoca-CLI komandinės eilutės funkcijų. Kol kas "
"naudojamas ribotas funkcijų rinkinys."

#: plugins/x2go/x2go_plugin.c:2329
#, fuzzy
msgid "Retrieved the following PyHoca-CLI command-line features:"
msgstr "Grąžintos šios PyHoca-CLI komandinės eilutės funkcijos:"

#: plugins/x2go/x2go_plugin.c:2337
#, fuzzy, c-format
msgid "Available feature[%i]: '%s'"
msgstr "Turima funkcija[%i]: \"%s"

#: plugins/x2go/x2go_plugin.c:2442
#, fuzzy
#| msgid "Could not open channel. %s"
msgid "Could not open X11 DISPLAY."
msgstr "Nepavyko atidaryti X11 DISPLAY."

#: plugins/x2go/x2go_plugin.c:2482
#, fuzzy
msgid "Waiting for window of X2Go Agent to appear…"
msgstr "Laukiama, kol pasirodys \"X2Go Agent\" langas…"

#: plugins/x2go/x2go_plugin.c:2508
#, fuzzy
msgid "Waiting for PyHoca-CLI to show the session's window…"
msgstr "Laukiama, kol PyHoca-CLI parodys sesijos langą…"

#: plugins/x2go/x2go_plugin.c:2559
#, fuzzy
msgid "No X2Go session window appeared. Something went wrong…"
msgstr "X2Go sesijos langas nepasirodė. Kažkas nutiko ne taip…"

#: plugins/x2go/x2go_plugin.c:2670
#, fuzzy
msgid "RemminaProtocolWidget* gp is 'NULL'!"
msgstr "RemminaProtocolWidget* gp yra 'NULL'!"

#: plugins/x2go/x2go_plugin.c:2691
#, fuzzy, c-format
msgid "The %s protocol is unavailable because GtkSocket only works under X.org"
msgstr "%s protokolas nepasiekiamas, nes \"GtkSocket\" veikia tik su X.org"

#: plugins/x2go/x2go_plugin.c:2700
#, fuzzy
msgid "Could not initialize pthread. Falling back to non-threaded mode…"
msgstr "Nepavyko inicializuoti pthread. Grįžtama į ne gijų režimą…"

#. TRANSLATORS: Presumably you just want to translate 'and' into
#. your language.
#. (Except your listing-grammar differs from english.)
#. 'value1', 'value2', 'valueN-1' and 'valueN'
#. TRANSLATORS: Presumably you just want to translate 'and' into
#. your language.
#. (Except your listing-grammar differs from english.)
#. 'value1' and 'value2'
#: plugins/x2go/x2go_plugin.c:2743 plugins/x2go/x2go_plugin.c:2761
#, fuzzy, c-format
msgid "%sand '%s'"
msgstr "%s ir \"%s"

#. TRANSLATORS: Presumably you just want to leave it english.
#. (Except your listing-grammar differs from english.)
#. 'value1', 'value2', 'valueN-1' and 'valueN'
#. TRANSLATORS: Presumably you just want to leave it english.
#. (Except your listing-grammar differs from english.)
#. 'value1' and 'value2'
#: plugins/x2go/x2go_plugin.c:2748 plugins/x2go/x2go_plugin.c:2766
#, fuzzy, c-format
msgid "%s'%s' "
msgstr "%s'%s' "

#. TRANSLATORS: Presumably you just want to leave it english.
#. (Except your listing-grammar differs from english.)
#. 'value1', 'value2', 'valueN-1' and 'valueN'
#: plugins/x2go/x2go_plugin.c:2753
#, fuzzy, c-format
msgid "%s'%s', "
msgstr "%s'%s', "

#: plugins/x2go/x2go_plugin.c:2792
#, fuzzy
msgid "Invalid validation data in ProtocolSettings array!"
msgstr "Neteisingi patvirtinimo duomenys \"ProtocolSettings\" masyve!"

#: plugins/x2go/x2go_plugin.c:2807 plugins/x2go/x2go_plugin.c:2872
#, fuzzy
msgid "Validation data in ProtocolSettings array is invalid!"
msgstr "Patvirtinimo duomenys \"ProtocolSettings\" masyve negalioja!"

#: plugins/x2go/x2go_plugin.c:2816
#, fuzzy
msgid "Parameters 'key' or 'value' are 'NULL'!"
msgstr "Parametrai 'key' arba 'value' yra 'NULL'!"

#: plugins/x2go/x2go_plugin.c:2834
#, fuzzy, c-format
msgid "Allowed values are %s."
msgstr "Leistinos reikšmės yra %s."

#: plugins/x2go/x2go_plugin.c:2836
#, fuzzy, c-format
msgid "The only allowed value is '%s'."
msgstr "Vienintelė leidžiama reikšmė yra \"%s\"."

#: plugins/x2go/x2go_plugin.c:2883
#, fuzzy
msgid "The lower limit is not a valid integer!"
msgstr "Apatinė riba nėra galiojantis sveikasis skaičius!"

#: plugins/x2go/x2go_plugin.c:2888
#, fuzzy
msgid "The lower limit is too high!"
msgstr "Apatinė riba yra per aukšta!"

#: plugins/x2go/x2go_plugin.c:2893
#, fuzzy
msgid "The lower limit is too low!"
msgstr "Apatinė riba yra per maža!"

#: plugins/x2go/x2go_plugin.c:2898 plugins/x2go/x2go_plugin.c:2928
#: plugins/x2go/x2go_plugin.c:2948
#, fuzzy
msgid "Something unknown went wrong."
msgstr "Kažkas nežinomo nutiko ne taip."

#: plugins/x2go/x2go_plugin.c:2903 plugins/x2go/x2go_plugin.c:2933
#: plugins/x2go/x2go_plugin.c:2952
#, fuzzy
msgid "Please check the RemminaProtocolSetting array for possible errors."
msgstr "Patikrinkite, ar \"RemminaProtocolSetting\" masyve nėra galimų klaidų."

#: plugins/x2go/x2go_plugin.c:2913
#, fuzzy
msgid "The upper limit is not a valid integer!"
msgstr "Viršutinė riba nėra galiojantis sveikasis skaičius!"

#: plugins/x2go/x2go_plugin.c:2918
#, fuzzy
msgid "The upper limit is too high!"
msgstr "Viršutinė riba yra per aukšta!"

#: plugins/x2go/x2go_plugin.c:2923
#, fuzzy
msgid "The upper limit is too low!"
msgstr "Viršutinė riba yra per maža!"

#: plugins/x2go/x2go_plugin.c:2943
#, fuzzy
msgid "The input is not a valid integer!"
msgstr "Įvestis nėra galiojantis sveikasis skaičius!"

#: plugins/x2go/x2go_plugin.c:2945 plugins/x2go/x2go_plugin.c:2964
#, fuzzy, c-format
msgid "Input must be a number between %i and %i."
msgstr "Turi būti įvestas skaičius nuo %i iki %i."

#: plugins/x2go/x2go_plugin.c:2993
#, fuzzy
#| msgid "Start-up program"
msgid "Startup program"
msgstr "Paleidimo programa"

#: plugins/x2go/x2go_plugin.c:2995
#, fuzzy
msgid "Which command should be executed after creating the X2Go session?"
msgstr "Kurią komandą reikia atlikti sukūrus X2Go sesiją?"

#: plugins/x2go/x2go_plugin.c:2997
#, fuzzy
#| msgid "Keyboard layout"
msgid "Keyboard Layout (auto)"
msgstr "Klaviatūros išdėstymas (automatinis)"

#: plugins/x2go/x2go_plugin.c:2998
#, fuzzy
#| msgid "Keyboard layout"
msgid "Keyboard type (auto)"
msgstr "Klaviatūros tipas (automatinis)"

#: plugins/x2go/x2go_plugin.c:2999
#, fuzzy
msgid "Audio support"
msgstr "Garso palaikymas"

#: plugins/x2go/x2go_plugin.c:3001
#, fuzzy
msgid "The sound system of the X2Go server (default: 'pulse')."
msgstr "X2Go serverio garso sistema (numatytoji reikšmė: 'pulse')."

#: plugins/x2go/x2go_plugin.c:3004
#, fuzzy
#| msgid "Per connection"
msgid "Clipboard direction"
msgstr "Prisegtuko kryptis"

#: plugins/x2go/x2go_plugin.c:3006
#, fuzzy
msgid "Which direction should clipboard content be copied? (default: 'both')."
msgstr ""
"Kuria kryptimi turėtų būti kopijuojamas iškarpinės turinys? (numatytoji "
"reikšmė: \"abi\")."

#: plugins/x2go/x2go_plugin.c:3010
#, fuzzy
#| msgid "Resolution"
msgid "DPI resolution"
msgstr "DPI skiriamoji geba"

#: plugins/x2go/x2go_plugin.c:3011
#, fuzzy
msgid ""
"Launch session with a specific resolution (in dots per inch). Must be "
"between 20 and 400."
msgstr ""
"Paleiskite seansą su tam tikra skiriamąja geba (taškais colyje). Turi būti "
"nuo 20 iki 400."

#: plugins/x2go/x2go_plugin.c:3055
#, fuzzy
msgid "X2Go plugin loaded."
msgstr "Įkeltas \"X2Go\" įskiepis."

#: plugins/x2go/x2go_plugin.h:43
#, fuzzy
msgid "X2Go - Launch an X2Go session"
msgstr "X2Go - paleiskite X2Go sesiją"

#: plugins/gvnc/gvnc_plugin_config.h:40
#, fuzzy
msgid "Remmina VNC plugin for GNOME and KVM"
msgstr "\"Remmina\" VNC įskiepis GNOME ir KVM"

#: plugins/gvnc/gvnc_plugin.c:477
#, fuzzy, c-format
#| msgid "Authentication type"
msgid "Unsupported authentication type %u"
msgstr "Nepalaikomas autentifikavimo tipas %u"

#: plugins/gvnc/gvnc_plugin.c:489
#, fuzzy, c-format
#| msgid "Authentication type"
msgid "Authentication failure: %s"
msgstr "Autentifikavimo klaida: %s"

#: plugins/gvnc/gvnc_plugin.c:820
#, fuzzy
#| msgid "Disable server input"
msgid "Use server settings"
msgstr "Naudoti serverio nustatymus"

#: plugins/gvnc/gvnc_plugin.c:821
#, fuzzy
#| msgid "True colour (24 bit)"
msgid "True colour (24 bits)"
msgstr "Tikros spalvos (24 bitai)"

#: plugins/gvnc/gvnc_plugin.c:822
#, fuzzy
#| msgid "High colour (16 bit)"
msgid "High colour (16 bits)"
msgstr "Aukštos spalvos (16 bitų)"

#: plugins/gvnc/gvnc_plugin.c:823
#, fuzzy
#| msgid "High colour (16 bit)"
msgid "Low colour (8 bits)"
msgstr "Mažai spalvų (8 bitai)"

#: plugins/gvnc/gvnc_plugin.c:824
#, fuzzy
#| msgid "True colour (24 bit)"
msgid "Ultra low colour (3 bits)"
msgstr "Itin mažo spalvingumo (3 bitai)"

#: plugins/gvnc/gvnc_plugin.c:848
#, fuzzy
#| msgid "Enter VNC password"
msgid "VNC password"
msgstr "VNC slaptažodis"

#: plugins/gvnc/gvnc_plugin.c:850
#, fuzzy
msgid "Use JPEG Compression"
msgstr "Naudokite JPEG suspaudimą"

#: plugins/gvnc/gvnc_plugin.c:850
#, fuzzy
#| msgid "Browse the network to find a %s server"
msgid "This might not work on all VNC servers"
msgstr "Tai gali neveikti visuose VNC serveriuose"

#: plugins/gvnc/gvnc_plugin.c:851
#, fuzzy
msgid "Enable GTK-VNC debug"
msgstr "Įjungti GTK-VNC derinimą"

>>>>>>> 050fc71c
#: plugins/gvnc/gvnc_plugin.c:871
#, fuzzy
#| msgid "Per connection"
msgid "Shared connection"
msgstr "Bendras ryšys"

#: plugins/gvnc/gvnc_plugin.c:871
#, fuzzy
msgid ""
"If the server should try to share the desktop by leaving other clients "
"connected"
msgstr ""
"Jei serveris bandytų bendrinti darbalaukį palikdamas kitus klientus "
"prijungtus"

#: plugins/gvnc/gvnc_plugin.c:881
#, fuzzy
msgid "Send Ctrl+Alt+_Del"
msgstr "Siųsti Ctrl+Alt+_Del"

#: plugins/gvnc/gvnc_plugin.c:882
#, fuzzy
msgid "Send Ctrl+Alt+_Backspace"
msgstr "Siųsti Ctrl+Alt+_Backspace"

#: plugins/gvnc/gvnc_plugin.c:883
#, fuzzy
msgid "Send Ctrl+Alt+_F1"
msgstr "Siųsti Ctrl+Alt+_F1"

#: plugins/gvnc/gvnc_plugin.c:884
#, fuzzy
msgid "Send Ctrl+Alt+_F2"
msgstr "Siųsti Ctrl+Alt+_F2"

#: plugins/gvnc/gvnc_plugin.c:885
#, fuzzy
msgid "Send Ctrl+Alt+_F3"
msgstr "Siųsti Ctrl+Alt+_F3"

#: plugins/gvnc/gvnc_plugin.c:886
#, fuzzy
msgid "Send Ctrl+Alt+_F4"
msgstr "Siųsti Ctrl+Alt+_F4"

#: plugins/gvnc/gvnc_plugin.c:887
#, fuzzy
msgid "Send Ctrl+Alt+_F5"
msgstr "Siųsti Ctrl+Alt+_F5"

#: plugins/gvnc/gvnc_plugin.c:888
#, fuzzy
msgid "Send Ctrl+Alt+_F6"
msgstr "Siųsti Ctrl+Alt+_F6"

#: plugins/gvnc/gvnc_plugin.c:889
#, fuzzy
msgid "Send Ctrl+Alt+_F7"
msgstr "Siųsti Ctrl+Alt+_F7"

#: plugins/gvnc/gvnc_plugin.c:890
#, fuzzy
msgid "Send Ctrl+Alt+_F8"
msgstr "Siųsti Ctrl+Alt+_F8"

#: plugins/gvnc/gvnc_plugin.c:891
#, fuzzy
msgid "Send Ctrl+Alt+_F9"
msgstr "Siųsti Ctrl+Alt+_F9"

#: plugins/gvnc/gvnc_plugin.c:892
#, fuzzy
msgid "Send Ctrl+Alt+_F10"
msgstr "Siųsti Ctrl+Alt+_F10"

#: plugins/gvnc/gvnc_plugin.c:893
#, fuzzy
msgid "Send Ctrl+Alt+_F11"
msgstr "Siųsti Ctrl+Alt+_F11"

#: plugins/gvnc/gvnc_plugin.c:894
#, fuzzy
msgid "Send Ctrl+Alt+_F12"
msgstr "Siųsti Ctrl+Alt+_F12"

#: plugins/gvnc/gvnc_plugin.c:896
#, fuzzy
msgid "Reboot remote host"
msgstr "Nuotolinio kompiuterio perkrovimas"

#: plugins/gvnc/gvnc_plugin.c:897
#, fuzzy
msgid "Reset remote host (hard reboot)"
msgstr "Nuotolinio kompiuterio iš naujo nustatymas (kietasis perkrovimas)"

#: plugins/gvnc/gvnc_plugin.c:898
#, fuzzy
#| msgid "Show remote cursor"
msgid "Shutdown remote host"
msgstr "Nuotolinio kompiuterio išjungimas"

#: plugins/telepathy/telepathy_channel_handler.c:237
#, c-format
msgid ""
"%s wants to share their desktop.\n"
"Do you accept?"
msgstr ""
"%s nori dalintis savo darbastaliu.\n"
"Ar priimsite kvietimą?"

#: plugins/telepathy/telepathy_channel_handler.c:240
#, fuzzy
msgid "Desktop sharing invitation"
msgstr "Darbastalio dalijimosi kvietimas"

#: plugins/telepathy/telepathy_plugin.c:57
#, fuzzy
msgid "Telepathy - Desktop Sharing"
msgstr "Telepathy - dalintis darbastaliu"

#: data/ui/remmina_snap_info_dialog.glade:71
#, fuzzy
msgid ""
"<big><b>Remmina Snap package</b></big>\n"
"\n"
"<span>\n"
"Remmina is running on your system as a Snap package.\n"
"Some Remmina functions need to be set up to work properly.\n"
"</span>\n"
msgstr ""
"<big><b>Remmina Snap paketas </b></big>\n"
"\n"
"<span>\n"
"Remmina veikia jūsų sistemoje kaip Snap paketas.\n"
"Kad kai kurios \"Remmina\" funkcijos veiktų tinkamai, jas reikia nustatyti.\n"
"</span>\n"

#: data/ui/remmina_snap_info_dialog.glade:120
#, fuzzy
msgid ""
"To enable access to some important features, like password saving in your "
"keyring and RDP printer sharing, please open your software center and give "
"the appropriate permissions to Remmina. As an alternative you can enter the "
"following commands in a terminal window:"
msgstr ""
"Norėdami įgalinti prieigą prie kai kurių svarbių funkcijų, pavyzdžiui, "
"slaptažodžio išsaugojimo raktų rinkinyje ir RDP spausdintuvo bendrinimo, "
"atidarykite programinės įrangos centrą ir suteikite \"Remmina\" atitinkamas "
"teises. Kaip alternatyvą galite terminalo lange įvesti šias komandas:"

#: data/ui/remmina_snap_info_dialog.glade:167
<<<<<<< HEAD
=======
#, fuzzy
>>>>>>> 050fc71c
msgid "<big>Permissions</big>"
msgstr "<big>Leidimas</big>"

#: data/ui/remmina_snap_info_dialog.glade:202
#, fuzzy
msgid ""
"Since Snap packages run confined from the rest of the system, Remmina "
"profiles are saved inside the Snap file system by default. You can change "
"the location in the Remmina preferences."
msgstr ""
"Kadangi \"Snap\" paketai veikia atskirai nuo likusios sistemos, \"Remmina\" "
"profiliai pagal numatytuosius nustatymus išsaugomi \"Snap\" failų sistemoje. "
"Vietą galite pakeisti \"Remmina\" nustatymuose."

#: data/ui/remmina_snap_info_dialog.glade:222
#, fuzzy
msgid "Change where Remmina profiles are stored"
msgstr "Pakeiskite, kur saugomi \"Remmina\" profiliai"

#: data/ui/remmina_snap_info_dialog.glade:261
#, fuzzy
msgid "<big>Snap settings</big>"
msgstr "<big> </big>"

#: data/ui/remmina_snap_info_dialog.glade:274
#, fuzzy
msgid "Do not show this message again"
msgstr "Šio pranešimo daugiau nerodyti."
<<<<<<< HEAD

#: data/ui/remmina_search_popover.glade:56 data/ui/remmina_search.glade:61
#, fuzzy
msgid "Search"
msgstr "Ieškoti"

=======

#: data/ui/remmina_search_popover.glade:56 data/ui/remmina_search.glade:61
#, fuzzy
msgid "Search"
msgstr "Ieškoti"

>>>>>>> 050fc71c
#: data/ui/remmina_search_popover.glade:70 data/ui/remmina_search.glade:75
#, fuzzy
msgid "Search for previous occurrence"
msgstr "Ankstesnio įvykio paieška"

#: data/ui/remmina_search_popover.glade:93 data/ui/remmina_search.glade:98
#, fuzzy
msgid "Search for next occurrence"
msgstr "Ieškoti kito įvykio"

#: data/ui/remmina_search_popover.glade:125 data/ui/remmina_search.glade:130
#, fuzzy
msgid "Toggle search options"
msgstr "Perjungti paieškos parinktis"

#: data/ui/remmina_search_popover.glade:186 data/ui/remmina_search.glade:191
#, fuzzy
msgid "_Match case"
msgstr "_Sutapties atvejis"

#: data/ui/remmina_search_popover.glade:203 data/ui/remmina_search.glade:208
#, fuzzy
msgid "Match _entire word only"
msgstr "Atitinka tik _visą žodį"

#: data/ui/remmina_search_popover.glade:220 data/ui/remmina_search.glade:225
#, fuzzy
msgid "Match as _regular expression"
msgstr "Atitikimas kaip _regularioji išraiška"

#: data/ui/remmina_search_popover.glade:237 data/ui/remmina_search.glade:242
#, fuzzy
msgid "_Wrap around"
msgstr "_Apvynioti aplink"

#: data/ui/remmina_about.glade:30 data/ui/remmina_main.glade:395
#, fuzzy
msgid "About"
msgstr "Apie"

#: data/ui/remmina_about.glade:34
#, fuzzy
msgid ""
"Copyright © 2014–2021 Antenore Gatta, Giovanni Panozzo.\n"
"Copyright © 2009–2014 Vic Lee\n"
"More details in COPYING"
msgstr ""
"Autorinės teisės © 2014-2021 Antenore Gatta, Giovanni Panozzo.\n"
"Autorinės teisės © 2009-2014 Vic Lee\n"
"Daugiau informacijos rasite skiltyje KOPIJAVIMAS"

#: data/ui/remmina_about.glade:38
#, fuzzy
msgid "https://www.remmina.org/"
msgstr "https://www.remmina.org/"

#: data/ui/remmina_string_list.glade:14 data/ui/remmina_string_list.glade:158
#, fuzzy
msgid "Add"
msgstr "Pridėti"

#: data/ui/remmina_string_list.glade:20 data/ui/remmina_string_list.glade:137
#: data/ui/remmina_key_chooser.glade:14 data/ui/remmina_key_chooser.glade:15
#, fuzzy
msgid "_Remove"
msgstr "_Pašalinti"

#: data/ui/remmina_string_list.glade:26 data/ui/remmina_string_list.glade:116
#, fuzzy
msgid "Move up"
msgstr "Pastumti aukštyn"

#: data/ui/remmina_string_list.glade:32 data/ui/remmina_string_list.glade:95
#, fuzzy
msgid "Move down"
msgstr "Pastumti žemyn"

#: data/ui/remmina_mpc.glade:14
#, fuzzy
msgid "<span weight='bold' size='larger'>Multi Password Changer</span>"
msgstr ""
"<span weight='bold' size='larger'> Kelių slaptažodžių keitiklis </span>"

#: data/ui/remmina_mpc.glade:32
#, fuzzy
msgid "Change"
msgstr "Pakeisti"

#: data/ui/remmina_mpc.glade:201
#, fuzzy
msgid "Selection criteria"
msgstr "Atrankos kriterijai"

#: data/ui/remmina_mpc.glade:261
#, fuzzy
msgid "Confirm password"
<<<<<<< HEAD
msgstr "Patvirtinti slaptažodį"
=======
msgstr "Patvirtinkite slaptažodį"
>>>>>>> 050fc71c

#: data/ui/remmina_mpc.glade:294
msgid "Set new password"
msgstr "Išsaugoti slaptažodį"

#. A column table with multiple check-boxes
#: data/ui/remmina_mpc.glade:331
#, fuzzy
msgctxt "Multi password changer"
msgid "Select"
msgstr "Pasirinkti"

#: data/ui/remmina_mpc.glade:343
<<<<<<< HEAD
=======
#, fuzzy
>>>>>>> 050fc71c
msgctxt "Multi password changer table"
msgid "Name"
msgstr "Pavadinimas"

#: data/ui/remmina_mpc.glade:354
<<<<<<< HEAD
=======
#, fuzzy
>>>>>>> 050fc71c
msgctxt "Multi password changer table"
msgid "Group"
msgstr "Grupė"

#: data/ui/remmina_mpc.glade:365
#, fuzzy
msgctxt "Multi password changer table"
msgid "Domain\\Username"
msgstr "Domeno vardas\\Vartotojo vardas"

#: data/ui/remmina_news.glade:75
#, fuzzy
msgid ""
"<big><b>The news are turned off</b></big>\n"
"\n"
"<span>\n"
"Turning on news means the program connects to a Remmina server to download "
"the release notes.\n"
"</span>\n"
"\n"
"<span>\n"
"Version checking can only be activated at compile time.\n"
"</span>\n"
"\n"
"<span>\n"
"<a href=\"https://gitlab.com/Remmina/Remmina/-/tags/\" title=\"Remmina "
"release notes\"><i>Visit the website to read the release notes</i></a>.\n"
"</span>"
msgstr ""
"<big><b>Naujienos išjungtos</b></big>\n"
"\n"
"<span>\n"
"Naujienų įjungimas reiškia, kad programa jungiasi prie \"Remmina\" serverio, "
"kad atsisiųstų išleidimo pastabas.\n"
"</span>\n"
"\n"
"<span>\n"
"Versijos tikrinimą galima įjungti tik kompiliavimo metu.\n"
"</span>\n"
"\n"
"<span>\n"
"<a href=\"https://gitlab.com/Remmina/Remmina/-/tags/\" title=\"Remmina "
"release notes\"><i>Apsilankykite svetainėje ir perskaitykite išleidimo "
"pastabas </i></a>.\n"
"</span>"

#. The star (*) is a reference to privacy consent
#: data/ui/remmina_news.glade:130 data/ui/remmina_preferences.glade:464
#, fuzzy
msgid ""
"Send <b><a href=\"https://remmina.gitlab.io/remminadoc.gitlab.io/"
"remmina__stats_8c.html#details\" title=\"Remmina usage statistics"
"\">anonymous</a></b> statistics. (*)"
msgstr ""
"Siųskite <b><a href=\"https://remmina.gitlab.io/remminadoc.gitlab.io/"
"remmina__stats_8c.html#details\" title=\"Remmina usage statistics"
"\">anoniminę</a></b> statistiką. (*)"

#: data/ui/remmina_news.glade:142 data/ui/remmina_news.glade:195
#, fuzzy
msgid "Send anonymous statistics"
msgstr "Siųsti anoniminę statistiką"

#: data/ui/remmina_news.glade:156
msgid "Use as default remote desktop client"
msgstr "Nutolusių kompiuterių valdymas - Remmina"

#: data/ui/remmina_news.glade:165
#, fuzzy
msgid "Apply"
msgstr "Taikyti"

#: data/ui/remmina_news.glade:169
#, fuzzy
msgid "Allow Remmina to automatically open .rdp and .remmina files."
<<<<<<< HEAD
msgstr "Leiskite \"Remmina\" automatiškai atverti .rdp ir .remmina failus."
=======
msgstr "Leiskite \"Remmina\" automatiškai atidaryti .rdp ir .remmina failus."
>>>>>>> 050fc71c

#. The star (*) is a reference to privacy consent
#: data/ui/remmina_news.glade:183 data/ui/remmina_preferences.glade:479
#, fuzzy
msgid ""
"Fetch news from <a href=\"https://remmina.org\" title=\"Remmina news site"
"\">remmina.org</a> (*)"
msgstr ""
"Parsisiųsti naujienas iš <a href=\"https://remmina.org\" title=\"Remmina "
"news site\">remmina.org</a> (*)"

#: data/ui/remmina_news.glade:208 data/ui/remmina_preferences.glade:446
#, fuzzy
msgid ""
"* By enabling statistics and/or news you consent to send and fetch data to/"
"from remmina.org"
msgstr ""
"* Įjungdami statistiką ir (arba) naujienas sutinkate siųsti ir gauti "
"duomenis į/iš remmina.org"

#: data/ui/remmina_news.glade:231
#, fuzzy
msgid "<big>Take part</big>"
msgstr "<big>Dalyvaukite</big>"

#. Pay attention to the quoting characters as they may break the pango layout. If in doubt and cannot test, copy and paste the symbols from the English string.
#: data/ui/remmina_news.glade:257
#, fuzzy
msgid ""
"<span>\n"
"<b>You have our gratitude in choosing copylefted libre software, <a href="
"\"https://remmina.org/donations/\" title=\"Where’s the money, Lebowski? "
"“blblblblblb”\">donations also make us happy</a>, and further help improve "
"Remmina.</b>\n"
"</span>\n"
msgstr ""
"<span>\n"
"<b>Esame dėkingi, kad pasirinkote \"copyleft\" saugomą \"libre\" programinę "
"įrangą, <a href=\"https://remmina.org/donations/\" title=\"Where’s the "
"money, Lebowski? “blblblblblb”\">aukos taip pat mus džiugina </a> ir padeda "
"toliau tobulinti \"Remmina\" </b>.\n"
"</span>\n"

#: data/ui/remmina_news.glade:277
#, fuzzy
msgid "<big>Contribute</big>"
msgstr "<big>Contribute</big>"

#: data/ui/remmina_key_chooser.glade:23
#, fuzzy
msgid "Choose a new key"
msgstr "Pasirinkite naują raktą"

#: data/ui/remmina_key_chooser.glade:82
#, fuzzy
msgid "Please press the new key…"
msgstr "Paspauskite naują klavišą…"

#: data/ui/remmina_main.glade:35
#, fuzzy
msgid "Hide or show the search bar"
msgstr "Paslėpti arba parodyti paieškos juostą"

#: data/ui/remmina_main.glade:41
msgid "Add a new connection profile"
msgstr "VNC ryšys nepavyko: %s"

#: data/ui/remmina_main.glade:47
#, fuzzy
msgid "Switch from grouped to list view"
msgstr "Perjungimas iš grupinio rodinio į sąrašo rodinį"

#: data/ui/remmina_main.glade:79
#, fuzzy
msgid "Select the protocol to use with the quick connect bar."
msgstr ""
"Pasirinkite protokolą, kurį norite naudoti naudodami greitojo prijungimo "
"juostą."

#: data/ui/remmina_main.glade:97
#, fuzzy
msgid "Search string or server name/IP address for “Quick Connect”"
msgstr ""
"\"Quick Connect\" paieškos eilutė arba serverio pavadinimas / IP adresas"

#: data/ui/remmina_main.glade:101 data/ui/remmina_main.glade:103
#, fuzzy
msgid "Server name or IP address"
msgstr "Serverio pavadinimas arba IP adresas"

#: data/ui/remmina_main.glade:102 data/ui/remmina_main.glade:104
#: data/ui/remmina_preferences.glade:504
#, fuzzy
msgid "Clear"
msgstr "Išvalyti"

#: data/ui/remmina_main.glade:187
#, fuzzy
msgid "Edit"
<<<<<<< HEAD
msgstr "Redaguoti"
=======
msgstr "Taisa"
>>>>>>> 050fc71c

#: data/ui/remmina_main.glade:217
#, fuzzy
msgid "Collapse all"
msgstr "Sugriauti viską"

#: data/ui/remmina_main.glade:227
#, fuzzy
msgid "Expand all"
msgstr "Išskleisti visus"

#: data/ui/remmina_main.glade:265
#, fuzzy
msgid "Multi password changer"
msgstr "Kelių slaptažodžių keitiklis"

#: data/ui/remmina_main.glade:275
#, fuzzy
msgid "Debugging"
msgstr "Derinimas"

#: data/ui/remmina_main.glade:295
#, fuzzy
msgid "Export"
msgstr "Eksportuoti"

#: data/ui/remmina_main.glade:322
msgid "Make Remmina your default remote desktop client"
msgstr "Nutolusių kompiuterių valdymas - Remmina"

#: data/ui/remmina_main.glade:338
#, fuzzy
msgid "News"
msgstr "Naujienos"

#: data/ui/remmina_main.glade:348
#, fuzzy
msgid "Homepage"
msgstr "Pagrindinis puslapis"

#: data/ui/remmina_main.glade:358
#, fuzzy
msgid "Donations"
<<<<<<< HEAD
msgstr "Paremti"
=======
msgstr "Dovanos"
>>>>>>> 050fc71c

#: data/ui/remmina_main.glade:368
#, fuzzy
msgid "Wiki"
msgstr "Vikis"

#. Remmina community website
#: data/ui/remmina_main.glade:378
#, fuzzy
msgid "Community"
msgstr "Bendruomenė"

#: data/ui/remmina_main.glade:492
#, fuzzy
msgid "Plugin"
msgstr "Papildinys"

#: data/ui/remmina_main.glade:506
#, fuzzy
msgid "Last used"
msgstr "Paskutinį kartą naudotas"

#: data/ui/remmina_main.glade:555
msgid "New connection profile"
msgstr "VNC ryšys nepavyko: %s"

#: data/ui/remmina_main.glade:567
#, fuzzy
msgid "Show search bar"
msgstr "Rodyti paieškos juostą"

#: data/ui/remmina_main.glade:587
msgid "Remmina main menu"
msgstr "Remmina programėlė"

#: data/ui/remmina_main.glade:594
#, fuzzy
msgid "Actions"
msgstr "Veiksmai"

#: data/ui/remmina_main.glade:609
#, fuzzy
msgid "Toggle view"
msgstr "Perjungti rodinį"

#: data/ui/remmina_spinner.glade:54
#, fuzzy
msgid "Please wait…"
msgstr "Prašome palaukti…"

#: data/ui/remmina_preferences.glade:42
#, fuzzy
msgid "Double-click action"
msgstr "Dvigubo paspaudimo veiksmas"

#: data/ui/remmina_preferences.glade:58
#, fuzzy
msgid "Open connection"
msgstr "Atviras ryšys"

#: data/ui/remmina_preferences.glade:59
#, fuzzy
msgid "Edit settings"
msgstr "Redaguoti nustatymus"

#: data/ui/remmina_preferences.glade:75
msgid "Scaling quality"
msgstr "Vietinis – aukšta kokybė"

#: data/ui/remmina_preferences.glade:91
#, fuzzy
msgid "Nearest"
<<<<<<< HEAD
msgstr "Arčiausias"
=======
msgstr "Artimiausias"
>>>>>>> 050fc71c

#: data/ui/remmina_preferences.glade:92
#, fuzzy
msgid "Tiles"
msgstr "Plytelės"

#: data/ui/remmina_preferences.glade:93
#, fuzzy
msgid "Bilinear"
msgstr "Bilinearinis"

#: data/ui/remmina_preferences.glade:94
#, fuzzy
msgid "Hyper"
msgstr "\"Hyper"

#: data/ui/remmina_preferences.glade:110
#, fuzzy
msgid "Step size for auto-scroll"
msgstr "Automatinio slinkimo žingsnio dydis"

#: data/ui/remmina_preferences.glade:139
#, fuzzy
msgid "Maximal amount of recent items"
msgstr "Didžiausias naujausių elementų kiekis"

#: data/ui/remmina_preferences.glade:154
#, fuzzy
msgid "Screen resolutions"
msgstr "Ekrano skiriamoji geba"

#: data/ui/remmina_preferences.glade:200
msgid "Folder for screenshots"
msgstr "Nepavyko paleisti SSH seanso: %s"

#: data/ui/remmina_preferences.glade:212
#, fuzzy
msgid "Choose a folder to save screenshots from Remmina in."
msgstr ""
"Pasirinkite aplanką, į kurį norite įrašyti \"Remmina\" ekrano nuotraukas."

#: data/ui/remmina_preferences.glade:216 data/ui/remmina_preferences.glade:302
msgid "Select a folder"
msgstr "Dalintis aplanku"

#: data/ui/remmina_preferences.glade:227
#, fuzzy
msgid "Set up"
msgstr "Nustatyti"

#: data/ui/remmina_preferences.glade:249
msgid "Screenshot filenames"
msgstr "Dalintis aplanku"

#: data/ui/remmina_preferences.glade:261
#, fuzzy
msgid ""
"%p Profile name\n"
"%h Server name/IP\n"
"%Y Year, %m Month, %d Day, %H Hour, %M Minute, %S Seconds (UTC time)\n"
msgstr ""
"%p Profilio pavadinimas\n"
"%h Serverio pavadinimas/IP\n"
"%Y Metai, %m Mėnuo, %d Diena, %H Valanda, %M Minuta, %S Sekundės (UTC "
"laikas)\n"

#: data/ui/remmina_preferences.glade:280
#, fuzzy
msgid ""
"The folder connection profiles are saved in, it defaults to the XDG_USER_DATA"
msgstr ""
"aplankas, į kurį įrašomi ryšio profiliai, pagal numatytuosius nustatymus - "
"XDG_USER_DATA"

#. The folder where profiles are saved
#: data/ui/remmina_preferences.glade:285
#, fuzzy
msgid "Remmina data folder"
msgstr "\"Remmina\" duomenų aplankas"

#: data/ui/remmina_preferences.glade:297
#, fuzzy
msgid "Choose a folder to save connection profiles from Remmina in."
msgstr ""
"Pasirinkite aplanką, į kurį įrašysite \"Remmina\" prisijungimo profilius."

#: data/ui/remmina_preferences.glade:315
#, fuzzy
msgid "Remember last view for each connection"
msgstr "Prisiminti paskutinį kiekvieno ryšio rodinį"

#. The star (*) is a reference to privacy consent
#: data/ui/remmina_preferences.glade:319
#, fuzzy
msgid "Remember last view mode"
msgstr "Prisiminti paskutinį peržiūros režimą"

#: data/ui/remmina_preferences.glade:359
#, fuzzy
msgid ""
"Set a custom filename for your Remmina connection profiles, using a "
"formatting string."
msgstr ""
"Nustatykite pasirinktinį \"Remmina\" prisijungimo profilių failo pavadinimą, "
"naudodami formatavimo eilutę."

#: data/ui/remmina_preferences.glade:363
#, fuzzy
msgid "Template for profile filenames"
msgstr "Profilio failų pavadinimų šablonas"

#: data/ui/remmina_preferences.glade:375
#, fuzzy
msgid ""
"%G Group name (slash will be converted to - automatically)\n"
"%P Protocol name\n"
"%N Connection name\n"
"%h Hostname/IP\n"
"\n"
"\n"
msgstr ""
"%G Grupės pavadinimas (pasvirasis brūkšnys bus automatiškai pakeistas į -)\n"
"%P Protokolo pavadinimas\n"
"%N Ryšio pavadinimas\n"
"%h Priimančiojo vardas/IP\n"
"\n"
"\n"

#: data/ui/remmina_preferences.glade:397
#, fuzzy
msgid "Only save generated screenshots, don't copy them to clipboard."
msgstr ""
"Išsaugokite tik sugeneruotas ekrano nuotraukas, nekopijuokite jų į iškarpinę."

#: data/ui/remmina_preferences.glade:402
#, fuzzy
msgid "Prevent screenshots from entering clipboard"
msgstr "Neleisti ekrano nuotraukoms patekti į iškarpinę"

#: data/ui/remmina_preferences.glade:529
#, fuzzy
msgid "Options"
msgstr "Parinktys"

#: data/ui/remmina_preferences.glade:554
#, fuzzy
msgid "Always show tabs"
msgstr "Visada rodyti skirtukus"

#: data/ui/remmina_preferences.glade:570
#, fuzzy
msgid "Hide the toolbar shown in the tabbed interface"
msgstr "Paslėpti skirtukų sąsajoje rodomą įrankių juostą"

#: data/ui/remmina_preferences.glade:591
msgid "Default view"
msgstr "Numatytasis"

#: data/ui/remmina_preferences.glade:605
#, fuzzy
msgid "Automatic"
msgstr "Automatinis"

#: data/ui/remmina_preferences.glade:606
#, fuzzy
msgid "Scrolled window"
msgstr "Slenkantis langas"

#: data/ui/remmina_preferences.glade:608
#, fuzzy
msgid "Viewport fullscreen"
msgstr "Peržiūrėjimas per visą ekraną"

#. How tabs are grouped in the Remmina connection window
#: data/ui/remmina_preferences.glade:624
#, fuzzy
msgctxt "Appearance preferences"
msgid "Tabs grouping"
msgstr "Skirtukų grupavimas"

#: data/ui/remmina_preferences.glade:638
msgid "By group"
msgstr "Grupė"

#: data/ui/remmina_preferences.glade:639
msgid "By protocol"
msgstr "Protokolas"

#: data/ui/remmina_preferences.glade:640
msgid "Per connection"
msgstr "Naujas ryšys"

#: data/ui/remmina_preferences.glade:652
#, fuzzy
msgid "Fullscreen on the same screen as the connection window"
msgstr "Per visą ekraną tame pačiame ekrane kaip ir ryšio langas"

#: data/ui/remmina_preferences.glade:675
#, fuzzy
msgid "Peeking"
msgstr "Žvilgsnis"

#: data/ui/remmina_preferences.glade:676
#, fuzzy
msgid "Hidden"
msgstr "Paslėptas"

#: data/ui/remmina_preferences.glade:693
#, fuzzy
msgid "Fullscreen toolbar visibility"
msgstr "Viso ekrano įrankių juostos matomumas"

#: data/ui/remmina_preferences.glade:703
#, fuzzy
msgid "Hide the search bar shown in the main window"
msgstr "Pagrindiniame lange rodomos paieškos juostos paslėpimas"

#: data/ui/remmina_preferences.glade:719
#, fuzzy
msgid "Prefer dark theme"
<<<<<<< HEAD
msgstr "Teikti pirmenybę tamsiai temai"
=======
msgstr "Pirmenybė teikiama tamsiai temai"
>>>>>>> 050fc71c

#: data/ui/remmina_preferences.glade:723
#, fuzzy
msgid ""
"If a GTK theme includes a dark variant, it will be used instead of the "
"configured theme."
msgstr ""
"Jei GTK temoje yra tamsus variantas, jis bus naudojamas vietoj "
"sukonfigūruotos temos."

#: data/ui/remmina_preferences.glade:743
#, fuzzy
#| msgid "Grab all keyboard events"
msgid "“Grab all keyboard events” status colour"
msgstr "\"Suimti visus klaviatūros įvykius\" būsenos spalva"

#: data/ui/remmina_preferences.glade:754
#, fuzzy
#| msgid "Grab all keyboard events"
msgid "Enable/Disable “Grab all keyboard events” status colour"
msgstr ""
"Įjungti / išjungti būsenos spalvą \"Grab all keyboard events\" (sugriebti "
"visus klaviatūros įvykius)"

#: data/ui/remmina_preferences.glade:770
#, fuzzy
msgid ""
"Hexadecimal- or colour names (red, #ff0000).\n"
"It changes the background colour of connection names in the Remmina "
"connection toolbar (when in fullscreen)."
msgstr ""
"Šešiaženkliai arba spalvų pavadinimai (raudona, #ff0000).\n"
"Jis pakeičia \"Remmina\" jungčių įrankių juostos (kai veikiama per visą "
"ekraną) jungčių pavadinimų fono spalvą."

#: data/ui/remmina_preferences.glade:827
#, fuzzy
msgid "Appearance"
msgstr "Išvaizda"

#: data/ui/remmina_preferences.glade:853
#, fuzzy
msgid "Show new connection on top of the menu"
msgstr "Rodyti naują ryšį meniu viršuje"

#: data/ui/remmina_preferences.glade:872
#, fuzzy
msgid "Hide total count shown in the group menu"
msgstr "Paslėpti grupės meniu rodomą bendrą skaičių"

#: data/ui/remmina_preferences.glade:890
#, fuzzy
msgid "No tray icon"
msgstr "Nėra dėklo piktogramos"

#: data/ui/remmina_preferences.glade:909
#, fuzzy
msgid "Start in tray upon user login"
msgstr "Paleisti dėkle prisijungus naudotojui"

#: data/ui/remmina_preferences.glade:940
#, fuzzy
msgid "Applet"
msgstr "Programėlė"

#: data/ui/remmina_preferences.glade:972
#, fuzzy
msgid "Host key"
msgstr "Priimančiojo raktas"

#: data/ui/remmina_preferences.glade:1004
msgid "Show/hide fullscreen"
msgstr "Perjungti viso ekrano veikseną"

#: data/ui/remmina_preferences.glade:1035
#, fuzzy
msgid "Auto-fit window"
msgstr "Automatiškai pritaikomas langas"

#: data/ui/remmina_preferences.glade:1112
#, fuzzy
msgid "Apply/remove scaling"
msgstr "Taikyti / pašalinti mastelio keitimą"

#: data/ui/remmina_preferences.glade:1143
#, fuzzy
msgid "Grab keyboard"
msgstr "Paimkite klaviatūrą"

#: data/ui/remmina_preferences.glade:1236
#, fuzzy
msgid "Show/hide toolbar"
msgstr "Rodyti / slėpti įrankių juostą"

#: data/ui/remmina_preferences.glade:1299
#: data/ui/remmina_preferences.glade:1309
#, fuzzy
msgid "View-only mode"
msgstr "Tik peržiūros režimas"

#: data/ui/remmina_preferences.glade:1372
#, fuzzy
msgid "Keyboard"
msgstr "Klaviatūra"

#: data/ui/remmina_preferences.glade:1403
#, fuzzy
msgid "Local SSH port"
msgstr "Vietinis SSH prievadas"

#: data/ui/remmina_preferences.glade:1427
#, fuzzy
msgid "Parse ~/.ssh/config"
msgstr "Išanalizuoti ~/.ssh/config"

#: data/ui/remmina_preferences.glade:1451
#, fuzzy
msgid "No logging at all"
msgstr "Visiškai nevykdomas registravimas"

#: data/ui/remmina_preferences.glade:1452
#, fuzzy
msgid "Rare conditions or warnings"
msgstr "Retos būklės arba įspėjimai"

#: data/ui/remmina_preferences.glade:1453
#, fuzzy
msgid "API-accessible entrypoints"
msgstr "API prieinami įvesties taškai"

#: data/ui/remmina_preferences.glade:1454
#, fuzzy
msgid "Lower level protocol info, packet level"
msgstr "Žemesnio lygio protokolo informacija, paketų lygmuo"

#: data/ui/remmina_preferences.glade:1455
#, fuzzy
msgid "Function entering and leaving"
msgstr "Įėjimo ir išėjimo funkcija"

#: data/ui/remmina_preferences.glade:1472
#, fuzzy
msgid "SSH log level"
msgstr "SSH žurnalo lygis"

#. http://man7.org/linux/man-pages/man7/tcp.7.html
#: data/ui/remmina_preferences.glade:1543
#, fuzzy
msgid "Seconds of connection idleness before TCP keepalive probes are sent."
msgstr "Sekundės, kai ryšys neveikia, kol siunčiami TCP palaikymo zondai."

#. http://man7.org/linux/man-pages/man7/tcp.7.html
#: data/ui/remmina_preferences.glade:1559
#, fuzzy
msgid "Seconds between each keepalive probe."
msgstr "Sekundės tarp kiekvieno palaikymo zondo."

#. http://man7.org/linux/man-pages/man7/tcp.7.html
#: data/ui/remmina_preferences.glade:1575
#, fuzzy
msgid ""
"Number of keepalive probes sent via TCP connection before it is dropped."
msgstr "TCP ryšiu išsiųstų palaikymo bandymų skaičius prieš nutraukiant ryšį."

#. http://man7.org/linux/man-pages/man7/tcp.7.html
#: data/ui/remmina_preferences.glade:1591
#, fuzzy
msgid ""
"Amount of milliseconds to attempt acknowledging data before closing the "
"corresponding TCP connection forcibly."
msgstr ""
"Milisekundžių, per kurias bandoma patvirtinti duomenis prieš priverstinai "
"uždarant atitinkamą TCP ryšį, skaičius."

#: data/ui/remmina_preferences.glade:1617
#, fuzzy
msgid "SSH options"
msgstr "SSH parinktys"

#: data/ui/remmina_preferences.glade:1645
#: data/ui/remmina_preferences.glade:1714
#: data/ui/remmina_preferences.glade:1785
msgid "Use secret key authentication for some widgets"
msgstr "Nepavyko SSH tapatumo nustatymas viešuoju raktu: %s"

#: data/ui/remmina_preferences.glade:1649
#, fuzzy
msgid "Use master password"
msgstr "Naudokite pagrindinį slaptažodį"

#: data/ui/remmina_preferences.glade:1662
#, fuzzy
msgid "Automatic lock interval"
msgstr "Automatinio užrakinimo intervalas"

#: data/ui/remmina_preferences.glade:1688
msgid "Repeat the password"
msgstr "Išsaugoti slaptažodį"

#: data/ui/remmina_preferences.glade:1699
msgid "Automatically accept all fingerprints and certificates"
msgstr "Priimti pakeistą sertifikatą?"

#: data/ui/remmina_preferences.glade:1703
msgid "Trust all fingerprints and certificates"
msgstr "Priimti pakeistą sertifikatą?"

#: data/ui/remmina_preferences.glade:1746
#, fuzzy
msgid "Master password validity in seconds"
msgstr "Pagrindinio slaptažodžio galiojimo laikas sekundėmis"

#: data/ui/remmina_preferences.glade:1810
<<<<<<< HEAD
=======
#, fuzzy
>>>>>>> 050fc71c
msgid "Security"
msgstr "Sauga"

#: data/ui/remmina_preferences.glade:1841
#, fuzzy
msgid "Terminal font"
msgstr "Terminalo šriftas"

#: data/ui/remmina_preferences.glade:1854
#, fuzzy
msgid "Scrollback lines"
msgstr "Atgalinio slinkties linijos"

#: data/ui/remmina_preferences.glade:1902
#, fuzzy
msgid "Shortcuts for copying and pasting"
msgstr "Kopijavimo ir įklijavimo spartieji klavišai"

#: data/ui/remmina_preferences.glade:1915
#, fuzzy
msgid "Select all shortcuts"
msgstr "Pasirinkite visus sparčiuosius klavišus"

#: data/ui/remmina_preferences.glade:1928
#: data/ui/remmina_preferences.glade:1945
#: data/ui/remmina_preferences.glade:2398
#: data/ui/remmina_preferences.glade:2428
#: data/ui/remmina_preferences.glade:2562
#: data/ui/remmina_preferences.glade:2579
#, fuzzy
msgid "(Host key+)"
msgstr "(pagrindinis klavišas+)"

#: data/ui/remmina_preferences.glade:1963
#, fuzzy
msgid "Use default system font"
msgstr "Naudoti numatytąjį sistemos šriftą"

#: data/ui/remmina_preferences.glade:1988
#, fuzzy
msgid ""
"Selecting “SGR 1” also switches to the bright counterparts of the first 8 "
"palette colours (in addition to making text bold)."
msgstr ""
"Pasirinkus \"SGR 1\" taip pat perjungiami pirmųjų 8 paletės spalvų šviesūs "
"atitikmenys (be to, tekstas tampa paryškintas)."

#: data/ui/remmina_preferences.glade:2004
#, fuzzy
msgid "Allow using bright colours with bold text"
msgstr "Leidžiama naudoti ryškias spalvas ir paryškintą tekstą."

#: data/ui/remmina_preferences.glade:2018
msgid "Colour theme"
msgstr "Spalvų skaičius"

#: data/ui/remmina_preferences.glade:2029
#, fuzzy
msgid ""
"Choose a colour scheme file. Usually available in /usr/share/remmina/theme. "
"https://github.com/mbadolato/iTerm2-Color-Schemes has more details."
msgstr ""
"Pasirinkite spalvų schemos failą. Paprastai jį galima rasti /usr/share/"
"remmina/theme. https://github.com/mbadolato/iTerm2-Color-Schemes rasite "
"daugiau informacijos."

#: data/ui/remmina_preferences.glade:2033
#, fuzzy
msgid "Pick a terminal colouring file"
msgstr "Pasirinkite terminalo spalvinimo failą"

#: data/ui/remmina_preferences.glade:2048
#, fuzzy
msgid "Bright colours"
msgstr "Ryškios spalvos"

#: data/ui/remmina_preferences.glade:2062
#, fuzzy
msgid "Pick a light black colour"
msgstr "Pasirinkite šviesiai juodą spalvą"

#: data/ui/remmina_preferences.glade:2076
#, fuzzy
msgid "Pick a light red colour"
msgstr "Pasirinkite šviesiai raudoną spalvą"

#: data/ui/remmina_preferences.glade:2090
#, fuzzy
msgid "Pick a bright green colour"
msgstr "Pasirinkite ryškią žalią spalvą"

#: data/ui/remmina_preferences.glade:2104
#, fuzzy
msgid "Pick a bright yellow colour"
msgstr "Pasirinkite ryškią geltoną spalvą"

#: data/ui/remmina_preferences.glade:2118
#, fuzzy
msgid "Pick a bright blue colour"
msgstr "Pasirinkite ryškiai mėlyną spalvą"

#: data/ui/remmina_preferences.glade:2132
#, fuzzy
msgid "Pick a light magenta colour"
msgstr "Pasirinkite šviesiai purpurinę spalvą"

#: data/ui/remmina_preferences.glade:2146
#, fuzzy
msgid "Pick a light cyan colour"
msgstr "Pasirinkite šviesiai žydrą spalvą"

#: data/ui/remmina_preferences.glade:2160
#, fuzzy
msgid "Pick a light white colour"
msgstr "Pasirinkite šviesiai baltą spalvą"

#: data/ui/remmina_preferences.glade:2174
#, fuzzy
msgid "Pick a black colour"
msgstr "Pasirinkite juodą spalvą"

#: data/ui/remmina_preferences.glade:2188
#, fuzzy
msgid "Pick a red colour"
msgstr "Pasirinkite raudoną spalvą"

#: data/ui/remmina_preferences.glade:2202
#, fuzzy
msgid "Pick a green colour"
msgstr "Pasirinkite žalią spalvą"

#: data/ui/remmina_preferences.glade:2216
#, fuzzy
msgid "Pick a yellow colour"
msgstr "Pasirinkite geltoną spalvą"

#: data/ui/remmina_preferences.glade:2230
#, fuzzy
msgid "Pick a blue colour"
msgstr "Pasirinkite mėlyną spalvą"

#: data/ui/remmina_preferences.glade:2244
#, fuzzy
msgid "Pick a magenta colour"
msgstr "Pasirinkite purpurinę spalvą"

#: data/ui/remmina_preferences.glade:2258
#, fuzzy
msgid "Pick a cyan colour"
msgstr "Pasirinkite žydrą spalvą"

#: data/ui/remmina_preferences.glade:2272
#, fuzzy
msgid "Pick a white colour"
msgstr "Pasirinkite baltą spalvą"

#: data/ui/remmina_preferences.glade:2285
#, fuzzy
msgid "Normal colours"
msgstr "Įprastos spalvos"

#: data/ui/remmina_preferences.glade:2298
#: data/ui/remmina_preferences.glade:2313
msgid "Cursor colour"
msgstr "Žymeklio šešėlis"

#: data/ui/remmina_preferences.glade:2327
#: data/ui/remmina_preferences.glade:2342
#, fuzzy
msgid "Background colour"
msgstr "Fono spalva"

#: data/ui/remmina_preferences.glade:2358
#: data/ui/remmina_preferences.glade:2372
#, fuzzy
msgid "Foreground colour"
msgstr "Pagrindinė spalva"

#: data/ui/remmina_preferences.glade:2385
#, fuzzy
#| msgid "Increase font size"
msgid "Increase and decrease font size"
msgstr "Šrifto dydžio didinimas ir mažinimas"

#: data/ui/remmina_preferences.glade:2415
#, fuzzy
msgid "Search text shortcut"
msgstr "Paieškos teksto spartusis klavišas"

#: data/ui/remmina_preferences.glade:2446
#: data/ui/remmina_preferences.glade:2461
msgid "Bold colour"
msgstr "Žymeklio šešėlis"

#: data/ui/remmina_preferences.glade:2475
#: data/ui/remmina_preferences.glade:2516
#, fuzzy
#| msgid "High colour (16 bpp)"
msgid "Highlight colour"
msgstr "Išryškinimo spalva"

#: data/ui/remmina_preferences.glade:2488
#: data/ui/remmina_preferences.glade:2532
#, fuzzy
msgid "Highlight foreground colour"
msgstr "Išryškinti pirmojo plano spalvą"

#: data/ui/remmina_preferences.glade:2501
#: data/ui/remmina_preferences.glade:2548
#, fuzzy
#| msgid "Cursor colour"
msgid "Cursor foreground colour"
msgstr "Kursoriaus pirmojo plano spalva"

#: data/ui/remmina_preferences.glade:2604
#, fuzzy
msgid "Terminal"
msgstr "Terminalas"

#: data/ui/remmina_preferences.glade:2618
#, fuzzy
msgid "Remmina Preferences"
msgstr "\"Remmina\" nuostatos"

#: data/ui/remmina_unlock.glade:60
#, fuzzy
msgid "Unlock"
msgstr "Atrakinti"

#: data/ui/remmina_unlock.glade:94
#, fuzzy
msgid "Unlock Remmina"
msgstr "Atrakinti Remmina"

#: data/ui/remmina_unlock.glade:128
#, fuzzy
msgid "Master password"
msgstr "Pagrindinis slaptažodis"

#, fuzzy
<<<<<<< HEAD
#~ msgid "Website"
#~ msgstr "Tinklalapis"

#, fuzzy
#~ msgid "Given username can't get saved since it's empty!"
#~ msgstr "Pateiktas vartotojo vardas negali būti išsaugotas, nes jis tuščias!"

#, fuzzy
=======
#~ msgid "Started pyhoca-cli with following arguments:"
#~ msgstr "Paleista pyhoca-cli su šiais argumentais:"

#, fuzzy
#~ msgid ""
#~ "For more information, please visit the Remmina Wiki:\n"
#~ "https://gitlab.com/Remmina/Remmina/-/wikis/Usage/Remmina-debugging"
#~ msgstr ""
#~ "Daugiau informacijos rasite \"Remmina Wiki\": https://gitlab.com/Remmina/"
#~ "Remmina/-/wikis/Usage/Remmina-debugging"

#, fuzzy
#~ msgid "_Select session"
#~ msgstr "_Pasirinkite sesiją"

#, fuzzy
#~ msgid "Started PyHoca-CLI with the following environment variables:"
#~ msgstr "Paleistas PyHoca-CLI su šiais aplinkos kintamaisiais:"

#, fuzzy, c-format
#~ msgid "Could not retrieve PyHoca-CLI's command-line features! Exit code: %i"
#~ msgstr ""
#~ "Nepavyko gauti PyHoca-CLI komandinės eilutės funkcijų! Išėjimo kodas: %i"

#, fuzzy, c-format
#~| msgid "Error: %s"
#~ msgid "Error: '%s'"
#~ msgstr "Klaida: \"%s"

#, fuzzy
#~ msgid "Website"
#~ msgstr "Tinklalapis"

#, fuzzy
#~ msgid "Given username can't get saved since it's empty!"
#~ msgstr "Pateiktas vartotojo vardas negali būti išsaugotas, nes jis tuščias!"

#, fuzzy
>>>>>>> 050fc71c
#~ msgid "Limit minimum is too large!"
#~ msgstr "Minimali riba yra per didelė!"

#, fuzzy
#~ msgid "Limit minimum is too small!"
#~ msgstr "Minimali riba yra per maža!"

#, fuzzy
#~ msgid "Limit maximum is not a valid integer!"
#~ msgstr "Ribos maksimumas nėra galiojantis sveikasis skaičius!"

#, fuzzy
#~ msgid "Limit maximum is too large!"
#~ msgstr "Didžiausia riba yra per didelė!"

#, fuzzy
#~ msgid "Limit maximum is too small!"
#~ msgstr "Didžiausia riba yra per maža!"

#, fuzzy
#~| msgid "Username"
#~ msgid "User name"
#~ msgstr "Slapyvardis"

#~ msgid "Could not run %s on SSH server."
#~ msgstr "Nepavyko paleisti %s SSH serveryje."

#~ msgid "Grayscale"
#~ msgstr "Pilkio skalė"

#~ msgid "256 colours"
#~ msgstr "256 spalvos"

#~ msgid "High colour (16 bit)"
#~ msgstr "Daug spalvų (16 bitų)"

#~ msgid "True colour (24 bit)"
#~ msgstr "Tikrosios spalvos (24 bitų)"

#~ msgid "Use local cursor"
#~ msgstr "Naudoti vietinį žymeklį"

#~ msgid "Disconnect after first session"
#~ msgstr "Atsijungti po vieno seanso"

#~ msgid "Listen for TCP connections"
#~ msgstr "Naujas ryšys"

#~ msgid "XDMCP - X Remote Session"
#~ msgstr "XDMCP - X nutolęs seansas"

#~ msgid "Remmina simple terminal"
#~ msgstr "Remmina programėlė"

#~ msgid "Terminating…"
#~ msgstr "Nutraukiama …"

#~ msgid "NX sessions on %s"
#~ msgstr "NX seansai serveryje %s"

#~ msgid "Attach"
#~ msgstr "Prijungti"

#~ msgid "Restore"
#~ msgstr "Atstatyti"

#~ msgid "Start"
#~ msgstr "Pradėti"

#~ msgid "Disable clipboard sync"
#~ msgstr "Išjungti iškarpinės sinchronizavimą"

#~ msgid "Disable encryption"
#~ msgstr "Išjungti šifravimą"

#~ msgid "NX - NX Technology"
#~ msgstr "NX - NX technologija"

#~ msgid "Fingerprints and certificates"
#~ msgstr "Priimti pakeistą sertifikatą?"

#, fuzzy
#~| msgid ""
#~| "<tt><big>Supported formats\n"
#~| "• server\n"
#~| "• server:port\n"
#~| "• [server]:port</big></tt>"
#~ msgid ""
#~ "<tt><big>Supported formats\n"
#~ "• server\n"
#~ "• server:port\n"
#~ "• server:[port]</big></tt>"
#~ msgstr ""
#~ "<tt><big>Palaikomi formatai\n"
#~ "* serveris\n"
#~ "* serveris:prievadas\n"
#~ "* [serveris]:prievadas</big></tt>"

#~ msgid "Remote Desktop Client"
#~ msgstr "Nutolusių kompiuterių valdymas - Remmina"

#~ msgid "SSH agent (automatic)"
#~ msgstr "Viešasis raktas (automatiškai)"

#, fuzzy
#~| msgid "SSH identity file"
#~ msgid "SSH certificat file"
#~ msgstr "SSH tapatybės failas"

#~ msgid "Local - low quality"
#~ msgstr "Vietinis – žema kokybė"

#~ msgid "Local - medium quality"
#~ msgstr "Vietinis – vidutinė kokybė"

#~ msgid "Local - high quality"
#~ msgstr "Vietinis – aukšta kokybė"

#~ msgid "Sound"
#~ msgstr "Garsas"

#~ msgid "Connecting to \"%s\" via SSH…"
#~ msgstr "Jungiamasi prie „%s“ per SSH…"

#, fuzzy
#~ msgid "Could not authenticate with password. %s"
#~ msgstr "Nepavyko paleisti SSH seanso: %s"

#~ msgid "Identity file"
#~ msgstr "Tapatybės failas"

#~ msgid "True color (32 bpp)"
#~ msgstr "Tikrosios spalvos (32 bpp)"

#~ msgid "High color (16 bpp)"
#~ msgstr "Daug spalvų (16 bpp)"

#~ msgid "256 colors (8 bpp)"
#~ msgstr "256 spalvos (8 bpp)"

#~ msgid "Color depth"
#~ msgstr "Spalvų skaičius"

#~ msgid "Remote Desktop Preference"
#~ msgstr "Nutolusio darbastalio nustatymai"<|MERGE_RESOLUTION|>--- conflicted
+++ resolved
@@ -9,13 +9,8 @@
 msgstr ""
 "Project-Id-Version: remmina\n"
 "Report-Msgid-Bugs-To: l10n@lists.remmina.org\n"
-<<<<<<< HEAD
-"POT-Creation-Date: 2021-10-29 12:14+0000\n"
-"PO-Revision-Date: 2021-10-23 01:08+0000\n"
-=======
 "POT-Creation-Date: 2021-12-03 09:34+0000\n"
 "PO-Revision-Date: 2021-11-23 19:51+0000\n"
->>>>>>> 050fc71c
 "Last-Translator: Anonymous <noreply@weblate.org>\n"
 "Language-Team: Lithuanian <https://hosted.weblate.org/projects/remmina/"
 "remmina/lt/>\n"
@@ -26,18 +21,6 @@
 "Plural-Forms: nplurals=3; plural=(n % 10 == 1 && (n % 100 < 11 || n % 100 > "
 "19)) ? 0 : ((n % 10 >= 2 && n % 10 <= 9 && (n % 100 < 11 || n % 100 > 19)) ? "
 "1 : 2);\n"
-<<<<<<< HEAD
-"X-Generator: Weblate 4.9-dev\n"
-"X-Launchpad-Export-Date: 2014-04-10 15:03+0000\n"
-
-#: src/remmina_sftp_plugin.c:310 src/remmina_sftp_plugin.c:354
-#: src/remmina_protocol_widget.c:1676 src/remmina_protocol_widget.c:1695
-#: src/remmina_file_editor.c:1101 src/remmina_file_editor.c:1222
-#: src/remmina_ssh_plugin.c:1360 plugins/rdp/rdp_plugin.c:2680
-#: plugins/www/www_plugin.c:895 plugins/x2go/x2go_plugin.c:1596
-#: data/ui/remmina_mpc.glade:236 data/ui/remmina_preferences.glade:1675
-#: data/ui/remmina_unlock.glade:116
-=======
 "X-Generator: Weblate 4.10-dev\n"
 "X-Launchpad-Export-Date: 2014-04-10 15:03+0000\n"
 
@@ -49,60 +32,41 @@
 #: data/ui/remmina_mpc.glade:236 data/ui/remmina_preferences.glade:1675
 #: data/ui/remmina_unlock.glade:116
 #, fuzzy
->>>>>>> 050fc71c
 msgid "Password"
 msgstr "Slaptažodis"
 
 #: src/remmina_sftp_plugin.c:311 src/remmina_sftp_plugin.c:356
 #: src/remmina_file_editor.c:1102 src/remmina_ssh_plugin.c:1361
 #: src/remmina_ssh_plugin.c:1472
-<<<<<<< HEAD
-=======
-#, fuzzy
->>>>>>> 050fc71c
+#, fuzzy
 msgid "SSH identity file"
 msgstr "SSH tapatybės failas"
 
 #: src/remmina_sftp_plugin.c:312 src/remmina_file_editor.c:1103
 #: src/remmina_ssh_plugin.c:1362
-<<<<<<< HEAD
-=======
-#, fuzzy
->>>>>>> 050fc71c
+#, fuzzy
 msgid "SSH agent"
 msgstr "SSH agentas"
 
 #: src/remmina_sftp_plugin.c:313 src/remmina_file_editor.c:1104
 #: src/remmina_ssh_plugin.c:1363
-<<<<<<< HEAD
-=======
-#, fuzzy
->>>>>>> 050fc71c
+#, fuzzy
 msgid "Public key (automatic)"
 msgstr "Viešasis raktas (automatiškai)"
 
 #: src/remmina_sftp_plugin.c:314 src/remmina_file_editor.c:1105
 #: src/remmina_ssh_plugin.c:1364
-<<<<<<< HEAD
-=======
-#, fuzzy
->>>>>>> 050fc71c
+#, fuzzy
 msgid "Kerberos (GSSAPI)"
 msgstr "Kerberos (GSSAPI)"
 
 #: src/remmina_sftp_plugin.c:323
-<<<<<<< HEAD
-=======
-#, fuzzy
->>>>>>> 050fc71c
+#, fuzzy
 msgid "Show Hidden Files"
 msgstr "Rodyti paslėptus failus"
 
 #: src/remmina_sftp_plugin.c:325
-<<<<<<< HEAD
-=======
-#, fuzzy
->>>>>>> 050fc71c
+#, fuzzy
 msgid "Overwrite all files"
 msgstr "Perrašyti visus failus"
 
@@ -111,27 +75,13 @@
 msgid "Resume all file transfers"
 msgstr "Atnaujinti visus failų perdavimus"
 
-<<<<<<< HEAD
-#: src/remmina_sftp_plugin.c:328 src/remmina_protocol_widget.c:283
-=======
 #: src/remmina_sftp_plugin.c:328 src/remmina_protocol_widget.c:284
 #, fuzzy
->>>>>>> 050fc71c
 msgid "Connect via SSH from a new terminal"
 msgstr "Prisijungti per SSH iš naujo terminalo"
 
 #: src/remmina_sftp_plugin.c:353 src/remmina_message_panel.c:330
 #: src/remmina_file_editor.c:1216 src/remmina_ssh_plugin.c:1470
-<<<<<<< HEAD
-#: plugins/rdp/rdp_plugin.c:2679 plugins/vnc/vnc_plugin.c:1976
-#: plugins/vnc/vnc_plugin.c:1988 plugins/www/www_plugin.c:894
-#: plugins/x2go/x2go_plugin.c:1595 data/ui/remmina_mpc.glade:144
-msgid "Username"
-msgstr "Slapyvardis"
-
-#: src/remmina_sftp_plugin.c:355 src/remmina_file_editor.c:1207
-#: src/remmina_ssh_plugin.c:1469
-=======
 #: plugins/rdp/rdp_plugin.c:2722 plugins/vnc/vnc_plugin.c:1976
 #: plugins/vnc/vnc_plugin.c:1988 plugins/www/www_plugin.c:894
 #: plugins/x2go/x2go_plugin.c:574 plugins/x2go/x2go_plugin.c:2991
@@ -143,177 +93,109 @@
 #: src/remmina_sftp_plugin.c:355 src/remmina_file_editor.c:1207
 #: src/remmina_ssh_plugin.c:1469
 #, fuzzy
->>>>>>> 050fc71c
 msgid "Authentication type"
 msgstr "Autentifikacijos tipas"
 
 #: src/remmina_sftp_plugin.c:357 src/remmina_file_editor.c:1240
 #: src/remmina_ssh_plugin.c:1476
-<<<<<<< HEAD
+#, fuzzy
 msgid "Password to unlock private key"
 msgstr "Slaptažodis privataus rakto atrakinimui"
 
-#: src/remmina_sftp_plugin.c:358 src/remmina_ssh_plugin.c:1506
-=======
-#, fuzzy
-msgid "Password to unlock private key"
-msgstr "Slaptažodis privataus rakto atrakinimui"
-
 #: src/remmina_sftp_plugin.c:358 src/remmina_ssh_plugin.c:1507
->>>>>>> 050fc71c
 #, fuzzy
 msgid "SSH Proxy Command"
 msgstr "SSH proxy komanda"
 
 #: src/remmina_sftp_plugin.c:367
-<<<<<<< HEAD
-=======
-#, fuzzy
->>>>>>> 050fc71c
+#, fuzzy
 msgid "SFTP - Secure File Transfer"
 msgstr "SFTP - saugus failų siuntimas"
 
 #: src/remmina_plugin_manager.c:73 src/remmina_file_editor.c:1951
-<<<<<<< HEAD
-=======
-#, fuzzy
->>>>>>> 050fc71c
+#, fuzzy
 msgid "Protocol"
 msgstr "Protokolas"
 
 #: src/remmina_plugin_manager.c:73
-<<<<<<< HEAD
-=======
-#, fuzzy
->>>>>>> 050fc71c
+#, fuzzy
 msgid "Entry"
 msgstr "Įrašas"
 
 #: src/remmina_plugin_manager.c:73
-<<<<<<< HEAD
-msgid "File"
-msgstr "Failas"
-
-#: src/remmina_plugin_manager.c:73
-=======
 #, fuzzy
 msgid "File"
 msgstr "Failą"
 
 #: src/remmina_plugin_manager.c:73
 #, fuzzy
->>>>>>> 050fc71c
 msgid "Tool"
 msgstr "Įrankis"
 
 #: src/remmina_plugin_manager.c:73
-<<<<<<< HEAD
-=======
-#, fuzzy
->>>>>>> 050fc71c
+#, fuzzy
 msgid "Preference"
 msgstr "Parinktis"
 
 #: src/remmina_plugin_manager.c:73
-<<<<<<< HEAD
-=======
-#, fuzzy
->>>>>>> 050fc71c
+#, fuzzy
 msgid "Secret"
 msgstr "Paslaptis"
 
 #: src/remmina_plugin_manager.c:461 data/ui/remmina_main.glade:305
-<<<<<<< HEAD
-msgid "Plugins"
-msgstr "Papildiniai"
-=======
 #, fuzzy
 msgid "Plugins"
 msgstr "Įskiepiai"
->>>>>>> 050fc71c
 
 #: src/remmina_plugin_manager.c:461 src/remmina_message_panel.c:452
 #: src/remmina_message_panel.c:621 src/remmina_file_editor.c:242
 #, fuzzy
 msgid "_OK"
-<<<<<<< HEAD
-msgstr "_Gerai"
+msgstr "_OK"
 
 #: src/remmina_plugin_manager.c:479 src/remmina_file_editor.c:1908
 #: data/ui/remmina_main.glade:442
-=======
-msgstr "_OK"
-
-#: src/remmina_plugin_manager.c:479 src/remmina_file_editor.c:1908
-#: data/ui/remmina_main.glade:442
-#, fuzzy
->>>>>>> 050fc71c
+#, fuzzy
 msgid "Name"
 msgstr "Pavadinimas"
 
 #: src/remmina_plugin_manager.c:485
-<<<<<<< HEAD
-msgid "Type"
-msgstr "Tipas"
-
-#: src/remmina_plugin_manager.c:491
-=======
 #, fuzzy
 msgid "Type"
 msgstr "Тipas"
 
 #: src/remmina_plugin_manager.c:491
 #, fuzzy
->>>>>>> 050fc71c
 msgid "Description"
 msgstr "Aprašas"
 
 #: src/remmina_plugin_manager.c:497
-<<<<<<< HEAD
-=======
-#, fuzzy
->>>>>>> 050fc71c
+#, fuzzy
 msgid "Version"
 msgstr "Versija"
 
 #: src/remmina_chat_window.c:178
-<<<<<<< HEAD
-#, c-format
-=======
-#, fuzzy, c-format
->>>>>>> 050fc71c
+#, fuzzy, c-format
 msgid "Chat with %s"
 msgstr "Pokalbis su %s"
 
 #: src/remmina_chat_window.c:230
-<<<<<<< HEAD
-=======
-#, fuzzy
->>>>>>> 050fc71c
+#, fuzzy
 msgid "_Send"
 msgstr "_Siųsti"
 
 #: src/remmina_chat_window.c:240
-<<<<<<< HEAD
-=======
-#, fuzzy
->>>>>>> 050fc71c
+#, fuzzy
 msgid "_Clear"
 msgstr "Iš_valyti"
 
 #: src/remmina_applet_menu_item.c:121
-<<<<<<< HEAD
-=======
-#, fuzzy
->>>>>>> 050fc71c
+#, fuzzy
 msgid "Discovered"
 msgstr "Rastas"
 
 #: src/remmina_applet_menu_item.c:126
-<<<<<<< HEAD
-=======
-#, fuzzy
->>>>>>> 050fc71c
+#, fuzzy
 msgid "New Connection"
 msgstr "Naujas ryšys"
 
@@ -353,18 +235,12 @@
 msgstr "<Nėra>"
 
 #: src/remmina_pref_dialog.c:91 src/remmina_file_editor.c:528
-<<<<<<< HEAD
-=======
-#, fuzzy
->>>>>>> 050fc71c
+#, fuzzy
 msgid "Resolutions"
 msgstr "Skiriamosios gebos"
 
 #: src/remmina_pref_dialog.c:91 src/remmina_file_editor.c:528
-<<<<<<< HEAD
-=======
-#, fuzzy
->>>>>>> 050fc71c
+#, fuzzy
 msgid "Configure the available resolutions"
 msgstr "Konfiguruokite galimas rezoliucijas"
 
@@ -377,11 +253,7 @@
 #: data/ui/remmina_preferences.glade:169 data/ui/remmina_preferences.glade:179
 #, fuzzy
 msgid "Keystrokes"
-<<<<<<< HEAD
-msgstr "Klavišai"
-=======
 msgstr "Klavišų paspaudimai"
->>>>>>> 050fc71c
 
 #: src/remmina_pref_dialog.c:154
 #, fuzzy
@@ -414,11 +286,7 @@
 #: data/ui/remmina_unlock.glade:46
 #, fuzzy
 msgid "Cancel"
-<<<<<<< HEAD
-msgstr "Atšaukti"
-=======
 msgstr "Atsisakyti"
->>>>>>> 050fc71c
 
 #: src/remmina_message_panel.c:199 data/ui/remmina_snap_info_dialog.glade:28
 #: data/ui/remmina_string_list.glade:8 data/ui/remmina_string_list.glade:9
@@ -438,22 +306,14 @@
 msgid "No"
 msgstr "Ne"
 
-<<<<<<< HEAD
-#: src/remmina_message_panel.c:391 plugins/rdp/rdp_plugin.c:2681
-#: data/ui/remmina_mpc.glade:172
-=======
 #: src/remmina_message_panel.c:391 plugins/rdp/rdp_plugin.c:2724
 #: data/ui/remmina_mpc.glade:172
 #, fuzzy
->>>>>>> 050fc71c
 msgid "Domain"
 msgstr "Sritis"
 
 #: src/remmina_message_panel.c:420
-<<<<<<< HEAD
-=======
-#, fuzzy
->>>>>>> 050fc71c
+#, fuzzy
 msgid "Save password"
 msgstr "Išsaugoti slaptažodį"
 
@@ -498,10 +358,7 @@
 msgstr "Dabartiniame lange yra %i aktyvūs ryšiai. Ar norite užverti?"
 
 #: src/rcw.c:1399
-<<<<<<< HEAD
-=======
-#, fuzzy
->>>>>>> 050fc71c
+#, fuzzy
 msgid "Viewport fullscreen mode"
 msgstr "Peržiūros srities viso ekrano veiksena"
 
@@ -532,99 +389,6 @@
 "Išjunkite mastelio keitimą, kad išvengtumėte ekrano nuotraukos iškraipymo."
 
 #: src/rcw.c:2215 plugins/www/www_plugin.c:855
-<<<<<<< HEAD
-#, fuzzy
-msgid "Screenshot taken"
-msgstr "Padaryta ekrano nuotrauka"
-
-#: src/rcw.c:2298
-#, fuzzy
-msgid "_Menu"
-msgstr "_Meniu"
-
-#: src/rcw.c:2299
-#, fuzzy
-msgid "Menu"
-msgstr "Meniu"
-
-#: src/rcw.c:2308
-#, fuzzy
-#| msgid "Open Main Window"
-msgid "Open the Remmina main window"
-msgstr "Atidarykite pagrindinį \"Remmina\" langą"
-
-#: src/rcw.c:2318
-#, fuzzy
-msgid "Duplicate current connection"
-msgstr "Dabartinio ryšio dubliavimas"
-
-#: src/rcw.c:2335
-msgid "Resize the window to fit in remote resolution"
-msgstr "Pakeisti lango dydį, kad tilptų nutolusi skiriamoji geba"
-
-#: src/rcw.c:2346
-msgid "Toggle fullscreen mode"
-msgstr "Perjungti viso ekrano veikseną"
-
-#: src/rcw.c:2392 data/ui/remmina_preferences.glade:1332
-#: data/ui/remmina_preferences.glade:1342
-#, fuzzy
-msgid "Multi monitor"
-msgstr "Keli monitoriai"
-
-#: src/rcw.c:2408
-#, fuzzy
-msgid "Toggle dynamic resolution update"
-msgstr "Perjungti dinaminės skiriamosios gebos atnaujinimą"
-
-#: src/rcw.c:2418
-msgid "Toggle scaled mode"
-msgstr "Perjungti mastelio keitimo veiskeną"
-
-#: src/rcw.c:2458 data/ui/remmina_preferences.glade:1066
-msgid "Switch tab pages"
-msgstr "Perjungti kortelių puslapius"
-
-#: src/rcw.c:2468
-msgid "Grab all keyboard events"
-msgstr "Pasisavinti visus klaviatūros įvykius"
-
-#: src/rcw.c:2478
-msgid "Preferences"
-msgstr "Parinktis"
-
-#: src/rcw.c:2487
-msgid "_Tools"
-msgstr "_Įrankiai"
-
-#: src/rcw.c:2488 data/ui/remmina_main.glade:207
-msgid "Tools"
-msgstr "Įrankiai"
-
-#: src/rcw.c:2501 data/ui/remmina_preferences.glade:1267
-#: data/ui/remmina_preferences.glade:1277
-#, fuzzy
-msgid "Screenshot"
-msgstr "Ekrano fotografija"
-
-#: src/rcw.c:2515 data/ui/remmina_preferences.glade:1174
-msgid "Minimize window"
-msgstr "Sutraukti langą"
-
-#: src/rcw.c:2525 data/ui/remmina_preferences.glade:1205
-msgid "Disconnect"
-msgstr "Nutraukti ryšį"
-
-#: src/rcw.c:4297
-#, fuzzy, c-format
-msgid "The file “%s” is corrupted, unreadable, or could not be found."
-msgstr "Failas \"%s\" yra sugadintas, neperskaitomas arba jo nepavyko rasti."
-
-#: src/rcw.c:4466
-#, fuzzy
-msgid "Warning: This plugin requires GtkSocket, but it’s not available."
-msgstr "Įspėjimas: Šis įskiepis reikalauja GtkSocket, tačiau jo nėra."
-=======
 #, fuzzy
 msgid "Screenshot taken"
 msgstr "Padaryta ekrano nuotrauka"
@@ -753,7 +517,6 @@
 #, fuzzy
 msgid "Open in browser"
 msgstr "Atverti naršyklėje"
->>>>>>> 050fc71c
 
 #: src/remmina_mpchange.c:234
 #, fuzzy
@@ -803,14 +566,13 @@
 #, fuzzy
 msgid "FILE"
 msgstr "FAILAS"
-<<<<<<< HEAD
 
 #. TRANSLATORS: Shown in terminal. Do not use characters that may be not supported on a terminal
 #: src/remmina.c:90
 #, fuzzy
 msgid ""
-"Connect to a desktop described in a file (.remmina or a type supported by a "
-"plugin)"
+"Connect to a desktop described in a file (.remmina or a filetype supported "
+"by a plugin)"
 msgstr ""
 "Prisijungti prie darbalaukio, aprašyto faile (.remmina arba įskiepio "
 "palaikomo tipo)"
@@ -819,27 +581,8 @@
 #: src/remmina.c:92
 #, fuzzy
 msgid ""
-"Edit desktop connection described in file (.remmina or type supported by "
-"plugin)"
-=======
-
-#. TRANSLATORS: Shown in terminal. Do not use characters that may be not supported on a terminal
-#: src/remmina.c:90
-#, fuzzy
-msgid ""
-"Connect to a desktop described in a file (.remmina or a filetype supported "
-"by a plugin)"
-msgstr ""
-"Prisijungti prie darbalaukio, aprašyto faile (.remmina arba įskiepio "
-"palaikomo tipo)"
-
-#. TRANSLATORS: Shown in terminal. Do not use characters that may be not supported on a terminal
-#: src/remmina.c:92
-#, fuzzy
-msgid ""
 "Edit desktop connection described in file (.remmina or a filetype supported "
 "by plugin)"
->>>>>>> 050fc71c
 msgstr ""
 "Redaguoti darbalaukio ryšį, aprašytą faile (.remmina arba įskiepio palaikomo "
 "tipo)"
@@ -852,10 +595,7 @@
 
 #. TRANSLATORS: Shown in terminal. Do not use characters that may be not supported on a terminal
 #: src/remmina.c:97
-<<<<<<< HEAD
-=======
-#, fuzzy
->>>>>>> 050fc71c
+#, fuzzy
 msgid "Create new connection profile"
 msgstr "Sukurti naują sujungimo profilį"
 
@@ -902,11 +642,7 @@
 #: src/remmina.c:112
 #, fuzzy
 msgid "Start in tray"
-<<<<<<< HEAD
-msgstr "Paslėpti paleidus"
-=======
 msgstr "Pradėkite nuo dėklo"
->>>>>>> 050fc71c
 
 #. TRANSLATORS: Shown in terminal. Do not use characters that may be not supported on a terminal
 #: src/remmina.c:114
@@ -954,20 +690,12 @@
 "išsamesnį išvedimą, kaip aplinkos kintamąjį naudokite G_MESSAGES_DEBUG=all. "
 
 #. TRANSLATORS: Shown in terminal. Do not use characters that may be not supported on a terminal
-<<<<<<< HEAD
-#: src/remmina.c:375
-=======
 #: src/remmina.c:391
->>>>>>> 050fc71c
 #, fuzzy
 msgid "- or protocol://username:encryptedpassword@host:port"
 msgstr "- arba protocol://username:encryptedpassword@host:port"
 
-<<<<<<< HEAD
-#: src/remmina.c:378
-=======
 #: src/remmina.c:394
->>>>>>> 050fc71c
 #, fuzzy
 msgid ""
 "Examples:\n"
@@ -1050,10 +778,7 @@
 msgstr "Nepavyko prisijungti prie UNIX lizdo: %s"
 
 #: src/remmina_public.c:631
-<<<<<<< HEAD
-=======
-#, fuzzy
->>>>>>> 050fc71c
+#, fuzzy
 msgid "Please enter format 'widthxheight'."
 msgstr "Prašome įvesti formatu „plotisxaukštis“."
 
@@ -1061,296 +786,6 @@
 #, fuzzy
 msgid "Change security settings"
 msgstr "Keisti saugumo nustatymus"
-<<<<<<< HEAD
-
-#. TRANSLATORS: translator-credits should be replaced with a formatted list of translators in your own language
-#: src/remmina_about.c:54
-msgid "translator-credits"
-msgstr ""
-"Launchpad Contributions:\n"
-"  Aurimas Fišeras https://launchpad.net/~aurimas-gmail\n"
-"  Mantas Kriaučiūnas https://launchpad.net/~mantas\n"
-"  Vic https://launchpad.net/~llyzs"
-
-#: src/remmina_ftp_client.c:389
-msgid "Choose download location"
-msgstr "Pasirinkite atsiuntimo vietą"
-
-#: src/remmina_ftp_client.c:529
-msgid "Are you sure to delete the selected files on server?"
-msgstr "Ar tikrai norite pašalinti pažymėtus failus serveryje?"
-
-#: src/remmina_ftp_client.c:586
-msgid "Choose a file to upload"
-msgstr "Pasirinkite failą išsiuntimui"
-
-#: src/remmina_ftp_client.c:593
-msgid "Upload folder"
-msgstr "Išsiuntimo aplankas"
-
-#: src/remmina_ftp_client.c:649 src/remmina_ftp_client.c:763
-msgid "Download"
-msgstr "Atsisiųsti"
-
-#: src/remmina_ftp_client.c:656 src/remmina_ftp_client.c:770
-msgid "Upload"
-msgstr "Išsiuntimas"
-
-#: src/remmina_ftp_client.c:663
-#, fuzzy
-msgid "_Delete"
-msgstr "_Pašalinti"
-
-#: src/remmina_ftp_client.c:748
-#, fuzzy
-msgid "Home"
-msgstr "Pagrindinis"
-
-#: src/remmina_ftp_client.c:749
-msgid "Go to home folder"
-msgstr "Eiti į namų aplanką"
-
-#: src/remmina_ftp_client.c:753
-#, fuzzy
-msgid "Up"
-msgstr "Aukštyn"
-
-#: src/remmina_ftp_client.c:754
-msgid "Go to parent folder"
-msgstr "Eiti į virškatalogį"
-
-#: src/remmina_ftp_client.c:758 plugins/rdp/rdp_plugin.c:2770
-#: plugins/vnc/vnc_plugin.c:2027
-msgid "Refresh"
-msgstr "Atnaujinti"
-
-#: src/remmina_ftp_client.c:759
-msgid "Refresh current folder"
-msgstr "Atnaujinti dabartinį katalogą"
-
-#: src/remmina_ftp_client.c:764
-msgid "Download from server"
-msgstr "Atsiųsti iš serverio"
-
-#: src/remmina_ftp_client.c:771
-msgid "Upload to server"
-msgstr "Išsiųsti į serverį"
-
-#: src/remmina_ftp_client.c:775 data/ui/remmina_main.glade:197
-#, fuzzy
-msgid "Delete"
-msgstr "Ištrinti"
-
-#: src/remmina_ftp_client.c:776
-msgid "Delete files on server"
-msgstr "Šalinti failus serveryje"
-
-#: src/remmina_ftp_client.c:905 src/remmina_ftp_client.c:974
-msgid "Filename"
-msgstr "Failo vardas"
-
-#: src/remmina_ftp_client.c:918 src/remmina_ftp_client.c:1003
-msgid "Size"
-msgstr "Dydis"
-
-#: src/remmina_ftp_client.c:926
-msgid "User"
-msgstr "Naudotojas"
-
-#: src/remmina_ftp_client.c:932 src/remmina_file_editor.c:1933
-#: data/ui/remmina_mpc.glade:115 data/ui/remmina_main.glade:464
-msgid "Group"
-msgstr "Grupė"
-
-#: src/remmina_ftp_client.c:938
-msgid "Permission"
-msgstr "Leidimas"
-
-#: src/remmina_ftp_client.c:990 plugins/rdp/rdp_plugin.c:2568
-msgid "Remote"
-msgstr "Nutolęs"
-
-#: src/remmina_ftp_client.c:997 plugins/rdp/rdp_plugin.c:2567
-msgid "Local"
-msgstr "Vietinis"
-
-#: src/remmina_ftp_client.c:1011
-msgid "Progress"
-msgstr "Eiga"
-
-#: src/remmina_protocol_widget.c:290 src/remmina_ssh_plugin.c:829
-#: src/remmina_ssh_plugin.c:1445
-msgid "Open SFTP transfer…"
-msgstr "Atverti saugų failų siuntimą…"
-
-#: src/remmina_protocol_widget.c:319
-msgid "Executing external commands…"
-msgstr "Įvykdomos įšorinės komandos…"
-
-#. TRANSLATORS: “%s” is a placeholder for the connection profile name
-#: src/remmina_protocol_widget.c:327
-#, c-format
-msgid "Connecting to “%s”…"
-msgstr "Jungiamasi prie „%s“…"
-
-#. TRANSLATORS: “%s” is a placeholder for an hostname or an IP address.
-#: src/remmina_protocol_widget.c:915 src/remmina_protocol_widget.c:1100
-#, c-format
-msgid "Connecting to “%s” via SSH…"
-msgstr "Jungiamasi prie „%s“ per SSH…"
-
-#. TRANSLATORS: “%i” is a placeholder for a TCP port number.
-#: src/remmina_protocol_widget.c:1164
-#, c-format
-msgid "Awaiting incoming SSH connection on port %i…"
-msgstr "Laukiama ateinančio SSH ryšio per prievadą %i…"
-
-#: src/remmina_protocol_widget.c:1217
-#, c-format
-msgid "The “%s” command is not available on the SSH server."
-msgstr "Komanda %s nerasta SSH serveryje."
-
-#: src/remmina_protocol_widget.c:1222
-#, c-format
-msgid "Could not run the “%s” command on the SSH server (status = %i)."
-msgstr "Nepavyko įvykdyti komandos „%s“ SSH serveryje (būsena = %i)."
-
-#. TRANSLATORS: %s is a placeholder for an error message
-#: src/remmina_protocol_widget.c:1230
-#, c-format
-msgid "Could not run command. %s"
-msgstr "Nepavyko įvykdyti komandos. %s"
-
-#. TRANSLATORS: “%s” is a placeholder for a hostname or IP address.
-#: src/remmina_protocol_widget.c:1300
-#, c-format
-msgid "Connecting to %s via SSH…"
-msgstr "Jungiamasi prie „%s“ per SSH…"
-
-#: src/remmina_protocol_widget.c:1694
-msgid "Type in SSH username and password."
-msgstr "Įrašykite SSH slapyvardį ir slaptažodį."
-
-#: src/remmina_protocol_widget.c:1749 src/remmina_protocol_widget.c:1781
-#, fuzzy
-msgid "Fingerprint automatically accepted"
-msgstr "Automatiškai priimami pirštų atspaudai"
-
-#. TRANSLATORS: The user is asked to verify a new SSL certificate.
-#: src/remmina_protocol_widget.c:1757
-msgid "Certificate details:"
-msgstr "Sertifikato informacija:"
-
-#. TRANSLATORS: An SSL certificate subject is usually the remote server the user connect to.
-#: src/remmina_protocol_widget.c:1759 src/remmina_protocol_widget.c:1791
-msgid "Subject:"
-msgstr "Subjektas:"
-
-#. TRANSLATORS: The name or email of the entity that have issued the SSL certificate
-#: src/remmina_protocol_widget.c:1761 src/remmina_protocol_widget.c:1793
-msgid "Issuer:"
-msgstr "Išdavėjas:"
-
-#. TRANSLATORS: An SSL certificate fingerprint, is a hash of a certificate calculated on all certificate's data and its signature.
-#: src/remmina_protocol_widget.c:1763
-msgid "Fingerprint:"
-msgstr "Pirštų atspaudas:"
-
-#. TRANSLATORS: The user is asked to accept or refuse a new SSL certificate.
-#: src/remmina_protocol_widget.c:1765
-msgid "Accept certificate?"
-msgstr "Priimti sertifikatą?"
-
-#. TRANSLATORS: The user is asked to verify a new SSL certificate.
-#: src/remmina_protocol_widget.c:1789
-#, fuzzy
-msgid "The certificate changed! Details:"
-msgstr "Sertifikatas pakeistas! Išsami informacija:"
-
-#. TRANSLATORS: An SSL certificate fingerprint, is a hash of a certificate calculated on all certificate's data and its signature.
-#: src/remmina_protocol_widget.c:1795
-msgid "Old fingerprint:"
-msgstr "Senas pirštų antspaudas:"
-
-#. TRANSLATORS: An SSL certificate fingerprint, is a hash of a certificate calculated on all certificate's data and its signature.
-#: src/remmina_protocol_widget.c:1797
-msgid "New fingerprint:"
-msgstr "Naujas pirštų antspaudas:"
-
-#. TRANSLATORS: The user is asked to accept or refuse a new SSL certificate.
-#: src/remmina_protocol_widget.c:1799
-msgid "Accept changed certificate?"
-msgstr "Priimti pakeistą sertifikatą?"
-
-#. TRANSLATORS: “%i” is a placeholder for a port number. “%s”  is a placeholder for a protocol name (VNC).
-#: src/remmina_protocol_widget.c:1942
-#, c-format
-msgid "Listening on port %i for an incoming %s connection…"
-msgstr "Per prievadą %i laukiama įeinančio %s prisijungimo…"
-
-#: src/remmina_protocol_widget.c:1967
-msgid "Could not authenticate, attempting reconnection…"
-msgstr "Nepavyko nustatyti tapatumo. Mėginama prisijungti iš naujo…"
-
-#: src/remmina_protocol_widget.c:2029 src/remmina_file_editor.c:436
-#: src/remmina_file_editor.c:1172 data/ui/remmina_main.glade:478
-msgid "Server"
-msgstr "Serveris"
-
-#. TRANSLATORS: “%s” is a placeholder for a protocol name, like “RDP”.
-#: src/remmina_protocol_widget.c:2047
-#, c-format
-msgid "Install the %s protocol plugin first."
-msgstr "Pirmiausia įdiegite %s protokolo papildinį."
-
-#: src/remmina_ssh.c:236
-#, c-format
-msgid "Could not authenticate with TOTP/OTP/2FA. %s"
-msgstr "Nepavyko paleisti SSH seanso: %s"
-
-#: src/remmina_ssh.c:295 src/remmina_ssh.c:676
-#, c-format
-msgid "Could not authenticate with SSH password. %s"
-msgstr "Nepavyko paleisti SSH seanso: %s"
-
-#: src/remmina_ssh.c:322 src/remmina_ssh.c:389
-#, fuzzy
-msgid "No saved SSH passphrase supplied. Asking user to enter it."
-msgstr ""
-"Nepateikta išsaugota SSH slaptažodžių frazė. Prašoma naudotojo ją įvesti."
-
-#. TRANSLATORS: The placeholder %s is an error message
-#: src/remmina_ssh.c:327 src/remmina_ssh.c:368 src/remmina_ssh.c:394
-#: src/remmina_ssh.c:433 src/remmina_ssh.c:746
-#, fuzzy, c-format
-msgid "Could not authenticate with public SSH key. %s"
-msgstr "Nepavyko autentifikuoti su viešuoju SSH raktu. %s"
-
-#. TRANSLATORS: The placeholder %s is an error message
-#: src/remmina_ssh.c:336
-#, fuzzy, c-format
-msgid "SSH certificate cannot be imported. %s"
-msgstr "SSH sertifikato negalima importuoti. %s"
-
-#. TRANSLATORS: The placeholder %s is an error message
-#: src/remmina_ssh.c:345
-#, fuzzy, c-format
-msgid "SSH certificate cannot be copied into the private SSH key. %s"
-msgstr "SSH sertifikato negalima nukopijuoti į privatų SSH raktą. %s"
-
-#. TRANSLATORS: The placeholder %s is an error message
-#: src/remmina_ssh.c:355
-#, fuzzy, c-format
-#| msgid "Could not authenticate with SSH password. %s"
-msgid "Could not authenticate using SSH certificate. %s"
-msgstr "Nepavyko autentifikuoti naudojant SSH sertifikatą. %s"
-
-#: src/remmina_ssh.c:369
-msgid "SSH identity file not selected."
-msgstr "SSH rakto failas dar nenurodytas."
-
-#. TRANSLATORS: The placeholder %s is an error message
-=======
 
 #. TRANSLATORS: translator-credits should be replaced with a formatted list of translators in your own language
 #: src/remmina_about.c:54
@@ -1671,22 +1106,10 @@
 msgstr "SSH rakto failas dar nenurodytas."
 
 #. TRANSLATORS: The placeholder %s is an error message
->>>>>>> 050fc71c
 #: src/remmina_ssh.c:380
 #, fuzzy, c-format
 msgid "Public SSH key cannot be imported. %s"
 msgstr "Viešojo SSH rakto negalima importuoti. %s"
-<<<<<<< HEAD
-
-#: src/remmina_ssh.c:478
-#, fuzzy, c-format
-msgid "Could not authenticate automatically with public SSH key. %s"
-msgstr ""
-"Nepavyko automatiškai patvirtinti autentiškumo naudojant viešąjį SSH raktą. "
-"%s"
-
-#: src/remmina_ssh.c:523
-=======
 
 #: src/remmina_ssh.c:478
 #, fuzzy, c-format
@@ -2869,26 +2292,12 @@
 msgstr "Komanda %s nerasta SSH serveryje"
 
 #: plugins/rdp/rdp_plugin.c:2143
->>>>>>> 050fc71c
 #, c-format
 msgid ""
 "Could not access the RDP server “%s”.\n"
 "Insufficient user privileges."
 msgstr "Komanda %s nerasta SSH serveryje"
 
-<<<<<<< HEAD
-#: src/remmina_ssh.c:569 src/remmina_ssh.c:856
-#, c-format
-msgid "Could not authenticate with SSH GSSAPI/Kerberos. %s"
-msgstr "Nepavyko paleisti SSH seanso: %s"
-
-#: src/remmina_ssh.c:598
-#, fuzzy
-msgid "The public SSH key changed!"
-msgstr "Viešasis SSH raktas pakeistas!"
-
-#: src/remmina_ssh.c:711
-=======
 #: plugins/rdp/rdp_plugin.c:2151
 #, c-format
 msgid ""
@@ -2897,38 +2306,17 @@
 msgstr "Komanda %s nerasta SSH serveryje"
 
 #: plugins/rdp/rdp_plugin.c:2159
->>>>>>> 050fc71c
 #, c-format
 msgid ""
 "Could not access the RDP server “%s”.\n"
 "Change user password before connecting."
 msgstr "Komanda %s nerasta SSH serveryje"
 
-<<<<<<< HEAD
-#: src/remmina_ssh.c:813
-=======
 #: plugins/rdp/rdp_plugin.c:2164
->>>>>>> 050fc71c
 #, c-format
 msgid "Lost connection to the RDP server “%s”."
 msgstr "Nepavyko prisijungti prie RDP serverio %s"
 
-<<<<<<< HEAD
-#. TRANSLATORS: The placeholder %s is an error message
-#: src/remmina_ssh.c:921
-#, fuzzy, c-format
-msgid "Could not fetch the server's public SSH key. %s"
-msgstr "Nepavyko gauti serverio viešojo SSH rakto. %s"
-
-#. TRANSLATORS: The placeholder %s is an error message
-#: src/remmina_ssh.c:928
-#, c-format
-msgid "Could not fetch public SSH key. %s"
-msgstr "Nepavyko prisijungti prie SSH tunelio paskirties: %s"
-
-#. TRANSLATORS: The placeholder %s is an error message
-#: src/remmina_ssh.c:936
-=======
 #: plugins/rdp/rdp_plugin.c:2167
 #, c-format
 msgid "Could not find the address for the RDP server “%s”."
@@ -2957,22 +2345,10 @@
 "protokolo derybos\"."
 
 #: plugins/rdp/rdp_plugin.c:2183
->>>>>>> 050fc71c
 #, c-format
 msgid "Cannot connect to the RDP server “%s”."
 msgstr "Nepavyko prisijungti prie RDP serverio %s"
 
-<<<<<<< HEAD
-#: src/remmina_ssh.c:949
-msgid "The server is unknown. The public key fingerprint is:"
-msgstr "Serveris nežinomas. Viešojo rakto pirštų antspaudas yra:"
-
-#: src/remmina_ssh.c:951 src/remmina_ssh.c:957
-msgid "Do you trust the new public key?"
-msgstr "Ar pasitikite nauju viešuoju raktu?"
-
-#: src/remmina_ssh.c:954
-=======
 #: plugins/rdp/rdp_plugin.c:2186
 #, fuzzy
 msgid "Could not start libfreerdp-gdi."
@@ -2994,7 +2370,6 @@
 
 #: plugins/rdp/rdp_plugin.c:2201
 #, fuzzy, c-format
->>>>>>> 050fc71c
 msgid ""
 "The Remote Desktop Gateway “%s” denied the user “%s\\%s” access due to "
 "policy."
@@ -3002,355 +2377,11 @@
 "Nuotolinio darbalaukio šliuzas \"%s\" neleido naudotojui \"%s\\%s\" "
 "prisijungti dėl politikos."
 
-<<<<<<< HEAD
-#. TRANSLATORS: The placeholder %s is an error message
-#: src/remmina_ssh.c:979
-=======
 #: plugins/rdp/rdp_plugin.c:2211
->>>>>>> 050fc71c
 #, c-format
 msgid "Cannot connect to the “%s” RDP server."
 msgstr "Nepavyko prisijungti prie RDP serverio %s"
 
-<<<<<<< HEAD
-#: src/remmina_ssh.c:988
-msgid "SSH password"
-msgstr "SSH slaptažodis"
-
-#: src/remmina_ssh.c:995 src/remmina_ssh.c:1039
-msgid "SSH private key passphrase"
-msgstr "SSH privačiojo rakto slaptafrazė"
-
-#: src/remmina_ssh.c:1000
-#, fuzzy
-msgid "SSH Kerberos/GSSAPI"
-msgstr "SSH Kerberos/GSSAPI"
-
-#: src/remmina_ssh.c:1005
-#, fuzzy
-msgid "Enter TOTP/OTP/2FA code"
-msgstr "Įveskite TOTP/OTP/2FA kodą"
-
-#: src/remmina_ssh.c:1035 src/remmina_ssh.c:1061
-#, fuzzy
-msgid "SSH tunnel credentials"
-msgstr "SSH tunelio įgaliojimai"
-
-#: src/remmina_ssh.c:1035 src/remmina_ssh.c:1061
-#, fuzzy
-msgid "SSH credentials"
-msgstr "SSH įgaliojimai"
-
-#: src/remmina_ssh.c:1112
-#, fuzzy
-msgid "Keyboard interactive login, TOTP/OTP/2FA"
-msgstr "Interaktyvus prisijungimas klaviatūra, TOTP/OTP/2FA"
-
-#. TRANSLATORS: The placeholder %s is an error message
-#: src/remmina_ssh.c:1337
-#, c-format
-msgid "Could not start SSH session. %s"
-msgstr "Nepavyko paleisti SSH seanso: %s"
-
-#. TRANSLATORS: The placeholder %s is an error message
-#: src/remmina_ssh.c:1735
-#, c-format
-msgid "Could not create channel. %s"
-msgstr "Nepavyko sukurti SFTP seanso: %s"
-
-#. TRANSLATORS: The placeholder %s is an error message
-#: src/remmina_ssh.c:1746
-#, c-format
-msgid "Could not connect to SSH tunnel. %s"
-msgstr "Nepavyko prisijungti prie SSH tunelio paskirties: %s"
-
-#. TRANSLATORS: The placeholder %s is an error message
-#: src/remmina_ssh.c:1816 src/remmina_ssh.c:1837 src/remmina_ssh.c:1846
-#, c-format
-msgid "Could not request port forwarding. %s"
-msgstr "Nepavyko užklausti prievadų persiuntimo. %s"
-
-#: src/remmina_ssh.c:1876
-#, fuzzy
-msgid "The server did not respond."
-msgstr "Serveris neatsakė."
-
-#: src/remmina_ssh.c:1916
-#, fuzzy, c-format
-msgid "Cannot connect to local port %i."
-msgstr "Nepavyksta prisijungti prie vietinio prievado %i."
-
-#. TRANSLATORS: The placeholder %s is an error message
-#: src/remmina_ssh.c:1965
-#, c-format
-msgid "Could not write to SSH channel. %s"
-msgstr "Nepavyko sukurti SFTP seanso: %s"
-
-#. TRANSLATORS: The placeholder %s is an error message
-#: src/remmina_ssh.c:1972
-#, c-format
-msgid "Could not read from tunnel listening socket. %s"
-msgstr "Nepavyko sukurti SFTP seanso: %s"
-
-#. TRANSLATORS: The placeholder %s is an error message
-#: src/remmina_ssh.c:1992
-#, c-format
-msgid "Could not poll SSH channel. %s"
-msgstr "Nepavyko sukurti SFTP seanso: %s"
-
-#. TRANSLATORS: The placeholder %s is an error message
-#: src/remmina_ssh.c:1999
-#, c-format
-msgid "Could not read SSH channel in a non-blocking way. %s"
-msgstr "Nepavyko sukurti SFTP seanso: %s"
-
-#. TRANSLATORS: The placeholder %s is an error message
-#: src/remmina_ssh.c:2018
-#, c-format
-msgid "Could not send data to tunnel listening socket. %s"
-msgstr "Nepavyko prisijungti prie SSH tunelio paskirties: %s"
-
-#: src/remmina_ssh.c:2120
-#, fuzzy
-msgid "Assign a destination port."
-msgstr "Priskirkite paskirties prievadą."
-
-#: src/remmina_ssh.c:2127
-#, fuzzy
-msgid "Could not create socket."
-msgstr "Nepavyko sukurti lizdo."
-
-#: src/remmina_ssh.c:2137
-#, fuzzy
-msgid "Could not bind server socket to local port."
-msgstr "Nepavyko susieti serverio lizdo su vietiniu prievadu."
-
-#: src/remmina_ssh.c:2143
-#, fuzzy
-msgid "Could not listen to local port."
-msgstr "Nepavyko įsiklausyti į vietinį prievadą."
-
-#. TRANSLATORS: Do not translate pthread
-#: src/remmina_ssh.c:2153 src/remmina_ssh.c:2170 src/remmina_ssh.c:2188
-#, fuzzy
-msgid "Could not start pthread."
-msgstr "Nepavyko paleisti pthread."
-
-#. TRANSLATORS: The placeholder %s is an error message
-#: src/remmina_ssh.c:2280
-#, c-format
-msgid "Could not create SFTP session. %s"
-msgstr "Nepavyko sukurti SFTP seanso: %s"
-
-#. TRANSLATORS: The placeholder %s is an error message
-#: src/remmina_ssh.c:2285
-#, c-format
-msgid "Could not start SFTP session. %s"
-msgstr "Nepavyko paleisti SSH seanso: %s"
-
-#. TRANSLATORS: The placeholder %s is an error message
-#: src/remmina_ssh.c:2378
-#, c-format
-msgid "Could not open channel. %s"
-msgstr "Nepavyko sukurti SFTP seanso: %s"
-
-#. TRANSLATORS: The placeholder %s is an error message
-#: src/remmina_ssh.c:2393
-#, c-format
-msgid "Could not request shell. %s"
-msgstr "Nepavyko sukurti SFTP seanso: %s"
-
-#: src/remmina_ssh.c:2511
-#, fuzzy
-msgid "Could not create PTY device."
-msgstr "Nepavyko sukurti PTY įrenginio."
-
-#: src/remmina_exec.c:475
-#, c-format
-msgid "Plugin %s is not registered."
-msgstr "Papildinys %s neužregistruotas."
-
-#: src/remmina_main.c:669
-msgid "The latest successful connection attempt, or a pre-computed date"
-msgstr ""
-
-#: src/remmina_main.c:671
-#, c-format
-msgid "Total %i item."
-msgid_plural "Total %i items."
-msgstr[0] "Iš viso %i elementas."
-msgstr[1] "Iš viso %i elementai."
-msgstr[2] "Iš viso %i elementų."
-
-#: src/remmina_main.c:865
-#, c-format
-msgid "Are you sure you want to delete “%s”?"
-msgstr "Ar tikrai norite pašalinti „%s“?"
-
-#: src/remmina_main.c:989
-#, c-format
-msgid ""
-"Unable to import:\n"
-"%s"
-msgstr ""
-"Nepavyko importuoti:\n"
-"%s"
-
-#: src/remmina_main.c:1015 data/ui/remmina_main.glade:285
-msgid "Import"
-msgstr "Importuoti"
-
-#: src/remmina_main.c:1038 src/remmina_file_editor.c:1791
-#, fuzzy
-msgid "_Save"
-msgstr "Iš_saugoti"
-
-#: src/remmina_main.c:1044
-msgid "This protocol does not support exporting."
-msgstr "Šis protokolas nepalaiko eksportavimo."
-
-#: src/remmina_main.c:1361
-msgid "Remmina Remote Desktop Client"
-msgstr "Nutolusių kompiuterių valdymas - Remmina"
-
-#: src/remmina_main.c:1363
-#, fuzzy
-msgid "Remmina Kiosk"
-msgstr "\"Remmina\" kioskas"
-
-#. TRANSLATORS: The placeholder %s is a directory path
-#: src/remmina_sftp_client.c:173
-#, c-format
-msgid "Could not create the folder “%s”."
-msgstr "Nepavyko sukurti aplanko „%s“."
-
-#. TRANSLATORS: The placeholder %s is a file path
-#: src/remmina_sftp_client.c:181 src/remmina_sftp_client.c:202
-#, c-format
-msgid "Could not create the file “%s”."
-msgstr "Nepavyko sukurti failo „%s“."
-
-#. TRANSLATORS: The placeholders %s are a file path, and an error message.
-#: src/remmina_sftp_client.c:220
-#, c-format
-msgid "Could not open the file “%s” on the server. %s"
-msgstr "Nepavyko atverti failo „%s“ serveryje. %s"
-
-#: src/remmina_sftp_client.c:242
-#, c-format
-msgid "Could not save the file “%s”."
-msgstr "Nepavyko išsaugoti failo „%s“."
-
-#: src/remmina_sftp_client.c:281 src/remmina_sftp_client.c:698
-#: src/remmina_sftp_client.c:761
-#, c-format
-msgid "Could not open the folder “%s”. %s"
-msgstr "Nepavyko atverti aplanko „%s“. %s"
-
-#: src/remmina_sftp_client.c:385
-#, c-format
-msgid "Could not create the folder “%s” on the server. %s"
-msgstr "Nepavyko sukurti aplanko „%s“ serveryje. %s"
-
-#: src/remmina_sftp_client.c:413 src/remmina_sftp_client.c:435
-#, c-format
-msgid "Could not create the file “%s” on the server. %s"
-msgstr "Nepavyko sukurti failo „%s“ serveryje. %s"
-
-#: src/remmina_sftp_client.c:456
-#, c-format
-msgid "Could not open the file “%s”."
-msgstr "Nepavyko atverti failo „%s“."
-
-#: src/remmina_sftp_client.c:476
-#, c-format
-msgid "Could not write to the file “%s” on the server. %s"
-msgstr "Nepavyko įrašyti failo „%s“ serveryje. %s"
-
-#: src/remmina_sftp_client.c:716
-#, c-format
-msgid "Could not read from the folder. %s"
-msgstr "Nepavyko skaityti iš aplanko. %s"
-
-#: src/remmina_sftp_client.c:823
-msgid "Are you sure you want to cancel the file transfer in progress?"
-msgstr "Ar tikrai norite atšaukti vykdomą failų perkelimą?"
-
-#: src/remmina_sftp_client.c:857
-#, c-format
-msgid "Could not delete “%s”. %s"
-msgstr "Nepavyko pašalinti „%s“. %s"
-
-#: src/remmina_sftp_client.c:942
-#, fuzzy
-msgid "The file exists already"
-msgstr "Failas jau egzistuoja"
-
-#: src/remmina_sftp_client.c:945
-msgid "Resume"
-msgstr "Tęsti"
-
-#: src/remmina_sftp_client.c:946
-msgid "Overwrite"
-msgstr "Perrašyti"
-
-#: src/remmina_sftp_client.c:964
-msgid "The following file already exists in the target folder:"
-msgstr "Šis failas jau egzistuoja paskirties aplanke:"
-
-#: src/remmina_file_editor.c:61
-#, fuzzy
-#| msgid ""
-#| "<tt><big>Supported formats\n"
-#| "• server\n"
-#| "• server:port\n"
-#| "• [server]:port</big></tt>"
-msgid ""
-"<big>Supported formats\n"
-"• server\n"
-"• server[:port]\n"
-"VNC additional formats\n"
-"• ID:repeater ID number\n"
-"• unix:///path/socket.sock</big>"
-msgstr ""
-"<big>Palaikomi formatai\n"
-"- serveris\n"
-"- serveris[:prievadas]\n"
-"Papildomi VNC formatai\n"
-"- ID:kartotuvo ID numeris\n"
-"- unix:///path/socket.sock</big>"
-
-#: src/remmina_file_editor.c:70
-#, fuzzy
-msgid ""
-"<big>• command in PATH args %h\n"
-"• /path/to/foo -options %h %u\n"
-"• %h is substituted with the server name\n"
-"• %t is substituted with the SSH server name\n"
-"• %u is substituted with the username\n"
-"• %U is substituted with the SSH username\n"
-"• %p is substituted with Remmina profile name\n"
-"• %g is substituted with Remmina profile group name\n"
-"• %d is substituted with local date and time in ISO 8601 format\n"
-"Do not run in background if you want the command to be executed before "
-"connecting.\n"
-"</big>"
-msgstr ""
-"<big>- PATH komanda argumentai %h\n"
-"- /path/to/foo -options %h %u\n"
-"- %h pakeičiamas serverio pavadinimu\n"
-"- %t pakeičiamas SSH serverio pavadinimu\n"
-"- %u pakeičiamas vartotojo vardu\n"
-"- %U pakeičiamas SSH vartotojo vardu\n"
-"- %p pakeičiamas Remmina profilio pavadinimu\n"
-"- %g pakeičiamas Remmina profilio grupės pavadinimu\n"
-"- %d pakeičiama vietine data ir laiku ISO 8601 formatu\n"
-"Nevykdykite fone, jei norite, kad komanda būtų įvykdyta prieš "
-"prisijungiant.\n"
-"</big>"
-
-#: src/remmina_file_editor.c:84
-=======
 #: plugins/rdp/rdp_plugin.c:2554
 #, fuzzy
 msgid "Automatic (32 bpp) (Server chooses its best format)"
@@ -3557,492 +2588,12 @@
 "Didžiausia galima reikšmė yra 600000 ms (10 minučių).\n"
 
 #: plugins/rdp/rdp_plugin.c:2676
->>>>>>> 050fc71c
 #, fuzzy
 msgid ""
 "Performance optimisations based on the network connection type:\n"
 "Using auto-detection is advised.\n"
 "If “Auto-detect” fails, choose the most appropriate option in the list.\n"
 msgstr ""
-<<<<<<< HEAD
-"<big>Palaikomi formatai\n"
-"- serveris\n"
-"- serveris[:prievadas]\n"
-"- username@server[:port] (tik SSH protokolas)</big>"
-
-#: src/remmina_file_editor.c:162
-#, fuzzy
-msgid "Input is invalid."
-msgstr "Įvestis negalioja."
-
-#: src/remmina_file_editor.c:239
-msgid "Choose a Remote Desktop Server"
-msgstr "Pasirinkite nutolusio darbastalio serverį"
-
-#: src/remmina_file_editor.c:460
-#, c-format
-msgid "Browse the network to find a %s server"
-msgstr "Naršyti tinkle %s serveriui rasti"
-
-#: src/remmina_file_editor.c:564
-msgid "Resolution"
-msgstr "Skiriamoji geba"
-
-#: src/remmina_file_editor.c:571
-#, fuzzy
-msgid "Use initial window size"
-msgstr "Naudoti pradinį lango dydį"
-
-#: src/remmina_file_editor.c:575
-msgid "Use client resolution"
-msgstr "Naudoti kliento skiriamąją gebą"
-
-#: src/remmina_file_editor.c:586 src/remmina_file_editor.c:1152
-msgid "Custom"
-msgstr "Kita"
-
-#: src/remmina_file_editor.c:945
-msgid "Keyboard mapping"
-msgstr "Klaviatūros atvaizdavimas"
-
-#: src/remmina_file_editor.c:1072
-#, fuzzy
-msgid "Behavior"
-msgstr "Elgsena"
-
-#: src/remmina_file_editor.c:1075
-#, fuzzy
-msgid "Execute a Command"
-msgstr "Vykdyti komandą"
-
-#: src/remmina_file_editor.c:1079
-msgid "Before connecting"
-msgstr "Naujas ryšys"
-
-#: src/remmina_file_editor.c:1081
-#, fuzzy
-msgid "command %h %u %t %U %p %g --option"
-msgstr "komanda %h %u %t %U %p %g --option"
-
-#: src/remmina_file_editor.c:1086
-msgid "After connecting"
-msgstr "Naujas ryšys"
-
-#: src/remmina_file_editor.c:1088
-#, fuzzy
-msgid "/path/to/command -opt1 arg %h %u %t -opt2 %U %p %g"
-msgstr "/path/to/command -opt1 arg %h %u %t -opt2 %U %p %g"
-
-#: src/remmina_file_editor.c:1092
-msgid "Start-up"
-msgstr "Pradėti"
-
-#: src/remmina_file_editor.c:1095
-#, fuzzy
-msgid "Auto-start this profile"
-msgstr "Automatinis šio profilio paleidimas"
-
-#: src/remmina_file_editor.c:1125
-#, fuzzy
-msgid "SSH Tunnel"
-msgstr "SSH tunelis"
-
-#: src/remmina_file_editor.c:1126
-msgid "Enable SSH tunnel"
-msgstr "Įjungti SSH tunelį"
-
-#: src/remmina_file_editor.c:1133
-msgid "Tunnel via loopback address"
-msgstr "Tunelis per loopback adresą"
-
-#: src/remmina_file_editor.c:1143
-#, c-format
-msgid "Same server at port %i"
-msgstr "Tas pats serveris, prievadas %i"
-
-#: src/remmina_file_editor.c:1193 plugins/rdp/rdp_plugin.c:2724
-msgid "Start-up path"
-msgstr "Paleidimo kelias"
-
-#: src/remmina_file_editor.c:1202
-msgid "SSH Authentication"
-msgstr "SSH tapatumo nustatymas"
-
-#: src/remmina_file_editor.c:1229
-#, fuzzy
-#| msgid "SSH private key passphrase"
-msgid "SSH private key file"
-msgstr "SSH privataus rakto failas"
-
-#: src/remmina_file_editor.c:1235 src/remmina_ssh_plugin.c:1474
-#, fuzzy
-#| msgid "SSH identity file"
-msgid "SSH certificate file"
-msgstr "SSH sertifikato failas"
-
-#: src/remmina_file_editor.c:1293
-msgid "Basic"
-msgstr "Pagrindinės"
-
-#: src/remmina_file_editor.c:1299
-msgid "Advanced"
-msgstr "Išplėstinės"
-
-#: src/remmina_file_editor.c:1310
-#, fuzzy
-msgid "Notes"
-msgstr "Pastabos"
-
-#: src/remmina_file_editor.c:1438
-#, fuzzy, c-format
-msgid "(%s: %i): Can't validate setting '%s' since 'value' or 'gfe' are NULL!"
-msgstr ""
-"(%s: %i): Negalima patvirtinti parametro \"%s\", nes 'value' arba 'gfe' yra "
-"NULL!"
-
-#: src/remmina_file_editor.c:1441
-#, fuzzy, c-format
-msgid ""
-"(%s: %i): Can't validate user input since 'setting_name_to_validate', "
-"'value' or 'gfe' are NULL!"
-msgstr ""
-"(%s: %i): Negalima patvirtinti naudotojo įvesties, nes "
-"'setting_name_to_validate', 'value' arba 'gfe' yra NULL!"
-
-#. TRANSLATORS: Meta-error. Shouldn't be visible.
-#: src/remmina_file_editor.c:1445 plugins/x2go/x2go_plugin.c:856
-#: plugins/x2go/x2go_plugin.c:1440
-#, fuzzy
-msgid "Internal error."
-msgstr "Vidinė klaida."
-
-#: src/remmina_file_editor.c:1667 src/remmina_file_editor.c:1703
-#: src/remmina_file_editor.c:1724 src/remmina_file_editor.c:1747
-#, fuzzy, c-format
-#| msgid "Could not create SFTP session. %s"
-msgid "Couldn't validate user input. %s"
-msgstr "Nepavyko patvirtinti naudotojo įvesties. %s"
-
-#: src/remmina_file_editor.c:1691
-msgid "Default settings saved."
-msgstr "Numatytieji nustatymai išsaugoti."
-
-#: src/remmina_file_editor.c:1781
-msgid "Remote Connection Profile"
-msgstr "VNC ryšys nepavyko: %s"
-
-#: src/remmina_file_editor.c:1787
-#, fuzzy
-msgid "Save as Default"
-msgstr "Išsaugoti pagal nutylėjimą:"
-
-#: src/remmina_file_editor.c:1788
-#, fuzzy
-msgid "Use the current settings as the default for all new connection profiles"
-msgstr ""
-"Naudokite dabartinius nustatymus kaip numatytuosius visiems naujiems ryšio "
-"profiliams"
-
-#: src/remmina_file_editor.c:1796 data/ui/remmina_main.glade:160
-#, fuzzy
-msgid "Connect"
-msgstr "Prisijungti"
-
-#: src/remmina_file_editor.c:1799
-#, fuzzy
-msgid "_Save and Connect"
-msgstr "_Save and Connect (Išsaugoti ir prijungti)"
-
-#: src/remmina_file_editor.c:1922
-msgid "Quick Connect"
-msgstr "Greitas prisijungimas"
-
-#: src/remmina_file_editor.c:1946
-#, c-format
-msgid "Use '%s' as subgroup delimiter"
-msgstr "Naudoti „%s“ kaip pogrupio skirtuką"
-
-#: src/remmina_file_editor.c:2012 src/remmina_file_editor.c:2030
-#, c-format
-msgid "Could not find the file “%s”."
-msgstr "Nepavyko atverti failo „%s“."
-
-#. TRANSLATORS: This is a message that pops up when an external Remmina plugin tries to set the window resolution using a legacy parameter.
-#. TRANSLATORS: This is a message that pop-up when an external Remmina plugin tries to set the windows resolution using a legacy parameter.
-#: src/remmina_file.c:451 src/remmina_file.c:497
-msgid ""
-"Using the «resolution» parameter in the Remmina preferences file is "
-"deprecated.\n"
-msgstr ""
-
-#: src/remmina_icon.c:136
-msgid "Open Main Window"
-msgstr "Atverti pagrindinį langą"
-
-#: src/remmina_icon.c:141 data/ui/remmina_main.glade:254
-#, fuzzy
-msgid "_Preferences"
-msgstr "_Nuostatos"
-
-#: src/remmina_icon.c:146
-#, fuzzy
-msgid "_About"
-msgstr "_Apie"
-
-#: src/remmina_icon.c:156
-msgid "Enable Service Discovery"
-msgstr "Įjungti paslaugų paiešką"
-
-#: src/remmina_icon.c:168 data/ui/remmina_main.glade:404
-#, fuzzy
-msgid "_Quit"
-msgstr "Išei_ti"
-
-#. TRANSLATORS: Applet name as per the Freedesktop Desktop entry specification https://specifications.freedesktop.org/desktop-entry-spec/latest/
-#. TRANSLATORS: Applet Name as per the Freedesktop Desktop entry specification https://specifications.freedesktop.org/desktop-entry-spec/latest/
-#: src/remmina_icon.c:294 src/remmina_icon.c:450
-msgid "Remmina Applet"
-msgstr "Remmina programėlė"
-
-#. TRANSLATORS: Applet comment/description as per the Freedesktop Desktop entry specification https://specifications.freedesktop.org/desktop-entry-spec/latest/
-#: src/remmina_icon.c:296 src/remmina_icon.c:452
-msgid "Connect to remote desktops through the applet menu"
-msgstr "Prisijungti prie nutolusių kompiuterių naudojant meniu"
-
-#: src/remmina_icon.c:359
-msgid "StatusNotifier/Appindicator support in “"
-msgstr ""
-
-#. TRANSLATORS: %s is a placeholder for "StatusNotifier/Appindicator suppor in “DESKTOP NAME”: "
-#: src/remmina_icon.c:366
-#, c-format
-msgid "%s your desktop does support it"
-msgstr ""
-
-#. TRANSLATORS: %s is a placeholder for "StatusNotifier/Appindicator suppor in “DESKTOP NAME”: "
-#: src/remmina_icon.c:368
-#, c-format
-msgid "%s and Remmina has built-in (compiled) support for libappindicator."
-msgstr ""
-
-#. TRANSLATORS: %s is a placeholder for "StatusNotifier/Appindicator suppor in “DESKTOP NAME”: "
-#: src/remmina_icon.c:371
-#, c-format
-msgid ""
-"%s not supported natively by your Desktop Environment. libappindicator will "
-"try to fallback to GtkStatusIcon/xembed"
-msgstr ""
-
-#. TRANSLATORS: %s is a placeholder for "StatusNotifier/Appindicator suppor in “DESKTOP NAME”: "
-#: src/remmina_icon.c:375
-#, c-format
-msgid "%s You may need to install, and use XApp Status Applet"
-msgstr ""
-
-#. TRANSLATORS: %s is a placeholder for "StatusNotifier/Appindicator suppor in “DESKTOP NAME”: "
-#: src/remmina_icon.c:378
-#, c-format
-msgid "%s You may need to install, and use KStatusNotifierItem"
-msgstr ""
-
-#. TRANSLATORS: %s is a placeholder for "StatusNotifier/Appindicator suppor in “DESKTOP NAME”: "
-#: src/remmina_icon.c:381
-#, c-format
-msgid "%s You may need to install, and use XEmbed SNI Proxy"
-msgstr ""
-
-#. TRANSLATORS: %s is a placeholder for "StatusNotifier/Appindicator suppor in “DESKTOP NAME”: "
-#: src/remmina_icon.c:384
-#, c-format
-msgid "%s You may need to install, and use Gnome Shell Extension Appindicator"
-msgstr ""
-
-#. TRANSLATORS: %s is a placeholder for an error message
-#: src/remmina_ssh_plugin.c:539
-#, c-format
-msgid "Error: %s"
-msgstr "Klaida: %s"
-
-#: src/remmina_ssh_plugin.c:556
-msgid "Terminal content saved in"
-msgstr "Terminalo turinys išsaugotas"
-
-#: src/remmina_ssh_plugin.c:822
-msgid "Select All (host+A)"
-msgstr "Pasirinkti viską (host+A)"
-
-#: src/remmina_ssh_plugin.c:823
-msgid "Copy (host+C)"
-msgstr "Kopijuoti (host+C)"
-
-#: src/remmina_ssh_plugin.c:824
-msgid "Paste (host+V)"
-msgstr "Įklijuoti (host+V)"
-
-#: src/remmina_ssh_plugin.c:825
-msgid "Save session to file"
-msgstr "Saugoti sesiją į failą"
-
-#: src/remmina_ssh_plugin.c:826
-msgid "Increase font size (host+Page Up)"
-msgstr "Padidinti šrifto dydį (host+Page Up)"
-
-#: src/remmina_ssh_plugin.c:827
-msgid "Decrease font size (host+Page Down)"
-msgstr "Sumažinti šrifto dydį (host+Page Down)"
-
-#: src/remmina_ssh_plugin.c:828
-msgid "Find text (host+G)"
-msgstr "Įklijuoti (host+V)"
-
-#: src/remmina_ssh_plugin.c:1439 data/ui/remmina_main.glade:177
-msgid "Copy"
-msgstr "Kopijuoti"
-
-#: src/remmina_ssh_plugin.c:1439
-#, fuzzy
-msgid "_Copy"
-msgstr "_Kopijuoti"
-
-#: src/remmina_ssh_plugin.c:1440
-msgid "Paste"
-msgstr "Įdėti"
-
-#: src/remmina_ssh_plugin.c:1440
-#, fuzzy
-msgid "_Paste"
-msgstr "Į_dėti"
-
-#: src/remmina_ssh_plugin.c:1441
-#, fuzzy
-msgid "Select all"
-msgstr "Žymėti visus"
-
-#: src/remmina_ssh_plugin.c:1441
-#, fuzzy
-msgid "_Select all"
-msgstr "_Pasirinkite visus"
-
-#: src/remmina_ssh_plugin.c:1442
-msgid "Increase font size"
-msgstr "Padidinti šrifto dydį"
-
-#: src/remmina_ssh_plugin.c:1442
-msgid "_Increase font size"
-msgstr "_Padidinti šrifto dydį"
-
-#: src/remmina_ssh_plugin.c:1443
-msgid "Decrease font size"
-msgstr "Sumažinti šrifto dydį"
-
-#: src/remmina_ssh_plugin.c:1443
-msgid "_Decrease font size"
-msgstr "_Sumažinti šrifto dydį"
-
-#: src/remmina_ssh_plugin.c:1444
-#, fuzzy
-msgid "Find text"
-msgstr "Rasti tekstą"
-
-#: src/remmina_ssh_plugin.c:1444
-#, fuzzy
-msgid "_Find text"
-msgstr "_Rasti tekstą"
-
-#: src/remmina_ssh_plugin.c:1471 plugins/spice/spice_plugin.c:674
-#: plugins/vnc/vnc_plugin.c:1977 plugins/vnc/vnc_plugin.c:1989
-msgid "User password"
-msgstr "Vartotojo slaptažodis"
-
-#: src/remmina_ssh_plugin.c:1477 plugins/rdp/rdp_plugin.c:2723
-msgid "Start-up program"
-msgstr "Paleidimo programa"
-
-#: src/remmina_ssh_plugin.c:1482
-#, fuzzy
-msgid ""
-"The filename can use the following placeholders:\n"
-"\n"
-"  • %h is substituted with the server name\n"
-"  • %t is substituted with the SSH server name\n"
-"  • %u is substituted with the username\n"
-"  • %U is substituted with the SSH username\n"
-"  • %p is substituted with Remmina profile name\n"
-"  • %g is substituted with Remmina profile group name\n"
-"  • %d is substituted with local date and time in ISO 8601 format\n"
-msgstr ""
-"Failo pavadinime gali būti naudojami šie simboliai:\n"
-"\n"
-"  - %h pakeičiamas serverio pavadinimu\n"
-"  - %t pakeičiamas SSH serverio pavadinimu\n"
-"  - %u pakeičiamas vartotojo vardu\n"
-"  - %U pakeičiamas SSH vartotojo vardu\n"
-"  - %p pakeičiamas Remmina profilio pavadinimu\n"
-"  - %g pakeičiamas Remmina profilio grupės pavadinimu\n"
-"  - %d pakeičiama vietine data ir laiku ISO 8601 formatu\n"
-
-#: src/remmina_ssh_plugin.c:1504
-#, fuzzy
-msgid "Terminal colour scheme"
-msgstr "Terminalo spalvų schema"
-
-#: src/remmina_ssh_plugin.c:1505
-msgid "Character set"
-msgstr "Ženklų rinkinys"
-
-#: src/remmina_ssh_plugin.c:1507
-#, fuzzy
-msgid "KEX (Key Exchange) algorithms"
-msgstr "KEX (keitimosi raktais) algoritmai"
-
-#: src/remmina_ssh_plugin.c:1508
-#, fuzzy
-msgid "Symmetric cipher client to server"
-msgstr "Simetrinis šifras iš kliento į serverį"
-
-#: src/remmina_ssh_plugin.c:1509
-#, fuzzy
-msgid "Preferred server host key types"
-msgstr "Pageidaujami serverio prieglobos raktų tipai"
-
-#: src/remmina_ssh_plugin.c:1510
-msgid "Folder for SSH session log"
-msgstr "Aplankas SSH sesijų žurnalui"
-
-#: src/remmina_ssh_plugin.c:1511
-#, fuzzy
-msgid "Filename for SSH session log"
-msgstr "SSH sesijos žurnalo failo pavadinimas"
-
-#: src/remmina_ssh_plugin.c:1512
-#, fuzzy
-msgid "Log SSH session when exiting Remmina"
-msgstr "SSH sesijos registravimas išėjus iš \"Remmina"
-
-#: src/remmina_ssh_plugin.c:1513
-#, fuzzy
-msgid "Log SSH session asynchronously"
-msgstr "Asinchroniškai registruokite SSH sesiją"
-
-#: src/remmina_ssh_plugin.c:1513
-#, fuzzy
-msgid "Saving the session asynchronously may have a notable performance impact"
-msgstr "Asinchroninis sesijos išsaugojimas gali turėti žymų poveikį našumui"
-
-#: src/remmina_ssh_plugin.c:1514
-#, fuzzy
-msgid "Audible terminal bell"
-msgstr "Garsinis terminalo skambutis"
-
-#: src/remmina_ssh_plugin.c:1515
-#, fuzzy
-msgid "SSH compression"
-msgstr "SSH suspaudimas"
-
-#: src/remmina_ssh_plugin.c:1516
-msgid "Don't remember passwords"
-msgstr "Neišsaugoti slaptažodžių"
-=======
 "našumo optimizavimas pagal tinklo ryšio tipą:\n"
 "Rekomenduojama naudoti automatinį aptikimą.\n"
 "Jei \"Auto-detect\" nepavyksta, sąraše pasirinkite tinkamiausią parinktį.\n"
@@ -4605,245 +3156,11 @@
 #, fuzzy
 msgid "USB redirection error"
 msgstr "USB nukreipimo klaida"
->>>>>>> 050fc71c
-
-#: src/remmina_ssh_plugin.c:1517
-#, fuzzy
-msgid "Strict host key checking"
-msgstr "Griežtas priimančiosios šalies rakto tikrinimas"
-
-<<<<<<< HEAD
-#: src/remmina_ssh_plugin.c:1531
-msgid "SSH - Secure Shell"
-msgstr "SSH - saugus apvalkalas"
-
-#: plugins/kwallet/src/kwallet_plugin_main.c:118
-msgid "Secured password storage in KWallet"
-msgstr "%s slaptažodis"
-
-#: plugins/rdp/rdp_settings.c:217
-msgid "<Auto-detect>"
-msgstr "<automati6kai aptikti>"
-
-#: plugins/rdp/rdp_settings.c:249
-#, fuzzy
-msgid "<Not set>"
-msgstr "<Nenustatyta>"
-
-#: plugins/rdp/rdp_settings.c:280
-#, fuzzy
-msgid "<Choose a quality level to edit…>"
-msgstr "<Pasirinkite kokybės lygį, kurį norite redaguoti...>"
-
-#: plugins/rdp/rdp_settings.c:282 plugins/rdp/rdp_plugin.c:2542
-#: plugins/vnc/vnc_plugin.c:1934
-msgid "Poor (fastest)"
-msgstr "Prasta (greičiausia)"
-
-#: plugins/rdp/rdp_settings.c:284 plugins/rdp/rdp_plugin.c:2543
-#: plugins/vnc/vnc_plugin.c:1933
-msgid "Medium"
-msgstr "Vidutinė"
-
-#: plugins/rdp/rdp_settings.c:286 plugins/rdp/rdp_plugin.c:2544
-#: plugins/vnc/vnc_plugin.c:1931
-msgid "Good"
-msgstr "Gera"
-
-#: plugins/rdp/rdp_settings.c:288 plugins/rdp/rdp_plugin.c:2545
-#: plugins/vnc/vnc_plugin.c:1932
-msgid "Best (slowest)"
-msgstr "Geriausia (lėčiausia)"
-
-#: plugins/rdp/rdp_settings.c:427
-msgid "Keyboard layout"
-msgstr "Klaviatūros išdėstymas"
-
-#: plugins/rdp/rdp_settings.c:457
-msgid "Use client keyboard mapping"
-msgstr "Naudoti kliento klaviatūros atvaizdį"
-
-#: plugins/rdp/rdp_settings.c:468
-#, fuzzy
-#| msgid "Keyboard mapping"
-msgid "Keyboard scancode remapping"
-msgstr "Klaviatūros skanduotės kodų pertvarkymas"
-
-#: plugins/rdp/rdp_settings.c:483
-#, fuzzy
-msgid "List of key=value,… pairs to remap scancodes. E.g. 0x56=0x29,0x29=0x56"
-msgstr ""
-"Rakto=vertės,... porų, skirtų pertvarkyti skanduotėms, sąrašas. Pvz., "
-"0x56=0x29,0x29=0x56"
-
-#: plugins/rdp/rdp_settings.c:486
-#, fuzzy
-msgid "FreeRDP > 2.3.0 is required to map scancodes"
-msgstr ""
-"Reikalinga \"FreeRDP\" > 2.3.0, kad būtų galima atvaizduoti skenavimo kodus"
-
-#: plugins/rdp/rdp_settings.c:494
-#, fuzzy
-msgid "Quality settings"
-msgstr "Kokybės nustatymai"
-
-#: plugins/rdp/rdp_settings.c:517
-msgid "Wallpaper"
-msgstr "Darbalaukio fonas"
-
-#: plugins/rdp/rdp_settings.c:525
-msgid "Window drag"
-msgstr "Lango tempimas"
-
-#: plugins/rdp/rdp_settings.c:532
-msgid "Menu animation"
-msgstr "Meniu animacija"
-
-#: plugins/rdp/rdp_settings.c:540
-msgid "Theme"
-msgstr "Tema"
-
-#: plugins/rdp/rdp_settings.c:547
-msgid "Cursor shadow"
-msgstr "Žymeklio šešėlis"
-
-#: plugins/rdp/rdp_settings.c:555
-msgid "Cursor blinking"
-msgstr "Žymeklio mirksėjimas"
-
-#: plugins/rdp/rdp_settings.c:562
-msgid "Font smoothing"
-msgstr "Šriftų glodinimas"
-
-#: plugins/rdp/rdp_settings.c:570
-msgid "Composition"
-msgstr "Kompozicija"
-
-#: plugins/rdp/rdp_settings.c:580
-#, fuzzy
-msgid "Remote scale factor"
-msgstr "Nuotolinio mastelio koeficientas"
-
-#: plugins/rdp/rdp_settings.c:595
-#, fuzzy
-msgid "Desktop scale factor %"
-msgstr "Darbalaukio mastelio koeficientas %"
-
-#: plugins/rdp/rdp_settings.c:607
-#, fuzzy
-msgid "Device scale factor %"
-msgstr "Įrenginio skalės koeficientas %"
-
-#: plugins/rdp/rdp_settings.c:630
-#, fuzzy
-msgid "Desktop orientation"
-msgstr "Darbalaukio orientacija"
-
-#: plugins/rdp/rdp_settings.c:650
-#, fuzzy
-#| msgid "Disable server input"
-msgid "Input device settings"
-msgstr "Įvesties įrenginio nustatymai"
-
-#: plugins/rdp/rdp_settings.c:658 plugins/rdp/rdp_plugin.c:2686
-#: plugins/vnc/vnc_plugin.c:2014
-#, fuzzy
-#| msgid "Turn on smooth scrolling"
-msgid "Disable smooth scrolling"
-msgstr "Išjungti Smooth Scrolling"
-
-#: plugins/rdp/rdp_settings.c:669
-#, fuzzy
-#| msgid "Disable server input"
-msgid "General settings"
-msgstr "Bendri nustatymai"
-
-#: plugins/rdp/rdp_settings.c:676 plugins/rdp/rdp_plugin.c:2738
-#, fuzzy
-#| msgid "Reconnection attempt %d of %d…"
-msgid "Reconnect attempts number"
-msgstr "Bandymų pakartotinai prisijungti skaičius"
-
-#: plugins/rdp/rdp_settings.c:689 plugins/rdp/rdp_plugin.c:2738
-#, fuzzy
-msgid ""
-"The maximum number of reconnect attempts upon an RDP disconnect (default: 20)"
-msgstr ""
-"Didžiausias pakartotinio prisijungimo bandymų skaičius atsijungus RDP "
-"(numatytoji reikšmė: 20)"
-
-#: plugins/rdp/rdp_plugin.c:762 plugins/rdp/rdp_plugin.c:827
-#, fuzzy
-msgid "Enter RDP authentication credentials"
-msgstr "Įveskite RDP autentifikavimo duomenis"
-
-#: plugins/rdp/rdp_plugin.c:835
-#, fuzzy
-msgid "Enter RDP gateway authentication credentials"
-msgstr "Įveskite RDP šliuzo autentifikavimo įgaliojimus"
-
-#: plugins/rdp/rdp_plugin.c:2073
-#, c-format
-msgid ""
-"Could not access the RDP server “%s”.\n"
-"Account locked out."
-msgstr "Komanda %s nerasta SSH serveryje"
-
-#: plugins/rdp/rdp_plugin.c:2080
-#, c-format
-msgid ""
-"Could not access the RDP server “%s”.\n"
-"Account expired."
-msgstr "Komanda %s nerasta SSH serveryje"
-
-#: plugins/rdp/rdp_plugin.c:2087
-#, c-format
-msgid ""
-"Could not access the RDP server “%s”.\n"
-"Password expired."
-msgstr "Komanda %s nerasta SSH serveryje"
-
-#: plugins/rdp/rdp_plugin.c:2094
-#, c-format
-msgid ""
-"Could not access the RDP server “%s”.\n"
-"Account disabled."
-msgstr "Komanda %s nerasta SSH serveryje"
-
-#: plugins/rdp/rdp_plugin.c:2100
-#, c-format
-msgid ""
-"Could not access the RDP server “%s”.\n"
-"Insufficient user privileges."
-msgstr "Komanda %s nerasta SSH serveryje"
-
-#: plugins/rdp/rdp_plugin.c:2108
-#, c-format
-msgid ""
-"Could not access the RDP server “%s”.\n"
-"Account restricted."
-msgstr "Komanda %s nerasta SSH serveryje"
-
-#: plugins/rdp/rdp_plugin.c:2116
-#, c-format
-msgid ""
-"Could not access the RDP server “%s”.\n"
-"Change user password before connecting."
-msgstr "Komanda %s nerasta SSH serveryje"
-
-#: plugins/rdp/rdp_plugin.c:2121
-#, c-format
-msgid "Lost connection to the RDP server “%s”."
-msgstr "Nepavyko prisijungti prie RDP serverio %s"
-
-#: plugins/rdp/rdp_plugin.c:2124
-#, c-format
-msgid "Could not find the address for the RDP server “%s”."
-msgstr "Komanda %s nerasta SSH serveryje"
-
-#: plugins/rdp/rdp_plugin.c:2128
-#, fuzzy, c-format
-=======
+
+#: plugins/vnc/vnc_plugin.c:772
+msgid "Enter VNC password"
+msgstr "Išsaugoti slaptažodį"
+
 #: plugins/vnc/vnc_plugin.c:825 plugins/gvnc/gvnc_plugin.c:539
 #, fuzzy
 msgid "Enter VNC authentication credentials"
@@ -5046,18 +3363,10 @@
 
 #: plugins/exec/exec_plugin.c:206
 #, fuzzy
->>>>>>> 050fc71c
 msgid ""
 "Warning: Running a command synchronously may cause Remmina not to respond.\n"
 "Do you really want to continue?"
 msgstr ""
-<<<<<<< HEAD
-"Nepavyko prisijungti prie RDP serverio \"%s\" per TLS. Patikrinkite, ar "
-"klientas ir serveris palaiko bendrą TLS versiją."
-
-#. TRANSLATORS: the placeholder may be either an IP/FQDN or a server hostname
-#: plugins/rdp/rdp_plugin.c:2132
-=======
 "Įspėjimas: Vykdant komandą sinchroniškai, \"Remmina\" gali nereaguoti.\n"
 "Ar tikrai norite tęsti?"
 
@@ -5086,271 +3395,8 @@
 msgstr "%s slaptažodis"
 
 #: plugins/x2go/x2go_plugin.c:67
->>>>>>> 050fc71c
-#, fuzzy, c-format
-msgid ""
-<<<<<<< HEAD
-"Unable to establish a connection to the RDP server “%s”. Check “Security "
-"protocol negotiation”."
-msgstr ""
-"Nepavyksta užmegzti ryšio su RDP serveriu \"%s\". Patikrinkite \"Saugumo "
-"protokolo derybos\"."
-
-#: plugins/rdp/rdp_plugin.c:2140
-#, c-format
-msgid "Cannot connect to the RDP server “%s”."
-msgstr "Nepavyko prisijungti prie RDP serverio %s"
-
-#: plugins/rdp/rdp_plugin.c:2143
-#, fuzzy
-msgid "Could not start libfreerdp-gdi."
-msgstr "Nepavyko paleisti libfreerdp-gdi."
-
-#: plugins/rdp/rdp_plugin.c:2146
-#, fuzzy, c-format
-msgid ""
-"You requested a H.264 GFX mode for the server “%s”, but your libfreerdp does "
-"not support H.264. Please use a non-AVC colour depth setting."
-msgstr ""
-"Prašėte serverio \"%s\" H.264 GFX režimo, tačiau jūsų libfreerdp nepalaiko "
-"H.264. Prašome naudoti ne AVC spalvų gylio nustatymą."
-
-#: plugins/rdp/rdp_plugin.c:2153
-#, fuzzy, c-format
-msgid "The “%s” server refused the connection."
-msgstr "\"%s\" serveris atsisakė prisijungti."
-
-#: plugins/rdp/rdp_plugin.c:2158
-#, fuzzy, c-format
-msgid ""
-"The Remote Desktop Gateway “%s” denied the user “%s\\%s” access due to "
-"policy."
-msgstr ""
-"Nuotolinio darbalaukio šliuzas \"%s\" neleido naudotojui \"%s\\%s\" "
-"prisijungti dėl politikos."
-
-#: plugins/rdp/rdp_plugin.c:2168
-#, c-format
-msgid "Cannot connect to the “%s” RDP server."
-msgstr "Nepavyko prisijungti prie RDP serverio %s"
-
-#: plugins/rdp/rdp_plugin.c:2511
-#, fuzzy
-msgid "Automatic (32 bpp) (Server chooses its best format)"
-msgstr "Automatinis (32 bpp) (serveris pasirenka geriausią formatą)"
-
-#: plugins/rdp/rdp_plugin.c:2512
-#, fuzzy
-msgid "GFX AVC444 (32 bpp)"
-msgstr "GFX AVC444 (32 bpp)"
-
-#: plugins/rdp/rdp_plugin.c:2513
-#, fuzzy
-msgid "GFX AVC420 (32 bpp)"
-msgstr "GFX AVC420 (32 bpp)"
-
-#: plugins/rdp/rdp_plugin.c:2514
-#, fuzzy
-msgid "GFX RFX (32 bpp)"
-msgstr "GFX RFX (32 bpp)"
-
-#: plugins/rdp/rdp_plugin.c:2515
-#, fuzzy
-msgid "GFX RFX Progressive (32 bpp)"
-msgstr "GFX RFX Progressive (32 bpp)"
-
-#: plugins/rdp/rdp_plugin.c:2516
-msgid "RemoteFX (32 bpp)"
-msgstr "RemoteFX (32 bpp)"
-
-#: plugins/rdp/rdp_plugin.c:2517 plugins/vnc/vnc_plugin.c:1922
-msgid "True colour (32 bpp)"
-msgstr "Tikrosios spalvos (32 bpp)"
-
-#: plugins/rdp/rdp_plugin.c:2518
-msgid "True colour (24 bpp)"
-msgstr "Tikrosios spalvos (24 bpp)"
-
-#: plugins/rdp/rdp_plugin.c:2519 plugins/vnc/vnc_plugin.c:1923
-msgid "High colour (16 bpp)"
-msgstr "Daug spalvų (16 bpp)"
-
-#: plugins/rdp/rdp_plugin.c:2520
-msgid "High colour (15 bpp)"
-msgstr "Daug spalvų (15 bpp)"
-
-#: plugins/rdp/rdp_plugin.c:2521 plugins/vnc/vnc_plugin.c:1924
-msgid "256 colours (8 bpp)"
-msgstr "256 spalvos (8 bpp)"
-
-#: plugins/rdp/rdp_plugin.c:2552 data/ui/remmina_preferences.glade:641
-#, fuzzy
-msgid "None"
-msgstr "Jokie"
-
-#: plugins/rdp/rdp_plugin.c:2553
-msgid "Auto-detect"
-msgstr "<automati6kai aptikti>"
-
-#: plugins/rdp/rdp_plugin.c:2554
-#, fuzzy
-msgid "Modem"
-msgstr "Modemas"
-
-#: plugins/rdp/rdp_plugin.c:2555
-#, fuzzy
-msgid "Low performance broadband"
-msgstr "Mažo našumo plačiajuostis ryšys"
-
-#: plugins/rdp/rdp_plugin.c:2556
-#, fuzzy
-msgid "Satellite"
-msgstr "Palydovas"
-
-#: plugins/rdp/rdp_plugin.c:2557
-#, fuzzy
-msgid "High performance broadband"
-msgstr "Didelio našumo plačiajuostis ryšys"
-
-#: plugins/rdp/rdp_plugin.c:2558
-#, fuzzy
-msgid "WAN"
-msgstr "WAN"
-
-#: plugins/rdp/rdp_plugin.c:2559
-#, fuzzy
-msgid "LAN"
-msgstr "LAN"
-
-#: plugins/rdp/rdp_plugin.c:2566 plugins/spice/spice_plugin.c:635
-#: data/ui/remmina_preferences.glade:677
-msgid "Off"
-msgstr "Išjungta"
-
-#: plugins/rdp/rdp_plugin.c:2575
-#, fuzzy
-msgid "Automatic negotiation"
-msgstr "Automatinės derybos"
-
-#: plugins/rdp/rdp_plugin.c:2576
-msgid "NLA protocol security"
-msgstr "Protokolas"
-
-#: plugins/rdp/rdp_plugin.c:2577
-msgid "TLS protocol security"
-msgstr "Protokolas"
-
-#: plugins/rdp/rdp_plugin.c:2578
-msgid "RDP protocol security"
-msgstr "Protokolas"
-
-#: plugins/rdp/rdp_plugin.c:2579
-#, fuzzy
-msgid "NLA extended protocol security"
-msgstr "NLA išplėstinis protokolo saugumas"
-
-#: plugins/rdp/rdp_plugin.c:2592
-#, fuzzy
-msgid "2600 (Windows XP), 7601 (Windows Vista/7), 9600 (Windows 8 and newer)"
-msgstr ""
-"2600 (Windows XP), 7601 (Windows Vista/7), 9600 (Windows 8 ir naujesnės "
-"versijos)"
-
-#: plugins/rdp/rdp_plugin.c:2595
-#, fuzzy
-msgid ""
-"Used i.a. by terminal services in a smart card channel to distinguish client "
-"capabilities:\n"
-"  • < 4034: Windows XP base smart card functions\n"
-"  • 4034-7064: Windows Vista/7: SCardReadCache(),\n"
-"    SCardWriteCache(), SCardGetTransmitCount()\n"
-"  • >= 7065: Windows 8 and newer: SCardGetReaderIcon(),\n"
-"    SCardGetDeviceTypeId()"
-msgstr ""
-"Naudojama, be kita ko, terminalo paslaugoms išmaniųjų kortelių kanale, "
-"siekiant atskirti kliento galimybes:\n"
-"  - < 4034: \"Windows XP\" bazinės išmaniosios kortelės funkcijos\n"
-"  - 4034-7064: \"Windows Vista/7\": SCardReadCache(),\n"
-"    SCardWriteCache(), SCardGetTransmitCount()\n"
-"  - >= 7065: Windows 8 ir naujesnės versijos: SCardGetReaderIcon(),\n"
-"    SCardGetDeviceTypeId()"
-
-#: plugins/rdp/rdp_plugin.c:2603
-#, fuzzy
-msgid ""
-"Options for redirection of audio input:\n"
-"  • [sys:<sys>,][dev:<dev>,][format:<format>,][rate:<rate>,]\n"
-"    [channel:<channel>] Audio input (microphone)\n"
-"  • sys:pulse\n"
-"  • format:1\n"
-"  • sys:oss,dev:1,format:1\n"
-"  • sys:alsa"
-msgstr ""
-"Garso įvesties nukreipimo parinktys:\n"
-"  - [sys:<sys>,][dev:<dev>,][format:<format>,][rate:<rate>,]\n"
-"    [kanalas:<kanalas>] Garso įvestis (mikrofonas)\n"
-"  - sys:pulse\n"
-"  - formatas:1\n"
-"  - sys:oss,dev:1,format:1\n"
-"  - sys:alsa"
-
-#: plugins/rdp/rdp_plugin.c:2612
-#, fuzzy
-msgid ""
-"Options for redirection of audio output:\n"
-"  • [sys:<sys>,][dev:<dev>,][format:<format>,][rate:<rate>,]\n"
-"    [channel:<channel>] Audio output\n"
-"  • sys:pulse\n"
-"  • format:1\n"
-"  • sys:oss,dev:1,format:1\n"
-"  • sys:alsa"
-msgstr ""
-"Garso išvesties nukreipimo parinktys:\n"
-"  - [sys:<sys>,][dev:<dev>,][format:<format>,][rate:<rate>,]\n"
-"    [kanalas:<kanalas>] Garso išvestis\n"
-"  - sys:pulse\n"
-"  - formatas:1\n"
-"  - sys:oss,dev:1,format:1\n"
-"  - sys:alsa"
-
-#: plugins/rdp/rdp_plugin.c:2622
-#, fuzzy
-msgid ""
-"Options for redirection of USB device:\n"
-"  • [dbg,][id:<vid>:<pid>#…,][addr:<bus>:<addr>#…,][auto]\n"
-"  • auto\n"
-"  • id:054c:0268#4669:6e6b,addr:04:0c"
-msgstr ""
-"USB įrenginio nukreipimo parinktys:\n"
-"  - [dbg,][id:<vid>:<pid>#...,][addr:<bus>:<addr>#...,][auto]\n"
-"  - auto\n"
-"  • id:054c:0268#4669:6e6b,addr:04:0c"
-
-#: plugins/rdp/rdp_plugin.c:2628
-#, fuzzy
-msgid ""
-"Advanced setting for high latency links:\n"
-"Adjusts the connection timeout. Use if your connection times out.\n"
-"The highest possible value is 600000 ms (10 minutes).\n"
-msgstr ""
-"Išplėstinis nustatymas, skirtas didelio vėlavimo jungtims:\n"
-"Nustato ryšio trukmę. Naudokite, jei jūsų ryšys nutrūksta.\n"
-"Didžiausia galima reikšmė yra 600000 ms (10 minučių).\n"
-
-#: plugins/rdp/rdp_plugin.c:2633
-#, fuzzy
-msgid ""
-"Performance optimisations based on the network connection type:\n"
-"Using auto-detection is advised.\n"
-"If “Auto-detect” fails, choose the most appropriate option in the list.\n"
-msgstr ""
-"našumo optimizavimas pagal tinklo ryšio tipą:\n"
-"Rekomenduojama naudoti automatinį aptikimą.\n"
-"Jei \"Auto-detect\" nepavyksta, sąraše pasirinkite tinkamiausią parinktį.\n"
-
-#: plugins/rdp/rdp_plugin.c:2638
-#, fuzzy
-=======
+#, fuzzy, c-format
+msgid ""
 "The command-line feature '%s' is not available! Attempting to start PyHoca-"
 "CLI without using this feature…"
 msgstr ""
@@ -5565,1191 +3611,10 @@
 
 #: plugins/x2go/x2go_plugin.c:897
 #, fuzzy, c-format
->>>>>>> 050fc71c
 msgid ""
 "An unknown error occured while trying to start PyHoca-CLI. Exit code: %i. "
 "Error: '%s'"
 msgstr ""
-<<<<<<< HEAD
-"Kableliais atskirtas monitoriaus ID ir darbalaukio orientacijų sąrašas:\n"
-"  - [<id>:<orientacija laipsniais>,]\n"
-"  - 0,1,2,3\n"
-"  - 0:270,1:90\n"
-"Orientacijos nurodomos laipsniais, galiojančios reikšmės yra:\n"
-"  - 0 (kraštovaizdis)\n"
-"  - 90 (portretas)\n"
-"  - 180 (kraštovaizdis apverstas)\n"
-"  - 270 (portretas apverstas)\n"
-"\n"
-
-#: plugins/rdp/rdp_plugin.c:2650
-#, fuzzy
-msgid ""
-"Redirect directory <path> as named share <name>.\n"
-"  • <name>,<fullpath>[;<name>,<fullpath>[;…]]\n"
-"  • MyHome,/home/remminer\n"
-"  • /home/remminer\n"
-"  • MyHome,/home/remminer;SomePath,/path/to/somepath\n"
-"Hotplug support is enabled with:\n"
-"  • hotplug,*\n"
-"\n"
-msgstr ""
-"Peradresuokite katalogą <path> kaip pavadintąją bendrinamąją dalį <name>.\n"
-"  - <name>,<fullpath>[;<name>,<fullpath>[;...]]\n"
-"  - MyHome,/home/remminer\n"
-"  - /home/remminer\n"
-"  - MyHome,/home/remminer;SomePath,/path/to/somepath\n"
-"Hotplug palaikymas įjungiamas naudojant:\n"
-"  - Hotplug,*\n"
-"\n"
-
-#: plugins/rdp/rdp_plugin.c:2682 plugins/spice/spice_plugin.c:677
-msgid "Share folder"
-msgstr "Dalintis aplanku"
-
-#: plugins/rdp/rdp_plugin.c:2682
-#, fuzzy
-msgid "Use “Redirect directory” in the advanced tab for multiple directories"
-msgstr ""
-"Naudokite \"Peradresuoti katalogą\" išplėstiniame skirtuke keliems katalogams"
-
-#: plugins/rdp/rdp_plugin.c:2683
-#, fuzzy
-msgid "Restricted admin mode"
-msgstr "Apribotas administratoriaus režimas"
-
-#: plugins/rdp/rdp_plugin.c:2684
-#, fuzzy
-#| msgid "Password"
-msgid "Password hash"
-msgstr "Slaptažodžio hash"
-
-#: plugins/rdp/rdp_plugin.c:2684
-#, fuzzy
-msgid "Restricted admin mode password hash"
-msgstr "Apriboto administratoriaus režimo slaptažodžio hash"
-
-#: plugins/rdp/rdp_plugin.c:2685
-#, fuzzy
-msgid "Left-handed mouse support"
-msgstr "Pelės palaikymas kairiąja ranka"
-
-#: plugins/rdp/rdp_plugin.c:2685
-#, fuzzy
-msgid "Swap left and right mouse buttons for left-handed mouse support"
-msgstr ""
-"Sukeisti kairįjį ir dešinįjį pelės mygtukus, kad būtų palaikoma kairės "
-"rankos pelė"
-
-#: plugins/rdp/rdp_plugin.c:2687
-#, fuzzy
-msgid "Enable multi monitor"
-msgstr "Įjungti kelių monitorių"
-
-#: plugins/rdp/rdp_plugin.c:2688
-#, fuzzy
-msgid "Span screen over multiple monitors"
-msgstr "Išskleisti ekraną per kelis monitorius"
-
-#: plugins/rdp/rdp_plugin.c:2689
-#, fuzzy
-#| msgid "Listen on port"
-msgid "List monitor IDs"
-msgstr "Monitoriaus ID sąrašas"
-
-#: plugins/rdp/rdp_plugin.c:2691 plugins/vnc/vnc_plugin.c:1978
-#: plugins/vnc/vnc_plugin.c:1990 plugins/gvnc/gvnc_plugin.c:849
-msgid "Colour depth"
-msgstr "Spalvų skaičius"
-
-#: plugins/rdp/rdp_plugin.c:2692
-msgid "Network connection type"
-msgstr "VNC ryšys nepavyko: %s"
-
-#: plugins/rdp/rdp_plugin.c:2707 plugins/vnc/vnc_plugin.c:1979
-#: plugins/vnc/vnc_plugin.c:1991
-msgid "Quality"
-msgstr "Kokybė"
-
-#: plugins/rdp/rdp_plugin.c:2708
-#, fuzzy
-msgid "Security protocol negotiation"
-msgstr "Derybos dėl saugumo protokolo"
-
-#: plugins/rdp/rdp_plugin.c:2709
-#, fuzzy
-msgid "Gateway transport type"
-msgstr "Vartų transporto tipas"
-
-#: plugins/rdp/rdp_plugin.c:2710
-#, fuzzy
-msgid "FreeRDP log level"
-msgstr "\"FreeRDP\" žurnalo lygis"
-
-#: plugins/rdp/rdp_plugin.c:2711
-#, fuzzy
-msgid "FreeRDP log filters"
-msgstr "\"FreeRDP\" žurnalo filtrai"
-
-#: plugins/rdp/rdp_plugin.c:2711
-#, fuzzy
-msgid "tag:level[,tag:level[,…]]"
-msgstr "tag:level[,tag:level[,...]]"
-
-#: plugins/rdp/rdp_plugin.c:2712
-#, fuzzy
-msgid "Audio output mode"
-msgstr "Garso išvesties režimas"
-
-#: plugins/rdp/rdp_plugin.c:2713
-#, fuzzy
-msgid "Redirect local audio output"
-msgstr "Vietinės garso išvesties nukreipimas"
-
-#: plugins/rdp/rdp_plugin.c:2714
-#, fuzzy
-msgid "Redirect local microphone"
-msgstr "Vietinio mikrofono nukreipimas"
-
-#: plugins/rdp/rdp_plugin.c:2715
-msgid "Connection timeout in ms"
-msgstr "Jungiamasi prie „%s“…"
-
-#: plugins/rdp/rdp_plugin.c:2716
-msgid "Remote Desktop Gateway server"
-msgstr "Nutolusio darbastalio nustatymai"
-
-#: plugins/rdp/rdp_plugin.c:2717
-msgid "Remote Desktop Gateway username"
-msgstr "Nutolusio darbastalio nustatymai"
-
-#: plugins/rdp/rdp_plugin.c:2718
-msgid "Remote Desktop Gateway password"
-msgstr "Nutolusio darbastalio nustatymai"
-
-#: plugins/rdp/rdp_plugin.c:2719
-msgid "Remote Desktop Gateway domain"
-msgstr "Nutolusio darbastalio nustatymai"
-
-#: plugins/rdp/rdp_plugin.c:2720
-#, fuzzy
-msgid "Redirect directory"
-msgstr "Peradresavimo katalogas"
-
-#: plugins/rdp/rdp_plugin.c:2721
-msgid "Client name"
-msgstr "Kliento vardas"
-
-#: plugins/rdp/rdp_plugin.c:2722
-msgid "Client build"
-msgstr "Kliento vardas"
-
-#: plugins/rdp/rdp_plugin.c:2725
-#, fuzzy
-msgid "Load balance info"
-msgstr "Apkrovos balanso informacija"
-
-#. TRANSLATORS: Do not use typographic quotation marks, these must stay as "double quote", also know as “Typewriter ("programmer's") quote, ambidextrous.”
-#: plugins/rdp/rdp_plugin.c:2727
-#, fuzzy
-msgid "Override printer drivers"
-msgstr "Spausdintuvų tvarkyklių pakeitimas"
-
-#: plugins/rdp/rdp_plugin.c:2727
-#, fuzzy
-msgid ""
-"\"Samsung_CLX-3300_Series\":\"Samsung CLX-3300 Series PS\";\"Canon MF410\":"
-"\"Canon MF410 Series UFR II\""
-msgstr ""
-"\"Samsung_CLX-3300_Series\": \"Samsung CLX-3300 Series PS\"; \"Canon "
-"MF410\": \"Canon MF410 Series UFR II\""
-
-#: plugins/rdp/rdp_plugin.c:2728
-#, fuzzy
-msgid "USB device redirection"
-msgstr "USB įrenginio nukreipimas"
-
-#: plugins/rdp/rdp_plugin.c:2729
-#, fuzzy
-msgid "Local serial name"
-msgstr "Vietinis serijinis pavadinimas"
-
-#: plugins/rdp/rdp_plugin.c:2729
-#, fuzzy
-msgid "COM1, COM2, etc."
-msgstr "COM1, COM2 ir t. t."
-
-#: plugins/rdp/rdp_plugin.c:2730
-#, fuzzy
-msgid "Local serial driver"
-msgstr "Vietinė nuoseklioji tvarkyklė"
-
-#: plugins/rdp/rdp_plugin.c:2730
-#, fuzzy
-msgid "Serial"
-msgstr "Serijinis"
-
-#: plugins/rdp/rdp_plugin.c:2731
-#, fuzzy
-msgid "Local serial path"
-msgstr "Vietinis nuoseklusis kelias"
-
-#: plugins/rdp/rdp_plugin.c:2731
-#, fuzzy
-msgid "/dev/ttyS0, /dev/ttyS1, etc."
-msgstr "/dev/ttyS0, /dev/ttyS1 ir t. t."
-
-#: plugins/rdp/rdp_plugin.c:2732
-#, fuzzy
-msgid "Local parallel name"
-msgstr "Vietinis lygiagretusis pavadinimas"
-
-#: plugins/rdp/rdp_plugin.c:2733
-#, fuzzy
-msgid "Local parallel device"
-msgstr "Vietinis lygiagretusis įrenginys"
-
-#: plugins/rdp/rdp_plugin.c:2734
-#, fuzzy
-msgid "Name of smart card"
-msgstr "Išmaniosios kortelės pavadinimas"
-
-#: plugins/rdp/rdp_plugin.c:2735
-#, fuzzy
-msgid "Dynamic virtual channel"
-msgstr "Dinaminis virtualus kanalas"
-
-#: plugins/rdp/rdp_plugin.c:2735 plugins/rdp/rdp_plugin.c:2736
-#, fuzzy
-msgid "<channel>[,<options>]"
-msgstr "<kanalas>[,<galimybės>]"
-
-#: plugins/rdp/rdp_plugin.c:2736
-#, fuzzy
-msgid "Static virtual channel"
-msgstr "Statinis virtualus kanalas"
-
-#: plugins/rdp/rdp_plugin.c:2737
-#, fuzzy
-#| msgid "Per connection"
-msgid "TCP redirection"
-msgstr "TCP nukreipimas"
-
-#: plugins/rdp/rdp_plugin.c:2737
-#, fuzzy
-msgid "/PATH/TO/rdp2tcp"
-msgstr "/PATH/TO/rdp2tcp"
-
-#: plugins/rdp/rdp_plugin.c:2739
-#, fuzzy
-msgid "Prefer IPv6 AAAA record over IPv4 A record"
-msgstr "Pirmenybė IPv6 AAAA įrašui, o ne IPv4 A įrašui"
-
-#: plugins/rdp/rdp_plugin.c:2740
-#, fuzzy
-msgid "Share printers"
-msgstr "Dalytis spausdintuvais"
-
-#: plugins/rdp/rdp_plugin.c:2741
-#, fuzzy
-msgid "Share serial ports"
-msgstr "Bendrinti nuosekliuosius prievadus"
-
-#: plugins/rdp/rdp_plugin.c:2742
-#, fuzzy
-msgid "(SELinux) permissive mode for serial ports"
-msgstr "(SELinux) leistinasis režimas serijiniams prievadams"
-
-#: plugins/rdp/rdp_plugin.c:2743
-#, fuzzy
-msgid "Share parallel ports"
-msgstr "Dalytis lygiagrečiaisiais prievadais"
-
-#: plugins/rdp/rdp_plugin.c:2744
-#, fuzzy
-msgid "Share a smart card"
-msgstr "Bendrinti išmaniąją kortelę"
-
-#: plugins/rdp/rdp_plugin.c:2745 plugins/vnc/vnc_plugin.c:2009
-msgid "Turn off clipboard sync"
-msgstr "Išjungti iškarpinės sinchronizavimą"
-
-#: plugins/rdp/rdp_plugin.c:2746
-#, fuzzy
-msgid "Ignore certificate"
-msgstr "Ignoruoti sertifikatą"
-
-#: plugins/rdp/rdp_plugin.c:2747
-#, fuzzy
-msgid "Use the old license workflow"
-msgstr "Naudokite senąją licencijos darbo eigą"
-
-#: plugins/rdp/rdp_plugin.c:2747
-#, fuzzy
-msgid "It disables CAL and hwId is set to 0"
-msgstr "CAL išjungiama, o hwId nustatomas į 0"
-
-#: plugins/rdp/rdp_plugin.c:2748 plugins/spice/spice_plugin.c:702
-#: plugins/vnc/vnc_plugin.c:2013 plugins/www/www_plugin.c:919
-#: plugins/gvnc/gvnc_plugin.c:867
-msgid "Forget passwords after use"
-msgstr "%s slaptažodis"
-
-#: plugins/rdp/rdp_plugin.c:2749
-msgid "Attach to console (2003/2003 R2)"
-msgstr "Prisijungti prie pulto (Windows 2003 / 2003 R2)"
-
-#: plugins/rdp/rdp_plugin.c:2750
-#, fuzzy
-msgid "Turn off fast-path"
-msgstr "Išjungti greitąjį kelią"
-
-#: plugins/rdp/rdp_plugin.c:2751
-#, fuzzy
-msgid "Server detection using Remote Desktop Gateway"
-msgstr "Serverio aptikimas naudojant \"Remote Desktop Gateway"
-
-#: plugins/rdp/rdp_plugin.c:2753
-#, fuzzy
-msgid "Use system proxy settings"
-msgstr "Naudoti sistemos tarpinio serverio nustatymus"
-
-#: plugins/rdp/rdp_plugin.c:2755
-#, fuzzy
-msgid "Turn off automatic reconnection"
-msgstr "Išjungti automatinį pakartotinį prisijungimą"
-
-#: plugins/rdp/rdp_plugin.c:2756
-#, fuzzy
-msgid "Relax order checks"
-msgstr "Atsipalaiduoti užsakymo patikrinimai"
-
-#: plugins/rdp/rdp_plugin.c:2757
-#, fuzzy
-msgid "Glyph cache"
-msgstr "Glifų talpykla"
-
-#: plugins/rdp/rdp_plugin.c:2758
-#, fuzzy
-msgid "Enable multitransport protocol (UDP)"
-msgstr "Įjungti daugiaproporcinį protokolą (UDP)"
-
-#: plugins/rdp/rdp_plugin.c:2758
-#, fuzzy
-msgid "Using the UDP protocol may improve performance"
-msgstr "Naudojant UDP protokolą gali pagerėti našumas"
-
-#: plugins/rdp/rdp_plugin.c:2759
-#, fuzzy
-msgid "Use base credentials for gateway too"
-msgstr "Naudokite bazinius įgaliojimus ir vartams"
-
-#: plugins/rdp/rdp_plugin.c:2761
-#, fuzzy
-msgid "Enable Gateway websockets support"
-msgstr "Įjungti \"Gateway\" žiniatinklio lizdų palaikymą"
-
-#: plugins/rdp/rdp_plugin.c:2774 plugins/spice/spice_plugin.c:715
-#: plugins/vnc/vnc_plugin.c:2029
-#, fuzzy
-msgid "Send Ctrl+Alt+Delete"
-msgstr "Siųsti Ctrl+Alt+Delete"
-
-#: plugins/rdp/rdp_plugin.c:2787
-msgid "RDP - Remote Desktop Protocol"
-msgstr "RDP – nutolusių kompiuterių valdymo protokolas"
-
-#: plugins/rdp/rdp_plugin.c:2812
-msgid "RDP - RDP File Handler"
-msgstr "RDP - RDP failų doroklė"
-
-#: plugins/rdp/rdp_plugin.c:2827
-msgid "RDP - Preferences"
-msgstr "RDP - nuostatos"
-
-#: plugins/rdp/rdp_plugin.c:2880
-msgid "Export connection in Windows .rdp file format"
-msgstr "Eksportuoti prisijungimą Windows .rdp failo formatu"
-
-#: plugins/rdp/rdp_event.c:344
-#, c-format
-msgid "Reconnection attempt %d of %d…"
-msgstr "Jungimosi bandymas %d iš %d…"
-
-#: plugins/spice/spice_plugin_file_transfer.c:82
-#, fuzzy
-msgid "File Transfers"
-msgstr "Failų persiuntimai"
-
-#: plugins/spice/spice_plugin_file_transfer.c:219
-#, fuzzy
-msgid "Transfer error"
-msgstr "Perdavimo klaida"
-
-#: plugins/spice/spice_plugin_file_transfer.c:220
-#, fuzzy, c-format
-msgid "%s: %s"
-msgstr "%s: %s"
-
-#: plugins/spice/spice_plugin_file_transfer.c:223
-#, fuzzy
-msgid "Transfer completed"
-msgstr "Užbaigtas perkėlimas"
-
-#: plugins/spice/spice_plugin_file_transfer.c:224
-#, fuzzy, c-format
-msgid "The %s file has been transferred"
-msgstr "Perkeltas %s failas"
-
-#: plugins/spice/spice_plugin.c:351
-msgid "Enter SPICE password"
-msgstr "SSH slaptažodis"
-
-#: plugins/spice/spice_plugin.c:386
-#, c-format
-msgid "Disconnected from the SPICE server “%s”."
-msgstr "Nepavyko prisijungti prie RDP serverio %s"
-
-#: plugins/spice/spice_plugin.c:402
-#, fuzzy
-msgid "TLS connection error."
-msgstr "TLS ryšio klaida."
-
-#: plugins/spice/spice_plugin.c:408
-msgid "Connection to the SPICE server dropped."
-msgstr "Nepavyko prisijungti prie RDP serverio %s"
-
-#: plugins/spice/spice_plugin.c:616 plugins/spice/spice_plugin.c:634
-msgid "Default"
-msgstr "Numatytasis"
-
-#: plugins/spice/spice_plugin.c:636
-#, fuzzy
-msgid "Auto GLZ"
-msgstr "Automobilis GLZ"
-
-#: plugins/spice/spice_plugin.c:637
-#, fuzzy
-msgid "Auto LZ"
-msgstr "Automatinis LZ"
-
-#: plugins/spice/spice_plugin.c:650
-#, fuzzy
-msgid "Disable video overlay if videos are not displayed properly.\n"
-msgstr "Išjunkite vaizdo perdangą, jei vaizdo įrašai rodomi netinkamai.\n"
-
-#: plugins/spice/spice_plugin.c:675
-#, fuzzy
-msgid "Use TLS encryption"
-msgstr "Naudokite TLS šifravimą"
-
-#: plugins/spice/spice_plugin.c:676
-#, fuzzy
-msgid "Server CA certificate"
-msgstr "Serverio CA sertifikatas"
-
-#: plugins/spice/spice_plugin.c:694
-msgid "Prefered video codec"
-msgstr "Parinktis"
-
-#: plugins/spice/spice_plugin.c:695
-msgid "Turn off GStreamer overlay"
-msgstr "Išjungti serverio įvedimą"
-
-#: plugins/spice/spice_plugin.c:698
-#, fuzzy
-msgid "Prefered image compression"
-msgstr "Pageidaujamas vaizdo suspaudimas"
-
-#: plugins/spice/spice_plugin.c:701 plugins/spice/spice_plugin.c:714
-#: plugins/gvnc/gvnc_plugin.c:866 plugins/gvnc/gvnc_plugin.c:880
-msgid "No clipboard sync"
-msgstr "Išjungti iškarpinės sinchronizavimą"
-
-#: plugins/spice/spice_plugin.c:703 plugins/gvnc/gvnc_plugin.c:869
-#, fuzzy
-msgid "Enable audio channel"
-msgstr "Įjungti garso kanalą"
-
-#: plugins/spice/spice_plugin.c:704
-#, fuzzy
-msgid "Share smart card"
-msgstr "Dalytis išmaniąja kortele"
-
-#: plugins/spice/spice_plugin.c:705 plugins/spice/spice_plugin.c:713
-#: plugins/vnc/vnc_plugin.c:2008 plugins/vnc/vnc_plugin.c:2025
-#: plugins/gvnc/gvnc_plugin.c:870 plugins/gvnc/gvnc_plugin.c:879
-msgid "View only"
-msgstr "Tik peržiūra"
-
-#: plugins/spice/spice_plugin.c:716 plugins/spice/spice_plugin_usb.c:51
-#, fuzzy
-msgid "Select USB devices for redirection"
-msgstr "Pasirinkite USB įrenginius nukreipimui"
-
-#: plugins/spice/spice_plugin.c:727
-#, fuzzy
-msgid "SPICE - Simple Protocol for Independent Computing Environments"
-msgstr "SPICE - paprastas nepriklausomų skaičiavimo aplinkų protokolas"
-
-#: plugins/spice/spice_plugin_usb.c:54
-#, fuzzy
-msgid "_Close"
-msgstr "_Užverti"
-
-#: plugins/spice/spice_plugin_usb.c:94
-#, fuzzy
-msgid "USB redirection error"
-msgstr "USB nukreipimo klaida"
-
-#: plugins/vnc/vnc_plugin.c:772
-msgid "Enter VNC password"
-msgstr "Išsaugoti slaptažodį"
-
-#: plugins/vnc/vnc_plugin.c:825 plugins/gvnc/gvnc_plugin.c:539
-#, fuzzy
-msgid "Enter VNC authentication credentials"
-msgstr "Įveskite VNC autentifikavimo duomenis"
-
-#: plugins/vnc/vnc_plugin.c:936
-msgid "Unable to connect to VNC server"
-msgstr "Nepavyko prisijungti prie VNC serverio"
-
-#: plugins/vnc/vnc_plugin.c:937
-#, c-format
-msgid "Couldn’t convert '%s' to host address"
-msgstr "Nepavyko konvertuoti „%s“ į kompiuterio adresą"
-
-#: plugins/vnc/vnc_plugin.c:938
-#, c-format
-msgid "VNC connection failed: %s"
-msgstr "VNC ryšys nepavyko: %s"
-
-#: plugins/vnc/vnc_plugin.c:939
-msgid "Your connection has been rejected."
-msgstr "Jūsų prisijungimas buvo atmestas."
-
-#: plugins/vnc/vnc_plugin.c:966
-#, fuzzy, c-format
-msgid "The VNC server requested an unknown authentication method. %s"
-msgstr "VNC serveris paprašė nežinomo autentifikavimo metodo. %s"
-
-#: plugins/vnc/vnc_plugin.c:968
-#, fuzzy
-msgid "Please retry after turning on encryption for this profile."
-msgstr "Įjungę šio profilio šifravimą, bandykite dar kartą."
-
-#: plugins/vnc/vnc_plugin.c:1939
-#, fuzzy
-msgid ""
-"Connect to VNC using a repeater:\n"
-"  • The server field must contain the repeater ID, e.g. ID:123456789\n"
-"  • The repeater field have to be set to the repeater IP and port, like:\n"
-"    10.10.10.12:5901\n"
-"  • From the remote VNC server, you will connect to\n"
-"    the repeater, e.g. with x11vnc:\n"
-"    x11vnc -connect repeater=ID:123456789+10.10.10.12:5500"
-msgstr ""
-"Prisijunkite prie VNC naudodami kartotuvą:\n"
-"  - ID:123456789\n"
-"  - Kartotuvo lauke turi būti nurodytas kartotuvo IP ir prievadas, pvz:\n"
-"    10.10.10.12:5901\n"
-"  - Iš nuotolinio VNC serverio prisijungsite prie\n"
-"    prie kartotuvo, pvz., naudodami x11vnc:\n"
-"    x11vnc -connect repeater=ID:123456789+10.10.10.10.12:5500"
-
-#: plugins/vnc/vnc_plugin.c:1948
-#, fuzzy
-msgid ""
-"Listening for remote VNC connection:\n"
-"  • The \"Listen on port\" field is the port Remmina will listen to,\n"
-"    e.g. 8888\n"
-"  • From the remote VNC server, you will connect to\n"
-"    Remmina, e.g. with x11vnc:\n"
-"    x11vnc -display :0 -connect 192.168.1.36:8888"
-msgstr ""
-"Nuotolinio VNC ryšio klausymasis:\n"
-"  - Lauke \"Listen on port\" nurodomas prievadas, kurio klausysis \"Remmina"
-"\",\n"
-"    pvz., 8888\n"
-"  - Iš nuotolinio VNC serverio prisijungsite prie\n"
-"    Remmina, pvz., naudodami x11vnc:\n"
-"    x11vnc -display :0 -connect 192.168.1.36:8888"
-
-#: plugins/vnc/vnc_plugin.c:1975
-msgid "Repeater"
-msgstr "Kartotuvas"
-
-#: plugins/vnc/vnc_plugin.c:1987
-msgid "Listen on port"
-msgstr "Klausytis prievado"
-
-#: plugins/vnc/vnc_plugin.c:2007
-msgid "Show remote cursor"
-msgstr "Rodyti nuotolinį žymeklį"
-
-#: plugins/vnc/vnc_plugin.c:2010
-msgid "Turn off encryption"
-msgstr "Išjungti iškarpinės sinchronizavimą"
-
-#: plugins/vnc/vnc_plugin.c:2011 plugins/vnc/vnc_plugin.c:2026
-#, fuzzy
-msgid "Prevent local interaction on the server"
-msgstr "Užkirsti kelią vietinei sąveikai serveryje"
-
-#: plugins/vnc/vnc_plugin.c:2012 plugins/gvnc/gvnc_plugin.c:868
-#, fuzzy
-msgid "Ignore remote bell messages"
-msgstr "Ignoruoti nuotolinio skambučio pranešimus"
-
-#: plugins/vnc/vnc_plugin.c:2028
-msgid "Open Chat…"
-msgstr "Atverti pokalbį…"
-
-#: plugins/vnc/vnc_plugin.h:41
-#, fuzzy
-msgid "Remmina VNC Plugin"
-msgstr "\"Remmina\" VNC įskiepis"
-
-#: plugins/vnc/vnc_plugin.h:46
-#, fuzzy
-msgid "Remmina VNC listener Plugin"
-msgstr "\"Remmina\" VNC klausytojo įskiepis"
-
-#: plugins/www/www_config.h:43
-#, fuzzy
-msgid "Remmina web-browser plugin"
-msgstr "\"Remmina\" žiniatinklio naršyklės įskiepis"
-
-#: plugins/www/www_plugin.c:98
-#, fuzzy
-msgid "File downloaded"
-msgstr "Atsisiųstas failas"
-
-#: plugins/www/www_plugin.c:581
-#, fuzzy
-msgid "Enter WWW authentication credentials"
-msgstr "Įveskite WWW autentifikavimo duomenis"
-
-#: plugins/www/www_plugin.c:893
-#, fuzzy
-msgid "URL"
-msgstr "Nuoroda"
-
-#: plugins/www/www_plugin.c:893
-#, fuzzy
-msgid "http://address or https://address"
-msgstr "http://address arba https://address"
-
-#: plugins/www/www_plugin.c:910
-#, fuzzy
-msgid "User agent"
-msgstr "Vartotojo agentas"
-
-#: plugins/www/www_plugin.c:911
-#, fuzzy
-msgid "Proxy URL"
-msgstr "Proxy URL"
-
-#: plugins/www/www_plugin.c:911
-#, fuzzy
-msgid "E.g. https://example.org, socks://mysocks:1080"
-msgstr "Pvz., https://example.org, kojinės://mysocks:1080"
-
-#: plugins/www/www_plugin.c:912
-#, fuzzy
-msgid "Turn on Java support"
-msgstr "Įjunkite \"Java\" palaikymą"
-
-#: plugins/www/www_plugin.c:913
-msgid "Turn on smooth scrolling"
-msgstr "Šriftų glodinimas"
-
-#: plugins/www/www_plugin.c:914
-#, fuzzy
-msgid "Turn on spatial navigation"
-msgstr "Įjunkite erdvinę navigaciją"
-
-#: plugins/www/www_plugin.c:915
-#, fuzzy
-msgid "Turn on plugin support"
-msgstr "Įjunkite įskiepių palaikymą"
-
-#: plugins/www/www_plugin.c:916
-#, fuzzy
-msgid "Turn on WebGL support"
-msgstr "Įjunkite \"WebGL\" palaikymą"
-
-#: plugins/www/www_plugin.c:917
-#, fuzzy
-msgid "Turn on HTML5 audio support"
-msgstr "Įjunkite HTML5 garso palaikymą"
-
-#: plugins/www/www_plugin.c:918
-#, fuzzy
-msgid "Ignore TLS errors"
-msgstr "TLS klaidų ignoravimas"
-
-#: plugins/www/www_plugin.c:921
-#, fuzzy
-msgid "Turn on Web Inspector"
-msgstr "Įjunkite žiniatinklio inspektorių"
-
-#: plugins/exec/exec_plugin.c:160
-#, fuzzy
-msgid "You did not set any command to be executed"
-msgstr "Nenustatėte jokios vykdytinos komandos"
-
-#: plugins/exec/exec_plugin.c:206
-#, fuzzy
-msgid ""
-"Warning: Running a command synchronously may cause Remmina not to respond.\n"
-"Do you really want to continue?"
-msgstr ""
-"Įspėjimas: Vykdant komandą sinchroniškai, \"Remmina\" gali nereaguoti.\n"
-"Ar tikrai norite tęsti?"
-
-#: plugins/exec/exec_plugin.c:274
-#, fuzzy
-msgid "Command"
-msgstr "Komanda"
-
-#: plugins/exec/exec_plugin.c:275
-#, fuzzy
-msgid "Asynchronous execution"
-msgstr "Asinchroninis vykdymas"
-
-#: plugins/exec/exec_plugin_config.h:41
-#, fuzzy
-msgid "Execute a command"
-msgstr "Vykdyti komandą"
-
-#: plugins/tool_hello_world/plugin_config.h:40
-#, fuzzy
-msgid "Hello, World!"
-msgstr "Sveikas, pasauli!"
-
-#: plugins/secret/src/glibsecret_plugin.c:188
-msgid "Secured password storage in the GNOME keyring"
-msgstr "%s slaptažodis"
-
-#: plugins/x2go/x2go_plugin.c:275
-#, fuzzy
-msgid "Broken `DialogData`! Aborting…"
-msgstr "Sugedo `DialogData`! Nutraukta…"
-
-#: plugins/x2go/x2go_plugin.c:279
-#, fuzzy
-msgid "Can't retrieve `DialogData`! Aborting…"
-msgstr "Negalima gauti `DialogData`! Nutraukta…"
-
-#: plugins/x2go/x2go_plugin.c:505
-#, fuzzy
-msgid "PyHoca-CLI exited unexpectedly. This connection will now be closed."
-msgstr "PyHoca-CLI netikėtai baigėsi. Dabar šis ryšys bus uždarytas."
-
-#: plugins/x2go/x2go_plugin.c:514
-#, fuzzy
-msgid "An error occured."
-msgstr "Įvyko klaida"
-
-#: plugins/x2go/x2go_plugin.c:515
-#, fuzzy
-msgid ""
-"The necessary child process 'pyhoca-cli' stopped unexpectedly.\n"
-"Please check your profile settings and PyHoca-CLI's output for possible "
-"errors. Also ensure the remote server is reachable."
-msgstr ""
-"Būtinas antrinis procesas 'pyhoca-cli' netikėtai sustojo.\n"
-"Patikrinkite savo profilio nustatymus ir \"PyHoca-CLI\" išvestį, ar nėra "
-"galimų klaidų. Taip pat įsitikinkite, kad nuotolinis serveris yra "
-"pasiekiamas."
-
-#: plugins/x2go/x2go_plugin.c:561
-#, fuzzy
-msgid "Started PyHoca-CLI with the following arguments:"
-msgstr "Paleistas PyHoca-CLI su šiais argumentais:"
-
-#: plugins/x2go/x2go_plugin.c:580
-#, fuzzy, c-format
-msgid "Could not retrieve PyHoca-CLI's command-line features! Exit code: %i"
-msgstr ""
-"Nepavyko gauti PyHoca-CLI komandinės eilutės funkcijų! Išėjimo kodas: %i"
-
-#: plugins/x2go/x2go_plugin.c:585
-#, fuzzy, c-format
-#| msgid "Error: %s"
-msgid "Error: '%s'"
-msgstr "Klaida: \"%s"
-
-#: plugins/x2go/x2go_plugin.c:609
-#, fuzzy
-msgid "Can't save empty username!"
-msgstr "Negalima išsaugoti tuščio vartotojo vardo!"
-
-#: plugins/x2go/x2go_plugin.c:621
-#, fuzzy
-msgid "Internal error: Could not save new credentials."
-msgstr "Vidinė klaida: Nepavyko išsaugoti naujų įgaliojimų."
-
-#: plugins/x2go/x2go_plugin.c:623
-#, fuzzy
-msgid ""
-"An error occured while trying to save new credentials: 's_password' or "
-"'s_username' strings were not set."
-msgstr ""
-"Bandant išsaugoti naujus įgaliojimus įvyko klaida: nebuvo nustatytos eilutės "
-"'s_password' arba 's_username'."
-
-#: plugins/x2go/x2go_plugin.c:659
-#, fuzzy
-msgid "Enter X2Go credentials"
-msgstr "Įveskite \"X2Go\" kredencialus"
-
-#: plugins/x2go/x2go_plugin.c:818
-#, fuzzy
-msgid "DPI setting is out of bounds. Please adjust it in profile settings."
-msgstr "DPI nustatymas yra už ribų. Pakoreguokite jį profilio nustatymuose."
-
-#: plugins/x2go/x2go_plugin.c:838
-#, fuzzy
-msgid "Started pyhoca-cli with following arguments:"
-msgstr "Paleista pyhoca-cli su šiais argumentais:"
-
-#: plugins/x2go/x2go_plugin.c:858
-#, fuzzy
-msgid "An error occured while starting an X2Go session…"
-msgstr "Paleidžiant \"X2Go\" sesiją įvyko klaida…"
-
-#: plugins/x2go/x2go_plugin.c:867
-#, fuzzy
-#| msgid "Could not start SSH session. %s"
-msgid "Could not start X2Go session."
-msgstr "Nepavyko paleisti \"X2Go\" sesijos."
-
-#: plugins/x2go/x2go_plugin.c:868
-#, fuzzy, c-format
-#| msgid "Could not start SSH session. %s"
-msgid "Could not start PyHoca-CLI (%i): '%s'"
-msgstr "Nepavyko paleisti PyHoca-CLI (%i): '%s'"
-
-#: plugins/x2go/x2go_plugin.c:945
-#, fuzzy
-msgid ""
-"Couldn't get PyHoca-CLI's command-line features. This indicates it is either "
-"too old, or not installed. An old limited set of features will be used for "
-"now."
-msgstr ""
-"Nepavyko įdiegti PyHoca-CLI komandinės eilutės funkcijų. Tai rodo, kad ji "
-"yra per sena arba neįdiegta. Kol kas bus naudojamas senas ribotas funkcijų "
-"rinkinys."
-
-#: plugins/x2go/x2go_plugin.c:956
-#, fuzzy
-msgid ""
-"Could not parse PyHoca-CLI's command-line features. Using a limited feature-"
-"set for now."
-msgstr ""
-"Nepavyko išanalizuoti PyHoca-CLI komandinės eilutės funkcijų. Kol kas "
-"naudojamas ribotas funkcijų rinkinys."
-
-#: plugins/x2go/x2go_plugin.c:962
-#, fuzzy
-msgid "Retrieved the following PyHoca-CLI command-line features:"
-msgstr "Grąžintos šios PyHoca-CLI komandinės eilutės funkcijos:"
-
-#: plugins/x2go/x2go_plugin.c:967
-#, fuzzy, c-format
-msgid "Available feature[%i]: '%s'"
-msgstr "Turima funkcija[%i]: \"%s"
-
-#: plugins/x2go/x2go_plugin.c:1072
-#, fuzzy
-#| msgid "Could not open channel. %s"
-msgid "Could not open X11 DISPLAY."
-msgstr "Nepavyko atidaryti X11 DISPLAY."
-
-#: plugins/x2go/x2go_plugin.c:1112
-#, fuzzy
-msgid "Waiting for window of X2Go Agent to appear…"
-msgstr "Laukiama, kol pasirodys \"X2Go Agent\" langas…"
-
-#: plugins/x2go/x2go_plugin.c:1138
-#, fuzzy
-msgid "Waiting for PyHoca-CLI to show the session's window…"
-msgstr "Laukiama, kol PyHoca-CLI parodys sesijos langą…"
-
-#: plugins/x2go/x2go_plugin.c:1189
-#, fuzzy
-msgid "No X2Go session window appeared. Something went wrong…"
-msgstr "X2Go sesijos langas nepasirodė. Kažkas nutiko ne taip…"
-
-#: plugins/x2go/x2go_plugin.c:1298
-#, fuzzy
-msgid "Internal error: RemminaProtocolWidget* gp is NULL!"
-msgstr "Vidinė klaida: RemminaProtocolWidget* gp is NULL!"
-
-#: plugins/x2go/x2go_plugin.c:1319
-#, fuzzy, c-format
-msgid "The %s protocol is unavailable because GtkSocket only works under X.org"
-msgstr "%s protokolas nepasiekiamas, nes \"GtkSocket\" veikia tik su X.org"
-
-#: plugins/x2go/x2go_plugin.c:1327
-#, fuzzy
-msgid "Could not initialize pthread. Falling back to non-threaded mode…"
-msgstr "Nepavyko inicializuoti pthread. Grįžtama į ne gijų režimą…"
-
-#. TRANSLATORS: Presumably you just want to translate 'and' into
-#. your language.
-#. (Except your listing-grammar differs from english.)
-#. 'value1', 'value2', 'valueN-1' and 'valueN'
-#. TRANSLATORS: Presumably you just want to translate 'and' into
-#. your language.
-#. (Except your listing-grammar differs from english.)
-#. 'value1' and 'value2'
-#: plugins/x2go/x2go_plugin.c:1370 plugins/x2go/x2go_plugin.c:1388
-#, fuzzy, c-format
-msgid "%sand '%s'"
-msgstr "%s ir \"%s"
-
-#. TRANSLATORS: Presumably you just want to leave it english.
-#. (Except your listing-grammar differs from english.)
-#. 'value1', 'value2', 'valueN-1' and 'valueN'
-#. TRANSLATORS: Presumably you just want to leave it english.
-#. (Except your listing-grammar differs from english.)
-#. 'value1' and 'value2'
-#: plugins/x2go/x2go_plugin.c:1375 plugins/x2go/x2go_plugin.c:1393
-#, fuzzy, c-format
-msgid "%s'%s' "
-msgstr "%s'%s' "
-
-#. TRANSLATORS: Presumably you just want to leave it english.
-#. (Except your listing-grammar differs from english.)
-#. 'value1', 'value2', 'valueN-1' and 'valueN'
-#: plugins/x2go/x2go_plugin.c:1380
-#, fuzzy, c-format
-msgid "%s'%s', "
-msgstr "%s'%s', "
-
-#: plugins/x2go/x2go_plugin.c:1418
-#, fuzzy
-msgid "Invalid validation data in ProtocolSettings array!"
-msgstr "Neteisingi patvirtinimo duomenys \"ProtocolSettings\" masyve!"
-
-#: plugins/x2go/x2go_plugin.c:1430 plugins/x2go/x2go_plugin.c:1492
-#, fuzzy
-msgid "Validation data in ProtocolSettings array is invalid!"
-msgstr "Patvirtinimo duomenys \"ProtocolSettings\" masyve negalioja!"
-
-#: plugins/x2go/x2go_plugin.c:1457
-#, fuzzy, c-format
-msgid "Allowed values are %s."
-msgstr "Leistinos reikšmės yra %s."
-
-#: plugins/x2go/x2go_plugin.c:1459
-#, fuzzy, c-format
-msgid "The only allowed value is '%s'."
-msgstr "Vienintelė leidžiama reikšmė yra \"%s\"."
-
-#: plugins/x2go/x2go_plugin.c:1501
-#, fuzzy
-msgid "The lower limit is not a valid integer!"
-msgstr "Apatinė riba nėra galiojantis sveikasis skaičius!"
-
-#: plugins/x2go/x2go_plugin.c:1503
-#, fuzzy
-msgid "The lower limit is too high!"
-msgstr "Apatinė riba yra per aukšta!"
-
-#: plugins/x2go/x2go_plugin.c:1505
-#, fuzzy
-msgid "The lower limit is too low!"
-msgstr "Apatinė riba yra per maža!"
-
-#: plugins/x2go/x2go_plugin.c:1507 plugins/x2go/x2go_plugin.c:1533
-#: plugins/x2go/x2go_plugin.c:1552
-#, fuzzy
-msgid "Something went wrong."
-msgstr "Kažkas nutiko ne taip."
-
-#: plugins/x2go/x2go_plugin.c:1511 plugins/x2go/x2go_plugin.c:1537
-#: plugins/x2go/x2go_plugin.c:1556
-#, fuzzy
-msgid "Please check the RemminaProtocolSetting array for possible errors."
-msgstr "Patikrinkite, ar \"RemminaProtocolSetting\" masyve nėra galimų klaidų."
-
-#: plugins/x2go/x2go_plugin.c:1520 plugins/x2go/x2go_plugin.c:1524
-#: plugins/x2go/x2go_plugin.c:1528 plugins/x2go/x2go_plugin.c:1532
-#, fuzzy
-msgid "Internal error: "
-msgstr "Vidinė klaida: "
-
-#: plugins/x2go/x2go_plugin.c:1521
-#, fuzzy
-msgid "The upper limit is not a valid integer!"
-msgstr "Viršutinė riba nėra galiojantis sveikasis skaičius!"
-
-#: plugins/x2go/x2go_plugin.c:1525
-#, fuzzy
-msgid "The upper limit is too high!"
-msgstr "Viršutinė riba yra per aukšta!"
-
-#: plugins/x2go/x2go_plugin.c:1529
-#, fuzzy
-msgid "The upper limit is too low!"
-msgstr "Viršutinė riba yra per maža!"
-
-#: plugins/x2go/x2go_plugin.c:1547
-#, fuzzy
-msgid "The input is not a valid integer!"
-msgstr "Įvestis nėra galiojantis sveikasis skaičius!"
-
-#: plugins/x2go/x2go_plugin.c:1549 plugins/x2go/x2go_plugin.c:1568
-#, fuzzy, c-format
-msgid "Input must be a number between %i and %i."
-msgstr "Turi būti įvestas skaičius nuo %i iki %i."
-
-#: plugins/x2go/x2go_plugin.c:1597
-#, fuzzy
-#| msgid "Start-up program"
-msgid "Startup program"
-msgstr "Paleidimo programa"
-
-#: plugins/x2go/x2go_plugin.c:1599
-#, fuzzy
-msgid "Which command should be executed after creating the X2Go session?"
-msgstr "Kurią komandą reikia atlikti sukūrus X2Go sesiją?"
-
-#: plugins/x2go/x2go_plugin.c:1601
-#, fuzzy
-#| msgid "Keyboard layout"
-msgid "Keyboard Layout (auto)"
-msgstr "Klaviatūros išdėstymas (automatinis)"
-
-#: plugins/x2go/x2go_plugin.c:1602
-#, fuzzy
-#| msgid "Keyboard layout"
-msgid "Keyboard type (auto)"
-msgstr "Klaviatūros tipas (automatinis)"
-
-#: plugins/x2go/x2go_plugin.c:1603
-#, fuzzy
-msgid "Audio support"
-msgstr "Garso palaikymas"
-
-#: plugins/x2go/x2go_plugin.c:1605
-#, fuzzy
-msgid "The sound system of the X2Go server (default: 'pulse')."
-msgstr "X2Go serverio garso sistema (numatytoji reikšmė: 'pulse')."
-
-#: plugins/x2go/x2go_plugin.c:1608
-#, fuzzy
-#| msgid "Per connection"
-msgid "Clipboard direction"
-msgstr "Prisegtuko kryptis"
-
-#: plugins/x2go/x2go_plugin.c:1610
-#, fuzzy
-msgid "Which direction should clipboard content be copied? (default: 'both')."
-msgstr ""
-"Kuria kryptimi turėtų būti kopijuojamas iškarpinės turinys? (numatytoji "
-"reikšmė: \"abi\")."
-
-#: plugins/x2go/x2go_plugin.c:1614
-#, fuzzy
-#| msgid "Resolution"
-msgid "DPI resolution"
-msgstr "DPI skiriamoji geba"
-
-#: plugins/x2go/x2go_plugin.c:1615
-#, fuzzy
-msgid ""
-"Launch session with a specific resolution (in dots per inch). Must be "
-"between 20 and 400."
-msgstr ""
-"Paleiskite seansą su tam tikra skiriamąja geba (taškais colyje). Turi būti "
-"nuo 20 iki 400."
-
-#: plugins/x2go/x2go_plugin.c:1659
-#, fuzzy
-msgid "X2Go plugin loaded."
-msgstr "Įkeltas \"X2Go\" įskiepis."
-
-#: plugins/x2go/x2go_plugin.h:43
-#, fuzzy
-msgid "X2Go - Launch an X2Go session"
-msgstr "X2Go - paleiskite X2Go sesiją"
-
-#: plugins/gvnc/gvnc_plugin_config.h:40
-#, fuzzy
-msgid "Remmina VNC plugin for GNOME and KVM"
-msgstr "\"Remmina\" VNC įskiepis GNOME ir KVM"
-
-#: plugins/gvnc/gvnc_plugin.c:477
-#, fuzzy, c-format
-#| msgid "Authentication type"
-msgid "Unsupported authentication type %u"
-msgstr "Nepalaikomas autentifikavimo tipas %u"
-
-#: plugins/gvnc/gvnc_plugin.c:489
-#, fuzzy, c-format
-#| msgid "Authentication type"
-msgid "Authentication failure: %s"
-msgstr "Autentifikavimo klaida: %s"
-
-#: plugins/gvnc/gvnc_plugin.c:820
-#, fuzzy
-#| msgid "Disable server input"
-msgid "Use server settings"
-msgstr "Naudoti serverio nustatymus"
-
-#: plugins/gvnc/gvnc_plugin.c:821
-#, fuzzy
-#| msgid "True colour (24 bit)"
-msgid "True colour (24 bits)"
-msgstr "Tikros spalvos (24 bitai)"
-
-#: plugins/gvnc/gvnc_plugin.c:822
-#, fuzzy
-#| msgid "High colour (16 bit)"
-msgid "High colour (16 bits)"
-msgstr "Aukštos spalvos (16 bitų)"
-
-#: plugins/gvnc/gvnc_plugin.c:823
-#, fuzzy
-#| msgid "High colour (16 bit)"
-msgid "Low colour (8 bits)"
-msgstr "Mažai spalvų (8 bitai)"
-
-#: plugins/gvnc/gvnc_plugin.c:824
-#, fuzzy
-#| msgid "True colour (24 bit)"
-msgid "Ultra low colour (3 bits)"
-msgstr "Itin mažo spalvingumo (3 bitai)"
-
-#: plugins/gvnc/gvnc_plugin.c:848
-#, fuzzy
-#| msgid "Enter VNC password"
-msgid "VNC password"
-msgstr "VNC slaptažodis"
-
-#: plugins/gvnc/gvnc_plugin.c:850
-#, fuzzy
-msgid "Use JPEG Compression"
-msgstr "Naudokite JPEG suspaudimą"
-
-#: plugins/gvnc/gvnc_plugin.c:850
-#, fuzzy
-#| msgid "Browse the network to find a %s server"
-msgid "This might not work on all VNC servers"
-msgstr "Tai gali neveikti visuose VNC serveriuose"
-
-#: plugins/gvnc/gvnc_plugin.c:851
-#, fuzzy
-msgid "Enable GTK-VNC debug"
-msgstr "Įjungti GTK-VNC derinimą"
-
-=======
 "Bandant paleisti PyHoca-CLI įvyko nežinoma klaida. Išėjimo kodas: %i. "
 "Klaida: \"%s"
 
@@ -7260,7 +4125,6 @@
 msgid "Enable GTK-VNC debug"
 msgstr "Įjungti GTK-VNC derinimą"
 
->>>>>>> 050fc71c
 #: plugins/gvnc/gvnc_plugin.c:871
 #, fuzzy
 #| msgid "Per connection"
@@ -7412,10 +4276,7 @@
 "teises. Kaip alternatyvą galite terminalo lange įvesti šias komandas:"
 
 #: data/ui/remmina_snap_info_dialog.glade:167
-<<<<<<< HEAD
-=======
-#, fuzzy
->>>>>>> 050fc71c
+#, fuzzy
 msgid "<big>Permissions</big>"
 msgstr "<big>Leidimas</big>"
 
@@ -7444,21 +4305,12 @@
 #, fuzzy
 msgid "Do not show this message again"
 msgstr "Šio pranešimo daugiau nerodyti."
-<<<<<<< HEAD
 
 #: data/ui/remmina_search_popover.glade:56 data/ui/remmina_search.glade:61
 #, fuzzy
 msgid "Search"
 msgstr "Ieškoti"
 
-=======
-
-#: data/ui/remmina_search_popover.glade:56 data/ui/remmina_search.glade:61
-#, fuzzy
-msgid "Search"
-msgstr "Ieškoti"
-
->>>>>>> 050fc71c
 #: data/ui/remmina_search_popover.glade:70 data/ui/remmina_search.glade:75
 #, fuzzy
 msgid "Search for previous occurrence"
@@ -7555,11 +4407,7 @@
 #: data/ui/remmina_mpc.glade:261
 #, fuzzy
 msgid "Confirm password"
-<<<<<<< HEAD
-msgstr "Patvirtinti slaptažodį"
-=======
 msgstr "Patvirtinkite slaptažodį"
->>>>>>> 050fc71c
 
 #: data/ui/remmina_mpc.glade:294
 msgid "Set new password"
@@ -7573,19 +4421,13 @@
 msgstr "Pasirinkti"
 
 #: data/ui/remmina_mpc.glade:343
-<<<<<<< HEAD
-=======
-#, fuzzy
->>>>>>> 050fc71c
+#, fuzzy
 msgctxt "Multi password changer table"
 msgid "Name"
 msgstr "Pavadinimas"
 
 #: data/ui/remmina_mpc.glade:354
-<<<<<<< HEAD
-=======
-#, fuzzy
->>>>>>> 050fc71c
+#, fuzzy
 msgctxt "Multi password changer table"
 msgid "Group"
 msgstr "Grupė"
@@ -7661,11 +4503,7 @@
 #: data/ui/remmina_news.glade:169
 #, fuzzy
 msgid "Allow Remmina to automatically open .rdp and .remmina files."
-<<<<<<< HEAD
-msgstr "Leiskite \"Remmina\" automatiškai atverti .rdp ir .remmina failus."
-=======
 msgstr "Leiskite \"Remmina\" automatiškai atidaryti .rdp ir .remmina failus."
->>>>>>> 050fc71c
 
 #. The star (*) is a reference to privacy consent
 #: data/ui/remmina_news.glade:183 data/ui/remmina_preferences.glade:479
@@ -7765,11 +4603,7 @@
 #: data/ui/remmina_main.glade:187
 #, fuzzy
 msgid "Edit"
-<<<<<<< HEAD
-msgstr "Redaguoti"
-=======
 msgstr "Taisa"
->>>>>>> 050fc71c
 
 #: data/ui/remmina_main.glade:217
 #, fuzzy
@@ -7813,11 +4647,7 @@
 #: data/ui/remmina_main.glade:358
 #, fuzzy
 msgid "Donations"
-<<<<<<< HEAD
-msgstr "Paremti"
-=======
 msgstr "Dovanos"
->>>>>>> 050fc71c
 
 #: data/ui/remmina_main.glade:368
 #, fuzzy
@@ -7890,11 +4720,7 @@
 #: data/ui/remmina_preferences.glade:91
 #, fuzzy
 msgid "Nearest"
-<<<<<<< HEAD
-msgstr "Arčiausias"
-=======
 msgstr "Artimiausias"
->>>>>>> 050fc71c
 
 #: data/ui/remmina_preferences.glade:92
 #, fuzzy
@@ -8115,11 +4941,7 @@
 #: data/ui/remmina_preferences.glade:719
 #, fuzzy
 msgid "Prefer dark theme"
-<<<<<<< HEAD
-msgstr "Teikti pirmenybę tamsiai temai"
-=======
 msgstr "Pirmenybė teikiama tamsiai temai"
->>>>>>> 050fc71c
 
 #: data/ui/remmina_preferences.glade:723
 #, fuzzy
@@ -8333,10 +5155,7 @@
 msgstr "Pagrindinio slaptažodžio galiojimo laikas sekundėmis"
 
 #: data/ui/remmina_preferences.glade:1810
-<<<<<<< HEAD
-=======
-#, fuzzy
->>>>>>> 050fc71c
+#, fuzzy
 msgid "Security"
 msgstr "Sauga"
 
@@ -8577,16 +5396,6 @@
 msgstr "Pagrindinis slaptažodis"
 
 #, fuzzy
-<<<<<<< HEAD
-#~ msgid "Website"
-#~ msgstr "Tinklalapis"
-
-#, fuzzy
-#~ msgid "Given username can't get saved since it's empty!"
-#~ msgstr "Pateiktas vartotojo vardas negali būti išsaugotas, nes jis tuščias!"
-
-#, fuzzy
-=======
 #~ msgid "Started pyhoca-cli with following arguments:"
 #~ msgstr "Paleista pyhoca-cli su šiais argumentais:"
 
@@ -8625,7 +5434,6 @@
 #~ msgstr "Pateiktas vartotojo vardas negali būti išsaugotas, nes jis tuščias!"
 
 #, fuzzy
->>>>>>> 050fc71c
 #~ msgid "Limit minimum is too large!"
 #~ msgstr "Minimali riba yra per didelė!"
 
