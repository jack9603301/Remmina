# Italian translation for remmina
# Copyright © 2009 Rosetta Contributors and Canonical Ltd 2009
# This file is distributed under the same license as the remmina package.
# FIRST AUTHOR <EMAIL@ADDRESS>, 2009.
# Antenore Gatta <antenore@simbiosi.org>, 2019, 2020, 2021.
# Allan Nordhøy <epost@anotheragency.no>, 2019, 2020, 2021.
# anonymous <noreply@weblate.org>, 2019.
# Giovanni Panozzo <giovanni@panozzo.it>, 2020, 2021.
# Jeannette L <j.lavoie@net-c.ca>, 2020.
# Roberto Bellingeri <bellingeri@netguru.it>, 2020, 2021.
# Marco Ciampa <ciampix@posteo.net>, 2020.
# random r <epsilin@yopmail.com>, 2020, 2021.
# Fabio Fantoni <fantonifabio@tiscali.it>, 2020, 2021.
# Alfonso Scarpino <alfonso.scarpino@gmail.com>, 2021.
msgid ""
msgstr ""
"Project-Id-Version: remmina\n"
"Report-Msgid-Bugs-To: l10n@lists.remmina.org\n"
<<<<<<< HEAD
"POT-Creation-Date: 2021-10-29 12:14+0000\n"
"PO-Revision-Date: 2021-10-21 04:45+0000\n"
"Last-Translator: Roberto Bellingeri <bellingeri@netguru.it>\n"
=======
"POT-Creation-Date: 2021-12-03 09:34+0000\n"
"PO-Revision-Date: 2021-11-26 16:53+0000\n"
"Last-Translator: Alfonso Scarpino <alfonso.scarpino@gmail.com>\n"
>>>>>>> 050fc71c
"Language-Team: Italian <https://hosted.weblate.org/projects/remmina/remmina/"
"it/>\n"
"Language: it\n"
"MIME-Version: 1.0\n"
"Content-Type: text/plain; charset=UTF-8\n"
"Content-Transfer-Encoding: 8bit\n"
"Plural-Forms: nplurals=2; plural=n != 1;\n"
<<<<<<< HEAD
"X-Generator: Weblate 4.9-dev\n"
"X-Launchpad-Export-Date: 2011-01-18 05:16+0000\n"

#: src/remmina_sftp_plugin.c:310 src/remmina_sftp_plugin.c:354
#: src/remmina_protocol_widget.c:1676 src/remmina_protocol_widget.c:1695
#: src/remmina_file_editor.c:1101 src/remmina_file_editor.c:1222
#: src/remmina_ssh_plugin.c:1360 plugins/rdp/rdp_plugin.c:2680
#: plugins/www/www_plugin.c:895 plugins/x2go/x2go_plugin.c:1596
=======
"X-Generator: Weblate 4.10-dev\n"
"X-Launchpad-Export-Date: 2011-01-18 05:16+0000\n"

#: src/remmina_sftp_plugin.c:310 src/remmina_sftp_plugin.c:354
#: src/remmina_protocol_widget.c:1677 src/remmina_protocol_widget.c:1696
#: src/remmina_file_editor.c:1101 src/remmina_file_editor.c:1222
#: src/remmina_ssh_plugin.c:1360 plugins/rdp/rdp_plugin.c:2723
#: plugins/www/www_plugin.c:895 plugins/x2go/x2go_plugin.c:2992
>>>>>>> 050fc71c
#: data/ui/remmina_mpc.glade:236 data/ui/remmina_preferences.glade:1675
#: data/ui/remmina_unlock.glade:116
msgid "Password"
msgstr "Password"

#: src/remmina_sftp_plugin.c:311 src/remmina_sftp_plugin.c:356
#: src/remmina_file_editor.c:1102 src/remmina_ssh_plugin.c:1361
#: src/remmina_ssh_plugin.c:1472
msgid "SSH identity file"
msgstr "File di identità SSH"

#: src/remmina_sftp_plugin.c:312 src/remmina_file_editor.c:1103
#: src/remmina_ssh_plugin.c:1362
msgid "SSH agent"
msgstr "Agente SSH"

#: src/remmina_sftp_plugin.c:313 src/remmina_file_editor.c:1104
#: src/remmina_ssh_plugin.c:1363
msgid "Public key (automatic)"
msgstr "Chiave pubblica (automatico)"

#: src/remmina_sftp_plugin.c:314 src/remmina_file_editor.c:1105
#: src/remmina_ssh_plugin.c:1364
msgid "Kerberos (GSSAPI)"
msgstr "Kerberos (GSSAPI)"

#: src/remmina_sftp_plugin.c:323
msgid "Show Hidden Files"
msgstr "Mostra i file nascosti"

#: src/remmina_sftp_plugin.c:325
msgid "Overwrite all files"
msgstr "Sovrascrivere tutti i file"

#: src/remmina_sftp_plugin.c:327
msgid "Resume all file transfers"
msgstr "Riprendi tutti i trasferimenti di file"

<<<<<<< HEAD
#: src/remmina_sftp_plugin.c:328 src/remmina_protocol_widget.c:283
=======
#: src/remmina_sftp_plugin.c:328 src/remmina_protocol_widget.c:284
>>>>>>> 050fc71c
msgid "Connect via SSH from a new terminal"
msgstr "Connessione tramite SSH da un nuovo terminale"

#: src/remmina_sftp_plugin.c:353 src/remmina_message_panel.c:330
#: src/remmina_file_editor.c:1216 src/remmina_ssh_plugin.c:1470
<<<<<<< HEAD
#: plugins/rdp/rdp_plugin.c:2679 plugins/vnc/vnc_plugin.c:1976
#: plugins/vnc/vnc_plugin.c:1988 plugins/www/www_plugin.c:894
#: plugins/x2go/x2go_plugin.c:1595 data/ui/remmina_mpc.glade:144
=======
#: plugins/rdp/rdp_plugin.c:2722 plugins/vnc/vnc_plugin.c:1976
#: plugins/vnc/vnc_plugin.c:1988 plugins/www/www_plugin.c:894
#: plugins/x2go/x2go_plugin.c:574 plugins/x2go/x2go_plugin.c:2991
#: data/ui/remmina_mpc.glade:144
>>>>>>> 050fc71c
msgid "Username"
msgstr "Nome utente"

#: src/remmina_sftp_plugin.c:355 src/remmina_file_editor.c:1207
#: src/remmina_ssh_plugin.c:1469
msgid "Authentication type"
msgstr "Tipo di autenticazione"

#: src/remmina_sftp_plugin.c:357 src/remmina_file_editor.c:1240
#: src/remmina_ssh_plugin.c:1476
msgid "Password to unlock private key"
msgstr "Password per sbloccare la chiave privata"

<<<<<<< HEAD
#: src/remmina_sftp_plugin.c:358 src/remmina_ssh_plugin.c:1506
=======
#: src/remmina_sftp_plugin.c:358 src/remmina_ssh_plugin.c:1507
>>>>>>> 050fc71c
msgid "SSH Proxy Command"
msgstr "Comando SSH proxy"

#: src/remmina_sftp_plugin.c:367
msgid "SFTP - Secure File Transfer"
msgstr "SFTP — Trasferimento sicuro dei file"

#: src/remmina_plugin_manager.c:73 src/remmina_file_editor.c:1951
msgid "Protocol"
msgstr "Protocollo"

#: src/remmina_plugin_manager.c:73
msgid "Entry"
msgstr "Voce"

#: src/remmina_plugin_manager.c:73
msgid "File"
msgstr "File"

#: src/remmina_plugin_manager.c:73
msgid "Tool"
msgstr "Strumento"

#: src/remmina_plugin_manager.c:73
msgid "Preference"
msgstr "Preferenza"

#: src/remmina_plugin_manager.c:73
msgid "Secret"
msgstr "Segreto"

#: src/remmina_plugin_manager.c:461 data/ui/remmina_main.glade:305
msgid "Plugins"
msgstr "Plugins"

#: src/remmina_plugin_manager.c:461 src/remmina_message_panel.c:452
#: src/remmina_message_panel.c:621 src/remmina_file_editor.c:242
msgid "_OK"
msgstr "_OK"

#: src/remmina_plugin_manager.c:479 src/remmina_file_editor.c:1908
#: data/ui/remmina_main.glade:442
msgid "Name"
msgstr "Nome"

#: src/remmina_plugin_manager.c:485
msgid "Type"
msgstr "Tipo"

#: src/remmina_plugin_manager.c:491
msgid "Description"
msgstr "Descrizione"

#: src/remmina_plugin_manager.c:497
msgid "Version"
msgstr "Versione"

#: src/remmina_chat_window.c:178
#, c-format
msgid "Chat with %s"
msgstr "In chat con %s"

#: src/remmina_chat_window.c:230
msgid "_Send"
msgstr "_Invia"

#: src/remmina_chat_window.c:240
msgid "_Clear"
msgstr "_Pulisci"

#: src/remmina_applet_menu_item.c:121
msgid "Discovered"
msgstr "Scoperto"

#: src/remmina_applet_menu_item.c:126
msgid "New Connection"
msgstr "Nuova Connessione"

#: src/remmina_key_chooser.h:38
msgid "Shift+"
msgstr "Shift+"

#: src/remmina_key_chooser.h:39
msgid "Ctrl+"
msgstr "Ctrl+"

#: src/remmina_key_chooser.h:40
msgid "Alt+"
msgstr "Alt+"

#: src/remmina_key_chooser.h:41
msgid "Super+"
msgstr "Super +"

#: src/remmina_key_chooser.h:42
msgid "Hyper+"
msgstr "Hyper +"

#: src/remmina_key_chooser.h:43
msgid "Meta+"
msgstr "Meta+"

#: src/remmina_key_chooser.h:44
msgid "<None>"
msgstr "<Nessuno>"

#: src/remmina_pref_dialog.c:91 src/remmina_file_editor.c:528
msgid "Resolutions"
msgstr "Risoluzioni"

#: src/remmina_pref_dialog.c:91 src/remmina_file_editor.c:528
msgid "Configure the available resolutions"
msgstr "Configura le risoluzioni disponibili"

#: src/remmina_pref_dialog.c:143
msgid "Recent lists cleared."
msgstr "Elenchi elementi recenti puliti."

#: src/remmina_pref_dialog.c:154 src/rcw.c:2028
#: data/ui/remmina_preferences.glade:169 data/ui/remmina_preferences.glade:179
msgid "Keystrokes"
msgstr "Sequenze di tasti"

#: src/remmina_pref_dialog.c:154
msgid "Configure the keystrokes"
msgstr "Configura le sequenze di tasti"

#. TRANSLATORS: Do not translate libsodium, is the name of a library
#: src/remmina_pref_dialog.c:487
msgid "libsodium >= 1.9.0 is required to use master password"
msgstr ""
"L’utilizzo della password principale necessita libsodium 1.9.0 o superiore"

#: src/remmina_pref_dialog.c:806
msgid "Picking a terminal colouring file replaces the file: "
msgstr ""
"La scelta di un file di colorazione del terminale sostituisce il file: "

#: src/remmina_pref_dialog.c:810
msgid ""
"This file contains the “Custom” terminal colour scheme selectable from the "
"“Advanced” tab of terminal connections and editable in the “Terminal” tab in "
"the settings."
msgstr ""
"Questo file contiene lo schema di colori «Personalizzato» del terminale "
"selezionabile dalla scheda «Avanzato» delle connessioni del terminale e "
"modificabile nella scheda «Terminale» nelle impostazioni."
<<<<<<< HEAD

#: src/remmina_message_panel.c:163 data/ui/remmina_mpc.glade:46
#: data/ui/remmina_unlock.glade:46
msgid "Cancel"
msgstr "Annulla"

#: src/remmina_message_panel.c:199 data/ui/remmina_snap_info_dialog.glade:28
#: data/ui/remmina_string_list.glade:8 data/ui/remmina_string_list.glade:9
#: data/ui/remmina_string_list.glade:63 data/ui/remmina_news.glade:33
#: data/ui/remmina_preferences.glade:2622
msgid "Close"
msgstr "Chiudi"

#: src/remmina_message_panel.c:260
msgid "Yes"
msgstr "Si"

#: src/remmina_message_panel.c:267
msgid "No"
msgstr "No"

#: src/remmina_message_panel.c:391 plugins/rdp/rdp_plugin.c:2681
#: data/ui/remmina_mpc.glade:172
msgid "Domain"
msgstr "Dominio"

#: src/remmina_message_panel.c:420
msgid "Save password"
msgstr "Memorizzare la password"

#: src/remmina_message_panel.c:457 src/remmina_message_panel.c:629
#: src/remmina_sftp_client.c:947 src/remmina_file_editor.c:241
#: src/remmina_file_editor.c:1783 plugins/spice/spice_plugin_file_transfer.c:84
#: data/ui/remmina_key_chooser.glade:8 data/ui/remmina_key_chooser.glade:9
#: data/ui/remmina_spinner.glade:8 data/ui/remmina_spinner.glade:9
msgid "_Cancel"
msgstr "A_nnulla"

#: src/remmina_message_panel.c:513
msgid "Enter certificate authentication files"
msgstr "Inserire i certificati di autenticazione"

#: src/remmina_message_panel.c:525
msgid "CA Certificate File"
msgstr "File di certificato CA"

#: src/remmina_message_panel.c:547
msgid "CA CRL File"
msgstr "Elenco di revoca della CA"

#: src/remmina_message_panel.c:569
msgid "Client Certificate File"
msgstr "File di certificato client"

#: src/remmina_message_panel.c:591
msgid "Client Certificate Key"
msgstr "Chiave del certificato del cliente"

#: src/rcw.c:655
#, c-format
msgid ""
"Are you sure you want to close %i active connections in the current window?"
msgstr ""
"Sei sicuro di voler chiudere %i connessioni attive nella finestra corrente?"

#: src/rcw.c:1399
msgid "Viewport fullscreen mode"
msgstr "Modalità area visibile a schermo intero"

#: src/rcw.c:1407 data/ui/remmina_preferences.glade:607
msgid "Scrolled fullscreen"
msgstr "Schermo intero scrollabile"

#: src/rcw.c:1493
msgid "Keep aspect ratio when scaled"
msgstr "Ridimensiona mantenendo le proporzioni"

#: src/rcw.c:1501
msgid "Fill client window when scaled"
msgstr "Ridimensiona riempiendo la finestra"

#: src/rcw.c:2049
msgid "Send clipboard content as keystrokes"
msgstr "Invia il contenuto degli appunti come sequenza di tasti"

#: src/rcw.c:2155
msgid "Turn off scaling to avoid screenshot distortion."
msgstr ""
"Disattivare il ridimensionamento per evitare distorsioni dello screenshot."

#: src/rcw.c:2215 plugins/www/www_plugin.c:855
msgid "Screenshot taken"
msgstr "Screenshot eseguito"

#: src/rcw.c:2298
msgid "_Menu"
msgstr "_Menu"

#: src/rcw.c:2299
msgid "Menu"
msgstr "Menu"

#: src/rcw.c:2308
msgid "Open the Remmina main window"
msgstr "Apri la schermata principale di Remmina"

#: src/rcw.c:2318
msgid "Duplicate current connection"
msgstr "Duplica la sessione corrente"

#: src/rcw.c:2335
msgid "Resize the window to fit in remote resolution"
msgstr "Ridimensionare lo schermo per adattarsi alla risoluzione remota"

#: src/rcw.c:2346
msgid "Toggle fullscreen mode"
msgstr "Imposta Schermo Intero"

#: src/rcw.c:2392 data/ui/remmina_preferences.glade:1332
#: data/ui/remmina_preferences.glade:1342
msgid "Multi monitor"
msgstr "Schermo multiplo"

#: src/rcw.c:2408
msgid "Toggle dynamic resolution update"
msgstr "Attiva aggiornamento dinamico della risoluzione"

#: src/rcw.c:2418
msgid "Toggle scaled mode"
msgstr "Attivare modalità riscalata"

#: src/rcw.c:2458 data/ui/remmina_preferences.glade:1066
msgid "Switch tab pages"
msgstr "Cambia Scheda"

#: src/rcw.c:2468
msgid "Grab all keyboard events"
msgstr "Catturare tutti gli eventi della tastiera"

#: src/rcw.c:2478
msgid "Preferences"
msgstr "Preferenze"

#: src/rcw.c:2487
msgid "_Tools"
msgstr "Strumenti"

#: src/rcw.c:2488 data/ui/remmina_main.glade:207
msgid "Tools"
msgstr "Strumenti"

#: src/rcw.c:2501 data/ui/remmina_preferences.glade:1267
#: data/ui/remmina_preferences.glade:1277
msgid "Screenshot"
msgstr "Cattura schermata"

#: src/rcw.c:2515 data/ui/remmina_preferences.glade:1174
msgid "Minimize window"
msgstr "Minimizzare la finestra"

#: src/rcw.c:2525 data/ui/remmina_preferences.glade:1205
msgid "Disconnect"
msgstr "Scollegarsi"

#: src/rcw.c:4297
#, c-format
msgid "The file “%s” is corrupted, unreadable, or could not be found."
msgstr "Il file “%s” è danneggiato, illeggibile o non è stato trovato."

#: src/rcw.c:4466
msgid "Warning: This plugin requires GtkSocket, but it’s not available."
msgstr "Attenzione: Questo plugin richiede GtkSocket, ma non è disponibile."
=======

#: src/remmina_message_panel.c:163 data/ui/remmina_mpc.glade:46
#: data/ui/remmina_unlock.glade:46
msgid "Cancel"
msgstr "Annulla"

#: src/remmina_message_panel.c:199 data/ui/remmina_snap_info_dialog.glade:28
#: data/ui/remmina_string_list.glade:8 data/ui/remmina_string_list.glade:9
#: data/ui/remmina_string_list.glade:63 data/ui/remmina_news.glade:33
#: data/ui/remmina_preferences.glade:2622
msgid "Close"
msgstr "Chiudi"

#: src/remmina_message_panel.c:260
msgid "Yes"
msgstr "Si"

#: src/remmina_message_panel.c:267
msgid "No"
msgstr "No"

#: src/remmina_message_panel.c:391 plugins/rdp/rdp_plugin.c:2724
#: data/ui/remmina_mpc.glade:172
msgid "Domain"
msgstr "Dominio"

#: src/remmina_message_panel.c:420
msgid "Save password"
msgstr "Memorizzare la password"

#: src/remmina_message_panel.c:457 src/remmina_message_panel.c:629
#: src/remmina_sftp_client.c:947 src/remmina_file_editor.c:241
#: src/remmina_file_editor.c:1783 plugins/spice/spice_plugin_file_transfer.c:84
#: data/ui/remmina_key_chooser.glade:8 data/ui/remmina_key_chooser.glade:9
#: data/ui/remmina_spinner.glade:8 data/ui/remmina_spinner.glade:9
msgid "_Cancel"
msgstr "A_nnulla"

#: src/remmina_message_panel.c:513
msgid "Enter certificate authentication files"
msgstr "Inserire i certificati di autenticazione"

#: src/remmina_message_panel.c:525
msgid "CA Certificate File"
msgstr "File di certificato CA"

#: src/remmina_message_panel.c:547
msgid "CA CRL File"
msgstr "Elenco di revoca della CA"

#: src/remmina_message_panel.c:569
msgid "Client Certificate File"
msgstr "File di certificato client"

#: src/remmina_message_panel.c:591
msgid "Client Certificate Key"
msgstr "Chiave del certificato del cliente"

#: src/rcw.c:655
#, c-format
msgid ""
"Are you sure you want to close %i active connections in the current window?"
msgstr ""
"Sei sicuro di voler chiudere %i connessioni attive nella finestra corrente?"

#: src/rcw.c:1399
msgid "Viewport fullscreen mode"
msgstr "Modalità area visibile a schermo intero"

#: src/rcw.c:1407 data/ui/remmina_preferences.glade:607
msgid "Scrolled fullscreen"
msgstr "Schermo intero scrollabile"

#: src/rcw.c:1493
msgid "Keep aspect ratio when scaled"
msgstr "Ridimensiona mantenendo le proporzioni"

#: src/rcw.c:1501
msgid "Fill client window when scaled"
msgstr "Ridimensiona riempiendo la finestra"

#: src/rcw.c:2049
msgid "Send clipboard content as keystrokes"
msgstr "Invia il contenuto degli appunti come sequenza di tasti"

#: src/rcw.c:2155
msgid "Turn off scaling to avoid screenshot distortion."
msgstr ""
"Disattivare il ridimensionamento per evitare distorsioni dello screenshot."

#: src/rcw.c:2215 plugins/www/www_plugin.c:855
msgid "Screenshot taken"
msgstr "Screenshot eseguito"

#: src/rcw.c:2298
msgid "_Menu"
msgstr "_Menu"

#: src/rcw.c:2299
msgid "Menu"
msgstr "Menu"

#: src/rcw.c:2308
msgid "Open the Remmina main window"
msgstr "Apri la schermata principale di Remmina"

#: src/rcw.c:2318
msgid "Duplicate current connection"
msgstr "Duplica la sessione corrente"

#: src/rcw.c:2335
msgid "Resize the window to fit in remote resolution"
msgstr "Ridimensionare lo schermo per adattarsi alla risoluzione remota"

#: src/rcw.c:2346
msgid "Toggle fullscreen mode"
msgstr "Imposta Schermo Intero"

#: src/rcw.c:2392 data/ui/remmina_preferences.glade:1332
#: data/ui/remmina_preferences.glade:1342
msgid "Multi monitor"
msgstr "Schermo multiplo"

#: src/rcw.c:2408
msgid "Toggle dynamic resolution update"
msgstr "Attiva aggiornamento dinamico della risoluzione"

#: src/rcw.c:2418
msgid "Toggle scaled mode"
msgstr "Attivare modalità riscalata"

#: src/rcw.c:2458 data/ui/remmina_preferences.glade:1066
msgid "Switch tab pages"
msgstr "Cambia Scheda"

#: src/rcw.c:2468
msgid "Grab all keyboard events"
msgstr "Catturare tutti gli eventi della tastiera"

#: src/rcw.c:2478
msgid "Preferences"
msgstr "Preferenze"

#: src/rcw.c:2487
msgid "_Tools"
msgstr "Strumenti"

#: src/rcw.c:2488 data/ui/remmina_main.glade:207
msgid "Tools"
msgstr "Strumenti"

#: src/rcw.c:2501 data/ui/remmina_preferences.glade:1267
#: data/ui/remmina_preferences.glade:1277
msgid "Screenshot"
msgstr "Cattura schermata"

#: src/rcw.c:2515 data/ui/remmina_preferences.glade:1174
msgid "Minimize window"
msgstr "Minimizzare la finestra"

#: src/rcw.c:2525 data/ui/remmina_preferences.glade:1205
msgid "Disconnect"
msgstr "Scollegarsi"

#: src/rcw.c:4297
#, c-format
msgid "The file “%s” is corrupted, unreadable, or could not be found."
msgstr "Il file “%s” è danneggiato, illeggibile o non è stato trovato."

#. TRANSLATORS: This should be a link to the Remmina Wiki page:
#. TRANSLATORS: 'GtkSocket feature is not available'.
#: src/rcw.c:4372
msgid ""
"https://gitlab.com/Remmina/Remmina/-/wikis/GtkSocket-feature-is-not-"
"available-in-a-Wayland-session"
msgstr ""
"https://gitlab.com/Remmina/Remmina/-/wikis/GtkSocket-feature-is-not-"
"available-in-a-Wayland-session"

#: src/rcw.c:4509
msgid ""
"Warning: This plugin requires GtkSocket, but this feature is unavailable in "
"a Wayland session."
msgstr ""
"Attenzione: Questo plugin richiede GtkSocket, ma questa funzione non è "
"disponibile in una sessione Wayland."

#. TRANSLATORS: This should be a link to the Remmina Wiki page:
#. 'GtkSocket feature is not available'.
#: src/rcw.c:4515
#, fuzzy
#| msgid ""
#| "Plugins relying on GtkSocket can't run in a Wayland session.\n"
#| "For more information and a possible workaround, please visit the Remmina "
#| "Wiki at:\n"
#| "\n"
#| "%s"
msgid ""
"Plugins relying on GtkSocket can't run in a Wayland session.\n"
"For more information and a possible workaround, please visit the Remmina "
"Wiki at:\n"
"\n"
"https://gitlab.com/Remmina/Remmina/-/wikis/GtkSocket-feature-is-not-"
"available-in-a-Wayland-session"
msgstr ""
"I plugin che si basano su GtkSocket non possono essere eseguiti in una "
"sessione Wayland.\n"
"Per ulteriori informazioni e una possibile soluzione alternativa, visitare "
"il Wiki di Remmina all'indirizzo:\n"
"\n"
"%s"

#: src/rcw.c:4529
msgid "Open in browser"
msgstr "Apri nel browser"
>>>>>>> 050fc71c

#: src/remmina_mpchange.c:234
msgid "The passwords do not match"
msgstr "Le password non coincidono"

#: src/remmina_mpchange.c:244
msgid "Resetting passwords, please wait…"
msgstr "Reimposto le password, attendere…"

#: src/remmina_mpchange.c:327
msgid "The multi password changer requires a secrecy plugin.\n"
msgstr "Il cambia password multipla richiede un plugin di segretezza.\n"

#: src/remmina_mpchange.c:330
msgid "The multi password changer requires a secrecy service.\n"
msgstr "Il multi password changer richiede un servizio di segretezza.\n"

#: src/remmina_mpchange.c:409
#, c-format
msgid "%d password changed."
msgid_plural "%d passwords changed."
msgstr[0] "%d password cambiata."
msgstr[1] "%d password cambiate."

#. TRANSLATORS: Shown in terminal. Do not use characters that may be not supported on a terminal
#: src/remmina.c:86
msgid "Show 'About'"
msgstr "Mostra 'A proposito'"
<<<<<<< HEAD

#. TRANSLATORS: Shown in terminal. Do not use characters that may be not supported on a terminal
#: src/remmina.c:88
msgid ""
"Connect either to a desktop described in a file (.remmina or a filetype "
"supported by a plugin) or a supported URI (RDP, VNC, SSH or SPICE)"
msgstr ""
"Connettersi a un desktop descritto in un file (.remmina o un tipo di file "
"supportato da un plug-in) o un URI supportato (RDP, VNC, SSH o SPICE)"

#: src/remmina.c:88 src/remmina.c:90 src/remmina.c:92
msgid "FILE"
msgstr "FILE"

#. TRANSLATORS: Shown in terminal. Do not use characters that may be not supported on a terminal
#: src/remmina.c:90
msgid ""
"Connect to a desktop described in a file (.remmina or a type supported by a "
"plugin)"
msgstr ""
"Connettersi a un desktop descritto in un file (.remmina o un tipo supportato "
"da un plugin)"

#. TRANSLATORS: Shown in terminal. Do not use characters that may be not supported on a terminal
#: src/remmina.c:92
msgid ""
"Edit desktop connection described in file (.remmina or type supported by "
"plugin)"
msgstr ""
"Modifica la connessione descritta dal file (“*.remmina” o il tipo supportato "
"dal plugin)"

#. TRANSLATORS: Shown in terminal. Do not use characters that may be not supported on a terminal
#: src/remmina.c:95
msgid "Start in kiosk mode"
msgstr "Avvia in modo Chiosco"

#. TRANSLATORS: Shown in terminal. Do not use characters that may be not supported on a terminal
=======

#. TRANSLATORS: Shown in terminal. Do not use characters that may be not supported on a terminal
#: src/remmina.c:88
msgid ""
"Connect either to a desktop described in a file (.remmina or a filetype "
"supported by a plugin) or a supported URI (RDP, VNC, SSH or SPICE)"
msgstr ""
"Connettersi a un desktop descritto in un file (.remmina o un tipo di file "
"supportato da un plug-in) o un URI supportato (RDP, VNC, SSH o SPICE)"

#: src/remmina.c:88 src/remmina.c:90 src/remmina.c:92
msgid "FILE"
msgstr "FILE"

#. TRANSLATORS: Shown in terminal. Do not use characters that may be not supported on a terminal
#: src/remmina.c:90
#, fuzzy
#| msgid ""
#| "Connect to a desktop described in a file (.remmina or a type supported by "
#| "a plugin)"
msgid ""
"Connect to a desktop described in a file (.remmina or a filetype supported "
"by a plugin)"
msgstr ""
"Connettersi a un desktop descritto in un file (.remmina o un tipo supportato "
"da un plugin)"

#. TRANSLATORS: Shown in terminal. Do not use characters that may be not supported on a terminal
#: src/remmina.c:92
#, fuzzy
#| msgid ""
#| "Edit desktop connection described in file (.remmina or type supported by "
#| "plugin)"
msgid ""
"Edit desktop connection described in file (.remmina or a filetype supported "
"by plugin)"
msgstr ""
"Modifica la connessione descritta dal file (“*.remmina” o il tipo supportato "
"dal plugin)"

#. TRANSLATORS: Shown in terminal. Do not use characters that may be not supported on a terminal
#: src/remmina.c:95
msgid "Start in kiosk mode"
msgstr "Avvia in modo Chiosco"

#. TRANSLATORS: Shown in terminal. Do not use characters that may be not supported on a terminal
>>>>>>> 050fc71c
#: src/remmina.c:97
msgid "Create new connection profile"
msgstr "Crea un nuovo profilo di connessione"

#. TRANSLATORS: Shown in terminal. Do not use characters that may be not supported on a terminal
#: src/remmina.c:99
msgid "Show preferences"
msgstr "Preferenze"

#: src/remmina.c:99
msgid "TABINDEX"
msgstr "TABINDEX"

#. TRANSLATORS: Shown in terminal. Do not use characters that may be not supported on a terminal
#: src/remmina.c:106
msgid "Quit"
msgstr "_Esci"

#. TRANSLATORS: Shown in terminal. Do not use characters that may be not supported on a terminal
#: src/remmina.c:108
msgid "Use default server name (for --new)"
msgstr "Utilizzare il nome del server per default (per --new)"

#: src/remmina.c:108
msgid "SERVER"
msgstr "SERVER"

#. TRANSLATORS: Shown in terminal. Do not use characters that may be not supported on a terminal
#: src/remmina.c:110
msgid "Use default protocol (for --new)"
msgstr "Utilizzare il protocollo di default (per --new)"

#: src/remmina.c:110
msgid "PROTOCOL"
msgstr "PROTOCOLLO"

#. TRANSLATORS: Shown in terminal. Do not use characters that may be not supported on a terminal
#: src/remmina.c:112
msgid "Start in tray"
msgstr "Avvia come icona nell’area di norifica"

#. TRANSLATORS: Shown in terminal. Do not use characters that may be not supported on a terminal
#: src/remmina.c:114
msgid "Show the application version"
msgstr "Mostra la versione dell’applicazione"

#. TRANSLATORS: Shown in terminal. Do not use characters that may be not supported on a terminal
#: src/remmina.c:116
msgid "Show version of the application and its plugins"
msgstr "Mostra la versione dell’applicazione e dei plugin"

#. TRANSLATORS: Shown in terminal. Do not use characters that may be not supported on a terminal
#: src/remmina.c:118
msgid "Modify connection profile (requires --set-option)"
msgstr "Modificare il profilo di connessione (richiede --set-option)"

#. TRANSLATORS: Shown in terminal. Do not use characters that may be not supported on a terminal
#: src/remmina.c:120
msgid "Set one or more profile settings, to be used with --update-profile"
msgstr ""
"Imposta una o più opzioni del profilo, da utilizzare con --update-profile"

#: src/remmina.c:121
msgid "Encrypt a password"
msgstr "Criptare una password"

#. TRANSLATORS:
#. * This link should point to a resource explaining how to get Remmina
#. * to log more verbose statements.
#.
#: src/remmina.c:337
#, fuzzy
#| msgid ""
#| "Remmina does not log all output statements. To enable a more verbose "
#| "output please use G_MESSAGES_DEBUG=all as an environment variable.\n"
#| "For more information, please visit the Remmina Wiki at:\n"
#| "https://gitlab.com/Remmina/Remmina/-/wikis/Usage/Remmina-debugging"
msgid ""
"Remmina does not log all output statements. Turn on more verbose output by "
"using \"G_MESSAGES_DEBUG=all\" as an environment variable.\n"
"More info available on the Remmina wiki at:\n"
"https://gitlab.com/Remmina/Remmina/-/wikis/Usage/Remmina-debugging"
msgstr ""
"Remmina non registra tutte le istruzioni di output. Per abilitare un output "
"più dettagliato, usa G_MESSAGES_DEBUG=all come variabile di ambiente.\n"
"Per ulteriori informazioni, visitare la Wiki di Remmina all'indirizzo:\n"
"https://gitlab.com/Remmina/Remmina/-/wikis/Usage/Remmina-debugging"

#. TRANSLATORS: Shown in terminal. Do not use characters that may be not supported on a terminal
#: src/remmina.c:391
msgid "- or protocol://username:encryptedpassword@host:port"
msgstr "- o protocollo://nomeutente:password crittografata@host:porta"

#: src/remmina.c:394
msgid ""
"Examples:\n"
"To connect using an existing connection profile, use:\n"
"\n"
"\tremmina -c FILE.remmina\n"
"\n"
"To quick connect using a URI:\n"
"\n"
"\tremmina -c rdp://username@server\n"
"\tremmina -c rdp://domain\\\\username@server\n"
"\tremmina -c vnc://username@server\n"
"\tremmina -c vnc://server?VncUsername=username\n"
"\tremmina -c ssh://user@server\n"
"\tremmina -c spice://server\n"
"\n"
"To quick connect using a URI along with an encrypted password:\n"
"\n"
"\tremmina -c rdp://username:encrypted-password@server\n"
"\tremmina -c vnc://username:encrypted-password@server\n"
"\tremmina -c vnc://server?VncUsername=username\\&VncPassword=encrypted-"
"password\n"
"\n"
"To encrypt a password for use with a URI:\n"
"\n"
"\tremmina --encrypt-password\n"
"\n"
"To update username and password and set a different resolution mode of a "
"Remmina connection profile, use:\n"
"\n"
"\techo \"username\\napassword\" | remmina --update-profile /PATH/TO/FOO."
"remmina --set-option username --set-option resolution_mode=2 --set-option "
"password\n"
msgstr ""
"Esempi:\n"
"Per connetterti utilizzando un profilo di connessione esistente, usa:\n"
"\n"
"remmina -c FILE.remmina\n"
"\n"
"Per connettersi rapidamente utilizzando un URI:\n"
"\n"
"remmina -c rdp://nomeutente@server\n"
"remmina -c rdp://dominio\\\\nomeutente@server\n"
"remmina -c vnc://nomeutente@server\n"
"remmina -c vnc://server? VncUsername=nomeutente\n"
"remmina -c ssh://nomeutente@ server\n"
"remmina -c spice://server\n"
"\n"
"Per connettersi rapidamente utilizzando un URI insieme a una password "
"crittografata:\n"
"\n"
"remmina -c rdp://nome utente:password crittografata@server\n"
"remmina -c vnc://nomeutente:password crittografata@server\n"
"remmina -c vnc://server? VncUsername=nome utente\\&VncPassword=password "
"crittografata\n"
"\n"
"Per crittografare una password da utilizzare con un URI:\n"
"\n"
"remmina --encrypt-password\n"
"\n"
"Per aggiornare nome utente e password e impostare una diversa modalità di "
"risoluzione di un profilo di connessione Remmina, utilizzare:\n"
"\n"
"echo \"nomeutente \\ napassword\" | remmina --update-profile /PERCORSO/DEL/"
"FILE/NOME.remmina --set-option username --set-option resolution_mode = 2 --"
"set-option password\n"

#: src/remmina_public.c:345
#, c-format
msgid "Address is too long for UNIX socket_path: %s"
msgstr "L'indirizzo è troppo lungo per un socket_path UNIX: %s"

#: src/remmina_public.c:355
#, c-format
msgid "Creating UNIX socket failed: %s"
msgstr "Creazione di un socket UNIX fallita: %s"

#: src/remmina_public.c:361
#, c-format
msgid "Connecting to UNIX socket failed: %s"
msgstr "Connessione al socket UNIX fallita: %s"

#: src/remmina_public.c:631
msgid "Please enter format 'widthxheight'."
msgstr "Inserire formato “larghezzaxaltezza”."

#: src/remmina_public.c:653
msgid "Change security settings"
msgstr "Modifica le impostazioni di sicurezza"

#. TRANSLATORS: translator-credits should be replaced with a formatted list of translators in your own language
#: src/remmina_about.c:54
msgid "translator-credits"
msgstr ""
"Traduzione italiana a cura di:\n"
"Antenore Gatta\n"
"Giovanni Panozzo"

#: src/remmina_ftp_client.c:389
msgid "Choose download location"
msgstr "Scegliere una posizione per lo scaricamento"

#: src/remmina_ftp_client.c:529
msgid "Are you sure to delete the selected files on server?"
msgstr "Cancellare i file selezionati dal server?"

#: src/remmina_ftp_client.c:586
msgid "Choose a file to upload"
msgstr "Scegliere un file da caricare"

#: src/remmina_ftp_client.c:593
msgid "Upload folder"
msgstr "Cartella caricamenti"

#: src/remmina_ftp_client.c:649 src/remmina_ftp_client.c:763
msgid "Download"
msgstr "Scaricamento"

#: src/remmina_ftp_client.c:656 src/remmina_ftp_client.c:770
msgid "Upload"
msgstr "Invio"

#: src/remmina_ftp_client.c:663
msgid "_Delete"
msgstr "_Elimina"

#: src/remmina_ftp_client.c:748
msgid "Home"
msgstr "Home"

#: src/remmina_ftp_client.c:749
msgid "Go to home folder"
msgstr "Visualizzare la cartella home"

#: src/remmina_ftp_client.c:753
msgid "Up"
msgstr "Su"

#: src/remmina_ftp_client.c:754
msgid "Go to parent folder"
msgstr "Visualizzare la cartella padre"

<<<<<<< HEAD
#: src/remmina_ftp_client.c:758 plugins/rdp/rdp_plugin.c:2770
=======
#: src/remmina_ftp_client.c:758 plugins/rdp/rdp_plugin.c:2813
>>>>>>> 050fc71c
#: plugins/vnc/vnc_plugin.c:2027
msgid "Refresh"
msgstr "Aggiorna"

#: src/remmina_ftp_client.c:759
msgid "Refresh current folder"
msgstr "Aggiornare la cartella corrente"

#: src/remmina_ftp_client.c:764
msgid "Download from server"
msgstr "Scaricare dal server"

#: src/remmina_ftp_client.c:771
msgid "Upload to server"
msgstr "Inviare al server"

#: src/remmina_ftp_client.c:775 data/ui/remmina_main.glade:197
msgid "Delete"
msgstr "Elimina"

#: src/remmina_ftp_client.c:776
msgid "Delete files on server"
msgstr "Cancellare i file sul server"

#: src/remmina_ftp_client.c:905 src/remmina_ftp_client.c:974
msgid "Filename"
msgstr "Nome del file"

#: src/remmina_ftp_client.c:918 src/remmina_ftp_client.c:1003
msgid "Size"
msgstr "Dimensione"

#: src/remmina_ftp_client.c:926
msgid "User"
msgstr "Nome utente"

#: src/remmina_ftp_client.c:932 src/remmina_file_editor.c:1933
#: data/ui/remmina_mpc.glade:115 data/ui/remmina_main.glade:464
msgid "Group"
msgstr "Gruppo"

#: src/remmina_ftp_client.c:938
msgid "Permission"
msgstr "Permesso"

<<<<<<< HEAD
#: src/remmina_ftp_client.c:990 plugins/rdp/rdp_plugin.c:2568
msgid "Remote"
msgstr "Remoto"

#: src/remmina_ftp_client.c:997 plugins/rdp/rdp_plugin.c:2567
=======
#: src/remmina_ftp_client.c:990 plugins/rdp/rdp_plugin.c:2611
msgid "Remote"
msgstr "Remoto"

#: src/remmina_ftp_client.c:997 plugins/rdp/rdp_plugin.c:2610
>>>>>>> 050fc71c
msgid "Local"
msgstr "Locale"

#: src/remmina_ftp_client.c:1011
msgid "Progress"
msgstr "Avanzamento"

<<<<<<< HEAD
#: src/remmina_protocol_widget.c:290 src/remmina_ssh_plugin.c:829
=======
#: src/remmina_protocol_widget.c:291 src/remmina_ssh_plugin.c:829
>>>>>>> 050fc71c
#: src/remmina_ssh_plugin.c:1445
msgid "Open SFTP transfer…"
msgstr "Aprire il trasferimento SFTP…"

<<<<<<< HEAD
#: src/remmina_protocol_widget.c:319
=======
#: src/remmina_protocol_widget.c:320
>>>>>>> 050fc71c
msgid "Executing external commands…"
msgstr "Esecuzione comandi esterni…"

#. TRANSLATORS: “%s” is a placeholder for the connection profile name
<<<<<<< HEAD
#: src/remmina_protocol_widget.c:327
=======
#: src/remmina_protocol_widget.c:328
>>>>>>> 050fc71c
#, c-format
msgid "Connecting to “%s”…"
msgstr "Connessione a “%s”…"

#. TRANSLATORS: “%s” is a placeholder for an hostname or an IP address.
<<<<<<< HEAD
#: src/remmina_protocol_widget.c:915 src/remmina_protocol_widget.c:1100
=======
#: src/remmina_protocol_widget.c:916 src/remmina_protocol_widget.c:1101
>>>>>>> 050fc71c
#, c-format
msgid "Connecting to “%s” via SSH…"
msgstr "Connessione a “%s” tramite SSH in corso…"

#. TRANSLATORS: “%i” is a placeholder for a TCP port number.
<<<<<<< HEAD
#: src/remmina_protocol_widget.c:1164
=======
#: src/remmina_protocol_widget.c:1165
>>>>>>> 050fc71c
#, c-format
msgid "Awaiting incoming SSH connection on port %i…"
msgstr "In attesa di connessione SSH in entrata sulla porta %i…"

<<<<<<< HEAD
#: src/remmina_protocol_widget.c:1217
=======
#: src/remmina_protocol_widget.c:1218
>>>>>>> 050fc71c
#, c-format
msgid "The “%s” command is not available on the SSH server."
msgstr "Il comando “%s” non è disponibile sul server SSH."

<<<<<<< HEAD
#: src/remmina_protocol_widget.c:1222
=======
#: src/remmina_protocol_widget.c:1223
>>>>>>> 050fc71c
#, c-format
msgid "Could not run the “%s” command on the SSH server (status = %i)."
msgstr "Impossibile eseguire il comando “%s” sul server SSH (stato : %i)."

#. TRANSLATORS: %s is a placeholder for an error message
<<<<<<< HEAD
#: src/remmina_protocol_widget.c:1230
=======
#: src/remmina_protocol_widget.c:1231
>>>>>>> 050fc71c
#, c-format
msgid "Could not run command. %s"
msgstr "Impossibile eseguire il comando. %s"

#. TRANSLATORS: “%s” is a placeholder for a hostname or IP address.
<<<<<<< HEAD
#: src/remmina_protocol_widget.c:1300
=======
#: src/remmina_protocol_widget.c:1301
>>>>>>> 050fc71c
#, c-format
msgid "Connecting to %s via SSH…"
msgstr "Connessione a %s tramite SSH in corso…"

<<<<<<< HEAD
#: src/remmina_protocol_widget.c:1694
msgid "Type in SSH username and password."
msgstr "Digitare nome utente e password per SSH."

#: src/remmina_protocol_widget.c:1749 src/remmina_protocol_widget.c:1781
=======
#: src/remmina_protocol_widget.c:1695
msgid "Type in SSH username and password."
msgstr "Digitare nome utente e password per SSH."

#: src/remmina_protocol_widget.c:1750 src/remmina_protocol_widget.c:1782
>>>>>>> 050fc71c
msgid "Fingerprint automatically accepted"
msgstr "Impronta digitale accettata automaticamente"

#. TRANSLATORS: The user is asked to verify a new SSL certificate.
<<<<<<< HEAD
#: src/remmina_protocol_widget.c:1757
=======
#: src/remmina_protocol_widget.c:1758
>>>>>>> 050fc71c
msgid "Certificate details:"
msgstr "Dettagli certificato:"

#. TRANSLATORS: An SSL certificate subject is usually the remote server the user connect to.
<<<<<<< HEAD
#: src/remmina_protocol_widget.c:1759 src/remmina_protocol_widget.c:1791
=======
#: src/remmina_protocol_widget.c:1760 src/remmina_protocol_widget.c:1792
>>>>>>> 050fc71c
msgid "Subject:"
msgstr "Oggetto:"

#. TRANSLATORS: The name or email of the entity that have issued the SSL certificate
<<<<<<< HEAD
#: src/remmina_protocol_widget.c:1761 src/remmina_protocol_widget.c:1793
=======
#: src/remmina_protocol_widget.c:1762 src/remmina_protocol_widget.c:1794
>>>>>>> 050fc71c
msgid "Issuer:"
msgstr "Emittente:"

#. TRANSLATORS: An SSL certificate fingerprint, is a hash of a certificate calculated on all certificate's data and its signature.
<<<<<<< HEAD
#: src/remmina_protocol_widget.c:1763
=======
#: src/remmina_protocol_widget.c:1764
>>>>>>> 050fc71c
msgid "Fingerprint:"
msgstr "Impronta digitale:"

#. TRANSLATORS: The user is asked to accept or refuse a new SSL certificate.
<<<<<<< HEAD
#: src/remmina_protocol_widget.c:1765
=======
#: src/remmina_protocol_widget.c:1766
>>>>>>> 050fc71c
msgid "Accept certificate?"
msgstr "Accettare il certificato?"

#. TRANSLATORS: The user is asked to verify a new SSL certificate.
<<<<<<< HEAD
#: src/remmina_protocol_widget.c:1789
=======
#: src/remmina_protocol_widget.c:1790
>>>>>>> 050fc71c
msgid "The certificate changed! Details:"
msgstr "Il certificato è cambiato! Dettagli:"

#. TRANSLATORS: An SSL certificate fingerprint, is a hash of a certificate calculated on all certificate's data and its signature.
<<<<<<< HEAD
#: src/remmina_protocol_widget.c:1795
=======
#: src/remmina_protocol_widget.c:1796
>>>>>>> 050fc71c
msgid "Old fingerprint:"
msgstr "Vecchia impronta digitale:"

#. TRANSLATORS: An SSL certificate fingerprint, is a hash of a certificate calculated on all certificate's data and its signature.
<<<<<<< HEAD
#: src/remmina_protocol_widget.c:1797
=======
#: src/remmina_protocol_widget.c:1798
>>>>>>> 050fc71c
msgid "New fingerprint:"
msgstr "Nuova impronta digitale:"

#. TRANSLATORS: The user is asked to accept or refuse a new SSL certificate.
<<<<<<< HEAD
#: src/remmina_protocol_widget.c:1799
=======
#: src/remmina_protocol_widget.c:1800
>>>>>>> 050fc71c
msgid "Accept changed certificate?"
msgstr "Accettare il certificato modificato?"

#. TRANSLATORS: “%i” is a placeholder for a port number. “%s”  is a placeholder for a protocol name (VNC).
<<<<<<< HEAD
#: src/remmina_protocol_widget.c:1942
=======
#: src/remmina_protocol_widget.c:1943
>>>>>>> 050fc71c
#, c-format
msgid "Listening on port %i for an incoming %s connection…"
msgstr "In ascolto sulla Porta %i per una connessione in ingresso %s…"

<<<<<<< HEAD
#: src/remmina_protocol_widget.c:1967
=======
#: src/remmina_protocol_widget.c:1968
>>>>>>> 050fc71c
msgid "Could not authenticate, attempting reconnection…"
msgstr ""
"Impossibile eseguire l'autenticazione, tentativo di riconnessione in corso…"

<<<<<<< HEAD
#: src/remmina_protocol_widget.c:2029 src/remmina_file_editor.c:436
=======
#: src/remmina_protocol_widget.c:2030 src/remmina_file_editor.c:436
>>>>>>> 050fc71c
#: src/remmina_file_editor.c:1172 data/ui/remmina_main.glade:478
msgid "Server"
msgstr "Server"

#. TRANSLATORS: “%s” is a placeholder for a protocol name, like “RDP”.
<<<<<<< HEAD
#: src/remmina_protocol_widget.c:2047
=======
#: src/remmina_protocol_widget.c:2048
>>>>>>> 050fc71c
#, c-format
msgid "Install the %s protocol plugin first."
msgstr "Installare prima il plugin del protocollo %s."

#: src/remmina_ssh.c:236
#, c-format
msgid "Could not authenticate with TOTP/OTP/2FA. %s"
msgstr "Impossibile eseguire l'autenticazione con TOTP/OTP/2FA. %s"

#: src/remmina_ssh.c:295 src/remmina_ssh.c:676
#, c-format
msgid "Could not authenticate with SSH password. %s"
msgstr "Impossibile eseguire l'autenticazione con la password SSH. %s"

#: src/remmina_ssh.c:322 src/remmina_ssh.c:389
msgid "No saved SSH passphrase supplied. Asking user to enter it."
msgstr "Nessuna passphrase SSH salvata. Si chiede all'utente d'inserirla."
<<<<<<< HEAD

#. TRANSLATORS: The placeholder %s is an error message
#: src/remmina_ssh.c:327 src/remmina_ssh.c:368 src/remmina_ssh.c:394
#: src/remmina_ssh.c:433 src/remmina_ssh.c:746
#, c-format
msgid "Could not authenticate with public SSH key. %s"
msgstr "Impossibile eseguire l'autenticazione con la chiave SSH pubblica. %s"

#. TRANSLATORS: The placeholder %s is an error message
#: src/remmina_ssh.c:336
#, c-format
msgid "SSH certificate cannot be imported. %s"
msgstr "Impossibile importare il certificato SSH. %s"

#. TRANSLATORS: The placeholder %s is an error message
#: src/remmina_ssh.c:345
#, c-format
msgid "SSH certificate cannot be copied into the private SSH key. %s"
msgstr "Il certificato SSH non può essere copiato nella chiave SSH privata. %s"

#. TRANSLATORS: The placeholder %s is an error message
#: src/remmina_ssh.c:355
#, c-format
=======

#. TRANSLATORS: The placeholder %s is an error message
#: src/remmina_ssh.c:327 src/remmina_ssh.c:368 src/remmina_ssh.c:394
#: src/remmina_ssh.c:433 src/remmina_ssh.c:746
#, c-format
msgid "Could not authenticate with public SSH key. %s"
msgstr "Impossibile eseguire l'autenticazione con la chiave SSH pubblica. %s"

#. TRANSLATORS: The placeholder %s is an error message
#: src/remmina_ssh.c:336
#, c-format
msgid "SSH certificate cannot be imported. %s"
msgstr "Impossibile importare il certificato SSH. %s"

#. TRANSLATORS: The placeholder %s is an error message
#: src/remmina_ssh.c:345
#, c-format
msgid "SSH certificate cannot be copied into the private SSH key. %s"
msgstr "Il certificato SSH non può essere copiato nella chiave SSH privata. %s"

#. TRANSLATORS: The placeholder %s is an error message
#: src/remmina_ssh.c:355
#, c-format
>>>>>>> 050fc71c
msgid "Could not authenticate using SSH certificate. %s"
msgstr ""
"Impossibile eseguire l'autenticazione utilizzando il certificato SSH. %s"

#: src/remmina_ssh.c:369
msgid "SSH identity file not selected."
msgstr "Identità SSH non selezionata."

#. TRANSLATORS: The placeholder %s is an error message
#: src/remmina_ssh.c:380
#, c-format
msgid "Public SSH key cannot be imported. %s"
msgstr "Impossibile importare la chiave SSH pubblica. %s"

#: src/remmina_ssh.c:478
#, c-format
msgid "Could not authenticate automatically with public SSH key. %s"
msgstr ""
"Impossibile eseguire l'autenticazione automatica con la chiave SSH pubblica. "
"%s"

#: src/remmina_ssh.c:523
#, c-format
msgid "Could not authenticate automatically with SSH agent. %s"
msgstr "Impossibile eseguire l'autenticazione automatica con l'agente SSH. %s"

#: src/remmina_ssh.c:569 src/remmina_ssh.c:856
#, c-format
msgid "Could not authenticate with SSH GSSAPI/Kerberos. %s"
msgstr "Impossibile eseguire l'autenticazione con SSH GSSAPI/Kerberos. %s"

#: src/remmina_ssh.c:598
msgid "The public SSH key changed!"
msgstr "La chiave pubblica SSH è cambiata!"

#: src/remmina_ssh.c:711
#, c-format
msgid "Could not authenticate with keyboard-interactive. %s"
msgstr "Impossibile eseguire l'autenticazione interattiva da tastiera. %s"

#: src/remmina_ssh.c:813
#, c-format
msgid "Could not authenticate with automatic public SSH key. %s"
msgstr ""
"Impossibile eseguire l'autenticazione con la chiave SSH pubblica automatica. "
"%s"

#. TRANSLATORS: The placeholder %s is an error message
#: src/remmina_ssh.c:921
#, c-format
msgid "Could not fetch the server's public SSH key. %s"
msgstr "Impossibile recuperare la chiave SSH pubblica del server. %s"

#. TRANSLATORS: The placeholder %s is an error message
#: src/remmina_ssh.c:928
#, c-format
msgid "Could not fetch public SSH key. %s"
msgstr "Impossibile recuperare la chiave SSH pubblica. %s"

#. TRANSLATORS: The placeholder %s is an error message
#: src/remmina_ssh.c:936
#, c-format
msgid "Could not fetch checksum of the public SSH key. %s"
msgstr "Impossibile recuperare il checksum della chiave SSH pubblica. %s"

#: src/remmina_ssh.c:949
msgid "The server is unknown. The public key fingerprint is:"
msgstr "Il server è sconosciuto. L’impronta digitale della chiave pubblica è:"

#: src/remmina_ssh.c:951 src/remmina_ssh.c:957
msgid "Do you trust the new public key?"
msgstr "Considerare attendibile la nuova chiave pubblica?"

#: src/remmina_ssh.c:954
msgid ""
"Warning: The server has changed its public key. This means you are either "
"under attack,\n"
"or the administrator has changed the key. The new public key fingerprint is:"
msgstr ""
"Attenzione: Il server ha modificato la chiave pubblica. Questo significa che "
"sei sotto attacco,\n"
"o l'amministratore ha cambiato la chiave. La nuova impronta digitale a "
"chiave pubblica è:"

#. TRANSLATORS: The placeholder %s is an error message
#: src/remmina_ssh.c:979
#, c-format
msgid "Could not check list of known SSH hosts. %s"
msgstr "Impossibile controllare l'elenco degli host SSH noti. %s"

#: src/remmina_ssh.c:988
msgid "SSH password"
msgstr "Password SSH"

#: src/remmina_ssh.c:995 src/remmina_ssh.c:1039
msgid "SSH private key passphrase"
msgstr "Passphrase della chiave privata SSH"

#: src/remmina_ssh.c:1000
msgid "SSH Kerberos/GSSAPI"
msgstr "Kerberos SSH/GSSAPI"

#: src/remmina_ssh.c:1005
msgid "Enter TOTP/OTP/2FA code"
msgstr "Immetti il codice TOTP/OTP/2FA"

#: src/remmina_ssh.c:1035 src/remmina_ssh.c:1061
msgid "SSH tunnel credentials"
msgstr "Credenziali del tunnel SSH"

#: src/remmina_ssh.c:1035 src/remmina_ssh.c:1061
msgid "SSH credentials"
msgstr "Credenziali SSH"

#: src/remmina_ssh.c:1112
msgid "Keyboard interactive login, TOTP/OTP/2FA"
msgstr "Accesso interattivo da tastiera, TOTP/OTP/2FA"

#. TRANSLATORS: The placeholder %s is an error message
#: src/remmina_ssh.c:1337
#, c-format
msgid "Could not start SSH session. %s"
msgstr "Impossibile avviare la sessione SSH. %s"

#. TRANSLATORS: The placeholder %s is an error message
#: src/remmina_ssh.c:1735
#, c-format
msgid "Could not create channel. %s"
msgstr "Impossibile creare il canale. %s"

#. TRANSLATORS: The placeholder %s is an error message
#: src/remmina_ssh.c:1746
#, c-format
msgid "Could not connect to SSH tunnel. %s"
msgstr "Impossibile connettersi al tunnel SSH. %s"

#. TRANSLATORS: The placeholder %s is an error message
#: src/remmina_ssh.c:1816 src/remmina_ssh.c:1837 src/remmina_ssh.c:1846
#, c-format
msgid "Could not request port forwarding. %s"
msgstr "Impossibile richiedere l'inoltro della porta. %s"

#: src/remmina_ssh.c:1876
msgid "The server did not respond."
msgstr "Il server non ha risposto."

#: src/remmina_ssh.c:1916
#, c-format
msgid "Cannot connect to local port %i."
msgstr "Impossibile connettersi alla porta locale %i."

#. TRANSLATORS: The placeholder %s is an error message
#: src/remmina_ssh.c:1965
#, c-format
msgid "Could not write to SSH channel. %s"
msgstr "Impossibile creare il canale: %s"

#. TRANSLATORS: The placeholder %s is an error message
#: src/remmina_ssh.c:1972
#, c-format
msgid "Could not read from tunnel listening socket. %s"
msgstr "Impossibile leggere dal socket di ascolto del tunnel. %s"

#. TRANSLATORS: The placeholder %s is an error message
#: src/remmina_ssh.c:1992
#, c-format
msgid "Could not poll SSH channel. %s"
msgstr "Impossibile eseguire il polling del canale SSH. %s"

#. TRANSLATORS: The placeholder %s is an error message
#: src/remmina_ssh.c:1999
#, c-format
msgid "Could not read SSH channel in a non-blocking way. %s"
msgstr "Impossibile leggere il canale SSH in modo non bloccante. %s"

#. TRANSLATORS: The placeholder %s is an error message
#: src/remmina_ssh.c:2018
#, c-format
msgid "Could not send data to tunnel listening socket. %s"
msgstr "Impossibile inviare dati al socket di ascolto del tunnel. %s"

#: src/remmina_ssh.c:2120
msgid "Assign a destination port."
msgstr "Assegnare una porta di destinazione."

#: src/remmina_ssh.c:2127
msgid "Could not create socket."
msgstr "Impossibile creare il socket."

#: src/remmina_ssh.c:2137
msgid "Could not bind server socket to local port."
msgstr "Impossibile associare il socket del server alla porta locale."

#: src/remmina_ssh.c:2143
msgid "Could not listen to local port."
msgstr "Impossibile ascoltare sulla porta locale."

#. TRANSLATORS: Do not translate pthread
#: src/remmina_ssh.c:2153 src/remmina_ssh.c:2170 src/remmina_ssh.c:2188
msgid "Could not start pthread."
msgstr "Impossibile avviare pthread."

#. TRANSLATORS: The placeholder %s is an error message
#: src/remmina_ssh.c:2280
#, c-format
msgid "Could not create SFTP session. %s"
msgstr "Impossibile creare la sessione SFTP. %s"

#. TRANSLATORS: The placeholder %s is an error message
#: src/remmina_ssh.c:2285
#, c-format
msgid "Could not start SFTP session. %s"
msgstr "Impossibile avviare la sessione SFTP. %s"

#. TRANSLATORS: The placeholder %s is an error message
<<<<<<< HEAD
#: src/remmina_ssh.c:2378
=======
#: src/remmina_ssh.c:2379
>>>>>>> 050fc71c
#, c-format
msgid "Could not open channel. %s"
msgstr "Impossibile aprire il canale. %s"

#. TRANSLATORS: The placeholder %s is an error message
<<<<<<< HEAD
#: src/remmina_ssh.c:2393
=======
#: src/remmina_ssh.c:2394
>>>>>>> 050fc71c
#, c-format
msgid "Could not request shell. %s"
msgstr "Impossibile richiedere shell. %s"

<<<<<<< HEAD
#: src/remmina_ssh.c:2511
=======
#: src/remmina_ssh.c:2521
>>>>>>> 050fc71c
msgid "Could not create PTY device."
msgstr "Impossibile creare il dispositivo PTY."

#: src/remmina_exec.c:475
#, c-format
msgid "Plugin %s is not registered."
msgstr "Il Plugin %s non è registrato."

#: src/remmina_main.c:669
msgid "The latest successful connection attempt, or a pre-computed date"
<<<<<<< HEAD
msgstr ""
=======
msgstr "L'ultimo tentativo di connessione riuscito, o una data precalcolata"
>>>>>>> 050fc71c

#: src/remmina_main.c:671
#, c-format
msgid "Total %i item."
msgid_plural "Total %i items."
msgstr[0] "%i elemento in totale."
msgstr[1] "%i elementi in totale."

#: src/remmina_main.c:865
#, c-format
msgid "Are you sure you want to delete “%s”?"
msgstr "Sei sicuro di voler eliminare “%s”?"

#: src/remmina_main.c:989
#, c-format
msgid ""
"Unable to import:\n"
"%s"
msgstr ""
"Impossibile importare:\n"
"%s"

#: src/remmina_main.c:1015 data/ui/remmina_main.glade:285
msgid "Import"
msgstr "Importa"

#: src/remmina_main.c:1038 src/remmina_file_editor.c:1791
msgid "_Save"
msgstr "_Salva"

#: src/remmina_main.c:1044
msgid "This protocol does not support exporting."
msgstr "Questo protocollo non supporta l’export."

#: src/remmina_main.c:1361
msgid "Remmina Remote Desktop Client"
msgstr "Client di connessione a desktop remoti Remmina"

#: src/remmina_main.c:1363
msgid "Remmina Kiosk"
msgstr "Remmina Chiosco"

#. TRANSLATORS: The placeholder %s is a directory path
#: src/remmina_sftp_client.c:173
#, c-format
msgid "Could not create the folder “%s”."
msgstr "Impossibile creare la cartella “%s”."

#. TRANSLATORS: The placeholder %s is a file path
#: src/remmina_sftp_client.c:181 src/remmina_sftp_client.c:202
#, c-format
msgid "Could not create the file “%s”."
msgstr "Impossibile creare il file “%s”."

#. TRANSLATORS: The placeholders %s are a file path, and an error message.
#: src/remmina_sftp_client.c:220
#, c-format
msgid "Could not open the file “%s” on the server. %s"
msgstr "Impossibile aprire il file “%s” sul server. %s"

#: src/remmina_sftp_client.c:242
#, c-format
msgid "Could not save the file “%s”."
msgstr "Impossibile salvare il file “%s”."

#: src/remmina_sftp_client.c:281 src/remmina_sftp_client.c:698
#: src/remmina_sftp_client.c:761
#, c-format
msgid "Could not open the folder “%s”. %s"
msgstr "Impossibile aprire la cartella “%s”. %s"

#: src/remmina_sftp_client.c:385
#, c-format
msgid "Could not create the folder “%s” on the server. %s"
msgstr "Impossibile creare la cartella “%s” sul server. %s"

#: src/remmina_sftp_client.c:413 src/remmina_sftp_client.c:435
#, c-format
msgid "Could not create the file “%s” on the server. %s"
msgstr "Impossibile creare il file “%s” sul server. %s"

#: src/remmina_sftp_client.c:456
#, c-format
msgid "Could not open the file “%s”."
msgstr "Impossibile aprire il file “%s”."

#: src/remmina_sftp_client.c:476
#, c-format
msgid "Could not write to the file “%s” on the server. %s"
msgstr "Impossibile scrivere nel file “%s” sul server. %s"

#: src/remmina_sftp_client.c:716
#, c-format
msgid "Could not read from the folder. %s"
msgstr "Impossibile leggere dalla cartella. %s"

#: src/remmina_sftp_client.c:823
msgid "Are you sure you want to cancel the file transfer in progress?"
msgstr "Sei sicuro di voler annullare il trasferimento di file in corso?"

#: src/remmina_sftp_client.c:857
#, c-format
msgid "Could not delete “%s”. %s"
msgstr "Impossibile eliminare “%s”. %s"

#: src/remmina_sftp_client.c:942
msgid "The file exists already"
msgstr "Il file esiste già"

#: src/remmina_sftp_client.c:945
msgid "Resume"
msgstr "Ripristina"

#: src/remmina_sftp_client.c:946
msgid "Overwrite"
msgstr "Sovrascrivi"

#: src/remmina_sftp_client.c:964
msgid "The following file already exists in the target folder:"
msgstr "Il seguente file esiste già nella cartella di destinazione:"

#: src/remmina_file_editor.c:61
msgid ""
"<big>Supported formats\n"
"• server\n"
"• server[:port]\n"
"VNC additional formats\n"
"• ID:repeater ID number\n"
"• unix:///path/socket.sock</big>"
msgstr ""
"<big>Formati supportati\n"
"- server\n"
"- server[:porta]\n"
"Formati aggiuntivi VNC\n"
"- ID:numero ID del ripetitore\n"
"- unix:///path/socket.sock</big>"

#: src/remmina_file_editor.c:70
msgid ""
"<big>• command in PATH args %h\n"
"• /path/to/foo -options %h %u\n"
"• %h is substituted with the server name\n"
"• %t is substituted with the SSH server name\n"
"• %u is substituted with the username\n"
"• %U is substituted with the SSH username\n"
"• %p is substituted with Remmina profile name\n"
"• %g is substituted with Remmina profile group name\n"
"• %d is substituted with local date and time in ISO 8601 format\n"
"Do not run in background if you want the command to be executed before "
"connecting.\n"
"</big>"
msgstr ""
"<big>• comando negli argomenti del PERCORSO %h\n"
"• /path/to/foo -options %h %u\n"
"• %h viene sostituito con il nome del server\n"
"• %t viene sostituito con il nome del server SSH\n"
"• %u è sostituito con il nome utente\n"
"• %U è sostituito con il nome utente SSH\n"
"• %p è sostituito con il nome del profilo Remmina\n"
"• %g viene sostituito con il nome del gruppo di profili Remmina\n"
"• %d è sostituito con la data e l'ora locale in formato ISO 8601\n"
"Non eseguire in background se si desidera che il comando venga eseguito "
"della connessione.\n"
"</big>"

#: src/remmina_file_editor.c:84
msgid ""
"<big>Supported formats\n"
"• server\n"
"• server[:port]\n"
"• username@server[:port] (SSH protocol only)</big>"
msgstr ""
"<big>Formati supportati\n"
"- server\n"
"- server[:porta]\n"
"- username@server[:port] (solo protocollo SSH)</big>"

#: src/remmina_file_editor.c:162
msgid "Input is invalid."
msgstr "L'immissione non è valida."

#: src/remmina_file_editor.c:239
msgid "Choose a Remote Desktop Server"
msgstr "Selezionare un server di deskop remoto"

#: src/remmina_file_editor.c:460
#, c-format
msgid "Browse the network to find a %s server"
msgstr "Esplora la rete per trovare un server %s"

#: src/remmina_file_editor.c:564
msgid "Resolution"
msgstr "Risoluzione"

#: src/remmina_file_editor.c:571
msgid "Use initial window size"
msgstr "Usa la dimensione iniziale della finestra"

#: src/remmina_file_editor.c:575
msgid "Use client resolution"
msgstr "Usa la risoluzione del client"

#: src/remmina_file_editor.c:586 src/remmina_file_editor.c:1152
msgid "Custom"
msgstr "Personalizza"

#: src/remmina_file_editor.c:945
msgid "Keyboard mapping"
msgstr "Mappatura tastiera"

#: src/remmina_file_editor.c:1072
msgid "Behavior"
msgstr "Comportamento"

#: src/remmina_file_editor.c:1075
msgid "Execute a Command"
msgstr "Esegui un comando"

#: src/remmina_file_editor.c:1079
msgid "Before connecting"
msgstr "Prima di connettersi"

#: src/remmina_file_editor.c:1081
msgid "command %h %u %t %U %p %g --option"
msgstr "comando %h %u %u %t %U %p %p %g --opzione"

#: src/remmina_file_editor.c:1086
msgid "After connecting"
msgstr "Dopo la connessione"

#: src/remmina_file_editor.c:1088
msgid "/path/to/command -opt1 arg %h %u %t -opt2 %U %p %g"
msgstr "/path/al/comando -opt1 arg %h %u %t -opt2 %U %p %p %g"

#: src/remmina_file_editor.c:1092
msgid "Start-up"
msgstr "Avviare"

#: src/remmina_file_editor.c:1095
msgid "Auto-start this profile"
msgstr "Avvia automaticamente questo profilo"

#: src/remmina_file_editor.c:1125
msgid "SSH Tunnel"
msgstr "Tunnel SSH"

#: src/remmina_file_editor.c:1126
msgid "Enable SSH tunnel"
msgstr "Abilitare il tunnel SSH"

#: src/remmina_file_editor.c:1133
msgid "Tunnel via loopback address"
msgstr "Tunnel via Indirizzo di Loopback"

#: src/remmina_file_editor.c:1143
#, c-format
msgid "Same server at port %i"
msgstr "Lo stesso server su porta %i"

<<<<<<< HEAD
#: src/remmina_file_editor.c:1193 plugins/rdp/rdp_plugin.c:2724
=======
#: src/remmina_file_editor.c:1193 plugins/rdp/rdp_plugin.c:2767
>>>>>>> 050fc71c
msgid "Start-up path"
msgstr "Percorso all’avvio"

#: src/remmina_file_editor.c:1202
msgid "SSH Authentication"
msgstr "Autenticazione SSH"

#: src/remmina_file_editor.c:1229
msgid "SSH private key file"
msgstr "File della chiave privata SSH"

#: src/remmina_file_editor.c:1235 src/remmina_ssh_plugin.c:1474
msgid "SSH certificate file"
msgstr "File di certificato SSH"

#: src/remmina_file_editor.c:1293
msgid "Basic"
msgstr "Generale"

#: src/remmina_file_editor.c:1299
msgid "Advanced"
msgstr "Avanzato"

#: src/remmina_file_editor.c:1310
msgid "Notes"
msgstr "Note"

#: src/remmina_file_editor.c:1438
#, c-format
msgid "(%s: %i): Can't validate setting '%s' since 'value' or 'gfe' are NULL!"
msgstr ""
"(%s: %i): Impossibile convalidare l'impostazione '%s' poiché 'value' o 'gfe' "
"sono NULL!"
<<<<<<< HEAD

#: src/remmina_file_editor.c:1441
#, c-format
msgid ""
"(%s: %i): Can't validate user input since 'setting_name_to_validate', "
"'value' or 'gfe' are NULL!"
msgstr ""
"(%s: %i): Impossibile convalidare l'input dell'utente poiché "
"'setting_name_to_validate', 'value' o 'gfe' sono NULL!"

#. TRANSLATORS: Meta-error. Shouldn't be visible.
#: src/remmina_file_editor.c:1445 plugins/x2go/x2go_plugin.c:856
#: plugins/x2go/x2go_plugin.c:1440
msgid "Internal error."
msgstr "Errore interno."

#: src/remmina_file_editor.c:1667 src/remmina_file_editor.c:1703
#: src/remmina_file_editor.c:1724 src/remmina_file_editor.c:1747
#, c-format
msgid "Couldn't validate user input. %s"
msgstr "Impossibile convalidare l'immissione dell'utente. %s"

#: src/remmina_file_editor.c:1691
msgid "Default settings saved."
msgstr "Impostazioni predefinite salvate."

#: src/remmina_file_editor.c:1781
msgid "Remote Connection Profile"
msgstr "Profilo di Connessione Remota"

=======

#: src/remmina_file_editor.c:1441
#, c-format
msgid ""
"(%s: %i): Can't validate user input since 'setting_name_to_validate', "
"'value' or 'gfe' are NULL!"
msgstr ""
"(%s: %i): Impossibile convalidare l'input dell'utente poiché "
"'setting_name_to_validate', 'value' o 'gfe' sono NULL!"

#. TRANSLATORS: Meta-error. Shouldn't be visible.
#: src/remmina_file_editor.c:1445 plugins/x2go/x2go_plugin.c:2188
#: plugins/x2go/x2go_plugin.c:2817
msgid "Internal error."
msgstr "Errore interno."

#: src/remmina_file_editor.c:1667 src/remmina_file_editor.c:1703
#: src/remmina_file_editor.c:1724 src/remmina_file_editor.c:1747
#, c-format
msgid "Couldn't validate user input. %s"
msgstr "Impossibile convalidare l'immissione dell'utente. %s"

#: src/remmina_file_editor.c:1691
msgid "Default settings saved."
msgstr "Impostazioni predefinite salvate."

#: src/remmina_file_editor.c:1781
msgid "Remote Connection Profile"
msgstr "Profilo di Connessione Remota"

>>>>>>> 050fc71c
#: src/remmina_file_editor.c:1787
msgid "Save as Default"
msgstr "Salva come predefinito"

#: src/remmina_file_editor.c:1788
msgid "Use the current settings as the default for all new connection profiles"
msgstr "Utilizza i parametri correnti per tutti i nuovi profili di connessione"

#: src/remmina_file_editor.c:1796 data/ui/remmina_main.glade:160
msgid "Connect"
msgstr "Connetti"

#: src/remmina_file_editor.c:1799
msgid "_Save and Connect"
msgstr "_Salva e connetti"

#: src/remmina_file_editor.c:1922
msgid "Quick Connect"
msgstr "Connessione rapida"

#: src/remmina_file_editor.c:1946
#, c-format
msgid "Use '%s' as subgroup delimiter"
msgstr "Utilizza “%s” come delimitatore di sottogruppo"

#: src/remmina_file_editor.c:2012 src/remmina_file_editor.c:2030
#, c-format
msgid "Could not find the file “%s”."
msgstr "Impossibile trovare il file “%s”."

#. TRANSLATORS: This is a message that pops up when an external Remmina plugin tries to set the window resolution using a legacy parameter.
#. TRANSLATORS: This is a message that pop-up when an external Remmina plugin tries to set the windows resolution using a legacy parameter.
#: src/remmina_file.c:451 src/remmina_file.c:497
msgid ""
"Using the «resolution» parameter in the Remmina preferences file is "
"deprecated.\n"
msgstr ""
<<<<<<< HEAD

#: src/remmina_icon.c:136
msgid "Open Main Window"
msgstr "Aprire la schermata principale"

#: src/remmina_icon.c:141 data/ui/remmina_main.glade:254
msgid "_Preferences"
msgstr "_Preferenze"

#: src/remmina_icon.c:146
msgid "_About"
msgstr "I_nformazioni"

#: src/remmina_icon.c:156
msgid "Enable Service Discovery"
msgstr "Abilitare la ricerca dei servizi"

#: src/remmina_icon.c:168 data/ui/remmina_main.glade:404
msgid "_Quit"
msgstr "_Esci"

#. TRANSLATORS: Applet name as per the Freedesktop Desktop entry specification https://specifications.freedesktop.org/desktop-entry-spec/latest/
#. TRANSLATORS: Applet Name as per the Freedesktop Desktop entry specification https://specifications.freedesktop.org/desktop-entry-spec/latest/
#: src/remmina_icon.c:294 src/remmina_icon.c:450
msgid "Remmina Applet"
msgstr "Applet di Remmina"

#. TRANSLATORS: Applet comment/description as per the Freedesktop Desktop entry specification https://specifications.freedesktop.org/desktop-entry-spec/latest/
#: src/remmina_icon.c:296 src/remmina_icon.c:452
msgid "Connect to remote desktops through the applet menu"
msgstr "Connetti al desktop remoto utilizzando il menu dell’applet"

#: src/remmina_icon.c:359
msgid "StatusNotifier/Appindicator support in “"
msgstr ""

#. TRANSLATORS: %s is a placeholder for "StatusNotifier/Appindicator suppor in “DESKTOP NAME”: "
#: src/remmina_icon.c:366
#, c-format
msgid "%s your desktop does support it"
msgstr ""

#. TRANSLATORS: %s is a placeholder for "StatusNotifier/Appindicator suppor in “DESKTOP NAME”: "
#: src/remmina_icon.c:368
#, c-format
msgid "%s and Remmina has built-in (compiled) support for libappindicator."
msgstr ""

#. TRANSLATORS: %s is a placeholder for "StatusNotifier/Appindicator suppor in “DESKTOP NAME”: "
#: src/remmina_icon.c:371
#, c-format
msgid ""
"%s not supported natively by your Desktop Environment. libappindicator will "
"try to fallback to GtkStatusIcon/xembed"
msgstr ""

#. TRANSLATORS: %s is a placeholder for "StatusNotifier/Appindicator suppor in “DESKTOP NAME”: "
#: src/remmina_icon.c:375
#, c-format
msgid "%s You may need to install, and use XApp Status Applet"
msgstr ""

#. TRANSLATORS: %s is a placeholder for "StatusNotifier/Appindicator suppor in “DESKTOP NAME”: "
#: src/remmina_icon.c:378
#, c-format
msgid "%s You may need to install, and use KStatusNotifierItem"
msgstr ""

#. TRANSLATORS: %s is a placeholder for "StatusNotifier/Appindicator suppor in “DESKTOP NAME”: "
#: src/remmina_icon.c:381
#, c-format
msgid "%s You may need to install, and use XEmbed SNI Proxy"
msgstr ""

#. TRANSLATORS: %s is a placeholder for "StatusNotifier/Appindicator suppor in “DESKTOP NAME”: "
#: src/remmina_icon.c:384
#, c-format
msgid "%s You may need to install, and use Gnome Shell Extension Appindicator"
msgstr ""

#. TRANSLATORS: %s is a placeholder for an error message
#: src/remmina_ssh_plugin.c:539
#, c-format
msgid "Error: %s"
msgstr "Errore: %s"

#: src/remmina_ssh_plugin.c:556
msgid "Terminal content saved in"
msgstr "Contenuto del terminale salvato in"

#: src/remmina_ssh_plugin.c:822
msgid "Select All (host+A)"
msgstr "Seleziona Tutto (host+A)"

#: src/remmina_ssh_plugin.c:823
msgid "Copy (host+C)"
msgstr "Copia (host+C)"

#: src/remmina_ssh_plugin.c:824
msgid "Paste (host+V)"
msgstr "Incollare (host+V)"

#: src/remmina_ssh_plugin.c:825
msgid "Save session to file"
msgstr "Salva sessione su file"

#: src/remmina_ssh_plugin.c:826
msgid "Increase font size (host+Page Up)"
msgstr "Aumentare la dimensione del carattere (host+Page Up)"

#: src/remmina_ssh_plugin.c:827
msgid "Decrease font size (host+Page Down)"
msgstr "Diminuire la dimensione del carattere (host+Pagina Giù)"

#: src/remmina_ssh_plugin.c:828
msgid "Find text (host+G)"
msgstr "Trova testo (host+G)"

#: src/remmina_ssh_plugin.c:1439 data/ui/remmina_main.glade:177
msgid "Copy"
msgstr "Copia"

#: src/remmina_ssh_plugin.c:1439
msgid "_Copy"
msgstr "_Copia"

#: src/remmina_ssh_plugin.c:1440
msgid "Paste"
msgstr "Incolla"

#: src/remmina_ssh_plugin.c:1440
msgid "_Paste"
msgstr "_Incolla"

#: src/remmina_ssh_plugin.c:1441
msgid "Select all"
msgstr "Seleziona tutto"

#: src/remmina_ssh_plugin.c:1441
msgid "_Select all"
msgstr "_Seleziona tutto"

#: src/remmina_ssh_plugin.c:1442
msgid "Increase font size"
msgstr "Aumenta dimensione font"

#: src/remmina_ssh_plugin.c:1442
msgid "_Increase font size"
msgstr "Aumenta d_imensione font"

#: src/remmina_ssh_plugin.c:1443
msgid "Decrease font size"
msgstr "Riduci dimensione font"

#: src/remmina_ssh_plugin.c:1443
msgid "_Decrease font size"
msgstr "Ri_duci dimensione font"

#: src/remmina_ssh_plugin.c:1444
msgid "Find text"
msgstr "Trova testo"

#: src/remmina_ssh_plugin.c:1444
msgid "_Find text"
msgstr "_Trova testo"

#: src/remmina_ssh_plugin.c:1471 plugins/spice/spice_plugin.c:674
#: plugins/vnc/vnc_plugin.c:1977 plugins/vnc/vnc_plugin.c:1989
msgid "User password"
msgstr "Password utente"

#: src/remmina_ssh_plugin.c:1477 plugins/rdp/rdp_plugin.c:2723
msgid "Start-up program"
msgstr "Programma all’avvio"

#: src/remmina_ssh_plugin.c:1482
=======
"L'uso del parametro «resolution» nel file delle preferenze di Remmina è "
"deprecato.\n"

#: src/remmina_icon.c:136
msgid "Open Main Window"
msgstr "Aprire la schermata principale"

#: src/remmina_icon.c:141 data/ui/remmina_main.glade:254
msgid "_Preferences"
msgstr "_Preferenze"

#: src/remmina_icon.c:146
msgid "_About"
msgstr "I_nformazioni"

#: src/remmina_icon.c:156
msgid "Enable Service Discovery"
msgstr "Abilitare la ricerca dei servizi"

#: src/remmina_icon.c:168 data/ui/remmina_main.glade:404
msgid "_Quit"
msgstr "_Esci"

#. TRANSLATORS: Applet name as per the Freedesktop Desktop entry specification https://specifications.freedesktop.org/desktop-entry-spec/latest/
#. TRANSLATORS: Applet Name as per the Freedesktop Desktop entry specification https://specifications.freedesktop.org/desktop-entry-spec/latest/
#: src/remmina_icon.c:294 src/remmina_icon.c:450
msgid "Remmina Applet"
msgstr "Applet di Remmina"

#. TRANSLATORS: Applet comment/description as per the Freedesktop Desktop entry specification https://specifications.freedesktop.org/desktop-entry-spec/latest/
#: src/remmina_icon.c:296 src/remmina_icon.c:452
msgid "Connect to remote desktops through the applet menu"
msgstr "Connetti al desktop remoto utilizzando il menu dell’applet"

#: src/remmina_icon.c:359
msgid "StatusNotifier/Appindicator support in “"
msgstr "Supporto di StatusNotifier/Appindicator in “"

#. TRANSLATORS: %s is a placeholder for "StatusNotifier/Appindicator suppor in “DESKTOP NAME”: "
#: src/remmina_icon.c:366
#, c-format
msgid "%s your desktop does support it"
msgstr "%s il tuo desktop lo supporta"

#. TRANSLATORS: %s is a placeholder for "StatusNotifier/Appindicator suppor in “DESKTOP NAME”: "
#: src/remmina_icon.c:368
#, c-format
msgid "%s and Remmina has built-in (compiled) support for libappindicator."
msgstr "%s e Remmina ha il supporto integrato (compilato) per libappindicator."

#. TRANSLATORS: %s is a placeholder for "StatusNotifier/Appindicator suppor in “DESKTOP NAME”: "
#: src/remmina_icon.c:371
#, c-format
msgid ""
"%s not supported natively by your Desktop Environment. libappindicator will "
"try to fallback to GtkStatusIcon/xembed"
msgstr ""
"%s non supportato nativamente dal tuo Ambiente Desktop. libappindicator "
"proverà a ripiegare su GtkStatusIcon/xembed"

#. TRANSLATORS: %s is a placeholder for "StatusNotifier/Appindicator suppor in “DESKTOP NAME”: "
#: src/remmina_icon.c:375
#, c-format
msgid "%s You may need to install, and use XApp Status Applet"
msgstr "%s Potresti dover installare e usare XApp Status Applet"

#. TRANSLATORS: %s is a placeholder for "StatusNotifier/Appindicator suppor in “DESKTOP NAME”: "
#: src/remmina_icon.c:378
#, c-format
msgid "%s You may need to install, and use KStatusNotifierItem"
msgstr "%s Potresti dover installare e usare KStatusNotifierItem"

#. TRANSLATORS: %s is a placeholder for "StatusNotifier/Appindicator suppor in “DESKTOP NAME”: "
#: src/remmina_icon.c:381
#, c-format
msgid "%s You may need to install, and use XEmbed SNI Proxy"
msgstr "%s Potresti dover installare e usare XEmbed SNI Proxy"

#. TRANSLATORS: %s is a placeholder for "StatusNotifier/Appindicator suppor in “DESKTOP NAME”: "
#: src/remmina_icon.c:384
#, c-format
msgid "%s You may need to install, and use Gnome Shell Extension Appindicator"
msgstr ""
"%s Potresti dover installare e usare Gnome Shell Extension Appindicator"

#. TRANSLATORS: %s is a placeholder for an error message
#: src/remmina_ssh_plugin.c:539
#, c-format
msgid "Error: %s"
msgstr "Errore: %s"

#: src/remmina_ssh_plugin.c:556
msgid "Terminal content saved in"
msgstr "Contenuto del terminale salvato in"

#: src/remmina_ssh_plugin.c:822
msgid "Select All (host+A)"
msgstr "Seleziona Tutto (host+A)"

#: src/remmina_ssh_plugin.c:823
msgid "Copy (host+C)"
msgstr "Copia (host+C)"

#: src/remmina_ssh_plugin.c:824
msgid "Paste (host+V)"
msgstr "Incollare (host+V)"

#: src/remmina_ssh_plugin.c:825
msgid "Save session to file"
msgstr "Salva sessione su file"

#: src/remmina_ssh_plugin.c:826
msgid "Increase font size (host+Page Up)"
msgstr "Aumentare la dimensione del carattere (host+Page Up)"

#: src/remmina_ssh_plugin.c:827
msgid "Decrease font size (host+Page Down)"
msgstr "Diminuire la dimensione del carattere (host+Pagina Giù)"

#: src/remmina_ssh_plugin.c:828
msgid "Find text (host+G)"
msgstr "Trova testo (host+G)"

#: src/remmina_ssh_plugin.c:1439 data/ui/remmina_main.glade:177
msgid "Copy"
msgstr "Copia"

#: src/remmina_ssh_plugin.c:1439
msgid "_Copy"
msgstr "_Copia"

#: src/remmina_ssh_plugin.c:1440
msgid "Paste"
msgstr "Incolla"

#: src/remmina_ssh_plugin.c:1440
msgid "_Paste"
msgstr "_Incolla"

#: src/remmina_ssh_plugin.c:1441
msgid "Select all"
msgstr "Seleziona tutto"

#: src/remmina_ssh_plugin.c:1441
msgid "_Select all"
msgstr "_Seleziona tutto"

#: src/remmina_ssh_plugin.c:1442
msgid "Increase font size"
msgstr "Aumenta dimensione font"

#: src/remmina_ssh_plugin.c:1442
msgid "_Increase font size"
msgstr "Aumenta d_imensione font"

#: src/remmina_ssh_plugin.c:1443
msgid "Decrease font size"
msgstr "Riduci dimensione font"

#: src/remmina_ssh_plugin.c:1443
msgid "_Decrease font size"
msgstr "Ri_duci dimensione font"

#: src/remmina_ssh_plugin.c:1444
msgid "Find text"
msgstr "Trova testo"

#: src/remmina_ssh_plugin.c:1444
msgid "_Find text"
msgstr "_Trova testo"

#: src/remmina_ssh_plugin.c:1471 plugins/spice/spice_plugin.c:674
#: plugins/vnc/vnc_plugin.c:1977 plugins/vnc/vnc_plugin.c:1989
msgid "User password"
msgstr "Password utente"

#: src/remmina_ssh_plugin.c:1477
#, fuzzy
#| msgid "Pre-command"
msgid "Opening command"
msgstr "Pre-comando"

#: src/remmina_ssh_plugin.c:1478
#, fuzzy
#| msgid "Start-up program"
msgid "Start-up background program"
msgstr "Programma all’avvio"

#: src/remmina_ssh_plugin.c:1483
>>>>>>> 050fc71c
msgid ""
"The filename can use the following placeholders:\n"
"\n"
"  • %h is substituted with the server name\n"
"  • %t is substituted with the SSH server name\n"
"  • %u is substituted with the username\n"
"  • %U is substituted with the SSH username\n"
"  • %p is substituted with Remmina profile name\n"
"  • %g is substituted with Remmina profile group name\n"
"  • %d is substituted with local date and time in ISO 8601 format\n"
msgstr ""
"Il nome del file può utilizzare i seguenti segnaposto\n"
"\n"
"• %h viene sostituito con il nome del server\n"
"• %t viene sostituito con il nome del server SSH\n"
"• %u viene sostituito con il nome utente\n"
"• %U viene sostituito con il nome utente SSH\n"
"• %p viene sostituito con il nome del profilo\n"
"• %g viene sostituito con il nome del gruppo del profilo di Remmina\n"
"• %d è sostituito con la data e l'ora locale in formato ISO 8601\n"

<<<<<<< HEAD
#: src/remmina_ssh_plugin.c:1504
msgid "Terminal colour scheme"
msgstr "Combinazione di colori per il terminale"

#: src/remmina_ssh_plugin.c:1505
msgid "Character set"
msgstr "Set di caratteri"

#: src/remmina_ssh_plugin.c:1507
msgid "KEX (Key Exchange) algorithms"
msgstr "Algoritmi KEX (Key Exchange)"

#: src/remmina_ssh_plugin.c:1508
msgid "Symmetric cipher client to server"
msgstr "Algoritmi di cifratura simmetrica client to server"

#: src/remmina_ssh_plugin.c:1509
msgid "Preferred server host key types"
msgstr "Tipi di chiavi host preferiti"

#: src/remmina_ssh_plugin.c:1510
msgid "Folder for SSH session log"
msgstr "Cartella per il registro di sessione SSH"

#: src/remmina_ssh_plugin.c:1511
msgid "Filename for SSH session log"
msgstr "Nome file per il registro di sessione SSH"

#: src/remmina_ssh_plugin.c:1512
msgid "Log SSH session when exiting Remmina"
msgstr "Registra sessione SSH all'uscita da Remmina"

#: src/remmina_ssh_plugin.c:1513
msgid "Log SSH session asynchronously"
msgstr "Registra la sessione SSH in modo asincrono"

#: src/remmina_ssh_plugin.c:1513
=======
#: src/remmina_ssh_plugin.c:1505
msgid "Terminal colour scheme"
msgstr "Combinazione di colori per il terminale"

#: src/remmina_ssh_plugin.c:1506
msgid "Character set"
msgstr "Set di caratteri"

#: src/remmina_ssh_plugin.c:1508
msgid "KEX (Key Exchange) algorithms"
msgstr "Algoritmi KEX (Key Exchange)"

#: src/remmina_ssh_plugin.c:1509
msgid "Symmetric cipher client to server"
msgstr "Algoritmi di cifratura simmetrica client to server"

#: src/remmina_ssh_plugin.c:1510
msgid "Preferred server host key types"
msgstr "Tipi di chiavi host preferiti"

#: src/remmina_ssh_plugin.c:1511
msgid "Folder for SSH session log"
msgstr "Cartella per il registro di sessione SSH"

#: src/remmina_ssh_plugin.c:1512
msgid "Filename for SSH session log"
msgstr "Nome file per il registro di sessione SSH"

#: src/remmina_ssh_plugin.c:1513
msgid "Log SSH session when exiting Remmina"
msgstr "Registra sessione SSH all'uscita da Remmina"

#: src/remmina_ssh_plugin.c:1514
msgid "Log SSH session asynchronously"
msgstr "Registra la sessione SSH in modo asincrono"

#: src/remmina_ssh_plugin.c:1514
>>>>>>> 050fc71c
msgid "Saving the session asynchronously may have a notable performance impact"
msgstr ""
"Salvare la sessione in modo asincrono può avere un impatto notevole sulle "
"prestazioni"

<<<<<<< HEAD
#: src/remmina_ssh_plugin.c:1514
msgid "Audible terminal bell"
msgstr "Campana terminale udibile"

#: src/remmina_ssh_plugin.c:1515
msgid "SSH compression"
msgstr "Compressione SSH"

#: src/remmina_ssh_plugin.c:1516
msgid "Don't remember passwords"
msgstr "Non ricordare le password"

#: src/remmina_ssh_plugin.c:1517
msgid "Strict host key checking"
msgstr "Controllo rigoroso della chiave host"

#: src/remmina_ssh_plugin.c:1531
=======
#: src/remmina_ssh_plugin.c:1515
msgid "Audible terminal bell"
msgstr "Campana terminale udibile"

#: src/remmina_ssh_plugin.c:1516
msgid "SSH compression"
msgstr "Compressione SSH"

#: src/remmina_ssh_plugin.c:1517
msgid "Don't remember passwords"
msgstr "Non ricordare le password"

#: src/remmina_ssh_plugin.c:1518
msgid "Strict host key checking"
msgstr "Controllo rigoroso della chiave host"

#: src/remmina_ssh_plugin.c:1532
>>>>>>> 050fc71c
msgid "SSH - Secure Shell"
msgstr "SSH - Shell sicura"

#: plugins/kwallet/src/kwallet_plugin_main.c:118
msgid "Secured password storage in KWallet"
msgstr "Memorizzazione sicura delle password in KWallet"

#: plugins/rdp/rdp_settings.c:217
msgid "<Auto-detect>"
msgstr "<Rilevamento automatico>"

#: plugins/rdp/rdp_settings.c:249
msgid "<Not set>"
msgstr "<Non impostato>"

#: plugins/rdp/rdp_settings.c:280
msgid "<Choose a quality level to edit…>"
msgstr "<Seleziona un livello qualità da modificare…>"

<<<<<<< HEAD
#: plugins/rdp/rdp_settings.c:282 plugins/rdp/rdp_plugin.c:2542
=======
#: plugins/rdp/rdp_settings.c:282 plugins/rdp/rdp_plugin.c:2585
>>>>>>> 050fc71c
#: plugins/vnc/vnc_plugin.c:1934
msgid "Poor (fastest)"
msgstr "Scarsa (più veloce)"

<<<<<<< HEAD
#: plugins/rdp/rdp_settings.c:284 plugins/rdp/rdp_plugin.c:2543
=======
#: plugins/rdp/rdp_settings.c:284 plugins/rdp/rdp_plugin.c:2586
>>>>>>> 050fc71c
#: plugins/vnc/vnc_plugin.c:1933
msgid "Medium"
msgstr "Media"

<<<<<<< HEAD
#: plugins/rdp/rdp_settings.c:286 plugins/rdp/rdp_plugin.c:2544
=======
#: plugins/rdp/rdp_settings.c:286 plugins/rdp/rdp_plugin.c:2587
>>>>>>> 050fc71c
#: plugins/vnc/vnc_plugin.c:1931
msgid "Good"
msgstr "Buona"

<<<<<<< HEAD
#: plugins/rdp/rdp_settings.c:288 plugins/rdp/rdp_plugin.c:2545
=======
#: plugins/rdp/rdp_settings.c:288 plugins/rdp/rdp_plugin.c:2588
>>>>>>> 050fc71c
#: plugins/vnc/vnc_plugin.c:1932
msgid "Best (slowest)"
msgstr "Ottima (più lenta)"

#: plugins/rdp/rdp_settings.c:427
msgid "Keyboard layout"
msgstr "Disposizione della tastiera"

#: plugins/rdp/rdp_settings.c:457
msgid "Use client keyboard mapping"
msgstr "Usare la diposizione della tastiera del client"

#: plugins/rdp/rdp_settings.c:468
msgid "Keyboard scancode remapping"
msgstr "Rimappatura del codice di scansione della tastiera"

#: plugins/rdp/rdp_settings.c:483
msgid "List of key=value,… pairs to remap scancodes. E.g. 0x56=0x29,0x29=0x56"
msgstr ""
"Elenco delle coppie chiave=valore, … Per rimappare i codici di scansione. "
"Es: 0x56=0x29,0x29=0x56"

#: plugins/rdp/rdp_settings.c:486
msgid "FreeRDP > 2.3.0 is required to map scancodes"
msgstr "È richiesto FreeRDP > 2.3.0 per mappare i codici di scansione"

#: plugins/rdp/rdp_settings.c:494
msgid "Quality settings"
msgstr "Impostazioni qualità"

#: plugins/rdp/rdp_settings.c:517
msgid "Wallpaper"
msgstr "Sfondo"

#: plugins/rdp/rdp_settings.c:525
msgid "Window drag"
msgstr "Trascinamento delle finestre"

#: plugins/rdp/rdp_settings.c:532
msgid "Menu animation"
msgstr "Animazione dei menù"

#: plugins/rdp/rdp_settings.c:540
msgid "Theme"
msgstr "Tema"

#: plugins/rdp/rdp_settings.c:547
msgid "Cursor shadow"
msgstr "Ombra del cursore"

#: plugins/rdp/rdp_settings.c:555
msgid "Cursor blinking"
msgstr "Lampeggiamento del cursore"

#: plugins/rdp/rdp_settings.c:562
msgid "Font smoothing"
msgstr "Sfumatura dei caratteri"

#: plugins/rdp/rdp_settings.c:570
msgid "Composition"
msgstr "Composizione"

#: plugins/rdp/rdp_settings.c:580
msgid "Remote scale factor"
msgstr "Fattore di scala remoto"

#: plugins/rdp/rdp_settings.c:595
msgid "Desktop scale factor %"
msgstr "Fattore di scala Desktop %"

#: plugins/rdp/rdp_settings.c:607
msgid "Device scale factor %"
msgstr "Fattore di scala Dispositivo %"

#: plugins/rdp/rdp_settings.c:630
msgid "Desktop orientation"
msgstr "Orientamento del desktop"

#: plugins/rdp/rdp_settings.c:650
msgid "Input device settings"
msgstr "Impostazioni del dispositivo di input"

<<<<<<< HEAD
#: plugins/rdp/rdp_settings.c:658 plugins/rdp/rdp_plugin.c:2686
=======
#: plugins/rdp/rdp_settings.c:658 plugins/rdp/rdp_plugin.c:2729
>>>>>>> 050fc71c
#: plugins/vnc/vnc_plugin.c:2014
msgid "Disable smooth scrolling"
msgstr "Disabilita Scorrimento Fluido"

#: plugins/rdp/rdp_settings.c:669
msgid "General settings"
msgstr "Impostazioni generali"
<<<<<<< HEAD

#: plugins/rdp/rdp_settings.c:676 plugins/rdp/rdp_plugin.c:2738
msgid "Reconnect attempts number"
msgstr "Numero tentativi di riconnessione"

#: plugins/rdp/rdp_settings.c:689 plugins/rdp/rdp_plugin.c:2738
msgid ""
"The maximum number of reconnect attempts upon an RDP disconnect (default: 20)"
msgstr ""
"Numero massimo di tentativi di riconnessione in caso di disconnessione RDP "
"(impostazione predefinita: 20)"

#: plugins/rdp/rdp_plugin.c:762 plugins/rdp/rdp_plugin.c:827
msgid "Enter RDP authentication credentials"
msgstr "Immettere le credenziali di autenticazione RDP"

#: plugins/rdp/rdp_plugin.c:835
msgid "Enter RDP gateway authentication credentials"
msgstr "Immettere le credenziali di autenticazione del gateway RDP"

#: plugins/rdp/rdp_plugin.c:2073
#, c-format
msgid ""
"Could not access the RDP server “%s”.\n"
"Account locked out."
msgstr ""
"Accesso al server RDP “%s” fallito.\n"
"L’account è bloccato."

#: plugins/rdp/rdp_plugin.c:2080
#, c-format
msgid ""
"Could not access the RDP server “%s”.\n"
"Account expired."
msgstr ""
"Accesso al server RDP “%s” fallito.\n"
"L’account è scaduto."

#: plugins/rdp/rdp_plugin.c:2087
#, c-format
msgid ""
"Could not access the RDP server “%s”.\n"
"Password expired."
msgstr ""
"Accesso al server RDP “%s” fallito.\n"
"La password è scaduta."

#: plugins/rdp/rdp_plugin.c:2094
#, c-format
msgid ""
"Could not access the RDP server “%s”.\n"
"Account disabled."
msgstr ""
"Accesso al server RDP “%s” fallito.\n"
"L’account è disabilitato."

#: plugins/rdp/rdp_plugin.c:2100
=======

#: plugins/rdp/rdp_settings.c:676 plugins/rdp/rdp_plugin.c:2781
msgid "Reconnect attempts number"
msgstr "Numero tentativi di riconnessione"

#: plugins/rdp/rdp_settings.c:689 plugins/rdp/rdp_plugin.c:2781
msgid ""
"The maximum number of reconnect attempts upon an RDP disconnect (default: 20)"
msgstr ""
"Numero massimo di tentativi di riconnessione in caso di disconnessione RDP "
"(impostazione predefinita: 20)"

#: plugins/rdp/rdp_plugin.c:769 plugins/rdp/rdp_plugin.c:834
msgid "Enter RDP authentication credentials"
msgstr "Immettere le credenziali di autenticazione RDP"

#: plugins/rdp/rdp_plugin.c:842
msgid "Enter RDP gateway authentication credentials"
msgstr "Immettere le credenziali di autenticazione del gateway RDP"

#: plugins/rdp/rdp_plugin.c:2116
#, c-format
msgid ""
"Could not access the RDP server “%s”.\n"
"Account locked out."
msgstr ""
"Accesso al server RDP “%s” fallito.\n"
"L’account è bloccato."

#: plugins/rdp/rdp_plugin.c:2123
#, c-format
msgid ""
"Could not access the RDP server “%s”.\n"
"Account expired."
msgstr ""
"Accesso al server RDP “%s” fallito.\n"
"L’account è scaduto."

#: plugins/rdp/rdp_plugin.c:2130
#, c-format
msgid ""
"Could not access the RDP server “%s”.\n"
"Password expired."
msgstr ""
"Accesso al server RDP “%s” fallito.\n"
"La password è scaduta."

#: plugins/rdp/rdp_plugin.c:2137
#, c-format
msgid ""
"Could not access the RDP server “%s”.\n"
"Account disabled."
msgstr ""
"Accesso al server RDP “%s” fallito.\n"
"L’account è disabilitato."

#: plugins/rdp/rdp_plugin.c:2143
>>>>>>> 050fc71c
#, c-format
msgid ""
"Could not access the RDP server “%s”.\n"
"Insufficient user privileges."
msgstr ""
"Accesso al server RDP “%s” fallito.\n"
"L’utente ha privilegi insufficienti."

<<<<<<< HEAD
#: plugins/rdp/rdp_plugin.c:2108
=======
#: plugins/rdp/rdp_plugin.c:2151
>>>>>>> 050fc71c
#, c-format
msgid ""
"Could not access the RDP server “%s”.\n"
"Account restricted."
msgstr ""
"Accesso al server RDP “%s” fallito.\n"
"L’account ha delle restrizioni."

<<<<<<< HEAD
#: plugins/rdp/rdp_plugin.c:2116
=======
#: plugins/rdp/rdp_plugin.c:2159
>>>>>>> 050fc71c
#, c-format
msgid ""
"Could not access the RDP server “%s”.\n"
"Change user password before connecting."
msgstr ""
"Accesso al server RDP “%s” fallito.\n"
"L’utente deve cambiare la password prima di accedere."

<<<<<<< HEAD
#: plugins/rdp/rdp_plugin.c:2121
=======
#: plugins/rdp/rdp_plugin.c:2164
>>>>>>> 050fc71c
#, c-format
msgid "Lost connection to the RDP server “%s”."
msgstr "Perdita della connessione al server RDP “%s”."

<<<<<<< HEAD
#: plugins/rdp/rdp_plugin.c:2124
=======
#: plugins/rdp/rdp_plugin.c:2167
>>>>>>> 050fc71c
#, c-format
msgid "Could not find the address for the RDP server “%s”."
msgstr "Impossibile trovare l'indirizzo per il server RDP “%s”."

<<<<<<< HEAD
#: plugins/rdp/rdp_plugin.c:2128
=======
#: plugins/rdp/rdp_plugin.c:2171
>>>>>>> 050fc71c
#, c-format
msgid ""
"Could not connect to the RDP server “%s” via TLS. Check that client and "
"server support a common TLS version."
msgstr ""
"Impossibile connettersi al server RDP “%s” tramite TLS. Verificare che il "
"cliente e il server supportino una versione TLS comune."

#. TRANSLATORS: the placeholder may be either an IP/FQDN or a server hostname
<<<<<<< HEAD
#: plugins/rdp/rdp_plugin.c:2132
=======
#: plugins/rdp/rdp_plugin.c:2175
>>>>>>> 050fc71c
#, c-format
msgid ""
"Unable to establish a connection to the RDP server “%s”. Check “Security "
"protocol negotiation”."
msgstr ""
"Impossibile stabilire una connessione al server RDP «%s». Controllare "
"«Negoziazione del protocollo di sicurezza»."

<<<<<<< HEAD
#: plugins/rdp/rdp_plugin.c:2140
=======
#: plugins/rdp/rdp_plugin.c:2183
>>>>>>> 050fc71c
#, c-format
msgid "Cannot connect to the RDP server “%s”."
msgstr "Impossibile connettersi al server RDP “%s”."

<<<<<<< HEAD
#: plugins/rdp/rdp_plugin.c:2143
msgid "Could not start libfreerdp-gdi."
msgstr "Impossibile avviare libfreerdp-gdi."

#: plugins/rdp/rdp_plugin.c:2146
=======
#: plugins/rdp/rdp_plugin.c:2186
msgid "Could not start libfreerdp-gdi."
msgstr "Impossibile avviare libfreerdp-gdi."

#: plugins/rdp/rdp_plugin.c:2189
>>>>>>> 050fc71c
#, c-format
msgid ""
"You requested a H.264 GFX mode for the server “%s”, but your libfreerdp does "
"not support H.264. Please use a non-AVC colour depth setting."
msgstr ""
"Avete richiesto una modalità H.264 GFX per il server “%s”, ma il vostro "
"libfreerdp non supporta H.264. Si prega di utilizzare un'impostazione di "
"profondità di colore non-AVC."

<<<<<<< HEAD
#: plugins/rdp/rdp_plugin.c:2153
=======
#: plugins/rdp/rdp_plugin.c:2196
>>>>>>> 050fc71c
#, c-format
msgid "The “%s” server refused the connection."
msgstr "Il server “%s” ha rifiutato la connessione."

<<<<<<< HEAD
#: plugins/rdp/rdp_plugin.c:2158
=======
#: plugins/rdp/rdp_plugin.c:2201
>>>>>>> 050fc71c
#, c-format
msgid ""
"The Remote Desktop Gateway “%s” denied the user “%s\\%s” access due to "
"policy."
msgstr ""
"Il Gateway Desktop remoto «%s» ha negato all'utente «%s\\%s» l'accesso a "
"causa dei criteri di protezione."

<<<<<<< HEAD
#: plugins/rdp/rdp_plugin.c:2168
=======
#: plugins/rdp/rdp_plugin.c:2211
>>>>>>> 050fc71c
#, c-format
msgid "Cannot connect to the “%s” RDP server."
msgstr "Impossibile connettersi al server RDP “%s”."

<<<<<<< HEAD
#: plugins/rdp/rdp_plugin.c:2511
msgid "Automatic (32 bpp) (Server chooses its best format)"
msgstr "Automatico (32 bpp) (Il server sceglie il formato migliore)"

#: plugins/rdp/rdp_plugin.c:2512
msgid "GFX AVC444 (32 bpp)"
msgstr "GFX AVC 4:4:4 (32 bpp)"

#: plugins/rdp/rdp_plugin.c:2513
msgid "GFX AVC420 (32 bpp)"
msgstr "GFX AVC 4:2:0 (32 bpp)"

#: plugins/rdp/rdp_plugin.c:2514
msgid "GFX RFX (32 bpp)"
msgstr "GFX RFX (32 bpp)"

#: plugins/rdp/rdp_plugin.c:2515
msgid "GFX RFX Progressive (32 bpp)"
msgstr "GFX RFX Progressivo (32 bpp)"

#: plugins/rdp/rdp_plugin.c:2516
msgid "RemoteFX (32 bpp)"
msgstr "RemoteFX (32 bpp)"

#: plugins/rdp/rdp_plugin.c:2517 plugins/vnc/vnc_plugin.c:1922
msgid "True colour (32 bpp)"
msgstr "Truecolor (32 bpp)"

#: plugins/rdp/rdp_plugin.c:2518
msgid "True colour (24 bpp)"
msgstr "Truecolor (24 bpp)"

#: plugins/rdp/rdp_plugin.c:2519 plugins/vnc/vnc_plugin.c:1923
msgid "High colour (16 bpp)"
msgstr "Highcolor (16 bpp)"

#: plugins/rdp/rdp_plugin.c:2520
msgid "High colour (15 bpp)"
msgstr "Highcolor (15 bpp)"

#: plugins/rdp/rdp_plugin.c:2521 plugins/vnc/vnc_plugin.c:1924
msgid "256 colours (8 bpp)"
msgstr "256 colori (8 bpp)"

#: plugins/rdp/rdp_plugin.c:2552 data/ui/remmina_preferences.glade:641
msgid "None"
msgstr "Nessuno"

#: plugins/rdp/rdp_plugin.c:2553
msgid "Auto-detect"
msgstr "Rilevamento automatico"

#: plugins/rdp/rdp_plugin.c:2554
msgid "Modem"
msgstr "Modem"

#: plugins/rdp/rdp_plugin.c:2555
msgid "Low performance broadband"
msgstr "Banda larga a basse prestazioni"

#: plugins/rdp/rdp_plugin.c:2556
msgid "Satellite"
msgstr "Satellite"

#: plugins/rdp/rdp_plugin.c:2557
msgid "High performance broadband"
msgstr "Banda larga ad alte prestazioni"

#: plugins/rdp/rdp_plugin.c:2558
msgid "WAN"
msgstr "WAN"

#: plugins/rdp/rdp_plugin.c:2559
msgid "LAN"
msgstr "LAN"

#: plugins/rdp/rdp_plugin.c:2566 plugins/spice/spice_plugin.c:635
=======
#: plugins/rdp/rdp_plugin.c:2554
msgid "Automatic (32 bpp) (Server chooses its best format)"
msgstr "Automatico (32 bpp) (Il server sceglie il formato migliore)"

#: plugins/rdp/rdp_plugin.c:2555
msgid "GFX AVC444 (32 bpp)"
msgstr "GFX AVC 4:4:4 (32 bpp)"

#: plugins/rdp/rdp_plugin.c:2556
msgid "GFX AVC420 (32 bpp)"
msgstr "GFX AVC 4:2:0 (32 bpp)"

#: plugins/rdp/rdp_plugin.c:2557
msgid "GFX RFX (32 bpp)"
msgstr "GFX RFX (32 bpp)"

#: plugins/rdp/rdp_plugin.c:2558
msgid "GFX RFX Progressive (32 bpp)"
msgstr "GFX RFX Progressivo (32 bpp)"

#: plugins/rdp/rdp_plugin.c:2559
msgid "RemoteFX (32 bpp)"
msgstr "RemoteFX (32 bpp)"

#: plugins/rdp/rdp_plugin.c:2560 plugins/vnc/vnc_plugin.c:1922
msgid "True colour (32 bpp)"
msgstr "Truecolor (32 bpp)"

#: plugins/rdp/rdp_plugin.c:2561
msgid "True colour (24 bpp)"
msgstr "Truecolor (24 bpp)"

#: plugins/rdp/rdp_plugin.c:2562 plugins/vnc/vnc_plugin.c:1923
msgid "High colour (16 bpp)"
msgstr "Highcolor (16 bpp)"

#: plugins/rdp/rdp_plugin.c:2563
msgid "High colour (15 bpp)"
msgstr "Highcolor (15 bpp)"

#: plugins/rdp/rdp_plugin.c:2564 plugins/vnc/vnc_plugin.c:1924
msgid "256 colours (8 bpp)"
msgstr "256 colori (8 bpp)"

#: plugins/rdp/rdp_plugin.c:2595 data/ui/remmina_preferences.glade:641
msgid "None"
msgstr "Nessuno"

#: plugins/rdp/rdp_plugin.c:2596
msgid "Auto-detect"
msgstr "Rilevamento automatico"

#: plugins/rdp/rdp_plugin.c:2597
msgid "Modem"
msgstr "Modem"

#: plugins/rdp/rdp_plugin.c:2598
msgid "Low performance broadband"
msgstr "Banda larga a basse prestazioni"

#: plugins/rdp/rdp_plugin.c:2599
msgid "Satellite"
msgstr "Satellite"

#: plugins/rdp/rdp_plugin.c:2600
msgid "High performance broadband"
msgstr "Banda larga ad alte prestazioni"

#: plugins/rdp/rdp_plugin.c:2601
msgid "WAN"
msgstr "WAN"

#: plugins/rdp/rdp_plugin.c:2602
msgid "LAN"
msgstr "LAN"

#: plugins/rdp/rdp_plugin.c:2609 plugins/spice/spice_plugin.c:635
>>>>>>> 050fc71c
#: data/ui/remmina_preferences.glade:677
msgid "Off"
msgstr "Inattivo"

<<<<<<< HEAD
#: plugins/rdp/rdp_plugin.c:2575
msgid "Automatic negotiation"
msgstr "Negoziazione automatica"

#: plugins/rdp/rdp_plugin.c:2576
msgid "NLA protocol security"
msgstr "Protocollo di sicurezza NLA"

#: plugins/rdp/rdp_plugin.c:2577
msgid "TLS protocol security"
msgstr "Protocollo di sicurezza TLS"

#: plugins/rdp/rdp_plugin.c:2578
msgid "RDP protocol security"
msgstr "Protocollo di sicurezza RDP"

#: plugins/rdp/rdp_plugin.c:2579
msgid "NLA extended protocol security"
msgstr "Protocollo di sicurezza NLA esteso"

#: plugins/rdp/rdp_plugin.c:2592
=======
#: plugins/rdp/rdp_plugin.c:2618
msgid "Automatic negotiation"
msgstr "Negoziazione automatica"

#: plugins/rdp/rdp_plugin.c:2619
msgid "NLA protocol security"
msgstr "Protocollo di sicurezza NLA"

#: plugins/rdp/rdp_plugin.c:2620
msgid "TLS protocol security"
msgstr "Protocollo di sicurezza TLS"

#: plugins/rdp/rdp_plugin.c:2621
msgid "RDP protocol security"
msgstr "Protocollo di sicurezza RDP"

#: plugins/rdp/rdp_plugin.c:2622
msgid "NLA extended protocol security"
msgstr "Protocollo di sicurezza NLA esteso"

#: plugins/rdp/rdp_plugin.c:2635
>>>>>>> 050fc71c
msgid "2600 (Windows XP), 7601 (Windows Vista/7), 9600 (Windows 8 and newer)"
msgstr ""
"2600 (Windows XP),7601 (Windows Vista/7), 9600 (Windows 8 e versioni più "
"recenti)"

<<<<<<< HEAD
#: plugins/rdp/rdp_plugin.c:2595
=======
#: plugins/rdp/rdp_plugin.c:2638
>>>>>>> 050fc71c
msgid ""
"Used i.a. by terminal services in a smart card channel to distinguish client "
"capabilities:\n"
"  • < 4034: Windows XP base smart card functions\n"
"  • 4034-7064: Windows Vista/7: SCardReadCache(),\n"
"    SCardWriteCache(), SCardGetTransmitCount()\n"
"  • >= 7065: Windows 8 and newer: SCardGetReaderIcon(),\n"
"    SCardGetDeviceTypeId()"
msgstr ""
"Utilizzato tra l'altro da Servizi terminal in un canale SmartCard per "
"distinguere le funzionalità client:\n"
"   • fino a 4034: Funzioni per le smart card di base di Windows XP\n"
"   • da 4034 a 7064: Windows Vista/7: SCardReadCache(),\n"
"      SCardWriteCache(), SCardGetTransmitCount()\n"
"   • da 7065: Windows 8 e più recenti: SCardGetReaderIcon(),\n"
"     SCardGetDeviceTypeId()"

<<<<<<< HEAD
#: plugins/rdp/rdp_plugin.c:2603
=======
#: plugins/rdp/rdp_plugin.c:2646
>>>>>>> 050fc71c
msgid ""
"Options for redirection of audio input:\n"
"  • [sys:<sys>,][dev:<dev>,][format:<format>,][rate:<rate>,]\n"
"    [channel:<channel>] Audio input (microphone)\n"
"  • sys:pulse\n"
"  • format:1\n"
"  • sys:oss,dev:1,format:1\n"
"  • sys:alsa"
msgstr ""
"Utilizzo dell'opzione di reindirizzamento dell'ingresso audio:\n"
"  • [sys:<sys>,][dev:<dev>,][format:<format>,][rate:<rate>,]\n"
"    [channel:<channel>] Ingresso audio (microfono)\n"
"  • sys:pulse\n"
"  • format:1\n"
"  • sys:oss,dev:1,format:1\n"
"  • sys:alsa"

<<<<<<< HEAD
#: plugins/rdp/rdp_plugin.c:2612
=======
#: plugins/rdp/rdp_plugin.c:2655
>>>>>>> 050fc71c
msgid ""
"Options for redirection of audio output:\n"
"  • [sys:<sys>,][dev:<dev>,][format:<format>,][rate:<rate>,]\n"
"    [channel:<channel>] Audio output\n"
"  • sys:pulse\n"
"  • format:1\n"
"  • sys:oss,dev:1,format:1\n"
"  • sys:alsa"
msgstr ""
"Utilizzo dell'opzione di reindirizzamento dell'uscita audio:\n"
"  • [sys:<sys>,][dev:<dev>,][format:<format>,][rate:<rate>,]\n"
"    [channel:<channel>] Uscita audio\n"
"  • sys:pulse\n"
"  • format:1\n"
"  • sys:oss, dev: 1, format: 1\n"
"  • sys:alsa"

<<<<<<< HEAD
#: plugins/rdp/rdp_plugin.c:2622
=======
#: plugins/rdp/rdp_plugin.c:2665
>>>>>>> 050fc71c
msgid ""
"Options for redirection of USB device:\n"
"  • [dbg,][id:<vid>:<pid>#…,][addr:<bus>:<addr>#…,][auto]\n"
"  • auto\n"
"  • id:054c:0268#4669:6e6b,addr:04:0c"
msgstr ""
"Utilizzo delle opzioni di reindirizzamento dei dispositivi USB:\n"
"  • [dbg,][id:<vid>:<pid>,…,][addr:<bus>:<addr>,…,][auto]\n"
"  • auto\n"
"  • id:054c:0268-4669:6e6b,addr:04:0c"

<<<<<<< HEAD
#: plugins/rdp/rdp_plugin.c:2628
=======
#: plugins/rdp/rdp_plugin.c:2671
>>>>>>> 050fc71c
msgid ""
"Advanced setting for high latency links:\n"
"Adjusts the connection timeout. Use if your connection times out.\n"
"The highest possible value is 600000 ms (10 minutes).\n"
msgstr ""
"Impostazioni avanzate per collegamenti ad alta latenza:\n"
"Regola il timeout della connessione. Da utilizzare se la connessione va in "
"timeout.\n"
"Il valore più alto possibile è 600000 ms (10 minuti).\n"

<<<<<<< HEAD
#: plugins/rdp/rdp_plugin.c:2633
=======
#: plugins/rdp/rdp_plugin.c:2676
>>>>>>> 050fc71c
msgid ""
"Performance optimisations based on the network connection type:\n"
"Using auto-detection is advised.\n"
"If “Auto-detect” fails, choose the most appropriate option in the list.\n"
msgstr ""
"Ottimizzazione delle prestazioni in base al tipo di connessione di rete:\n"
"Si consiglia di utilizzare il rilevamento automatico.\n"
"Se il «Rilevamento automatico» fallisce, scegli l'opzione più appropriata "
"nell'elenco.\n"

<<<<<<< HEAD
#: plugins/rdp/rdp_plugin.c:2638
=======
#: plugins/rdp/rdp_plugin.c:2681
>>>>>>> 050fc71c
msgid ""
"Comma-separated list of monitor IDs and desktop orientations:\n"
"  • [<id>:<orientation-in-degrees>,]\n"
"  • 0,1,2,3\n"
"  • 0:270,1:90\n"
"Orientations are specified in degrees, valid values are:\n"
"  •   0 (landscape)\n"
"  •  90 (portrait)\n"
"  • 180 (landscape flipped)\n"
"  • 270 (portrait flipped)\n"
"\n"
msgstr ""
"Elenco separato da virgole di ID monitor e orientamenti del desktop:\n"
"  • [<id>: <orientamento-in-gradi>,]\n"
"  • 0,1,2,3\n"
"  • 0:270,1:90\n"
"Gli orientamenti sono specificati in gradi, i valori validi sono:\n"
"  • 0 (orizzontale)\n"
"  • 90 (verticale)\n"
"  • 180 (orizzontale capovolto)\n"
"  • 270 (verticale capovolto)\n"
"\n"

#: plugins/rdp/rdp_plugin.c:2693
msgid ""
"Redirect directory <path> as named share <name>.\n"
"  • <name>,<fullpath>[;<name>,<fullpath>[;…]]\n"
"  • MyHome,/home/remminer\n"
"  • /home/remminer\n"
"  • MyHome,/home/remminer;SomePath,/path/to/somepath\n"
"Hotplug support is enabled with:\n"
"  • hotplug,*\n"
"\n"
msgstr ""
"Reindirizza la directory <path> come condivisione <nome>.\n"
"  - <nome>,<percorso completo>[;<nome>,<percorso completo>[;...]]\n"
"  - MyHome,/home/remminer\n"
"  - /home/remminer\n"
"  - MyHome,/home/remminer;SomePath,/path/to/somepath\n"
"Il supporto Hotplug è abilitato con:\n"
"  - hotplug,*\n"
"\n"

#: plugins/rdp/rdp_plugin.c:2725 plugins/spice/spice_plugin.c:677
msgid "Share folder"
msgstr "Cartella condivisa"

#: plugins/rdp/rdp_plugin.c:2725
msgid "Use “Redirect directory” in the advanced tab for multiple directories"
msgstr ""
"Utilizzare «Reindirizza directory» nella scheda avanzata per più directory"

#: plugins/rdp/rdp_plugin.c:2726
msgid "Restricted admin mode"
msgstr "Modalità amministratore con restrizioni"

#: plugins/rdp/rdp_plugin.c:2727
msgid "Password hash"
msgstr "Hash della password"

#: plugins/rdp/rdp_plugin.c:2727
msgid "Restricted admin mode password hash"
msgstr "Hash della password della modalità amministratore con restrizioni"

#: plugins/rdp/rdp_plugin.c:2728
msgid "Left-handed mouse support"
msgstr "Supporto mouse per mancini"

#: plugins/rdp/rdp_plugin.c:2728
msgid "Swap left and right mouse buttons for left-handed mouse support"
msgstr "Scambia i pulsanti sinistro e destro del mouse per i mancini"

#: plugins/rdp/rdp_plugin.c:2730
msgid "Enable multi monitor"
msgstr "Abilita multi monitor"

#: plugins/rdp/rdp_plugin.c:2731
msgid "Span screen over multiple monitors"
msgstr "Estendi lo schermo su più monitor"

#: plugins/rdp/rdp_plugin.c:2732
msgid "List monitor IDs"
msgstr "Elenca gli ID monitor"

#: plugins/rdp/rdp_plugin.c:2734 plugins/vnc/vnc_plugin.c:1978
#: plugins/vnc/vnc_plugin.c:1990 plugins/gvnc/gvnc_plugin.c:849
msgid "Colour depth"
msgstr "Profondità colore"

#: plugins/rdp/rdp_plugin.c:2735
msgid "Network connection type"
msgstr "Tipo di connessione di rete"

#: plugins/rdp/rdp_plugin.c:2750 plugins/vnc/vnc_plugin.c:1979
#: plugins/vnc/vnc_plugin.c:1991
msgid "Quality"
msgstr "Qualità"

#: plugins/rdp/rdp_plugin.c:2751
msgid "Security protocol negotiation"
msgstr "Negoziazione del protocollo di sicurezza"

#: plugins/rdp/rdp_plugin.c:2752
msgid "Gateway transport type"
msgstr "Typo di trasporto del gateway"

#: plugins/rdp/rdp_plugin.c:2753
msgid "FreeRDP log level"
msgstr "Livello di log FreeRDP"

#: plugins/rdp/rdp_plugin.c:2754
msgid "FreeRDP log filters"
msgstr "Filtri dei log FreeRDP"

#: plugins/rdp/rdp_plugin.c:2754
msgid "tag:level[,tag:level[,…]]"
msgstr "tag:livello[,tag:livello[,…]]"

#: plugins/rdp/rdp_plugin.c:2755
msgid "Audio output mode"
msgstr "Modalità di uscita audio"

#: plugins/rdp/rdp_plugin.c:2756
msgid "Redirect local audio output"
msgstr "Reindirizza l'uscita audio locale"

#: plugins/rdp/rdp_plugin.c:2757
msgid "Redirect local microphone"
msgstr "Reindirizza il microfono locale"

#: plugins/rdp/rdp_plugin.c:2758
msgid "Connection timeout in ms"
msgstr "Timeout della connessione in ms"

#: plugins/rdp/rdp_plugin.c:2759
msgid "Remote Desktop Gateway server"
msgstr "Server Gateway Desktop remoto"

#: plugins/rdp/rdp_plugin.c:2760
msgid "Remote Desktop Gateway username"
msgstr "Nome utente di Gateway Desktop remoto"

#: plugins/rdp/rdp_plugin.c:2761
msgid "Remote Desktop Gateway password"
msgstr "Password di Gateway Desktop remoto"

#: plugins/rdp/rdp_plugin.c:2762
msgid "Remote Desktop Gateway domain"
msgstr "Dominio Remote Desktop Gateway"

#: plugins/rdp/rdp_plugin.c:2763
msgid "Redirect directory"
msgstr "Reindirizza directory"

#: plugins/rdp/rdp_plugin.c:2764
msgid "Client name"
msgstr "Nome client"

#: plugins/rdp/rdp_plugin.c:2765
msgid "Client build"
msgstr "Build del client"

#: plugins/rdp/rdp_plugin.c:2766
msgid "Start-up program"
msgstr "Programma all’avvio"

#: plugins/rdp/rdp_plugin.c:2768
msgid "Load balance info"
msgstr "Info bilanciamento del carico"

#. TRANSLATORS: Do not use typographic quotation marks, these must stay as "double quote", also know as “Typewriter ("programmer's") quote, ambidextrous.”
#: plugins/rdp/rdp_plugin.c:2770
msgid "Override printer drivers"
msgstr "Sovrascrivere i driver di stampa"

#: plugins/rdp/rdp_plugin.c:2770
msgid ""
"\"Samsung_CLX-3300_Series\":\"Samsung CLX-3300 Series PS\";\"Canon MF410\":"
"\"Canon MF410 Series UFR II\""
msgstr ""
"\"Samsung_CLX-3300_Series\":\"Samsung CLX-3300 Series PS\";\"Canon MF410\":"
"\"Canon MF410 Series UFR II\""

#: plugins/rdp/rdp_plugin.c:2771
msgid "USB device redirection"
msgstr "Reindirizzamento dei dispositivi USB"

#: plugins/rdp/rdp_plugin.c:2772
msgid "Local serial name"
msgstr "Nome porta seriale locale"

#: plugins/rdp/rdp_plugin.c:2772
msgid "COM1, COM2, etc."
msgstr "COM1, COM2 e così via."

#: plugins/rdp/rdp_plugin.c:2773
msgid "Local serial driver"
msgstr "Driver porta seriale locale"

#: plugins/rdp/rdp_plugin.c:2773
msgid "Serial"
msgstr "Seriale"

#: plugins/rdp/rdp_plugin.c:2774
msgid "Local serial path"
msgstr "Percorso porta seriale locale"

#: plugins/rdp/rdp_plugin.c:2774
msgid "/dev/ttyS0, /dev/ttyS1, etc."
msgstr "/dev/ttyS0, /dev/ttyS1 e così via."

#: plugins/rdp/rdp_plugin.c:2775
msgid "Local parallel name"
msgstr "Nome porta parallela locale"

#: plugins/rdp/rdp_plugin.c:2776
msgid "Local parallel device"
msgstr "Percorso porta seriale locale"

#: plugins/rdp/rdp_plugin.c:2777
msgid "Name of smart card"
msgstr "Nome della smart card"

#: plugins/rdp/rdp_plugin.c:2778
msgid "Dynamic virtual channel"
msgstr "Canale virtuale dinamico"

#: plugins/rdp/rdp_plugin.c:2778 plugins/rdp/rdp_plugin.c:2779
msgid "<channel>[,<options>]"
msgstr "<canale>[,<opzioni>]"

#: plugins/rdp/rdp_plugin.c:2779
msgid "Static virtual channel"
msgstr "Canale virtuale statico"

#: plugins/rdp/rdp_plugin.c:2780
msgid "TCP redirection"
msgstr "Reindirizzamento TCP"

#: plugins/rdp/rdp_plugin.c:2780
msgid "/PATH/TO/rdp2tcp"
msgstr "/PERCORSO/A/rdp2tcp"

#: plugins/rdp/rdp_plugin.c:2782
msgid "Prefer IPv6 AAAA record over IPv4 A record"
msgstr "Preferisci il record AAAA IPv6 rispetto al record A IPv4"

#: plugins/rdp/rdp_plugin.c:2783
msgid "Share printers"
msgstr "Condividi stampanti"

#: plugins/rdp/rdp_plugin.c:2784
msgid "Share serial ports"
msgstr "Condividi porte seriali"

#: plugins/rdp/rdp_plugin.c:2785
msgid "(SELinux) permissive mode for serial ports"
msgstr "(SELinux) modalità permissiva per le porte seriali"

#: plugins/rdp/rdp_plugin.c:2786
msgid "Share parallel ports"
msgstr "Condividi porte parallele"

#: plugins/rdp/rdp_plugin.c:2787
msgid "Share a smart card"
msgstr "Condividere una smart card"

#: plugins/rdp/rdp_plugin.c:2788 plugins/vnc/vnc_plugin.c:2009
msgid "Turn off clipboard sync"
msgstr "Disattivare la sincronizzazione degli Appunti"

#: plugins/rdp/rdp_plugin.c:2789
msgid "Ignore certificate"
msgstr "Ignora il certificato"

#: plugins/rdp/rdp_plugin.c:2790
msgid "Use the old license workflow"
msgstr "Utilizzare il sistema di licenze legacy"

#: plugins/rdp/rdp_plugin.c:2790
msgid "It disables CAL and hwId is set to 0"
msgstr "Disabilita CAL e hwId è impostato su 0"

#: plugins/rdp/rdp_plugin.c:2791 plugins/spice/spice_plugin.c:702
#: plugins/vnc/vnc_plugin.c:2013 plugins/www/www_plugin.c:919
#: plugins/gvnc/gvnc_plugin.c:867
msgid "Forget passwords after use"
msgstr "Dimenticare le password dopo l'uso"

#: plugins/rdp/rdp_plugin.c:2792
msgid "Attach to console (2003/2003 R2)"
msgstr "Collega alla console (2003/2003 R2)"

#: plugins/rdp/rdp_plugin.c:2793
msgid "Turn off fast-path"
msgstr "Spegnere fast-path"

#: plugins/rdp/rdp_plugin.c:2794
msgid "Server detection using Remote Desktop Gateway"
msgstr "Rilevamento del server tramite Remote Desktop Gateway"

#: plugins/rdp/rdp_plugin.c:2796
msgid "Use system proxy settings"
msgstr "Usa le impostazioni proxy del sistema"

#: plugins/rdp/rdp_plugin.c:2798
msgid "Turn off automatic reconnection"
msgstr "Disattivare la riconnessione automatica"

#: plugins/rdp/rdp_plugin.c:2799
msgid "Relax order checks"
msgstr "Rilassare i controlli degli ordini"

#: plugins/rdp/rdp_plugin.c:2800
msgid "Glyph cache"
msgstr "Cache glifi"

#: plugins/rdp/rdp_plugin.c:2801
msgid "Enable multitransport protocol (UDP)"
msgstr "Abilita protocollo multitransport (UDP)"

#: plugins/rdp/rdp_plugin.c:2801
msgid "Using the UDP protocol may improve performance"
msgstr "L'uso del protocollo UDP può migliorare le prestazioni"

#: plugins/rdp/rdp_plugin.c:2802
msgid "Use base credentials for gateway too"
msgstr "Utilizza le credenziali di base anche per il gateway"

#: plugins/rdp/rdp_plugin.c:2804
msgid "Enable Gateway websockets support"
msgstr "Abilita il supporto websocket del Gateway"

#: plugins/rdp/rdp_plugin.c:2817 plugins/spice/spice_plugin.c:715
#: plugins/vnc/vnc_plugin.c:2029
msgid "Send Ctrl+Alt+Delete"
msgstr "Inviare Ctrl+Alt+Canc"

#: plugins/rdp/rdp_plugin.c:2830
msgid "RDP - Remote Desktop Protocol"
msgstr "RDP — Remote Desktop Protocol"

#: plugins/rdp/rdp_plugin.c:2855
msgid "RDP - RDP File Handler"
msgstr "Gestore file RDP"

#: plugins/rdp/rdp_plugin.c:2870
msgid "RDP - Preferences"
msgstr "Preferenze RDP"

#: plugins/rdp/rdp_plugin.c:2923
msgid "Export connection in Windows .rdp file format"
msgstr "Esporta la connessione nel formato .rdp di Windows"

#: plugins/rdp/rdp_event.c:344
#, c-format
msgid "Reconnection attempt %d of %d…"
msgstr "Tentativo di riconnessione %d di %d…"

#: plugins/spice/spice_plugin_file_transfer.c:82
msgid "File Transfers"
msgstr "Trasferimenti file"

#: plugins/spice/spice_plugin_file_transfer.c:219
msgid "Transfer error"
msgstr "Errore di trasferimento"

#: plugins/spice/spice_plugin_file_transfer.c:220
#, c-format
msgid "%s: %s"
msgstr "%s: %s"

#: plugins/spice/spice_plugin_file_transfer.c:223
msgid "Transfer completed"
msgstr "Trasferimento completato"

#: plugins/spice/spice_plugin_file_transfer.c:224
#, c-format
msgid "The %s file has been transferred"
msgstr "Il file %s è stato trasferito"

#: plugins/spice/spice_plugin.c:351
msgid "Enter SPICE password"
msgstr "Immettere la password SPICE"

#: plugins/spice/spice_plugin.c:386
#, c-format
msgid "Disconnected from the SPICE server “%s”."
msgstr "Disconnesso dal server SPICE “%s”."

#: plugins/spice/spice_plugin.c:402
msgid "TLS connection error."
msgstr "Errore di connessione TLS."

#: plugins/spice/spice_plugin.c:408
msgid "Connection to the SPICE server dropped."
msgstr "Connessione al server SPICE interrotta."

#: plugins/spice/spice_plugin.c:616 plugins/spice/spice_plugin.c:634
msgid "Default"
msgstr "Predefinita"

#: plugins/spice/spice_plugin.c:636
msgid "Auto GLZ"
msgstr "GLZ automatico"

#: plugins/spice/spice_plugin.c:637
msgid "Auto LZ"
msgstr "Auto LZ"

#: plugins/spice/spice_plugin.c:650
msgid "Disable video overlay if videos are not displayed properly.\n"
msgstr ""
"Disabilita il video overlay se i video non vengono visualizzati "
"correttamente.\n"

#: plugins/spice/spice_plugin.c:675
msgid "Use TLS encryption"
msgstr "Usa cifratura TLS"

#: plugins/spice/spice_plugin.c:676
msgid "Server CA certificate"
msgstr "Certificato CA server"

#: plugins/spice/spice_plugin.c:694
msgid "Prefered video codec"
msgstr "Codec video preferito"

#: plugins/spice/spice_plugin.c:695
msgid "Turn off GStreamer overlay"
msgstr "Disattiva l'overlay di GStreamer"

#: plugins/spice/spice_plugin.c:698
msgid "Prefered image compression"
msgstr "Compressione dell'immagine preferita"

#: plugins/spice/spice_plugin.c:701 plugins/spice/spice_plugin.c:714
#: plugins/gvnc/gvnc_plugin.c:866 plugins/gvnc/gvnc_plugin.c:880
msgid "No clipboard sync"
msgstr "Nessuna sincronizzazione degli appunti"

#: plugins/spice/spice_plugin.c:703 plugins/gvnc/gvnc_plugin.c:869
msgid "Enable audio channel"
msgstr "Abilita canale audio"

#: plugins/spice/spice_plugin.c:704
msgid "Share smart card"
msgstr "Condividere smartcard"

#: plugins/spice/spice_plugin.c:705 plugins/spice/spice_plugin.c:713
#: plugins/vnc/vnc_plugin.c:2008 plugins/vnc/vnc_plugin.c:2025
#: plugins/gvnc/gvnc_plugin.c:870 plugins/gvnc/gvnc_plugin.c:879
msgid "View only"
msgstr "Solo visualizzazione"

#: plugins/spice/spice_plugin.c:716 plugins/spice/spice_plugin_usb.c:51
msgid "Select USB devices for redirection"
msgstr "Seleziona i dispositivi USB per il reindirizzamento"

#: plugins/spice/spice_plugin.c:727
msgid "SPICE - Simple Protocol for Independent Computing Environments"
msgstr "SPICE — Simple Protocol for Independent Computing Environments"

#: plugins/spice/spice_plugin_usb.c:54
msgid "_Close"
msgstr "_Chiudi"

#: plugins/spice/spice_plugin_usb.c:94
msgid "USB redirection error"
msgstr "Errore di reindirizzamento USB"

#: plugins/vnc/vnc_plugin.c:772
msgid "Enter VNC password"
msgstr "Immettere la password VNC"

#: plugins/vnc/vnc_plugin.c:825 plugins/gvnc/gvnc_plugin.c:539
msgid "Enter VNC authentication credentials"
msgstr "Immettere le credenziali di autenticazione VNC"

#: plugins/vnc/vnc_plugin.c:936
msgid "Unable to connect to VNC server"
msgstr "Impossibile connettersi al server VNC"

#: plugins/vnc/vnc_plugin.c:937
#, c-format
msgid "Couldn’t convert '%s' to host address"
msgstr "Impossibile risolvere “%s” ad un nome host"

#: plugins/vnc/vnc_plugin.c:938
#, c-format
msgid "VNC connection failed: %s"
msgstr "Connessione VPN fallite: %s"

#: plugins/vnc/vnc_plugin.c:939
msgid "Your connection has been rejected."
msgstr "Connessione rifiutata."

#: plugins/vnc/vnc_plugin.c:966
#, c-format
msgid "The VNC server requested an unknown authentication method. %s"
msgstr "Il server VNC ha richiesto un metodo di autenticazione sconosciuto. %s"

#: plugins/vnc/vnc_plugin.c:968
msgid "Please retry after turning on encryption for this profile."
msgstr "Riprovare dopo aver attivato la crittografia per questo profilo."

#: plugins/vnc/vnc_plugin.c:1939
msgid ""
"Connect to VNC using a repeater:\n"
"  • The server field must contain the repeater ID, e.g. ID:123456789\n"
"  • The repeater field have to be set to the repeater IP and port, like:\n"
"    10.10.10.12:5901\n"
"  • From the remote VNC server, you will connect to\n"
"    the repeater, e.g. with x11vnc:\n"
"    x11vnc -connect repeater=ID:123456789+10.10.10.12:5500"
msgstr ""
"Per connettersi con il protocollo VNC tramite un ripetitore:\n"
"  - Il campo server deve contenere l'ID del ripetitore, ad esempio "
"ID:123456789\n"
"  - Il campo ripetitore deve essere impostato con l'IP e la porta del "
"ripetitore, come:\n"
"    10.10.10.12:5901\n"
"  - Dal server VNC remoto, vi connetterete al ripetitore, \n"
"    ad esempio con x11vnc:\n"
"    x11vnc -connect repeater=ID:123456789+10.10.10.12:5500"

#: plugins/vnc/vnc_plugin.c:1948
msgid ""
"Listening for remote VNC connection:\n"
"  • The \"Listen on port\" field is the port Remmina will listen to,\n"
"    e.g. 8888\n"
"  • From the remote VNC server, you will connect to\n"
"    Remmina, e.g. with x11vnc:\n"
"    x11vnc -display :0 -connect 192.168.1.36:8888"
msgstr ""
"Ascolto per connessione VNC remota:\n"
"   • Il campo \"In ascolto sulla porta\" è la porta su cui Remmina "
"ascolterà,\n"
"     ad es. 8888\n"
"   • Dal server VNC remoto, ti connetterai a\n"
"     Remmina, ad es. con x11vnc:\n"
"     x11vnc -display:0 -connect 192.168.1.36:8888"

#: plugins/vnc/vnc_plugin.c:1975
msgid "Repeater"
msgstr "Ripetitore"

#: plugins/vnc/vnc_plugin.c:1987
msgid "Listen on port"
msgstr "In ascolto sulla porta"

#: plugins/vnc/vnc_plugin.c:2007
msgid "Show remote cursor"
msgstr "Visualizzare il cursore remoto"

#: plugins/vnc/vnc_plugin.c:2010
msgid "Turn off encryption"
msgstr "Disattiva la crittografia"

#: plugins/vnc/vnc_plugin.c:2011 plugins/vnc/vnc_plugin.c:2026
msgid "Prevent local interaction on the server"
msgstr "Impedisci l'interazione locale sul server"

#: plugins/vnc/vnc_plugin.c:2012 plugins/gvnc/gvnc_plugin.c:868
msgid "Ignore remote bell messages"
msgstr "Ignora i messaggi del campanello remoto"

#: plugins/vnc/vnc_plugin.c:2028
msgid "Open Chat…"
msgstr "Aprire la chat…"

#: plugins/vnc/vnc_plugin.h:41
msgid "Remmina VNC Plugin"
msgstr "Plug-in Remmina VNC"

#: plugins/vnc/vnc_plugin.h:46
msgid "Remmina VNC listener Plugin"
msgstr "Plug-in Remmina VNC listener"

#: plugins/www/www_config.h:43
msgid "Remmina web-browser plugin"
msgstr "Plug-in Remmina per il browser web"

#: plugins/www/www_plugin.c:98
msgid "File downloaded"
msgstr "File scaricato"

#: plugins/www/www_plugin.c:581
msgid "Enter WWW authentication credentials"
msgstr "Immettere le credenziali di autenticazione WWW"

#: plugins/www/www_plugin.c:893
msgid "URL"
msgstr "URL"

#: plugins/www/www_plugin.c:893
msgid "http://address or https://address"
msgstr "http: // indirizzo o https: // indirizzo"

#: plugins/www/www_plugin.c:910
msgid "User agent"
msgstr "Agente utente"

#: plugins/www/www_plugin.c:911
msgid "Proxy URL"
msgstr "URL proxy"

#: plugins/www/www_plugin.c:911
msgid "E.g. https://example.org, socks://mysocks:1080"
msgstr "Ad esempio https://example.org, socks://mysocks:1080"

#: plugins/www/www_plugin.c:912
msgid "Turn on Java support"
msgstr "Abilita il supporto Java"

#: plugins/www/www_plugin.c:913
msgid "Turn on smooth scrolling"
msgstr "Abilita lo scorrimento uniforme"

#: plugins/www/www_plugin.c:914
msgid "Turn on spatial navigation"
msgstr "Attivare la navigazione spaziale"

#: plugins/www/www_plugin.c:915
msgid "Turn on plugin support"
msgstr "Abilita il supporto ai plugin"

#: plugins/www/www_plugin.c:916
msgid "Turn on WebGL support"
msgstr "Attivare il supporto WebGL"

#: plugins/www/www_plugin.c:917
msgid "Turn on HTML5 audio support"
msgstr "Attivare il supporto audio HTML5"

#: plugins/www/www_plugin.c:918
msgid "Ignore TLS errors"
msgstr "Ignora gli errori TLS"

#: plugins/www/www_plugin.c:921
msgid "Turn on Web Inspector"
msgstr "Abilita Web Inspector"

#: plugins/exec/exec_plugin.c:160
msgid "You did not set any command to be executed"
msgstr "Non hai impostato nessun comando da eseguire"

#: plugins/exec/exec_plugin.c:206
msgid ""
"Warning: Running a command synchronously may cause Remmina not to respond.\n"
"Do you really want to continue?"
msgstr ""
"Avviso: l'esecuzione sincrona di un comando può causare la non risposta di "
"Remmina.\n"
"Vuoi davvero continuare?"

#: plugins/exec/exec_plugin.c:274
msgid "Command"
msgstr "Comando"

#: plugins/exec/exec_plugin.c:275
msgid "Asynchronous execution"
msgstr "Esecuzione asincrona"

#: plugins/exec/exec_plugin_config.h:41
msgid "Execute a command"
msgstr "Esegui un comando"

#: plugins/tool_hello_world/plugin_config.h:40
msgid "Hello, World!"
msgstr "Salve, mondo!"

#: plugins/secret/src/glibsecret_plugin.c:188
msgid "Secured password storage in the GNOME keyring"
msgstr "Salvataggio protetto delle password nel keyring di GNOME"

#: plugins/x2go/x2go_plugin.c:67
#, c-format
msgid ""
"The command-line feature '%s' is not available! Attempting to start PyHoca-"
"CLI without using this feature…"
msgstr ""
"La funzione da riga di comando '%s' non è disponibile! Tentativo di avviare "
"PyHoca-CLI senza utilizzare questa funzione…"

#: plugins/x2go/x2go_plugin.c:287 plugins/x2go/x2go_plugin.c:419
#: plugins/x2go/x2go_plugin.c:478 plugins/x2go/x2go_plugin.c:581
#: plugins/x2go/x2go_plugin.c:656 plugins/x2go/x2go_plugin.c:668
#: plugins/x2go/x2go_plugin.c:676 plugins/x2go/x2go_plugin.c:699
#: plugins/x2go/x2go_plugin.c:708 plugins/x2go/x2go_plugin.c:724
#: plugins/x2go/x2go_plugin.c:763 plugins/x2go/x2go_plugin.c:775
#: plugins/x2go/x2go_plugin.c:806 plugins/x2go/x2go_plugin.c:817
#: plugins/x2go/x2go_plugin.c:825 plugins/x2go/x2go_plugin.c:939
#: plugins/x2go/x2go_plugin.c:966 plugins/x2go/x2go_plugin.c:980
#: plugins/x2go/x2go_plugin.c:1077 plugins/x2go/x2go_plugin.c:1141
#: plugins/x2go/x2go_plugin.c:1445 plugins/x2go/x2go_plugin.c:1479
#: plugins/x2go/x2go_plugin.c:1575 plugins/x2go/x2go_plugin.c:1869
#: plugins/x2go/x2go_plugin.c:2669 plugins/x2go/x2go_plugin.c:2882
#: plugins/x2go/x2go_plugin.c:2887 plugins/x2go/x2go_plugin.c:2892
#: plugins/x2go/x2go_plugin.c:2897 plugins/x2go/x2go_plugin.c:2912
#: plugins/x2go/x2go_plugin.c:2917 plugins/x2go/x2go_plugin.c:2922
#: plugins/x2go/x2go_plugin.c:2927
#, c-format
msgid "Internal error: %s"
msgstr "Errore interno: %s"

#: plugins/x2go/x2go_plugin.c:288 plugins/x2go/x2go_plugin.c:420
#: plugins/x2go/x2go_plugin.c:479 plugins/x2go/x2go_plugin.c:1078
msgid "Parameter 'custom_data' is not initialized!"
msgstr "Il parametro 'custom_data' non è configurato!"

#: plugins/x2go/x2go_plugin.c:301
msgid "Broken `DialogData`! Aborting…"
msgstr "`DialogData` non valido! Interruzione…"

#: plugins/x2go/x2go_plugin.c:305
msgid "Can't retrieve `DialogData`! Aborting…"
msgstr "Impossibile recuperare `DialogData`! Interruzione…"

#: plugins/x2go/x2go_plugin.c:488
msgid "Couldn't retrieve valid `DialogData` or `sessions_list`! Aborting…"
msgstr "Impossibile recuperare `DialogData` o `sessions_list`! Interruzione…"

#. TRANSLATORS: Stick to x2goclient's translation for terminate.
#: plugins/x2go/x2go_plugin.c:497
msgid "_Terminate"
msgstr "_Termina"

#. TRANSLATORS: Stick to x2goclient's translation for resume.
#: plugins/x2go/x2go_plugin.c:500
msgid "_Resume"
msgstr "_Ripristina"

#: plugins/x2go/x2go_plugin.c:502
msgid "_New"
msgstr "_Nuovo"

#. TRANSLATORS: Tooltip for terminating button inside Session-Chooser-Dialog.
#. TRANSLATORS: Please stick to X2GoClient's way of translating.
#: plugins/x2go/x2go_plugin.c:511
msgid "Terminating X2Go sessions can take a moment."
msgstr "L'interruzione delle sessioni X2Go può richiedere alcuni istanti."

#: plugins/x2go/x2go_plugin.c:568
msgid "X Display"
msgstr "X Display"

#: plugins/x2go/x2go_plugin.c:569
msgid "Status"
msgstr "Stato"

#: plugins/x2go/x2go_plugin.c:570
msgid "Session ID"
msgstr "ID sessione"

#: plugins/x2go/x2go_plugin.c:571
msgid "Create date"
msgstr "Data di creazione"

#: plugins/x2go/x2go_plugin.c:572
msgid "Suspended since"
msgstr "Sospeso dal"

#: plugins/x2go/x2go_plugin.c:573
msgid "Agent PID"
msgstr "Agent PID"

#: plugins/x2go/x2go_plugin.c:575
msgid "Hostname"
msgstr "Nome host"

#: plugins/x2go/x2go_plugin.c:576
msgid "Cookie"
msgstr "Cookie"

#: plugins/x2go/x2go_plugin.c:577
msgid "Graphic port"
msgstr "Porta grafica"

#: plugins/x2go/x2go_plugin.c:578
msgid "SND port"
msgstr "Porta SND"

#: plugins/x2go/x2go_plugin.c:579
msgid "SSHFS port"
msgstr "Porta SSHFS"

#: plugins/x2go/x2go_plugin.c:582
msgid "Unknown property"
msgstr "Proprietà sconosciuta"

#: plugins/x2go/x2go_plugin.c:657 plugins/x2go/x2go_plugin.c:700
msgid "Couldn't find child GtkTreeView of session chooser dialog."
msgstr ""
"Impossibile trovare la GtkTreeView figlia della finestra di dialogo di "
"selezione della sessione."

#: plugins/x2go/x2go_plugin.c:669
msgid "Both parameters 'dialog' and 'treeview' are uninitialized!"
msgstr "Entrambi i parametri 'dialog' e 'treeview' non sono configurati!"

#: plugins/x2go/x2go_plugin.c:677
msgid ""
"GtkTreeModel of session chooser dialog could not be obtained for an unknown "
"reason."
msgstr ""
"Non è stato possibile ottenere il GtkTreeModel della finestra di dialogo di "
"selezione della sessione per un motivo sconosciuto."

#: plugins/x2go/x2go_plugin.c:709
msgid "Couldn't get currently selected row (session)!"
msgstr "Impossibile ottenere la riga (sessione) attualmente selezionata!"

#: plugins/x2go/x2go_plugin.c:725
#, c-format
msgid ""
"Exactly one session should be selectable but '%i' rows (sessions) are "
"selected."
msgstr ""
"Dovrebbe essere selezionabile esattamente una sessione, ma '%i' righe "
"(sessioni) sono selezionate."

#: plugins/x2go/x2go_plugin.c:764
msgid "Failed to fill 'GtkTreeIter'."
msgstr "Impossibile compilare 'GtkTreeIter'."

#: plugins/x2go/x2go_plugin.c:776
#, c-format
msgid "Couldn't get property with index '%i' out of selected row."
msgstr ""
"Impossibile ottenere la proprietà con indice '%i' dalla riga selezionata."

#: plugins/x2go/x2go_plugin.c:807
msgid "parameter 'argv' is 'NULL'."
msgstr "il parametro 'argv' è 'NULL'."

#: plugins/x2go/x2go_plugin.c:818
msgid "parameter 'error' is 'NULL'."
msgstr "il parametro 'error' è 'NULL'."

#: plugins/x2go/x2go_plugin.c:826
msgid "parameter 'env' is either invalid or uninitialized."
msgstr "il parametro 'env' non è valido o non è stato inizializzato."

#: plugins/x2go/x2go_plugin.c:842 plugins/x2go/x2go_plugin.c:2170
msgid "Started PyHoca-CLI with the following arguments:"
msgstr "Avviato PyHoca-CLI con i seguenti argomenti:"

#: plugins/x2go/x2go_plugin.c:870
msgid ""
"The necessary PyHoca-CLI process has encountered a internet connection "
"problem."
msgstr ""
"Il processo PyHoca-CLI necessario ha riscontrato un problema di connessione "
"a Internet."

#: plugins/x2go/x2go_plugin.c:880
msgid "An unknown error occured while trying to start PyHoca-CLI."
msgstr "Si è verificato un errore durante l'avvio di una sessione PyHoca-CLI."

#: plugins/x2go/x2go_plugin.c:890
#, c-format
msgid ""
"An unknown error occured while trying to start PyHoca-CLI. Exit code: %i"
msgstr ""
"Si è verificato un errore sconosciuto durante il tentativo di avviare PyHoca-"
"CLI. Codice di uscita: %i"

<<<<<<< HEAD
#: plugins/rdp/rdp_plugin.c:2650
msgid ""
"Redirect directory <path> as named share <name>.\n"
"  • <name>,<fullpath>[;<name>,<fullpath>[;…]]\n"
"  • MyHome,/home/remminer\n"
"  • /home/remminer\n"
"  • MyHome,/home/remminer;SomePath,/path/to/somepath\n"
"Hotplug support is enabled with:\n"
"  • hotplug,*\n"
"\n"
msgstr ""
"Reindirizza la directory <path> come condivisione <nome>.\n"
"  - <nome>,<percorso completo>[;<nome>,<percorso completo>[;...]]\n"
"  - MyHome,/home/remminer\n"
"  - /home/remminer\n"
"  - MyHome,/home/remminer;SomePath,/path/to/somepath\n"
"Il supporto Hotplug è abilitato con:\n"
"  - hotplug,*\n"
"\n"

#: plugins/rdp/rdp_plugin.c:2682 plugins/spice/spice_plugin.c:677
msgid "Share folder"
msgstr "Cartella condivisa"

#: plugins/rdp/rdp_plugin.c:2682
msgid "Use “Redirect directory” in the advanced tab for multiple directories"
msgstr ""
"Utilizzare «Reindirizza directory» nella scheda avanzata per più directory"

#: plugins/rdp/rdp_plugin.c:2683
msgid "Restricted admin mode"
msgstr "Modalità amministratore con restrizioni"

#: plugins/rdp/rdp_plugin.c:2684
msgid "Password hash"
msgstr "Hash della password"

#: plugins/rdp/rdp_plugin.c:2684
msgid "Restricted admin mode password hash"
msgstr "Hash della password della modalità amministratore con restrizioni"

#: plugins/rdp/rdp_plugin.c:2685
msgid "Left-handed mouse support"
msgstr "Supporto mouse per mancini"

#: plugins/rdp/rdp_plugin.c:2685
msgid "Swap left and right mouse buttons for left-handed mouse support"
msgstr "Scambia i pulsanti sinistro e destro del mouse per i mancini"

#: plugins/rdp/rdp_plugin.c:2687
msgid "Enable multi monitor"
msgstr "Abilita multi monitor"

#: plugins/rdp/rdp_plugin.c:2688
msgid "Span screen over multiple monitors"
msgstr "Estendi lo schermo su più monitor"

#: plugins/rdp/rdp_plugin.c:2689
msgid "List monitor IDs"
msgstr "Elenca gli ID monitor"

#: plugins/rdp/rdp_plugin.c:2691 plugins/vnc/vnc_plugin.c:1978
#: plugins/vnc/vnc_plugin.c:1990 plugins/gvnc/gvnc_plugin.c:849
msgid "Colour depth"
msgstr "Profondità colore"

#: plugins/rdp/rdp_plugin.c:2692
msgid "Network connection type"
msgstr "Tipo di connessione di rete"

#: plugins/rdp/rdp_plugin.c:2707 plugins/vnc/vnc_plugin.c:1979
#: plugins/vnc/vnc_plugin.c:1991
msgid "Quality"
msgstr "Qualità"

#: plugins/rdp/rdp_plugin.c:2708
msgid "Security protocol negotiation"
msgstr "Negoziazione del protocollo di sicurezza"

#: plugins/rdp/rdp_plugin.c:2709
msgid "Gateway transport type"
msgstr "Typo di trasporto del gateway"

#: plugins/rdp/rdp_plugin.c:2710
msgid "FreeRDP log level"
msgstr "Livello di log FreeRDP"

#: plugins/rdp/rdp_plugin.c:2711
msgid "FreeRDP log filters"
msgstr "Filtri dei log FreeRDP"

#: plugins/rdp/rdp_plugin.c:2711
msgid "tag:level[,tag:level[,…]]"
msgstr "tag:livello[,tag:livello[,…]]"

#: plugins/rdp/rdp_plugin.c:2712
msgid "Audio output mode"
msgstr "Modalità di uscita audio"

#: plugins/rdp/rdp_plugin.c:2713
msgid "Redirect local audio output"
msgstr "Reindirizza l'uscita audio locale"

#: plugins/rdp/rdp_plugin.c:2714
msgid "Redirect local microphone"
msgstr "Reindirizza il microfono locale"

#: plugins/rdp/rdp_plugin.c:2715
msgid "Connection timeout in ms"
msgstr "Timeout della connessione in ms"

#: plugins/rdp/rdp_plugin.c:2716
msgid "Remote Desktop Gateway server"
msgstr "Server Gateway Desktop remoto"

#: plugins/rdp/rdp_plugin.c:2717
msgid "Remote Desktop Gateway username"
msgstr "Nome utente di Gateway Desktop remoto"

#: plugins/rdp/rdp_plugin.c:2718
msgid "Remote Desktop Gateway password"
msgstr "Password di Gateway Desktop remoto"

#: plugins/rdp/rdp_plugin.c:2719
msgid "Remote Desktop Gateway domain"
msgstr "Dominio Remote Desktop Gateway"

#: plugins/rdp/rdp_plugin.c:2720
msgid "Redirect directory"
msgstr "Reindirizza directory"

#: plugins/rdp/rdp_plugin.c:2721
msgid "Client name"
msgstr "Nome client"

#: plugins/rdp/rdp_plugin.c:2722
msgid "Client build"
msgstr "Build del client"

#: plugins/rdp/rdp_plugin.c:2725
msgid "Load balance info"
msgstr "Info bilanciamento del carico"

#. TRANSLATORS: Do not use typographic quotation marks, these must stay as "double quote", also know as “Typewriter ("programmer's") quote, ambidextrous.”
#: plugins/rdp/rdp_plugin.c:2727
msgid "Override printer drivers"
msgstr "Sovrascrivere i driver di stampa"

#: plugins/rdp/rdp_plugin.c:2727
msgid ""
"\"Samsung_CLX-3300_Series\":\"Samsung CLX-3300 Series PS\";\"Canon MF410\":"
"\"Canon MF410 Series UFR II\""
msgstr ""
"Nome completo del driver di stampa, ad esempio Samsung CLX-3300 Series PS"

#: plugins/rdp/rdp_plugin.c:2728
msgid "USB device redirection"
msgstr "Reindirizzamento dei dispositivi USB"

#: plugins/rdp/rdp_plugin.c:2729
msgid "Local serial name"
msgstr "Nome porta seriale locale"

#: plugins/rdp/rdp_plugin.c:2729
msgid "COM1, COM2, etc."
msgstr "COM1, COM2 e così via."

#: plugins/rdp/rdp_plugin.c:2730
msgid "Local serial driver"
msgstr "Driver porta seriale locale"

#: plugins/rdp/rdp_plugin.c:2730
msgid "Serial"
msgstr "Seriale"

#: plugins/rdp/rdp_plugin.c:2731
msgid "Local serial path"
msgstr "Percorso porta seriale locale"

#: plugins/rdp/rdp_plugin.c:2731
msgid "/dev/ttyS0, /dev/ttyS1, etc."
msgstr "/dev/ttyS0, /dev/ttyS1 e così via."

#: plugins/rdp/rdp_plugin.c:2732
msgid "Local parallel name"
msgstr "Nome porta parallela locale"

#: plugins/rdp/rdp_plugin.c:2733
msgid "Local parallel device"
msgstr "Percorso porta seriale locale"

#: plugins/rdp/rdp_plugin.c:2734
msgid "Name of smart card"
msgstr "Nome della smart card"

#: plugins/rdp/rdp_plugin.c:2735
msgid "Dynamic virtual channel"
msgstr "Canale virtuale dinamico"

#: plugins/rdp/rdp_plugin.c:2735 plugins/rdp/rdp_plugin.c:2736
msgid "<channel>[,<options>]"
msgstr "<canale>[,<opzioni>]"

#: plugins/rdp/rdp_plugin.c:2736
msgid "Static virtual channel"
msgstr "Canale virtuale statico"

#: plugins/rdp/rdp_plugin.c:2737
msgid "TCP redirection"
msgstr "Reindirizzamento TCP"

#: plugins/rdp/rdp_plugin.c:2737
msgid "/PATH/TO/rdp2tcp"
msgstr "/PERCORSO/A/rdp2tcp"

#: plugins/rdp/rdp_plugin.c:2739
msgid "Prefer IPv6 AAAA record over IPv4 A record"
msgstr "Preferisci il record AAAA IPv6 rispetto al record A IPv4"

#: plugins/rdp/rdp_plugin.c:2740
msgid "Share printers"
msgstr "Condividi stampanti"

#: plugins/rdp/rdp_plugin.c:2741
msgid "Share serial ports"
msgstr "Condividi porte seriali"

#: plugins/rdp/rdp_plugin.c:2742
msgid "(SELinux) permissive mode for serial ports"
msgstr "(SELinux) modalità permissiva per le porte seriali"

#: plugins/rdp/rdp_plugin.c:2743
msgid "Share parallel ports"
msgstr "Condividi porte parallele"

#: plugins/rdp/rdp_plugin.c:2744
msgid "Share a smart card"
msgstr "Condividere una smart card"

#: plugins/rdp/rdp_plugin.c:2745 plugins/vnc/vnc_plugin.c:2009
msgid "Turn off clipboard sync"
msgstr "Disattivare la sincronizzazione degli Appunti"

#: plugins/rdp/rdp_plugin.c:2746
msgid "Ignore certificate"
msgstr "Ignora il certificato"

#: plugins/rdp/rdp_plugin.c:2747
msgid "Use the old license workflow"
msgstr "Utilizzare il sistema di licenze legacy"

#: plugins/rdp/rdp_plugin.c:2747
msgid "It disables CAL and hwId is set to 0"
msgstr "Disabilita CAL e hwId è impostato su 0"

#: plugins/rdp/rdp_plugin.c:2748 plugins/spice/spice_plugin.c:702
#: plugins/vnc/vnc_plugin.c:2013 plugins/www/www_plugin.c:919
#: plugins/gvnc/gvnc_plugin.c:867
msgid "Forget passwords after use"
msgstr "Dimenticare le password dopo l'uso"

#: plugins/rdp/rdp_plugin.c:2749
msgid "Attach to console (2003/2003 R2)"
msgstr "Collega alla console (2003/2003 R2)"

#: plugins/rdp/rdp_plugin.c:2750
msgid "Turn off fast-path"
msgstr "Spegnere fast-path"

#: plugins/rdp/rdp_plugin.c:2751
msgid "Server detection using Remote Desktop Gateway"
msgstr "Rilevamento del server tramite Remote Desktop Gateway"

#: plugins/rdp/rdp_plugin.c:2753
msgid "Use system proxy settings"
msgstr "Usa le impostazioni proxy del sistema"

#: plugins/rdp/rdp_plugin.c:2755
msgid "Turn off automatic reconnection"
msgstr "Disattivare la riconnessione automatica"

#: plugins/rdp/rdp_plugin.c:2756
msgid "Relax order checks"
msgstr "Rilassare i controlli degli ordini"

#: plugins/rdp/rdp_plugin.c:2757
msgid "Glyph cache"
msgstr "Cache glifi"

#: plugins/rdp/rdp_plugin.c:2758
msgid "Enable multitransport protocol (UDP)"
msgstr "Abilita protocollo multitransport (UDP)"

#: plugins/rdp/rdp_plugin.c:2758
msgid "Using the UDP protocol may improve performance"
msgstr "L'uso del protocollo UDP può migliorare le prestazioni"

#: plugins/rdp/rdp_plugin.c:2759
msgid "Use base credentials for gateway too"
msgstr "Utilizza le credenziali di base anche per il gateway"

#: plugins/rdp/rdp_plugin.c:2761
msgid "Enable Gateway websockets support"
msgstr "Abilita il supporto websocket del Gateway"

#: plugins/rdp/rdp_plugin.c:2774 plugins/spice/spice_plugin.c:715
#: plugins/vnc/vnc_plugin.c:2029
msgid "Send Ctrl+Alt+Delete"
msgstr "Inviare Ctrl+Alt+Canc"

#: plugins/rdp/rdp_plugin.c:2787
msgid "RDP - Remote Desktop Protocol"
msgstr "RDP — Remote Desktop Protocol"

#: plugins/rdp/rdp_plugin.c:2812
msgid "RDP - RDP File Handler"
msgstr "Gestore file RDP"

#: plugins/rdp/rdp_plugin.c:2827
msgid "RDP - Preferences"
msgstr "Preferenze RDP"

#: plugins/rdp/rdp_plugin.c:2880
msgid "Export connection in Windows .rdp file format"
msgstr "Esporta la connessione nel formato .rdp di Windows"

#: plugins/rdp/rdp_event.c:344
#, c-format
msgid "Reconnection attempt %d of %d…"
msgstr "Tentativo di riconnessione %d di %d…"

#: plugins/spice/spice_plugin_file_transfer.c:82
msgid "File Transfers"
msgstr "Trasferimenti file"

#: plugins/spice/spice_plugin_file_transfer.c:219
msgid "Transfer error"
msgstr "Errore di trasferimento"

#: plugins/spice/spice_plugin_file_transfer.c:220
#, c-format
msgid "%s: %s"
msgstr "%s: %s"

#: plugins/spice/spice_plugin_file_transfer.c:223
msgid "Transfer completed"
msgstr "Trasferimento completato"

#: plugins/spice/spice_plugin_file_transfer.c:224
#, c-format
msgid "The %s file has been transferred"
msgstr "Il file %s è stato trasferito"

#: plugins/spice/spice_plugin.c:351
msgid "Enter SPICE password"
msgstr "Immettere la password SPICE"

#: plugins/spice/spice_plugin.c:386
#, c-format
msgid "Disconnected from the SPICE server “%s”."
msgstr "Disconnesso dal server SPICE “%s”."

#: plugins/spice/spice_plugin.c:402
msgid "TLS connection error."
msgstr "Errore di connessione TLS."

#: plugins/spice/spice_plugin.c:408
msgid "Connection to the SPICE server dropped."
msgstr "Connessione al server SPICE interrotta."

#: plugins/spice/spice_plugin.c:616 plugins/spice/spice_plugin.c:634
msgid "Default"
msgstr "Predefinita"

#: plugins/spice/spice_plugin.c:636
msgid "Auto GLZ"
msgstr "GLZ automatico"

#: plugins/spice/spice_plugin.c:637
msgid "Auto LZ"
msgstr "Auto LZ"

#: plugins/spice/spice_plugin.c:650
msgid "Disable video overlay if videos are not displayed properly.\n"
msgstr ""
"Disabilita il video overlay se i video non vengono visualizzati "
"correttamente.\n"

#: plugins/spice/spice_plugin.c:675
msgid "Use TLS encryption"
msgstr "Usa cifratura TLS"

#: plugins/spice/spice_plugin.c:676
msgid "Server CA certificate"
msgstr "Certificato CA server"

#: plugins/spice/spice_plugin.c:694
msgid "Prefered video codec"
msgstr "Codec video preferito"

#: plugins/spice/spice_plugin.c:695
msgid "Turn off GStreamer overlay"
msgstr "Disattiva l'overlay di GStreamer"

#: plugins/spice/spice_plugin.c:698
msgid "Prefered image compression"
msgstr "Compressione dell'immagine preferita"

#: plugins/spice/spice_plugin.c:701 plugins/spice/spice_plugin.c:714
#: plugins/gvnc/gvnc_plugin.c:866 plugins/gvnc/gvnc_plugin.c:880
msgid "No clipboard sync"
msgstr "Nessuna sincronizzazione degli appunti"

#: plugins/spice/spice_plugin.c:703 plugins/gvnc/gvnc_plugin.c:869
msgid "Enable audio channel"
msgstr "Abilita canale audio"

#: plugins/spice/spice_plugin.c:704
msgid "Share smart card"
msgstr "Condividere smartcard"

#: plugins/spice/spice_plugin.c:705 plugins/spice/spice_plugin.c:713
#: plugins/vnc/vnc_plugin.c:2008 plugins/vnc/vnc_plugin.c:2025
#: plugins/gvnc/gvnc_plugin.c:870 plugins/gvnc/gvnc_plugin.c:879
msgid "View only"
msgstr "Solo visualizzazione"

#: plugins/spice/spice_plugin.c:716 plugins/spice/spice_plugin_usb.c:51
msgid "Select USB devices for redirection"
msgstr "Seleziona i dispositivi USB per il reindirizzamento"

#: plugins/spice/spice_plugin.c:727
msgid "SPICE - Simple Protocol for Independent Computing Environments"
msgstr "SPICE — Simple Protocol for Independent Computing Environments"

#: plugins/spice/spice_plugin_usb.c:54
msgid "_Close"
msgstr "_Chiudi"

#: plugins/spice/spice_plugin_usb.c:94
msgid "USB redirection error"
msgstr "Errore di reindirizzamento USB"

#: plugins/vnc/vnc_plugin.c:772
msgid "Enter VNC password"
msgstr "Immettere la password VNC"

#: plugins/vnc/vnc_plugin.c:825 plugins/gvnc/gvnc_plugin.c:539
msgid "Enter VNC authentication credentials"
msgstr "Immettere le credenziali di autenticazione VNC"

#: plugins/vnc/vnc_plugin.c:936
msgid "Unable to connect to VNC server"
msgstr "Impossibile connettersi al server VNC"

#: plugins/vnc/vnc_plugin.c:937
#, c-format
msgid "Couldn’t convert '%s' to host address"
msgstr "Impossibile risolvere “%s” ad un nome host"

#: plugins/vnc/vnc_plugin.c:938
#, c-format
msgid "VNC connection failed: %s"
msgstr "Connessione VPN fallite: %s"

#: plugins/vnc/vnc_plugin.c:939
msgid "Your connection has been rejected."
msgstr "Connessione rifiutata."

#: plugins/vnc/vnc_plugin.c:966
#, c-format
msgid "The VNC server requested an unknown authentication method. %s"
msgstr "Il server VNC ha richiesto un metodo di autenticazione sconosciuto. %s"

#: plugins/vnc/vnc_plugin.c:968
msgid "Please retry after turning on encryption for this profile."
msgstr "Riprovare dopo aver attivato la crittografia per questo profilo."

#: plugins/vnc/vnc_plugin.c:1939
msgid ""
"Connect to VNC using a repeater:\n"
"  • The server field must contain the repeater ID, e.g. ID:123456789\n"
"  • The repeater field have to be set to the repeater IP and port, like:\n"
"    10.10.10.12:5901\n"
"  • From the remote VNC server, you will connect to\n"
"    the repeater, e.g. with x11vnc:\n"
"    x11vnc -connect repeater=ID:123456789+10.10.10.12:5500"
msgstr ""
"Per connettersi con il protocollo VNC tramite un ripetitore:\n"
"  - Il campo server deve contenere l'ID del ripetitore, ad esempio "
"ID:123456789\n"
"  - Il campo ripetitore deve essere impostato con l'IP e la porta del "
"ripetitore, come:\n"
"    10.10.10.12:5901\n"
"  - Dal server VNC remoto, vi connetterete al ripetitore, \n"
"    ad esempio con x11vnc:\n"
"    x11vnc -connect repeater=ID:123456789+10.10.10.12:5500"

#: plugins/vnc/vnc_plugin.c:1948
msgid ""
"Listening for remote VNC connection:\n"
"  • The \"Listen on port\" field is the port Remmina will listen to,\n"
"    e.g. 8888\n"
"  • From the remote VNC server, you will connect to\n"
"    Remmina, e.g. with x11vnc:\n"
"    x11vnc -display :0 -connect 192.168.1.36:8888"
msgstr ""
"Ascolto per connessione VNC remota:\n"
"   • Il campo \"In ascolto sulla porta\" è la porta su cui Remmina "
"ascolterà,\n"
"     ad es. 8888\n"
"   • Dal server VNC remoto, ti connetterai a\n"
"     Remmina, ad es. con x11vnc:\n"
"     x11vnc -display:0 -connect 192.168.1.36:8888"

#: plugins/vnc/vnc_plugin.c:1975
msgid "Repeater"
msgstr "Ripetitore"

#: plugins/vnc/vnc_plugin.c:1987
msgid "Listen on port"
msgstr "In ascolto sulla porta"

#: plugins/vnc/vnc_plugin.c:2007
msgid "Show remote cursor"
msgstr "Visualizzare il cursore remoto"

#: plugins/vnc/vnc_plugin.c:2010
msgid "Turn off encryption"
msgstr "Disattiva la crittografia"

#: plugins/vnc/vnc_plugin.c:2011 plugins/vnc/vnc_plugin.c:2026
msgid "Prevent local interaction on the server"
msgstr "Impedisci l'interazione locale sul server"

#: plugins/vnc/vnc_plugin.c:2012 plugins/gvnc/gvnc_plugin.c:868
msgid "Ignore remote bell messages"
msgstr "Ignora i messaggi del campanello remoto"

#: plugins/vnc/vnc_plugin.c:2028
msgid "Open Chat…"
msgstr "Aprire la chat…"

#: plugins/vnc/vnc_plugin.h:41
msgid "Remmina VNC Plugin"
msgstr "Plug-in Remmina VNC"

#: plugins/vnc/vnc_plugin.h:46
msgid "Remmina VNC listener Plugin"
msgstr "Plug-in Remmina VNC listener"

#: plugins/www/www_config.h:43
msgid "Remmina web-browser plugin"
msgstr "Plug-in Remmina per il browser web"

#: plugins/www/www_plugin.c:98
msgid "File downloaded"
msgstr "File scaricato"

#: plugins/www/www_plugin.c:581
msgid "Enter WWW authentication credentials"
msgstr "Immettere le credenziali di autenticazione WWW"

#: plugins/www/www_plugin.c:893
msgid "URL"
msgstr "URL"

#: plugins/www/www_plugin.c:893
msgid "http://address or https://address"
msgstr "http: // indirizzo o https: // indirizzo"

#: plugins/www/www_plugin.c:910
msgid "User agent"
msgstr "Agente utente"

#: plugins/www/www_plugin.c:911
msgid "Proxy URL"
msgstr "URL proxy"

#: plugins/www/www_plugin.c:911
msgid "E.g. https://example.org, socks://mysocks:1080"
msgstr "Ad esempio https://example.org, socks://mysocks:1080"

#: plugins/www/www_plugin.c:912
msgid "Turn on Java support"
msgstr "Abilita il supporto Java"

#: plugins/www/www_plugin.c:913
msgid "Turn on smooth scrolling"
msgstr "Abilita lo scorrimento uniforme"

#: plugins/www/www_plugin.c:914
msgid "Turn on spatial navigation"
msgstr "Attivare la navigazione spaziale"

#: plugins/www/www_plugin.c:915
msgid "Turn on plugin support"
msgstr "Abilita il supporto ai plugin"

#: plugins/www/www_plugin.c:916
msgid "Turn on WebGL support"
msgstr "Attivare il supporto WebGL"

#: plugins/www/www_plugin.c:917
msgid "Turn on HTML5 audio support"
msgstr "Attivare il supporto audio HTML5"

#: plugins/www/www_plugin.c:918
msgid "Ignore TLS errors"
msgstr "Ignora gli errori TLS"

#: plugins/www/www_plugin.c:921
msgid "Turn on Web Inspector"
msgstr "Abilita Web Inspector"

#: plugins/exec/exec_plugin.c:160
msgid "You did not set any command to be executed"
msgstr "Non hai impostato nessun comando da eseguire"

#: plugins/exec/exec_plugin.c:206
msgid ""
"Warning: Running a command synchronously may cause Remmina not to respond.\n"
"Do you really want to continue?"
msgstr ""
"Avviso: l'esecuzione sincrona di un comando può causare la non risposta di "
"Remmina.\n"
"Vuoi davvero continuare?"

#: plugins/exec/exec_plugin.c:274
msgid "Command"
msgstr "Comando"

#: plugins/exec/exec_plugin.c:275
msgid "Asynchronous execution"
msgstr "Esecuzione asincrona"

#: plugins/exec/exec_plugin_config.h:41
msgid "Execute a command"
msgstr "Esegui un comando"

#: plugins/tool_hello_world/plugin_config.h:40
msgid "Hello, World!"
msgstr "Salve, mondo!"

#: plugins/secret/src/glibsecret_plugin.c:188
msgid "Secured password storage in the GNOME keyring"
msgstr "Salvataggio protetto delle password nel keyring di GNOME"

#: plugins/x2go/x2go_plugin.c:275
msgid "Broken `DialogData`! Aborting…"
msgstr "`DialogData` non valido! Interruzione…"

#: plugins/x2go/x2go_plugin.c:279
msgid "Can't retrieve `DialogData`! Aborting…"
msgstr "Impossibile recuperare `DialogData`! Interruzione…"

#: plugins/x2go/x2go_plugin.c:505
msgid "PyHoca-CLI exited unexpectedly. This connection will now be closed."
msgstr ""
"PyHoca-CLI è uscito inaspettatamente. Questa connessione verrà ora chiusa."

#: plugins/x2go/x2go_plugin.c:514
msgid "An error occured."
msgstr "Si è verificato un errore."

#: plugins/x2go/x2go_plugin.c:515
msgid ""
"The necessary child process 'pyhoca-cli' stopped unexpectedly.\n"
"Please check your profile settings and PyHoca-CLI's output for possible "
"errors. Also ensure the remote server is reachable."
msgstr ""
"Il necessario processo figlio 'pyhoca-cli' si è interrotto "
"inaspettatamente.\n"
"Controlla le impostazioni del tuo profilo e l'uscita di PyHoca-CLI per "
"possibili errori. Assicurati inoltre che il server remoto sia raggiungibile."

#: plugins/x2go/x2go_plugin.c:561
msgid "Started PyHoca-CLI with the following arguments:"
msgstr "Avviato PyHoca-CLI con i seguenti argomenti:"

#: plugins/x2go/x2go_plugin.c:580
#, c-format
msgid "Could not retrieve PyHoca-CLI's command-line features! Exit code: %i"
msgstr ""
"Impossibile recuperare le funzionalità della riga di comando di PyHoca-CLI! "
"Codice di uscita: %i"

#: plugins/x2go/x2go_plugin.c:585
#, c-format
msgid "Error: '%s'"
msgstr "Errore: '%s'"

#: plugins/x2go/x2go_plugin.c:609
msgid "Can't save empty username!"
msgstr "Impossibile salvare il nome utente vuoto!"

#: plugins/x2go/x2go_plugin.c:621
msgid "Internal error: Could not save new credentials."
msgstr "Errore interno: Impossibile salvare le nuove credenziali."

#: plugins/x2go/x2go_plugin.c:623
msgid ""
"An error occured while trying to save new credentials: 's_password' or "
"'s_username' strings were not set."
msgstr ""
"Si è verificato un errore durante il tentativo di salvare nuove credenziali: "
"le stringhe 's_password' o 's_username' non erano impostate."

#: plugins/x2go/x2go_plugin.c:659
msgid "Enter X2Go credentials"
msgstr "Immettere le credenziali X2Go"

#: plugins/x2go/x2go_plugin.c:818
msgid "DPI setting is out of bounds. Please adjust it in profile settings."
msgstr ""
"L'impostazione DPI è fuori dai limiti. Si prega di regolarla nelle "
"impostazioni del profilo."

#: plugins/x2go/x2go_plugin.c:838
msgid "Started pyhoca-cli with following arguments:"
msgstr "pyhoca-cli avviato con i seguenti argomenti:"

#: plugins/x2go/x2go_plugin.c:858
msgid "An error occured while starting an X2Go session…"
msgstr "Si è verificato un errore durante l'avvio di una sessione X2Go…"

#: plugins/x2go/x2go_plugin.c:867
msgid "Could not start X2Go session."
msgstr "Impossibile avviare la sessione X2Go."

#: plugins/x2go/x2go_plugin.c:868
#, c-format
msgid "Could not start PyHoca-CLI (%i): '%s'"
msgstr "Impossibile avviare PyHoca-CLI (%i): '%s'"

#: plugins/x2go/x2go_plugin.c:945
msgid ""
"Couldn't get PyHoca-CLI's command-line features. This indicates it is either "
"too old, or not installed. An old limited set of features will be used for "
"now."
msgstr ""
"Non è stato possibile ottenere le funzioni a riga di comando di PyHoca-CLI. "
"Questo indica che o è troppo vecchio, o non è installato. Un vecchio set "
"limitato di funzionalità sarà usato per ora."

#: plugins/x2go/x2go_plugin.c:956
msgid ""
"Could not parse PyHoca-CLI's command-line features. Using a limited feature-"
"set for now."
msgstr ""
"Impossibile analizzare le caratteristiche della riga di comando di PyHoca-"
"CLI. Utilizzando un set di funzioni limitato per ora."

#: plugins/x2go/x2go_plugin.c:962
msgid "Retrieved the following PyHoca-CLI command-line features:"
msgstr ""
"Ha recuperato le seguenti caratteristiche della riga di comando di PyHoca-"
"CLI:"

#: plugins/x2go/x2go_plugin.c:967
#, c-format
msgid "Available feature[%i]: '%s'"
msgstr "Funzione disponibile[%i]: '%s'"

#: plugins/x2go/x2go_plugin.c:1072
msgid "Could not open X11 DISPLAY."
msgstr "Impossibile aprire X11 DISPLAY."

#: plugins/x2go/x2go_plugin.c:1112
msgid "Waiting for window of X2Go Agent to appear…"
msgstr "In attesa che appaia la finestra di X2Go Agent…"

#: plugins/x2go/x2go_plugin.c:1138
msgid "Waiting for PyHoca-CLI to show the session's window…"
msgstr "In attesa che PyHoca-CLI mostri la finestra della sessione…"

#: plugins/x2go/x2go_plugin.c:1189
msgid "No X2Go session window appeared. Something went wrong…"
msgstr ""
"Non è stata visualizzata alcuna finestra di sessione X2Go. Qualcosa è andato "
"storto…"

#: plugins/x2go/x2go_plugin.c:1298
msgid "Internal error: RemminaProtocolWidget* gp is NULL!"
msgstr "Errore interno: RemminaProtocolWidget* gp è NULL!"

#: plugins/x2go/x2go_plugin.c:1319
#, c-format
msgid "The %s protocol is unavailable because GtkSocket only works under X.org"
msgstr ""
"Il protocollo %s non è disponibile perché GtkSocket funziona solo sotto X.org"

#: plugins/x2go/x2go_plugin.c:1327
msgid "Could not initialize pthread. Falling back to non-threaded mode…"
msgstr "Impossibile inizializzare pthread. Ritorno alla modalità non threaded…"

#. TRANSLATORS: Presumably you just want to translate 'and' into
#. your language.
#. (Except your listing-grammar differs from english.)
#. 'value1', 'value2', 'valueN-1' and 'valueN'
#. TRANSLATORS: Presumably you just want to translate 'and' into
#. your language.
#. (Except your listing-grammar differs from english.)
#. 'value1' and 'value2'
#: plugins/x2go/x2go_plugin.c:1370 plugins/x2go/x2go_plugin.c:1388
#, c-format
msgid "%sand '%s'"
msgstr "%se '%s'"

#. TRANSLATORS: Presumably you just want to leave it english.
#. (Except your listing-grammar differs from english.)
#. 'value1', 'value2', 'valueN-1' and 'valueN'
#. TRANSLATORS: Presumably you just want to leave it english.
#. (Except your listing-grammar differs from english.)
#. 'value1' and 'value2'
#: plugins/x2go/x2go_plugin.c:1375 plugins/x2go/x2go_plugin.c:1393
#, c-format
msgid "%s'%s' "
msgstr "%s'%s' "

#. TRANSLATORS: Presumably you just want to leave it english.
#. (Except your listing-grammar differs from english.)
#. 'value1', 'value2', 'valueN-1' and 'valueN'
#: plugins/x2go/x2go_plugin.c:1380
#, c-format
msgid "%s'%s', "
msgstr "%s'%s', "

#: plugins/x2go/x2go_plugin.c:1418
msgid "Invalid validation data in ProtocolSettings array!"
msgstr "Dati di convalida non validi nell'array ProtocolSettings!"

#: plugins/x2go/x2go_plugin.c:1430 plugins/x2go/x2go_plugin.c:1492
msgid "Validation data in ProtocolSettings array is invalid!"
msgstr "I dati di convalida nell'array ProtocolSettings non sono validi!"

#: plugins/x2go/x2go_plugin.c:1457
#, c-format
msgid "Allowed values are %s."
msgstr "I valori consentiti sono %s."

#: plugins/x2go/x2go_plugin.c:1459
#, c-format
msgid "The only allowed value is '%s'."
msgstr "L'unico valore consentito è '%s'."

#: plugins/x2go/x2go_plugin.c:1501
msgid "The lower limit is not a valid integer!"
msgstr "Il limite inferiore non è un intero valido!"

#: plugins/x2go/x2go_plugin.c:1503
msgid "The lower limit is too high!"
msgstr "Il limite inferiore è troppo alto!"

#: plugins/x2go/x2go_plugin.c:1505
msgid "The lower limit is too low!"
msgstr "Il limite inferiore è troppo basso!"

#: plugins/x2go/x2go_plugin.c:1507 plugins/x2go/x2go_plugin.c:1533
#: plugins/x2go/x2go_plugin.c:1552
msgid "Something went wrong."
msgstr "Qualcosa è andato storto."

#: plugins/x2go/x2go_plugin.c:1511 plugins/x2go/x2go_plugin.c:1537
#: plugins/x2go/x2go_plugin.c:1556
msgid "Please check the RemminaProtocolSetting array for possible errors."
msgstr "Controlla l'array RemminaProtocolSetting per possibili errori."

#: plugins/x2go/x2go_plugin.c:1520 plugins/x2go/x2go_plugin.c:1524
#: plugins/x2go/x2go_plugin.c:1528 plugins/x2go/x2go_plugin.c:1532
msgid "Internal error: "
msgstr "Errore interno: "

#: plugins/x2go/x2go_plugin.c:1521
msgid "The upper limit is not a valid integer!"
msgstr "Il limite superiore non è un intero valido!"

#: plugins/x2go/x2go_plugin.c:1525
msgid "The upper limit is too high!"
msgstr "Il limite superiore è troppo alto!"

#: plugins/x2go/x2go_plugin.c:1529
msgid "The upper limit is too low!"
msgstr "Il limite superiore è troppo basso!"

#: plugins/x2go/x2go_plugin.c:1547
msgid "The input is not a valid integer!"
msgstr "L'input non è un intero valido!"

#: plugins/x2go/x2go_plugin.c:1549 plugins/x2go/x2go_plugin.c:1568
#, c-format
msgid "Input must be a number between %i and %i."
msgstr "L'ingresso deve essere un numero compreso tra %i e %i."

#: plugins/x2go/x2go_plugin.c:1597
msgid "Startup program"
msgstr "Programma all’avvio"

#: plugins/x2go/x2go_plugin.c:1599
msgid "Which command should be executed after creating the X2Go session?"
msgstr "Quale comando deve essere eseguito dopo aver creato la sessione X2Go?"

#: plugins/x2go/x2go_plugin.c:1601
msgid "Keyboard Layout (auto)"
msgstr "Layout tastiera (auto)"

#: plugins/x2go/x2go_plugin.c:1602
msgid "Keyboard type (auto)"
msgstr "Tipo di tastiera (auto)"

#: plugins/x2go/x2go_plugin.c:1603
msgid "Audio support"
msgstr "Supporto audio"

#: plugins/x2go/x2go_plugin.c:1605
msgid "The sound system of the X2Go server (default: 'pulse')."
msgstr "Il sistema audio del server X2Go (predefinito: 'pulse')."

#: plugins/x2go/x2go_plugin.c:1608
msgid "Clipboard direction"
msgstr "Direzione degli appunti"

#: plugins/x2go/x2go_plugin.c:1610
msgid "Which direction should clipboard content be copied? (default: 'both')."
msgstr ""
"In quale direzione deve essere copiato il contenuto degli appunti? "
"(predefinito: 'entrambi')."

#: plugins/x2go/x2go_plugin.c:1614
msgid "DPI resolution"
msgstr "Risoluzione DPI"

#: plugins/x2go/x2go_plugin.c:1615
msgid ""
"Launch session with a specific resolution (in dots per inch). Must be "
"between 20 and 400."
msgstr ""
"Avvia la sessione con una risoluzione specifica (in punti per pollice). Deve "
"essere compreso tra 20 e 400."

#: plugins/x2go/x2go_plugin.c:1659
msgid "X2Go plugin loaded."
msgstr "Plugin X2Go caricato."

#: plugins/x2go/x2go_plugin.h:43
msgid "X2Go - Launch an X2Go session"
msgstr "X2Go - Avvia una sessione X2Go"

#: plugins/gvnc/gvnc_plugin_config.h:40
msgid "Remmina VNC plugin for GNOME and KVM"
msgstr "Remmina VNC plugin per GNOME e KVM"

#: plugins/gvnc/gvnc_plugin.c:477
#, c-format
msgid "Unsupported authentication type %u"
msgstr "Tipo di autenticazione non supportato %u"

#: plugins/gvnc/gvnc_plugin.c:489
#, c-format
msgid "Authentication failure: %s"
msgstr "Errore di autenticazione: %s"

#: plugins/gvnc/gvnc_plugin.c:820
msgid "Use server settings"
msgstr "Utilizzare le impostazioni del server"

#: plugins/gvnc/gvnc_plugin.c:821
msgid "True colour (24 bits)"
msgstr "Truecolor (24 bits)"

#: plugins/gvnc/gvnc_plugin.c:822
msgid "High colour (16 bits)"
msgstr "Highcolor (16 bits)"

#: plugins/gvnc/gvnc_plugin.c:823
msgid "Low colour (8 bits)"
msgstr "256 colori (8 bits)"

#: plugins/gvnc/gvnc_plugin.c:824
msgid "Ultra low colour (3 bits)"
msgstr "8 colori (3 bits)"

#: plugins/gvnc/gvnc_plugin.c:848
msgid "VNC password"
msgstr "Password VNC"

=======
#: plugins/x2go/x2go_plugin.c:897
#, c-format
msgid ""
"An unknown error occured while trying to start PyHoca-CLI. Exit code: %i. "
"Error: '%s'"
msgstr ""
"Si è verificato un errore sconosciuto durante il tentativo di avviare PyHoca-"
"CLI. Codice di uscita: %i. Errore: '%s'"

#: plugins/x2go/x2go_plugin.c:940
msgid "Parameter 'custom_data' is not fully initialized!"
msgstr "Il parametro 'custom_data' non è completamente configurato!"

#: plugins/x2go/x2go_plugin.c:967 plugins/x2go/x2go_plugin.c:1576
#: plugins/x2go/x2go_plugin.c:1870
msgid "'Invalid connection data.'"
msgstr "'Dati di connessione non validi.'"

#: plugins/x2go/x2go_plugin.c:981
msgid "Parameter 'session_id' is not initialized!"
msgstr "Il parametro 'session_id' non è configurato!"

#: plugins/x2go/x2go_plugin.c:1047
#, c-format
msgid "An error occured while trying to terminate a X2Go session: %s"
msgstr ""
"Si è verificato un errore durante il tentativo di terminare una sessione "
"X2Go: %s"

#: plugins/x2go/x2go_plugin.c:1094 plugins/x2go/x2go_plugin.c:1118
msgid "Couldn't get session ID from session chooser dialog."
msgstr ""
"Impossibile ottenere l'ID sessione dalla finestra di dialogo di selezione "
"della sessione."

#: plugins/x2go/x2go_plugin.c:1101
#, c-format
msgid "Resuming session: '%s'"
msgstr "Ripristino sessione: '%s'"

#: plugins/x2go/x2go_plugin.c:1125
#, c-format
msgid "Terminating session: '%s'"
msgstr "Chiusura sessione: '%s'"

#: plugins/x2go/x2go_plugin.c:1142
msgid "GtkTreePath 'path' describes a non-existing row!"
msgstr "Il GtkTreePath 'path' descrive una riga inesistente!"

#: plugins/x2go/x2go_plugin.c:1380
msgid "PyHoca-CLI exited unexpectedly. This connection will now be closed."
msgstr ""
"PyHoca-CLI è uscito inaspettatamente. Questa connessione verrà ora chiusa."

#: plugins/x2go/x2go_plugin.c:1388
msgid "An error occured."
msgstr "Si è verificato un errore."

#: plugins/x2go/x2go_plugin.c:1389
msgid ""
"The necessary child process 'pyhoca-cli' stopped unexpectedly.\n"
"Please check your profile settings and PyHoca-CLI's output for possible "
"errors. Also ensure the remote server is reachable."
msgstr ""
"Il necessario processo figlio 'pyhoca-cli' si è interrotto "
"inaspettatamente.\n"
"Controlla le impostazioni del tuo profilo e l'uscita di PyHoca-CLI per "
"possibili errori. Assicurati inoltre che il server remoto sia raggiungibile."

#: plugins/x2go/x2go_plugin.c:1432
msgid "Can't save empty username!"
msgstr "Impossibile salvare il nome utente vuoto!"

#: plugins/x2go/x2go_plugin.c:1446
msgid "Could not save new credentials."
msgstr "Impossibile salvare nuove credenziali."

#: plugins/x2go/x2go_plugin.c:1449
msgid ""
"An error occured while trying to save new credentials: 's_password' or "
"'s_username' strings were not set."
msgstr ""
"Si è verificato un errore durante il tentativo di salvare nuove credenziali: "
"le stringhe 's_password' o 's_username' non erano impostate."

#: plugins/x2go/x2go_plugin.c:1480
msgid "Parameter 'default_username' is uninitialized."
msgstr "Il parametro 'default_username' non è stato configurato."

#: plugins/x2go/x2go_plugin.c:1509
msgid "Enter X2Go credentials"
msgstr "Immettere le credenziali X2Go"

#: plugins/x2go/x2go_plugin.c:1706
msgid ""
"Couldn't parse the output of PyHoca-CLI's --list-sessions option. Creating a "
"new session now."
msgstr ""
"Impossibile analizzare l'output dell'opzione --list-sessions di PyHoca-CLI. "
"Creazione di una nuova sessione."

#: plugins/x2go/x2go_plugin.c:1745
msgid "Couldn't allocate enough memory!"
msgstr "Impossibile allocare memoria sufficiente!"

#: plugins/x2go/x2go_plugin.c:1755
#, c-format
msgid "Found already existing X2Go session with ID: '%s'"
msgstr "Trovata una sessione X2Go già esistente con ID: '%s'"

#. TRANSLATORS: Please stick to X2GoClient's translation.
#: plugins/x2go/x2go_plugin.c:1798
msgid "Suspended"
msgstr "Sospesa"

#. TRANSLATORS: Please stick to X2GoClient's translation.
#: plugins/x2go/x2go_plugin.c:1801
msgid "Running"
msgstr "In esecuzione"

#. TRANSLATORS: Please stick to X2GoClient's translation.
#: plugins/x2go/x2go_plugin.c:1804
msgid "Terminated"
msgstr "Terminato"

#: plugins/x2go/x2go_plugin.c:1837
msgid ""
"Could not find any sessions on remote machine. Creating a new session now."
msgstr ""
"Impossibile trovare sessioni sul computer remoto. Creazione di una nuova "
"sessione."

#: plugins/x2go/x2go_plugin.c:1892
msgid "Choose a session to resume:"
msgstr "Scegliere una sessione da riprendere:"

#: plugins/x2go/x2go_plugin.c:1935
msgid "Waiting for user to select a session…"
msgstr "In attesa che l'utente selezioni una sessione…"

#: plugins/x2go/x2go_plugin.c:1943
msgid "No session was selected. Creating a new one."
msgstr "Nessuna sessione è stata selezionata. Creazione di una nuova."

#: plugins/x2go/x2go_plugin.c:1991
#, c-format
msgid "A non-critical error happened: %s"
msgstr "Si è verificato un errore non critico: %s"

#: plugins/x2go/x2go_plugin.c:1996
#, c-format
msgid "User chose to resume session with ID: '%s'"
msgstr "L'utente ha scelto di riprendere la sessione con ID: '%s'"

#. TRANSLATORS: Please stick to X2GoClient's way of translating.
#: plugins/x2go/x2go_plugin.c:2017
#, c-format
msgid "Resuming session '%s'…"
msgstr "Ripresa sessione '%s'…"

#: plugins/x2go/x2go_plugin.c:2148
msgid "DPI setting is out of bounds. Please adjust it in profile settings."
msgstr ""
"L'impostazione DPI è fuori dai limiti. Si prega di regolarla nelle "
"impostazioni del profilo."

#: plugins/x2go/x2go_plugin.c:2190
msgid "An error occured while starting an X2Go session…"
msgstr "Si è verificato un errore durante l'avvio di una sessione X2Go…"

#: plugins/x2go/x2go_plugin.c:2198
msgid "Could not start X2Go session."
msgstr "Impossibile avviare la sessione X2Go."

#: plugins/x2go/x2go_plugin.c:2199
#, c-format
msgid "Could not start PyHoca-CLI (%i): '%s'"
msgstr "Impossibile avviare PyHoca-CLI (%i): '%s'"

#: plugins/x2go/x2go_plugin.c:2314
msgid ""
"Couldn't get PyHoca-CLI's command-line features. This indicates it is either "
"too old, or not installed. An old limited set of features will be used for "
"now."
msgstr ""
"Non è stato possibile ottenere le funzioni a riga di comando di PyHoca-CLI. "
"Questo indica che o è troppo vecchio, o non è installato. Un vecchio set "
"limitato di funzionalità sarà usato per ora."

#: plugins/x2go/x2go_plugin.c:2323
msgid ""
"Could not parse PyHoca-CLI's command-line features. Using a limited feature-"
"set for now."
msgstr ""
"Impossibile analizzare le caratteristiche della riga di comando di PyHoca-"
"CLI. Utilizzando un set di funzioni limitato per ora."

#: plugins/x2go/x2go_plugin.c:2329
msgid "Retrieved the following PyHoca-CLI command-line features:"
msgstr ""
"Ha recuperato le seguenti caratteristiche della riga di comando di PyHoca-"
"CLI:"

#: plugins/x2go/x2go_plugin.c:2337
#, c-format
msgid "Available feature[%i]: '%s'"
msgstr "Funzione disponibile[%i]: '%s'"

#: plugins/x2go/x2go_plugin.c:2442
msgid "Could not open X11 DISPLAY."
msgstr "Impossibile aprire X11 DISPLAY."

#: plugins/x2go/x2go_plugin.c:2482
msgid "Waiting for window of X2Go Agent to appear…"
msgstr "In attesa che appaia la finestra di X2Go Agent…"

#: plugins/x2go/x2go_plugin.c:2508
msgid "Waiting for PyHoca-CLI to show the session's window…"
msgstr "In attesa che PyHoca-CLI mostri la finestra della sessione…"

#: plugins/x2go/x2go_plugin.c:2559
msgid "No X2Go session window appeared. Something went wrong…"
msgstr ""
"Non è stata visualizzata alcuna finestra di sessione X2Go. Qualcosa è andato "
"storto…"

#: plugins/x2go/x2go_plugin.c:2670
msgid "RemminaProtocolWidget* gp is 'NULL'!"
msgstr "RemminaProtocolWidget* gp è NULL!"

#: plugins/x2go/x2go_plugin.c:2691
#, c-format
msgid "The %s protocol is unavailable because GtkSocket only works under X.org"
msgstr ""
"Il protocollo %s non è disponibile perché GtkSocket funziona solo sotto X.org"

#: plugins/x2go/x2go_plugin.c:2700
msgid "Could not initialize pthread. Falling back to non-threaded mode…"
msgstr "Impossibile inizializzare pthread. Ritorno alla modalità non threaded…"

#. TRANSLATORS: Presumably you just want to translate 'and' into
#. your language.
#. (Except your listing-grammar differs from english.)
#. 'value1', 'value2', 'valueN-1' and 'valueN'
#. TRANSLATORS: Presumably you just want to translate 'and' into
#. your language.
#. (Except your listing-grammar differs from english.)
#. 'value1' and 'value2'
#: plugins/x2go/x2go_plugin.c:2743 plugins/x2go/x2go_plugin.c:2761
#, c-format
msgid "%sand '%s'"
msgstr "%se '%s'"

#. TRANSLATORS: Presumably you just want to leave it english.
#. (Except your listing-grammar differs from english.)
#. 'value1', 'value2', 'valueN-1' and 'valueN'
#. TRANSLATORS: Presumably you just want to leave it english.
#. (Except your listing-grammar differs from english.)
#. 'value1' and 'value2'
#: plugins/x2go/x2go_plugin.c:2748 plugins/x2go/x2go_plugin.c:2766
#, c-format
msgid "%s'%s' "
msgstr "%s'%s' "

#. TRANSLATORS: Presumably you just want to leave it english.
#. (Except your listing-grammar differs from english.)
#. 'value1', 'value2', 'valueN-1' and 'valueN'
#: plugins/x2go/x2go_plugin.c:2753
#, c-format
msgid "%s'%s', "
msgstr "%s'%s', "

#: plugins/x2go/x2go_plugin.c:2792
msgid "Invalid validation data in ProtocolSettings array!"
msgstr "Dati di convalida non validi nell'array ProtocolSettings!"

#: plugins/x2go/x2go_plugin.c:2807 plugins/x2go/x2go_plugin.c:2872
msgid "Validation data in ProtocolSettings array is invalid!"
msgstr "I dati di convalida nell'array ProtocolSettings non sono validi!"

#: plugins/x2go/x2go_plugin.c:2816
#, fuzzy
msgid "Parameters 'key' or 'value' are 'NULL'!"
msgstr "I parametri 'key' o 'value' sono 'NULL'!"

#: plugins/x2go/x2go_plugin.c:2834
#, c-format
msgid "Allowed values are %s."
msgstr "I valori consentiti sono %s."

#: plugins/x2go/x2go_plugin.c:2836
#, c-format
msgid "The only allowed value is '%s'."
msgstr "L'unico valore consentito è '%s'."

#: plugins/x2go/x2go_plugin.c:2883
msgid "The lower limit is not a valid integer!"
msgstr "Il limite inferiore non è un intero valido!"

#: plugins/x2go/x2go_plugin.c:2888
msgid "The lower limit is too high!"
msgstr "Il limite inferiore è troppo alto!"

#: plugins/x2go/x2go_plugin.c:2893
msgid "The lower limit is too low!"
msgstr "Il limite inferiore è troppo basso!"

#: plugins/x2go/x2go_plugin.c:2898 plugins/x2go/x2go_plugin.c:2928
#: plugins/x2go/x2go_plugin.c:2948
msgid "Something unknown went wrong."
msgstr "Qualcosa di sconosciuto è andato storto."

#: plugins/x2go/x2go_plugin.c:2903 plugins/x2go/x2go_plugin.c:2933
#: plugins/x2go/x2go_plugin.c:2952
msgid "Please check the RemminaProtocolSetting array for possible errors."
msgstr "Controlla l'array RemminaProtocolSetting per possibili errori."

#: plugins/x2go/x2go_plugin.c:2913
msgid "The upper limit is not a valid integer!"
msgstr "Il limite superiore non è un intero valido!"

#: plugins/x2go/x2go_plugin.c:2918
msgid "The upper limit is too high!"
msgstr "Il limite superiore è troppo alto!"

#: plugins/x2go/x2go_plugin.c:2923
msgid "The upper limit is too low!"
msgstr "Il limite superiore è troppo basso!"

#: plugins/x2go/x2go_plugin.c:2943
msgid "The input is not a valid integer!"
msgstr "L'input non è un intero valido!"

#: plugins/x2go/x2go_plugin.c:2945 plugins/x2go/x2go_plugin.c:2964
#, c-format
msgid "Input must be a number between %i and %i."
msgstr "Il valore inserito deve essere un numero compreso tra %i e %i."

#: plugins/x2go/x2go_plugin.c:2993
msgid "Startup program"
msgstr "Programma all’avvio"

#: plugins/x2go/x2go_plugin.c:2995
msgid "Which command should be executed after creating the X2Go session?"
msgstr "Quale comando deve essere eseguito dopo aver creato la sessione X2Go?"

#: plugins/x2go/x2go_plugin.c:2997
msgid "Keyboard Layout (auto)"
msgstr "Layout tastiera (auto)"

#: plugins/x2go/x2go_plugin.c:2998
msgid "Keyboard type (auto)"
msgstr "Tipo di tastiera (auto)"

#: plugins/x2go/x2go_plugin.c:2999
msgid "Audio support"
msgstr "Supporto audio"

#: plugins/x2go/x2go_plugin.c:3001
msgid "The sound system of the X2Go server (default: 'pulse')."
msgstr "Il sistema audio del server X2Go (predefinito: 'pulse')."

#: plugins/x2go/x2go_plugin.c:3004
msgid "Clipboard direction"
msgstr "Direzione degli appunti"

#: plugins/x2go/x2go_plugin.c:3006
msgid "Which direction should clipboard content be copied? (default: 'both')."
msgstr ""
"In quale direzione deve essere copiato il contenuto degli appunti? "
"(predefinito: 'entrambi')."

#: plugins/x2go/x2go_plugin.c:3010
msgid "DPI resolution"
msgstr "Risoluzione DPI"

#: plugins/x2go/x2go_plugin.c:3011
msgid ""
"Launch session with a specific resolution (in dots per inch). Must be "
"between 20 and 400."
msgstr ""
"Avvia la sessione con una risoluzione specifica (in punti per pollice). Deve "
"essere compreso tra 20 e 400."

#: plugins/x2go/x2go_plugin.c:3055
msgid "X2Go plugin loaded."
msgstr "Plugin X2Go caricato."

#: plugins/x2go/x2go_plugin.h:43
msgid "X2Go - Launch an X2Go session"
msgstr "X2Go - Avvia una sessione X2Go"

#: plugins/gvnc/gvnc_plugin_config.h:40
msgid "Remmina VNC plugin for GNOME and KVM"
msgstr "Remmina VNC plugin per GNOME e KVM"

#: plugins/gvnc/gvnc_plugin.c:477
#, c-format
msgid "Unsupported authentication type %u"
msgstr "Tipo di autenticazione non supportato %u"

#: plugins/gvnc/gvnc_plugin.c:489
#, c-format
msgid "Authentication failure: %s"
msgstr "Errore di autenticazione: %s"

#: plugins/gvnc/gvnc_plugin.c:820
msgid "Use server settings"
msgstr "Utilizzare le impostazioni del server"

#: plugins/gvnc/gvnc_plugin.c:821
msgid "True colour (24 bits)"
msgstr "Truecolor (24 bits)"

#: plugins/gvnc/gvnc_plugin.c:822
msgid "High colour (16 bits)"
msgstr "Highcolor (16 bits)"

#: plugins/gvnc/gvnc_plugin.c:823
msgid "Low colour (8 bits)"
msgstr "256 colori (8 bits)"

#: plugins/gvnc/gvnc_plugin.c:824
msgid "Ultra low colour (3 bits)"
msgstr "8 colori (3 bits)"

#: plugins/gvnc/gvnc_plugin.c:848
msgid "VNC password"
msgstr "Password VNC"

>>>>>>> 050fc71c
#: plugins/gvnc/gvnc_plugin.c:850
msgid "Use JPEG Compression"
msgstr "Utilizzare la compressione JPEG"

#: plugins/gvnc/gvnc_plugin.c:850
msgid "This might not work on all VNC servers"
msgstr "Questo potrebbe non funzionare su tutti i server VNC"

#: plugins/gvnc/gvnc_plugin.c:851
msgid "Enable GTK-VNC debug"
msgstr "Abilitare il debug di GTK-VNC"

#: plugins/gvnc/gvnc_plugin.c:871
msgid "Shared connection"
msgstr "Connessione condivisa"

#: plugins/gvnc/gvnc_plugin.c:871
msgid ""
"If the server should try to share the desktop by leaving other clients "
"connected"
msgstr ""
"Se il server deve provare a condividere il desktop lasciando altri client "
"connessi"

#: plugins/gvnc/gvnc_plugin.c:881
msgid "Send Ctrl+Alt+_Del"
msgstr "Inviare Ctrl+Alt+Canc"

#: plugins/gvnc/gvnc_plugin.c:882
msgid "Send Ctrl+Alt+_Backspace"
msgstr "Inviare Ctrl+Alt+_Backspace"

#: plugins/gvnc/gvnc_plugin.c:883
msgid "Send Ctrl+Alt+_F1"
msgstr "Inviare Ctrl+Alt+_F1"

#: plugins/gvnc/gvnc_plugin.c:884
msgid "Send Ctrl+Alt+_F2"
msgstr "Inviare Ctrl+Alt+_F2"

#: plugins/gvnc/gvnc_plugin.c:885
msgid "Send Ctrl+Alt+_F3"
msgstr "Inviare Ctrl+Alt+_F3"

#: plugins/gvnc/gvnc_plugin.c:886
msgid "Send Ctrl+Alt+_F4"
msgstr "Inviare Ctrl+Alt+_F4"

#: plugins/gvnc/gvnc_plugin.c:887
msgid "Send Ctrl+Alt+_F5"
msgstr "Inviare Ctrl+Alt+_F5"

#: plugins/gvnc/gvnc_plugin.c:888
msgid "Send Ctrl+Alt+_F6"
msgstr "Inviare Ctrl+Alt+_F6"

#: plugins/gvnc/gvnc_plugin.c:889
msgid "Send Ctrl+Alt+_F7"
msgstr "Inviare Ctrl+Alt+_F7"

#: plugins/gvnc/gvnc_plugin.c:890
msgid "Send Ctrl+Alt+_F8"
msgstr "Inviare Ctrl+Alt+_F8"

#: plugins/gvnc/gvnc_plugin.c:891
msgid "Send Ctrl+Alt+_F9"
msgstr "Inviare Ctrl+Alt+_F9"

#: plugins/gvnc/gvnc_plugin.c:892
msgid "Send Ctrl+Alt+_F10"
msgstr "Inviare Ctrl+Alt+_F10"

#: plugins/gvnc/gvnc_plugin.c:893
msgid "Send Ctrl+Alt+_F11"
msgstr "Inviare Ctrl+Alt+_F11"

#: plugins/gvnc/gvnc_plugin.c:894
msgid "Send Ctrl+Alt+_F12"
msgstr "Inviare Ctrl+Alt+_F12"

#: plugins/gvnc/gvnc_plugin.c:896
msgid "Reboot remote host"
msgstr "Riavviare l'host remoto"

#: plugins/gvnc/gvnc_plugin.c:897
msgid "Reset remote host (hard reboot)"
msgstr "Resettare l'host remoto (riavvio forzato)"

#: plugins/gvnc/gvnc_plugin.c:898
msgid "Shutdown remote host"
msgstr "Arrestare l'host remoto"

#: plugins/telepathy/telepathy_channel_handler.c:237
#, c-format
msgid ""
"%s wants to share their desktop.\n"
"Do you accept?"
msgstr ""
"%s desidera condividere il desktop.\n"
"Accetti?"

#: plugins/telepathy/telepathy_channel_handler.c:240
msgid "Desktop sharing invitation"
msgstr "Invito per la condivisione del desktop"

#: plugins/telepathy/telepathy_plugin.c:57
msgid "Telepathy - Desktop Sharing"
msgstr "Condivisione del desktop Telepathy"

#: data/ui/remmina_snap_info_dialog.glade:71
msgid ""
"<big><b>Remmina Snap package</b></big>\n"
"\n"
"<span>\n"
"Remmina is running on your system as a Snap package.\n"
"Some Remmina functions need to be set up to work properly.\n"
"</span>\n"
msgstr ""
"<big><b>Pacchetto Snap Remmina</b></big>\n"
"\n"
"<span>\n"
"Remmina è in esecuzione sul vostro sistema come pacchetto Snap.\n"
"Alcune funzionalità di Remmina devono essere impostate per funzionare "
"correttamente.\n"
"</span>\n"

#: data/ui/remmina_snap_info_dialog.glade:120
msgid ""
"To enable access to some important features, like password saving in your "
"keyring and RDP printer sharing, please open your software center and give "
"the appropriate permissions to Remmina. As an alternative you can enter the "
"following commands in a terminal window:"
msgstr ""
"Per abilitare l'accesso ad alcune funzionalità importanti, come il "
"salvataggio della password nel portachiavi e la condivisione della stampante "
"RDP, aprire il centro software e fornire le autorizzazioni appropriate a "
"Remmina. In alternativa puoi inserire i seguenti comandi in una finestra di "
"terminale:"

#: data/ui/remmina_snap_info_dialog.glade:167
msgid "<big>Permissions</big>"
msgstr "<big> Autorizzazioni</big>"

#: data/ui/remmina_snap_info_dialog.glade:202
msgid ""
"Since Snap packages run confined from the rest of the system, Remmina "
"profiles are saved inside the Snap file system by default. You can change "
"the location in the Remmina preferences."
msgstr ""
"Dato che i pacchetti Snap vengono eseguiti confinati dal resto del sistema, "
"i profili di Remmina vengono salvati all'interno del file system Snap in "
"modo predefinito. Puoi cambiare la posizione nelle preferenze di Remmina."

#: data/ui/remmina_snap_info_dialog.glade:222
msgid "Change where Remmina profiles are stored"
msgstr "Modifica dove vengono salvati i profili di Remmina"

#: data/ui/remmina_snap_info_dialog.glade:261
msgid "<big>Snap settings</big>"
msgstr "<big>Impostazioni Snap</big>"

#: data/ui/remmina_snap_info_dialog.glade:274
msgid "Do not show this message again"
msgstr "Non mostrare più questo messaggio"

#: data/ui/remmina_search_popover.glade:56 data/ui/remmina_search.glade:61
msgid "Search"
msgstr "Cerca"

#: data/ui/remmina_search_popover.glade:70 data/ui/remmina_search.glade:75
msgid "Search for previous occurrence"
msgstr "Cerca l'occorrenza precedente"

#: data/ui/remmina_search_popover.glade:93 data/ui/remmina_search.glade:98
msgid "Search for next occurrence"
msgstr "Cerca l'occorrenza successiva"

#: data/ui/remmina_search_popover.glade:125 data/ui/remmina_search.glade:130
msgid "Toggle search options"
msgstr "Cambia opzioni di ricerca"

#: data/ui/remmina_search_popover.glade:186 data/ui/remmina_search.glade:191
msgid "_Match case"
msgstr "_Maiuscole/minuscole"

#: data/ui/remmina_search_popover.glade:203 data/ui/remmina_search.glade:208
msgid "Match _entire word only"
msgstr "Cerca solo _parole intere"

#: data/ui/remmina_search_popover.glade:220 data/ui/remmina_search.glade:225
msgid "Match as _regular expression"
msgstr "Cerca per _espressioni regolari"

#: data/ui/remmina_search_popover.glade:237 data/ui/remmina_search.glade:242
msgid "_Wrap around"
msgstr "_Ricomincia"

#: data/ui/remmina_about.glade:30 data/ui/remmina_main.glade:395
msgid "About"
msgstr "Informazioni"

#: data/ui/remmina_about.glade:34
msgid ""
"Copyright © 2014–2021 Antenore Gatta, Giovanni Panozzo.\n"
"Copyright © 2009–2014 Vic Lee\n"
"More details in COPYING"
msgstr ""
"Copyright © 2014–2021 Antenore Gatta, Giovanni Panozzo.\n"
"Copyright © 2009–2014 Vic Lee\n"
"Maggiori dettagli in COPYING"
<<<<<<< HEAD

#: data/ui/remmina_about.glade:38
msgid "https://www.remmina.org/"
msgstr "https://www.remmina.org/"

#: data/ui/remmina_string_list.glade:14 data/ui/remmina_string_list.glade:158
msgid "Add"
msgstr "Aggiungi"

#: data/ui/remmina_string_list.glade:20 data/ui/remmina_string_list.glade:137
#: data/ui/remmina_key_chooser.glade:14 data/ui/remmina_key_chooser.glade:15
msgid "_Remove"
msgstr "_Elimina"

#: data/ui/remmina_string_list.glade:26 data/ui/remmina_string_list.glade:116
msgid "Move up"
msgstr "Sposta su"

#: data/ui/remmina_string_list.glade:32 data/ui/remmina_string_list.glade:95
msgid "Move down"
msgstr "Sposta giù"

#: data/ui/remmina_mpc.glade:14
msgid "<span weight='bold' size='larger'>Multi Password Changer</span>"
msgstr "<span weight='bold' size='larger'>Cambio Password Multiplo</span>"

#: data/ui/remmina_mpc.glade:32
msgid "Change"
msgstr "Cambia"

#: data/ui/remmina_mpc.glade:201
msgid "Selection criteria"
msgstr "Filtro di selezione"

#: data/ui/remmina_mpc.glade:261
msgid "Confirm password"
msgstr "Conferma password"

#: data/ui/remmina_mpc.glade:294
msgid "Set new password"
msgstr "Impostare una nuova password"

#. A column table with multiple check-boxes
#: data/ui/remmina_mpc.glade:331
msgctxt "Multi password changer"
msgid "Select"
msgstr "Seleziona"

#: data/ui/remmina_mpc.glade:343
msgctxt "Multi password changer table"
msgid "Name"
msgstr "Nome"

#: data/ui/remmina_mpc.glade:354
msgctxt "Multi password changer table"
msgid "Group"
msgstr "Gruppo"

=======

#: data/ui/remmina_about.glade:38
msgid "https://www.remmina.org/"
msgstr "https://www.remmina.org/"

#: data/ui/remmina_string_list.glade:14 data/ui/remmina_string_list.glade:158
msgid "Add"
msgstr "Aggiungi"

#: data/ui/remmina_string_list.glade:20 data/ui/remmina_string_list.glade:137
#: data/ui/remmina_key_chooser.glade:14 data/ui/remmina_key_chooser.glade:15
msgid "_Remove"
msgstr "_Elimina"

#: data/ui/remmina_string_list.glade:26 data/ui/remmina_string_list.glade:116
msgid "Move up"
msgstr "Sposta su"

#: data/ui/remmina_string_list.glade:32 data/ui/remmina_string_list.glade:95
msgid "Move down"
msgstr "Sposta giù"

#: data/ui/remmina_mpc.glade:14
msgid "<span weight='bold' size='larger'>Multi Password Changer</span>"
msgstr "<span weight='bold' size='larger'>Cambio Password Multiplo</span>"

#: data/ui/remmina_mpc.glade:32
msgid "Change"
msgstr "Cambia"

#: data/ui/remmina_mpc.glade:201
msgid "Selection criteria"
msgstr "Filtro di selezione"

#: data/ui/remmina_mpc.glade:261
msgid "Confirm password"
msgstr "Conferma password"

#: data/ui/remmina_mpc.glade:294
msgid "Set new password"
msgstr "Impostare una nuova password"

#. A column table with multiple check-boxes
#: data/ui/remmina_mpc.glade:331
msgctxt "Multi password changer"
msgid "Select"
msgstr "Seleziona"

#: data/ui/remmina_mpc.glade:343
msgctxt "Multi password changer table"
msgid "Name"
msgstr "Nome"

#: data/ui/remmina_mpc.glade:354
msgctxt "Multi password changer table"
msgid "Group"
msgstr "Gruppo"

>>>>>>> 050fc71c
#: data/ui/remmina_mpc.glade:365
msgctxt "Multi password changer table"
msgid "Domain\\Username"
msgstr "Dominio\\Nomeutente"

#: data/ui/remmina_news.glade:75
msgid ""
"<big><b>The news are turned off</b></big>\n"
"\n"
"<span>\n"
"Turning on news means the program connects to a Remmina server to download "
"the release notes.\n"
"</span>\n"
"\n"
"<span>\n"
"Version checking can only be activated at compile time.\n"
"</span>\n"
"\n"
"<span>\n"
"<a href=\"https://gitlab.com/Remmina/Remmina/-/tags/\" title=\"Remmina "
"release notes\"><i>Visit the website to read the release notes</i></a>.\n"
"</span>"
msgstr ""
"<big> <b> Le notizie sono disattivate </b> </big>\n"
"\n"
"<span>\n"
"Attivare le notizie significa che il programma si connette a un server "
"Remmina per scaricare le note di rilascio.\n"
"</span>\n"
"\n"
"<span>\n"
"Il controllo della versione può essere attivato solo al momento della "
"compilazione.\n"
"</span>\n"
"\n"
"<span>\n"
"<a href=\"https://gitlab.com/Remmina/Remmina/-/tags/\" title=\"Remmina "
"release notes\"> <i> Visita il sito Web per leggere le note di rilascio </i> "
"</a>.\n"
"</span>"

#. The star (*) is a reference to privacy consent
#: data/ui/remmina_news.glade:130 data/ui/remmina_preferences.glade:464
msgid ""
"Send <b><a href=\"https://remmina.gitlab.io/remminadoc.gitlab.io/"
"remmina__stats_8c.html#details\" title=\"Remmina usage statistics"
"\">anonymous</a></b> statistics. (*)"
msgstr ""
"Invia statistiche <b> <a href=\"https://remmina.gitlab.io/remminadoc.gitlab."
"io/remmina__stats_8c.html#details\" title=\"Remmina usage statistics\"> "
"anonime </a> </b>. (*)"

#: data/ui/remmina_news.glade:142 data/ui/remmina_news.glade:195
msgid "Send anonymous statistics"
msgstr "Abilita statistiche anonime"

#: data/ui/remmina_news.glade:156
msgid "Use as default remote desktop client"
msgstr "Imposta come client desktop remoto predefinito"

#: data/ui/remmina_news.glade:165
msgid "Apply"
msgstr "Applica"

#: data/ui/remmina_news.glade:169
msgid "Allow Remmina to automatically open .rdp and .remmina files."
msgstr "Consenti a Remmina di aprire automaticamente i file .rdp e .remmina."

#. The star (*) is a reference to privacy consent
#: data/ui/remmina_news.glade:183 data/ui/remmina_preferences.glade:479
msgid ""
"Fetch news from <a href=\"https://remmina.org\" title=\"Remmina news site"
"\">remmina.org</a> (*)"
msgstr ""
"Scarica le notizie da <a href=\"https://remmina.org\" title=\"Remmina news "
"site\"> remmina.org </a> (*)"

#: data/ui/remmina_news.glade:208 data/ui/remmina_preferences.glade:446
msgid ""
"* By enabling statistics and/or news you consent to send and fetch data to/"
"from remmina.org"
msgstr ""
"Abilitando le statistiche e/o le notizie acconsenti a inviare e recuperare "
"dati da/verso remmina.org"

#: data/ui/remmina_news.glade:231
msgid "<big>Take part</big>"
msgstr "<big> Partecipa </big>"

#. Pay attention to the quoting characters as they may break the pango layout. If in doubt and cannot test, copy and paste the symbols from the English string.
#: data/ui/remmina_news.glade:257
msgid ""
"<span>\n"
"<b>You have our gratitude in choosing copylefted libre software, <a href="
"\"https://remmina.org/donations/\" title=\"Where’s the money, Lebowski? "
"“blblblblblb”\">donations also make us happy</a>, and further help improve "
"Remmina.</b>\n"
"</span>\n"
msgstr ""
"<span>\n"
"<b>Hai la nostra gratitudine per aver scelto software libero copylefted, <a "
"href=\"https://remmina.org/donations/\" title=\"Where’s the money, Lebowski? "
"“blblblblblb”\">le donazioni ci rendono anche felici</a> e contribuiscono a "
"migliorare ulteriormente Remmina.</b>\n"
"</span>\n"

#: data/ui/remmina_news.glade:277
msgid "<big>Contribute</big>"
msgstr "<big>Contribuisci</big>"

#: data/ui/remmina_key_chooser.glade:23
msgid "Choose a new key"
msgstr "Scegli un nuovo tasto"

#: data/ui/remmina_key_chooser.glade:82
msgid "Please press the new key…"
msgstr "Premere un nuovo tasto prego…"

#: data/ui/remmina_main.glade:35
msgid "Hide or show the search bar"
msgstr "Nascondi o mostra la barra di ricerca"

#: data/ui/remmina_main.glade:41
msgid "Add a new connection profile"
msgstr "Crea un nuovo profilo di connessione"

#: data/ui/remmina_main.glade:47
msgid "Switch from grouped to list view"
msgstr "Passa dalla vista raggruppata alla vista elenco"

#: data/ui/remmina_main.glade:79
msgid "Select the protocol to use with the quick connect bar."
msgstr ""
"Seleziona il protocollo da utilizzare con la barra di connessione rapida."

#: data/ui/remmina_main.glade:97
msgid "Search string or server name/IP address for “Quick Connect”"
msgstr ""
"Stringa di ricerca o nome del server/indirizzo IP per “Connessione rapida”"

#: data/ui/remmina_main.glade:101 data/ui/remmina_main.glade:103
msgid "Server name or IP address"
msgstr "Nome server o indirizzo IP"

#: data/ui/remmina_main.glade:102 data/ui/remmina_main.glade:104
#: data/ui/remmina_preferences.glade:504
msgid "Clear"
msgstr "Pulisci"

#: data/ui/remmina_main.glade:187
msgid "Edit"
msgstr "Modifica"

#: data/ui/remmina_main.glade:217
msgid "Collapse all"
msgstr "Comprimi tutto"

#: data/ui/remmina_main.glade:227
msgid "Expand all"
msgstr "Espandi tutto"

#: data/ui/remmina_main.glade:265
msgid "Multi password changer"
msgstr "Cambio password multiplo"

#: data/ui/remmina_main.glade:275
msgid "Debugging"
msgstr "Debug"

#: data/ui/remmina_main.glade:295
msgid "Export"
msgstr "Esporta"

#: data/ui/remmina_main.glade:322
msgid "Make Remmina your default remote desktop client"
msgstr "Imposta Remmina come client desktop remoto predefinito"

#: data/ui/remmina_main.glade:338
msgid "News"
msgstr "Notizie"

#: data/ui/remmina_main.glade:348
msgid "Homepage"
msgstr "Sito web"

#: data/ui/remmina_main.glade:358
msgid "Donations"
msgstr "Donazioni"

#: data/ui/remmina_main.glade:368
msgid "Wiki"
msgstr "Wiki"

#. Remmina community website
#: data/ui/remmina_main.glade:378
msgid "Community"
msgstr "Comunità"

#: data/ui/remmina_main.glade:492
msgid "Plugin"
msgstr "Plugin"

#: data/ui/remmina_main.glade:506
msgid "Last used"
msgstr "Ultimo utilizzo"

#: data/ui/remmina_main.glade:555
msgid "New connection profile"
msgstr "Nuovo profilo di connessione"

#: data/ui/remmina_main.glade:567
msgid "Show search bar"
msgstr "Mostra barra di ricerca"

#: data/ui/remmina_main.glade:587
msgid "Remmina main menu"
msgstr "Menu principale di Remmina"

#: data/ui/remmina_main.glade:594
msgid "Actions"
msgstr "Azione"

#: data/ui/remmina_main.glade:609
msgid "Toggle view"
msgstr "Cambia vista"

#: data/ui/remmina_spinner.glade:54
msgid "Please wait…"
msgstr "Attendere prego…"

#: data/ui/remmina_preferences.glade:42
msgid "Double-click action"
msgstr "Azione del doppio clic"

#: data/ui/remmina_preferences.glade:58
msgid "Open connection"
msgstr "Apri una connessione"

#: data/ui/remmina_preferences.glade:59
msgid "Edit settings"
msgstr "Modifica impostazioni"

#: data/ui/remmina_preferences.glade:75
msgid "Scaling quality"
msgstr "Qualità del ridimensionamento"

#: data/ui/remmina_preferences.glade:91
msgid "Nearest"
msgstr "Più vicino"

#: data/ui/remmina_preferences.glade:92
msgid "Tiles"
msgstr "Interpolazione per tessere"

#: data/ui/remmina_preferences.glade:93
msgid "Bilinear"
msgstr "Bilineare"

#: data/ui/remmina_preferences.glade:94
msgid "Hyper"
msgstr "Iper-interpolazione"

#: data/ui/remmina_preferences.glade:110
msgid "Step size for auto-scroll"
msgstr "Dimensione del passo per lo scorrimento automatico"

#: data/ui/remmina_preferences.glade:139
msgid "Maximal amount of recent items"
msgstr "Quantità massima di elementi recenti"

#: data/ui/remmina_preferences.glade:154
msgid "Screen resolutions"
msgstr "Risoluzioni dello schermo"

#: data/ui/remmina_preferences.glade:200
msgid "Folder for screenshots"
msgstr "Cartella per screenshot"

#: data/ui/remmina_preferences.glade:212
msgid "Choose a folder to save screenshots from Remmina in."
msgstr "Scegli la cartella in cui salvare gli screenshot di Remmina."

#: data/ui/remmina_preferences.glade:216 data/ui/remmina_preferences.glade:302
msgid "Select a folder"
msgstr "Selezionare una cartella"

#: data/ui/remmina_preferences.glade:227
msgid "Set up"
msgstr "Configurazione"

#: data/ui/remmina_preferences.glade:249
msgid "Screenshot filenames"
msgstr "Nome file screenshot"

#: data/ui/remmina_preferences.glade:261
msgid ""
"%p Profile name\n"
"%h Server name/IP\n"
"%Y Year, %m Month, %d Day, %H Hour, %M Minute, %S Seconds (UTC time)\n"
msgstr ""
"%p Nome profilo\n"
"%h Nome server/IP\n"
"%Y anno, %m mese, %d giorno, %H ora, %M minuti, %S secondi (tempo UTC)\n"

#: data/ui/remmina_preferences.glade:280
msgid ""
"The folder connection profiles are saved in, it defaults to the XDG_USER_DATA"
msgstr ""
"La cartella in cui sono salvati i profili di connessione, per impostazione "
"predefinita è XDG_USER_DATA"

#. The folder where profiles are saved
#: data/ui/remmina_preferences.glade:285
msgid "Remmina data folder"
msgstr "Cartella dati Remmina"

#: data/ui/remmina_preferences.glade:297
msgid "Choose a folder to save connection profiles from Remmina in."
msgstr ""
"Scegli una cartella in cui salvare i profili di connessione di Remmina."

#: data/ui/remmina_preferences.glade:315
msgid "Remember last view for each connection"
msgstr "Ricorda l’ultima visualizzazione per ogni connessione"

#. The star (*) is a reference to privacy consent
#: data/ui/remmina_preferences.glade:319
msgid "Remember last view mode"
msgstr "Ricorda l’ultima modalità di visualizzazione"

#: data/ui/remmina_preferences.glade:359
msgid ""
"Set a custom filename for your Remmina connection profiles, using a "
"formatting string."
msgstr ""
"Impostare un nome file personalizzato per i profili di connessione Remmina, "
"utilizzando una stringa di formattazione."

#: data/ui/remmina_preferences.glade:363
msgid "Template for profile filenames"
msgstr "Modello per i nomi dei file del profilo"

#: data/ui/remmina_preferences.glade:375
msgid ""
"%G Group name (slash will be converted to - automatically)\n"
"%P Protocol name\n"
"%N Connection name\n"
"%h Hostname/IP\n"
"\n"
"\n"
msgstr ""
"%G Nome gruppo (barra verrà convertita in - automaticamente)\n"
"%P Nome protocollo\n"
"%N Nome connessione\n"
"%h Nome host/IP\n"
"\n"
"\n"

#: data/ui/remmina_preferences.glade:397
msgid "Only save generated screenshots, don't copy them to clipboard."
msgstr "Salva solo le schermate generate, non copiarle negli appunti."

#: data/ui/remmina_preferences.glade:402
msgid "Prevent screenshots from entering clipboard"
msgstr "Impedire agli screenshot di entrare negli Appunti"

#: data/ui/remmina_preferences.glade:529
msgid "Options"
msgstr "Opzioni"

#: data/ui/remmina_preferences.glade:554
msgid "Always show tabs"
msgstr "Mosta sempre le schede"

#: data/ui/remmina_preferences.glade:570
msgid "Hide the toolbar shown in the tabbed interface"
msgstr "Nascondere la barra degli strumenti mostrata nell'interfaccia a schede"

#: data/ui/remmina_preferences.glade:591
msgid "Default view"
msgstr "Visualizzazione predefinita"

#: data/ui/remmina_preferences.glade:605
msgid "Automatic"
msgstr "Automatico"

#: data/ui/remmina_preferences.glade:606
msgid "Scrolled window"
msgstr "Finestra scrollabile"

#: data/ui/remmina_preferences.glade:608
msgid "Viewport fullscreen"
msgstr "Area di visualizzazione a schermo intero"

#. How tabs are grouped in the Remmina connection window
#: data/ui/remmina_preferences.glade:624
msgctxt "Appearance preferences"
msgid "Tabs grouping"
msgstr "Raggruppamento delle schede"

#: data/ui/remmina_preferences.glade:638
msgid "By group"
msgstr "Per gruppo"

#: data/ui/remmina_preferences.glade:639
msgid "By protocol"
msgstr "Per protocollo"

#: data/ui/remmina_preferences.glade:640
msgid "Per connection"
msgstr "Per connessione"

#: data/ui/remmina_preferences.glade:652
msgid "Fullscreen on the same screen as the connection window"
msgstr "Schermo intero sullo stesso monitor della finestra di connessione"

#: data/ui/remmina_preferences.glade:675
msgid "Peeking"
msgstr "A scomparsa"

#: data/ui/remmina_preferences.glade:676
msgid "Hidden"
msgstr "Nascosto"

#: data/ui/remmina_preferences.glade:693
msgid "Fullscreen toolbar visibility"
msgstr "Visibilità della barra strumenti in fullscreen"

#: data/ui/remmina_preferences.glade:703
msgid "Hide the search bar shown in the main window"
msgstr "Nascondere la barra di ricerca visualizzata nella finestra principale"

#: data/ui/remmina_preferences.glade:719
msgid "Prefer dark theme"
msgstr "Preferisci tema scuro"

#: data/ui/remmina_preferences.glade:723
msgid ""
"If a GTK theme includes a dark variant, it will be used instead of the "
"configured theme."
msgstr ""
"Se il tema GTK include una variante scura, verrà utilizzata al posto del "
"tema configurato."

#: data/ui/remmina_preferences.glade:743
msgid "“Grab all keyboard events” status colour"
msgstr "Colore stato di “Cattura tutti gli eventi della tastiera”"

#: data/ui/remmina_preferences.glade:754
msgid "Enable/Disable “Grab all keyboard events” status colour"
msgstr ""
"Abilita/Disabilita il colore di stato \"Cattura tutti gli eventi della "
"tastiera"

#: data/ui/remmina_preferences.glade:770
msgid ""
"Hexadecimal- or colour names (red, #ff0000).\n"
"It changes the background colour of connection names in the Remmina "
"connection toolbar (when in fullscreen)."
msgstr ""
"Esadecimali o nomi di colori (red, #ff0000).\n"
"Cambia il colore di sfondo del nome della connessione nella barra degli "
"strumenti di Remmina (quando è a schermo intero)."

#: data/ui/remmina_preferences.glade:827
msgid "Appearance"
msgstr "Aspetto"

#: data/ui/remmina_preferences.glade:853
msgid "Show new connection on top of the menu"
msgstr "Mostrare “Nuove connessioni” in testa al menu"

#: data/ui/remmina_preferences.glade:872
msgid "Hide total count shown in the group menu"
msgstr "Nascondi conteggio totale visualizzato nel menu del gruppo"

#: data/ui/remmina_preferences.glade:890
msgid "No tray icon"
msgstr "Disabilitare l’icona nell’area di notifica"

#: data/ui/remmina_preferences.glade:909
msgid "Start in tray upon user login"
msgstr "Avvia nel vassoio al momento dell'accesso dell'utente"

#: data/ui/remmina_preferences.glade:940
msgid "Applet"
msgstr "Applet"

#: data/ui/remmina_preferences.glade:972
msgid "Host key"
msgstr "Tasto host"

#: data/ui/remmina_preferences.glade:1004
msgid "Show/hide fullscreen"
msgstr "Mostra/nascondi a schermo intero"

#: data/ui/remmina_preferences.glade:1035
msgid "Auto-fit window"
msgstr "Adattare automaticamente la finestra"

#: data/ui/remmina_preferences.glade:1112
msgid "Apply/remove scaling"
msgstr "Applicare/rimuovere il ridimensionamento"

#: data/ui/remmina_preferences.glade:1143
msgid "Grab keyboard"
msgstr "Catturare la tastiera"

#: data/ui/remmina_preferences.glade:1236
msgid "Show/hide toolbar"
msgstr "Mostra/nascondi barra degli strumenti"

#: data/ui/remmina_preferences.glade:1299
#: data/ui/remmina_preferences.glade:1309
msgid "View-only mode"
msgstr "Modalità solo-visione"

#: data/ui/remmina_preferences.glade:1372
msgid "Keyboard"
msgstr "Tastiera"

#: data/ui/remmina_preferences.glade:1403
msgid "Local SSH port"
msgstr "Porta SSH locale"

#: data/ui/remmina_preferences.glade:1427
msgid "Parse ~/.ssh/config"
msgstr "Leggi ~/.ssh/config"

#: data/ui/remmina_preferences.glade:1451
msgid "No logging at all"
msgstr "Nessuna registrazione"

#: data/ui/remmina_preferences.glade:1452
msgid "Rare conditions or warnings"
msgstr "Condizioni rare o avvertenze"

#: data/ui/remmina_preferences.glade:1453
msgid "API-accessible entrypoints"
msgstr "Entrypoints accessibili alle API"

#: data/ui/remmina_preferences.glade:1454
msgid "Lower level protocol info, packet level"
msgstr "Informazioni di protocollo a basso livello, a livello di pacchetto"

#: data/ui/remmina_preferences.glade:1455
msgid "Function entering and leaving"
msgstr "Funzione in entrata e in uscita"

#: data/ui/remmina_preferences.glade:1472
msgid "SSH log level"
msgstr "SSH log level"

#. http://man7.org/linux/man-pages/man7/tcp.7.html
#: data/ui/remmina_preferences.glade:1543
msgid "Seconds of connection idleness before TCP keepalive probes are sent."
msgstr ""
"Secondi di inattività della connessione prima dell'invio delle sonde "
"keepalive TCP."

#. http://man7.org/linux/man-pages/man7/tcp.7.html
#: data/ui/remmina_preferences.glade:1559
msgid "Seconds between each keepalive probe."
msgstr "Secondi tra ogni sonda keepalive."

#. http://man7.org/linux/man-pages/man7/tcp.7.html
#: data/ui/remmina_preferences.glade:1575
msgid ""
"Number of keepalive probes sent via TCP connection before it is dropped."
msgstr ""
"Numero di sonde keepalive inviate tramite connessione TCP prima che vengano "
"eliminate."

#. http://man7.org/linux/man-pages/man7/tcp.7.html
#: data/ui/remmina_preferences.glade:1591
msgid ""
"Amount of milliseconds to attempt acknowledging data before closing the "
"corresponding TCP connection forcibly."
msgstr ""
"Millisecondi prima di fare l´aknowledge dei dati prima di chiudere "
"forzatamente la corrispondente connessione TCP."

#: data/ui/remmina_preferences.glade:1617
msgid "SSH options"
msgstr "Opzioni SSH"

#: data/ui/remmina_preferences.glade:1645
#: data/ui/remmina_preferences.glade:1714
#: data/ui/remmina_preferences.glade:1785
msgid "Use secret key authentication for some widgets"
msgstr "Utilizzare l'autenticazione a chiave segreta per alcuni widget"

#: data/ui/remmina_preferences.glade:1649
msgid "Use master password"
msgstr "Usa la password principale"

#: data/ui/remmina_preferences.glade:1662
msgid "Automatic lock interval"
msgstr "Intervallo di blocco automatico"

#: data/ui/remmina_preferences.glade:1688
msgid "Repeat the password"
msgstr "Ripetere la password"

#: data/ui/remmina_preferences.glade:1699
msgid "Automatically accept all fingerprints and certificates"
msgstr "Accetta automaticamente tutti i fingerprint e i certificati"

#: data/ui/remmina_preferences.glade:1703
msgid "Trust all fingerprints and certificates"
msgstr "Considera affidabili tutti i fingerprint e i certificati"

#: data/ui/remmina_preferences.glade:1746
msgid "Master password validity in seconds"
msgstr "Validità della password principale in secondi"

#: data/ui/remmina_preferences.glade:1810
msgid "Security"
msgstr "Sicurezza"

#: data/ui/remmina_preferences.glade:1841
msgid "Terminal font"
msgstr "Carattere del terminale"

#: data/ui/remmina_preferences.glade:1854
msgid "Scrollback lines"
msgstr "Righe di scorrimento all’indietro"

#: data/ui/remmina_preferences.glade:1902
msgid "Shortcuts for copying and pasting"
msgstr "Scorciatoie per copiare e incollare"

#: data/ui/remmina_preferences.glade:1915
msgid "Select all shortcuts"
msgstr "Tasto di scelta rapida per selezionare tutto"

#: data/ui/remmina_preferences.glade:1928
#: data/ui/remmina_preferences.glade:1945
#: data/ui/remmina_preferences.glade:2398
#: data/ui/remmina_preferences.glade:2428
#: data/ui/remmina_preferences.glade:2562
#: data/ui/remmina_preferences.glade:2579
msgid "(Host key+)"
msgstr "(Tasto Host+)"

#: data/ui/remmina_preferences.glade:1963
msgid "Use default system font"
msgstr "Utilizzare font di sistema predefinito"

#: data/ui/remmina_preferences.glade:1988
msgid ""
"Selecting “SGR 1” also switches to the bright counterparts of the first 8 "
"palette colours (in addition to making text bold)."
msgstr ""
"Selezionando “SGR 1” si passa anche alle controparti luminose dei primi 8 "
"colori della tavolozza (oltre a rendere il testo in grassetto)."

#: data/ui/remmina_preferences.glade:2004
msgid "Allow using bright colours with bold text"
msgstr "Permetti l'uso di colori chiari con testo in grassetto"

#: data/ui/remmina_preferences.glade:2018
msgid "Colour theme"
msgstr "Tema colore"

#: data/ui/remmina_preferences.glade:2029
msgid ""
"Choose a colour scheme file. Usually available in /usr/share/remmina/theme. "
"https://github.com/mbadolato/iTerm2-Color-Schemes has more details."
msgstr ""
"Seleziona un file per il tema colori. I temi prenstallati si trovano di "
"solito sotto /usr/share/remmina/theme. Vedi https://github.com/mbadolato/"
"iTerm2-Color-Schemes."

#: data/ui/remmina_preferences.glade:2033
msgid "Pick a terminal colouring file"
msgstr "Scegliere un file di colorazione del terminale"

#: data/ui/remmina_preferences.glade:2048
msgid "Bright colours"
msgstr "Colori vivaci"

#: data/ui/remmina_preferences.glade:2062
msgid "Pick a light black colour"
msgstr "Scegli un colore nero chiaro"

#: data/ui/remmina_preferences.glade:2076
msgid "Pick a light red colour"
msgstr "Scegli un colore rosso chiaro"

#: data/ui/remmina_preferences.glade:2090
msgid "Pick a bright green colour"
msgstr "Scegli un colore verde brillante"

#: data/ui/remmina_preferences.glade:2104
msgid "Pick a bright yellow colour"
msgstr "Scegli un colore giallo brillante"

#: data/ui/remmina_preferences.glade:2118
msgid "Pick a bright blue colour"
msgstr "Scegli un colore blu brillante"

#: data/ui/remmina_preferences.glade:2132
msgid "Pick a light magenta colour"
msgstr "Scegliere un colore magenta chiaro"

#: data/ui/remmina_preferences.glade:2146
msgid "Pick a light cyan colour"
msgstr "Scegli un colore ciano chiaro"

#: data/ui/remmina_preferences.glade:2160
msgid "Pick a light white colour"
msgstr "Scegli un colore bianco chiaro"

#: data/ui/remmina_preferences.glade:2174
msgid "Pick a black colour"
msgstr "Scegli un colore nero"

#: data/ui/remmina_preferences.glade:2188
msgid "Pick a red colour"
msgstr "Scegli un colore rosso"

#: data/ui/remmina_preferences.glade:2202
msgid "Pick a green colour"
msgstr "Scegli un colore verde"

#: data/ui/remmina_preferences.glade:2216
msgid "Pick a yellow colour"
msgstr "Scegli un colore giallo"

#: data/ui/remmina_preferences.glade:2230
msgid "Pick a blue colour"
msgstr "Scegli un colore blu"

#: data/ui/remmina_preferences.glade:2244
msgid "Pick a magenta colour"
msgstr "Scegliere un colore magenta"

#: data/ui/remmina_preferences.glade:2258
msgid "Pick a cyan colour"
msgstr "Scegli un colore ciano"

#: data/ui/remmina_preferences.glade:2272
msgid "Pick a white colour"
msgstr "Scegli un colore bianco"

#: data/ui/remmina_preferences.glade:2285
msgid "Normal colours"
msgstr "Colori normali"

#: data/ui/remmina_preferences.glade:2298
#: data/ui/remmina_preferences.glade:2313
msgid "Cursor colour"
msgstr "Colore cursore"

#: data/ui/remmina_preferences.glade:2327
#: data/ui/remmina_preferences.glade:2342
msgid "Background colour"
msgstr "Colore di sfondo"

#: data/ui/remmina_preferences.glade:2358
#: data/ui/remmina_preferences.glade:2372
msgid "Foreground colour"
msgstr "Colore di primo piano"

#: data/ui/remmina_preferences.glade:2385
msgid "Increase and decrease font size"
msgstr "Aumenta e diminuisci la dimensione del carattere"

#: data/ui/remmina_preferences.glade:2415
msgid "Search text shortcut"
msgstr "Scorciatoia per la ricerca del testo"

#: data/ui/remmina_preferences.glade:2446
#: data/ui/remmina_preferences.glade:2461
msgid "Bold colour"
msgstr "Colore grassetto"

#: data/ui/remmina_preferences.glade:2475
#: data/ui/remmina_preferences.glade:2516
msgid "Highlight colour"
msgstr "Colore di evidenziazione"

#: data/ui/remmina_preferences.glade:2488
#: data/ui/remmina_preferences.glade:2532
msgid "Highlight foreground colour"
msgstr "Colore di primo piano per la selezione"

#: data/ui/remmina_preferences.glade:2501
#: data/ui/remmina_preferences.glade:2548
msgid "Cursor foreground colour"
msgstr "Colore di primo piano del cursore"

#: data/ui/remmina_preferences.glade:2604
msgid "Terminal"
msgstr "Terminale"

#: data/ui/remmina_preferences.glade:2618
msgid "Remmina Preferences"
msgstr "Preferenze Remmina"

#: data/ui/remmina_unlock.glade:60
msgid "Unlock"
msgstr "Sbloccare"

#: data/ui/remmina_unlock.glade:94
msgid "Unlock Remmina"
msgstr "Sblocca Remmina"

#: data/ui/remmina_unlock.glade:128
msgid "Master password"
msgstr "Password principale"

<<<<<<< HEAD
#~ msgid "Website"
#~ msgstr "Sito Web"

#~ msgid "Given username can't get saved since it's empty!"
#~ msgstr "Il nome utente specificato non può essere salvato poiché vuoto!"

#~ msgid "Limit minimum is too large!"
#~ msgstr "Il limite minimo è troppo grande!"

#~ msgid "Limit minimum is too small!"
#~ msgstr "Il limite minimo è troppo piccolo!"

#~ msgid "Limit maximum is not a valid integer!"
#~ msgstr "Il limite massimo non è un numero intero valido!"

#~ msgid "Limit maximum is too large!"
#~ msgstr "Il limite massimo è troppo grande!"

=======
#~ msgid "Started pyhoca-cli with following arguments:"
#~ msgstr "pyhoca-cli avviato con i seguenti argomenti:"

#, fuzzy
#~| msgid "_Select all"
#~ msgid "_Select session"
#~ msgstr "_Seleziona tutto"

#, fuzzy
#~| msgid "Started PyHoca-CLI with the following arguments:"
#~ msgid "Started PyHoca-CLI with the following environment variables:"
#~ msgstr "Avviato PyHoca-CLI con i seguenti argomenti:"

#, c-format
#~ msgid "Could not retrieve PyHoca-CLI's command-line features! Exit code: %i"
#~ msgstr ""
#~ "Impossibile recuperare le funzionalità della riga di comando di PyHoca-"
#~ "CLI! Codice di uscita: %i"

#, c-format
#~ msgid "Error: '%s'"
#~ msgstr "Errore: '%s'"

#~ msgid "Website"
#~ msgstr "Sito Web"

#~ msgid "Given username can't get saved since it's empty!"
#~ msgstr "Il nome utente specificato non può essere salvato poiché vuoto!"

#~ msgid "Limit minimum is too large!"
#~ msgstr "Il limite minimo è troppo grande!"

#~ msgid "Limit minimum is too small!"
#~ msgstr "Il limite minimo è troppo piccolo!"

#~ msgid "Limit maximum is not a valid integer!"
#~ msgstr "Il limite massimo non è un numero intero valido!"

#~ msgid "Limit maximum is too large!"
#~ msgstr "Il limite massimo è troppo grande!"

>>>>>>> 050fc71c
#~ msgid "Limit maximum is too small!"
#~ msgstr "Il limite massimo è troppo piccolo!"

#, fuzzy
#~| msgid ""
#~| "User has requested to save credentials but 'password' is not set! Can't "
#~| "set a new default password then."
#~ msgid ""
#~ "User requested storing credentials but 'password' is not set! Can't set a "
#~ "new default password then."
#~ msgstr ""
#~ "L'utente ha richiesto di salvare le credenziali ma 'password' non è "
#~ "impostata! Impossibile impostare una nuova password predefinita."

#~ msgid "User name"
#~ msgstr "Nome utente"

#~ msgid "Could not run %s on SSH server."
#~ msgstr "Impossibile eseguire %s sul server SSH."

#~ msgid "Ran out of available local X display numbers."
#~ msgstr "I numeri locali di display X sono terminati."

#~ msgid "Grayscale"
#~ msgstr "Scala di grigi"

#~ msgid "256 colours"
#~ msgstr "256 colori"

#~ msgid "High colour (16 bit)"
#~ msgstr "Highcolor (16 bit)"

#~ msgid "True colour (24 bit)"
#~ msgstr "Truecolor (24 bit)"

#~ msgid "Use local cursor"
#~ msgstr "Usare il cursore locale"

#~ msgid "Disconnect after first session"
#~ msgstr "Disconnettere dopo una sessione"

#~ msgid "Listen for TCP connections"
#~ msgstr "Ascolto delle connessioni TCP"

#~ msgid "XDMCP - X Remote Session"
#~ msgstr "XDMCP - Sessione remota X"

#~ msgid "Terminal Emulator"
#~ msgstr "Emulatore di terminale"

#~ msgid "Command to be executed"
#~ msgstr "Comando da eseguire"

#~ msgid "Detached window"
#~ msgstr "Finestra staccata"

#~ msgid "Remmina simple terminal"
#~ msgstr "Terminale semplice di Remmina"

#~ msgid "Terminating…"
#~ msgstr "Terminazione…"

#~ msgid "NX sessions on %s"
#~ msgstr "Sessioni NX su %s"

#~ msgid "Attach"
#~ msgstr "Collega"

#~ msgid "Restore"
#~ msgstr "Ripristina"

#~ msgid "Start"
#~ msgstr "Avvia"

#~ msgid "Password for private SSH key"
#~ msgstr "Password per la chiave SSH privata"

#~ msgid "Disable clipboard sync"
#~ msgstr "Disabilita la sincronizzazione degli appunti"

#~ msgid "Disable encryption"
#~ msgstr "Disabilita la crittografia"

#~ msgid "Send Ctrl+Alt+Del"
#~ msgstr "Inviare Ctrl+Alt+Canc"

#~ msgid "NX - NX Technology"
#~ msgstr "Tecnologia NX"

#~ msgid "Tabs"
#~ msgstr "Schede"

#~ msgid "File encryption"
#~ msgstr "Crittografia dei file"

#~ msgid "Fingerprints and certificates"
#~ msgstr "Fingerprint e certificati"

#~ msgid "Shortcut for pasting from clipboard"
#~ msgstr "Tasto di scelta rapida per incollare dagli appunti"

#~ msgid "Show the Remmina changelog."
#~ msgstr "Mostra il changelog di Remmina."

#~ msgid ""
#~ "<tt><big>Supported formats\n"
#~ "• server\n"
#~ "• server:port\n"
#~ "• server:[port]</big></tt>"
#~ msgstr ""
#~ "<tt><big>Formati supportati\n"
#~ "* server\n"
#~ "* server:porta\n"
#~ "* server:[porta]</big></tt>"

#~ msgid "Remote Desktop Client"
#~ msgstr "Client di connessione a desktop remoti"

#~ msgid "Authentication with SSH certificate failed. %s"
#~ msgstr "Autenticazione con certificato SSH non riuscita. %s"

#~ msgid "SSH agent (automatic)"
#~ msgstr "Agente SSH (automatico)"

#, fuzzy
#~| msgid "CA Certificate File"
#~ msgid "SSH certificat file"
#~ msgstr "File di certificato CA"

#~ msgid "_Open"
#~ msgstr "_Apri"

#~ msgid "Local - low quality"
#~ msgstr "Locale - bassa qualità"

#~ msgid "Local - medium quality"
#~ msgstr "Locale - media qualità"

#~ msgid "Local - high quality"
#~ msgstr "Locale - alta qualità"

#~ msgid "Sound"
#~ msgstr "Audio"

#~ msgid "Comma separated list of monitor IDs (0,1,2,4)"
#~ msgstr "Elenco di ID monitor separato da virgole (0,1,2,4)"

#~ msgid "#00FF00"
#~ msgstr "#00FF00"

#~ msgid "Dark tray icon"
#~ msgstr "Icona del vassoio scura"

#~ msgid "Improves contrast if you have a light panel."
#~ msgstr "Migliora il contrasto se si dispone di un pannello luminoso."

#~ msgid "Connecting to \"%s\" via SSH…"
#~ msgstr "Connessione a \"%s\" tramite SSH in corso…"

#~ msgid "Could not authenticate with public SSH key using SSH agent. %s"
#~ msgstr ""
#~ "Impossibile eseguire l'autenticazione con chiave SSH pubblica utilizzando "
#~ "l'agente SSH. %s"

#, fuzzy
#~| msgid "Could not authenticate with SSH password. %s"
#~ msgid "Could not authenticate with password. %s"
#~ msgstr "Impossibile eseguire l'autenticazione con la password SSH. %s"

#~ msgid "Identity file"
#~ msgstr "Certificato di identità"

#~ msgid "SSH passphrase is empty, it should not be."
#~ msgstr "La passphrase ssh è vuota, non dovrebbe esserlo."

#~ msgid "True color (32 bpp)"
#~ msgstr "Truecolor (32 bpp)"

#~ msgid "High color (16 bpp)"
#~ msgstr "Highcolor (16 bpp)"

#~ msgid "256 colors (8 bpp)"
#~ msgstr "256 colori (8 bpp)"

#~ msgid "Color depth"
#~ msgstr "Profondità colore"

#~ msgid "Disable server input"
#~ msgstr "Disabilitare l’input del server"

#~ msgid "Profile filename template"
#~ msgstr "Modello del nome file del profilo"

#~ msgid "Allow bold text"
#~ msgstr "Consentire testo in grassetto"

#~ msgid "Resize guest to match window size"
#~ msgstr "Ridimensiona guest con la finestra"

#~ msgid ""
#~ "This file is used as custom terminal colour scheme in the advanced "
#~ "profile TAB"
#~ msgstr ""
#~ "Questo file viene utilizzato come schema personalizzato dei colori del "
#~ "terminale nel TAB del profilo avanzato"

#~ msgid "Remote Desktop Preference"
#~ msgstr "Preferenze del desktop remoto"

#~ msgid "button"
#~ msgstr "pulsante"

#~ msgid "PAGENR"
#~ msgstr "PAGNUM"

#~ msgid "Run a plugin"
#~ msgstr "Exegui plugin"

#~ msgid "Autostart"
#~ msgstr "Avvio automatico"

#~ msgid "Post-command"
#~ msgstr "Post-comando"

#~ msgid ""
#~ "Send anonymous statistics for use on https://remmina.org/remmina-stats"
#~ msgstr ""
#~ "Inviare statistiche anonime per l'utilizzo su https://remmina.org/remmina-"
#~ "stats"

#~ msgid "Negotiate protocol security"
#~ msgstr "Negoziare la sicurezza del protocollo"<|MERGE_RESOLUTION|>--- conflicted
+++ resolved
@@ -16,15 +16,9 @@
 msgstr ""
 "Project-Id-Version: remmina\n"
 "Report-Msgid-Bugs-To: l10n@lists.remmina.org\n"
-<<<<<<< HEAD
-"POT-Creation-Date: 2021-10-29 12:14+0000\n"
-"PO-Revision-Date: 2021-10-21 04:45+0000\n"
-"Last-Translator: Roberto Bellingeri <bellingeri@netguru.it>\n"
-=======
 "POT-Creation-Date: 2021-12-03 09:34+0000\n"
 "PO-Revision-Date: 2021-11-26 16:53+0000\n"
 "Last-Translator: Alfonso Scarpino <alfonso.scarpino@gmail.com>\n"
->>>>>>> 050fc71c
 "Language-Team: Italian <https://hosted.weblate.org/projects/remmina/remmina/"
 "it/>\n"
 "Language: it\n"
@@ -32,16 +26,6 @@
 "Content-Type: text/plain; charset=UTF-8\n"
 "Content-Transfer-Encoding: 8bit\n"
 "Plural-Forms: nplurals=2; plural=n != 1;\n"
-<<<<<<< HEAD
-"X-Generator: Weblate 4.9-dev\n"
-"X-Launchpad-Export-Date: 2011-01-18 05:16+0000\n"
-
-#: src/remmina_sftp_plugin.c:310 src/remmina_sftp_plugin.c:354
-#: src/remmina_protocol_widget.c:1676 src/remmina_protocol_widget.c:1695
-#: src/remmina_file_editor.c:1101 src/remmina_file_editor.c:1222
-#: src/remmina_ssh_plugin.c:1360 plugins/rdp/rdp_plugin.c:2680
-#: plugins/www/www_plugin.c:895 plugins/x2go/x2go_plugin.c:1596
-=======
 "X-Generator: Weblate 4.10-dev\n"
 "X-Launchpad-Export-Date: 2011-01-18 05:16+0000\n"
 
@@ -50,7 +34,6 @@
 #: src/remmina_file_editor.c:1101 src/remmina_file_editor.c:1222
 #: src/remmina_ssh_plugin.c:1360 plugins/rdp/rdp_plugin.c:2723
 #: plugins/www/www_plugin.c:895 plugins/x2go/x2go_plugin.c:2992
->>>>>>> 050fc71c
 #: data/ui/remmina_mpc.glade:236 data/ui/remmina_preferences.glade:1675
 #: data/ui/remmina_unlock.glade:116
 msgid "Password"
@@ -89,26 +72,16 @@
 msgid "Resume all file transfers"
 msgstr "Riprendi tutti i trasferimenti di file"
 
-<<<<<<< HEAD
-#: src/remmina_sftp_plugin.c:328 src/remmina_protocol_widget.c:283
-=======
 #: src/remmina_sftp_plugin.c:328 src/remmina_protocol_widget.c:284
->>>>>>> 050fc71c
 msgid "Connect via SSH from a new terminal"
 msgstr "Connessione tramite SSH da un nuovo terminale"
 
 #: src/remmina_sftp_plugin.c:353 src/remmina_message_panel.c:330
 #: src/remmina_file_editor.c:1216 src/remmina_ssh_plugin.c:1470
-<<<<<<< HEAD
-#: plugins/rdp/rdp_plugin.c:2679 plugins/vnc/vnc_plugin.c:1976
-#: plugins/vnc/vnc_plugin.c:1988 plugins/www/www_plugin.c:894
-#: plugins/x2go/x2go_plugin.c:1595 data/ui/remmina_mpc.glade:144
-=======
 #: plugins/rdp/rdp_plugin.c:2722 plugins/vnc/vnc_plugin.c:1976
 #: plugins/vnc/vnc_plugin.c:1988 plugins/www/www_plugin.c:894
 #: plugins/x2go/x2go_plugin.c:574 plugins/x2go/x2go_plugin.c:2991
 #: data/ui/remmina_mpc.glade:144
->>>>>>> 050fc71c
 msgid "Username"
 msgstr "Nome utente"
 
@@ -122,11 +95,7 @@
 msgid "Password to unlock private key"
 msgstr "Password per sbloccare la chiave privata"
 
-<<<<<<< HEAD
-#: src/remmina_sftp_plugin.c:358 src/remmina_ssh_plugin.c:1506
-=======
 #: src/remmina_sftp_plugin.c:358 src/remmina_ssh_plugin.c:1507
->>>>>>> 050fc71c
 msgid "SSH Proxy Command"
 msgstr "Comando SSH proxy"
 
@@ -274,180 +243,6 @@
 "Questo file contiene lo schema di colori «Personalizzato» del terminale "
 "selezionabile dalla scheda «Avanzato» delle connessioni del terminale e "
 "modificabile nella scheda «Terminale» nelle impostazioni."
-<<<<<<< HEAD
-
-#: src/remmina_message_panel.c:163 data/ui/remmina_mpc.glade:46
-#: data/ui/remmina_unlock.glade:46
-msgid "Cancel"
-msgstr "Annulla"
-
-#: src/remmina_message_panel.c:199 data/ui/remmina_snap_info_dialog.glade:28
-#: data/ui/remmina_string_list.glade:8 data/ui/remmina_string_list.glade:9
-#: data/ui/remmina_string_list.glade:63 data/ui/remmina_news.glade:33
-#: data/ui/remmina_preferences.glade:2622
-msgid "Close"
-msgstr "Chiudi"
-
-#: src/remmina_message_panel.c:260
-msgid "Yes"
-msgstr "Si"
-
-#: src/remmina_message_panel.c:267
-msgid "No"
-msgstr "No"
-
-#: src/remmina_message_panel.c:391 plugins/rdp/rdp_plugin.c:2681
-#: data/ui/remmina_mpc.glade:172
-msgid "Domain"
-msgstr "Dominio"
-
-#: src/remmina_message_panel.c:420
-msgid "Save password"
-msgstr "Memorizzare la password"
-
-#: src/remmina_message_panel.c:457 src/remmina_message_panel.c:629
-#: src/remmina_sftp_client.c:947 src/remmina_file_editor.c:241
-#: src/remmina_file_editor.c:1783 plugins/spice/spice_plugin_file_transfer.c:84
-#: data/ui/remmina_key_chooser.glade:8 data/ui/remmina_key_chooser.glade:9
-#: data/ui/remmina_spinner.glade:8 data/ui/remmina_spinner.glade:9
-msgid "_Cancel"
-msgstr "A_nnulla"
-
-#: src/remmina_message_panel.c:513
-msgid "Enter certificate authentication files"
-msgstr "Inserire i certificati di autenticazione"
-
-#: src/remmina_message_panel.c:525
-msgid "CA Certificate File"
-msgstr "File di certificato CA"
-
-#: src/remmina_message_panel.c:547
-msgid "CA CRL File"
-msgstr "Elenco di revoca della CA"
-
-#: src/remmina_message_panel.c:569
-msgid "Client Certificate File"
-msgstr "File di certificato client"
-
-#: src/remmina_message_panel.c:591
-msgid "Client Certificate Key"
-msgstr "Chiave del certificato del cliente"
-
-#: src/rcw.c:655
-#, c-format
-msgid ""
-"Are you sure you want to close %i active connections in the current window?"
-msgstr ""
-"Sei sicuro di voler chiudere %i connessioni attive nella finestra corrente?"
-
-#: src/rcw.c:1399
-msgid "Viewport fullscreen mode"
-msgstr "Modalità area visibile a schermo intero"
-
-#: src/rcw.c:1407 data/ui/remmina_preferences.glade:607
-msgid "Scrolled fullscreen"
-msgstr "Schermo intero scrollabile"
-
-#: src/rcw.c:1493
-msgid "Keep aspect ratio when scaled"
-msgstr "Ridimensiona mantenendo le proporzioni"
-
-#: src/rcw.c:1501
-msgid "Fill client window when scaled"
-msgstr "Ridimensiona riempiendo la finestra"
-
-#: src/rcw.c:2049
-msgid "Send clipboard content as keystrokes"
-msgstr "Invia il contenuto degli appunti come sequenza di tasti"
-
-#: src/rcw.c:2155
-msgid "Turn off scaling to avoid screenshot distortion."
-msgstr ""
-"Disattivare il ridimensionamento per evitare distorsioni dello screenshot."
-
-#: src/rcw.c:2215 plugins/www/www_plugin.c:855
-msgid "Screenshot taken"
-msgstr "Screenshot eseguito"
-
-#: src/rcw.c:2298
-msgid "_Menu"
-msgstr "_Menu"
-
-#: src/rcw.c:2299
-msgid "Menu"
-msgstr "Menu"
-
-#: src/rcw.c:2308
-msgid "Open the Remmina main window"
-msgstr "Apri la schermata principale di Remmina"
-
-#: src/rcw.c:2318
-msgid "Duplicate current connection"
-msgstr "Duplica la sessione corrente"
-
-#: src/rcw.c:2335
-msgid "Resize the window to fit in remote resolution"
-msgstr "Ridimensionare lo schermo per adattarsi alla risoluzione remota"
-
-#: src/rcw.c:2346
-msgid "Toggle fullscreen mode"
-msgstr "Imposta Schermo Intero"
-
-#: src/rcw.c:2392 data/ui/remmina_preferences.glade:1332
-#: data/ui/remmina_preferences.glade:1342
-msgid "Multi monitor"
-msgstr "Schermo multiplo"
-
-#: src/rcw.c:2408
-msgid "Toggle dynamic resolution update"
-msgstr "Attiva aggiornamento dinamico della risoluzione"
-
-#: src/rcw.c:2418
-msgid "Toggle scaled mode"
-msgstr "Attivare modalità riscalata"
-
-#: src/rcw.c:2458 data/ui/remmina_preferences.glade:1066
-msgid "Switch tab pages"
-msgstr "Cambia Scheda"
-
-#: src/rcw.c:2468
-msgid "Grab all keyboard events"
-msgstr "Catturare tutti gli eventi della tastiera"
-
-#: src/rcw.c:2478
-msgid "Preferences"
-msgstr "Preferenze"
-
-#: src/rcw.c:2487
-msgid "_Tools"
-msgstr "Strumenti"
-
-#: src/rcw.c:2488 data/ui/remmina_main.glade:207
-msgid "Tools"
-msgstr "Strumenti"
-
-#: src/rcw.c:2501 data/ui/remmina_preferences.glade:1267
-#: data/ui/remmina_preferences.glade:1277
-msgid "Screenshot"
-msgstr "Cattura schermata"
-
-#: src/rcw.c:2515 data/ui/remmina_preferences.glade:1174
-msgid "Minimize window"
-msgstr "Minimizzare la finestra"
-
-#: src/rcw.c:2525 data/ui/remmina_preferences.glade:1205
-msgid "Disconnect"
-msgstr "Scollegarsi"
-
-#: src/rcw.c:4297
-#, c-format
-msgid "The file “%s” is corrupted, unreadable, or could not be found."
-msgstr "Il file “%s” è danneggiato, illeggibile o non è stato trovato."
-
-#: src/rcw.c:4466
-msgid "Warning: This plugin requires GtkSocket, but it’s not available."
-msgstr "Attenzione: Questo plugin richiede GtkSocket, ma non è disponibile."
-=======
 
 #: src/remmina_message_panel.c:163 data/ui/remmina_mpc.glade:46
 #: data/ui/remmina_unlock.glade:46
@@ -663,7 +458,6 @@
 #: src/rcw.c:4529
 msgid "Open in browser"
 msgstr "Apri nel browser"
->>>>>>> 050fc71c
 
 #: src/remmina_mpchange.c:234
 msgid "The passwords do not match"
@@ -692,46 +486,6 @@
 #: src/remmina.c:86
 msgid "Show 'About'"
 msgstr "Mostra 'A proposito'"
-<<<<<<< HEAD
-
-#. TRANSLATORS: Shown in terminal. Do not use characters that may be not supported on a terminal
-#: src/remmina.c:88
-msgid ""
-"Connect either to a desktop described in a file (.remmina or a filetype "
-"supported by a plugin) or a supported URI (RDP, VNC, SSH or SPICE)"
-msgstr ""
-"Connettersi a un desktop descritto in un file (.remmina o un tipo di file "
-"supportato da un plug-in) o un URI supportato (RDP, VNC, SSH o SPICE)"
-
-#: src/remmina.c:88 src/remmina.c:90 src/remmina.c:92
-msgid "FILE"
-msgstr "FILE"
-
-#. TRANSLATORS: Shown in terminal. Do not use characters that may be not supported on a terminal
-#: src/remmina.c:90
-msgid ""
-"Connect to a desktop described in a file (.remmina or a type supported by a "
-"plugin)"
-msgstr ""
-"Connettersi a un desktop descritto in un file (.remmina o un tipo supportato "
-"da un plugin)"
-
-#. TRANSLATORS: Shown in terminal. Do not use characters that may be not supported on a terminal
-#: src/remmina.c:92
-msgid ""
-"Edit desktop connection described in file (.remmina or type supported by "
-"plugin)"
-msgstr ""
-"Modifica la connessione descritta dal file (“*.remmina” o il tipo supportato "
-"dal plugin)"
-
-#. TRANSLATORS: Shown in terminal. Do not use characters that may be not supported on a terminal
-#: src/remmina.c:95
-msgid "Start in kiosk mode"
-msgstr "Avvia in modo Chiosco"
-
-#. TRANSLATORS: Shown in terminal. Do not use characters that may be not supported on a terminal
-=======
 
 #. TRANSLATORS: Shown in terminal. Do not use characters that may be not supported on a terminal
 #: src/remmina.c:88
@@ -778,7 +532,6 @@
 msgstr "Avvia in modo Chiosco"
 
 #. TRANSLATORS: Shown in terminal. Do not use characters that may be not supported on a terminal
->>>>>>> 050fc71c
 #: src/remmina.c:97
 msgid "Create new connection profile"
 msgstr "Crea un nuovo profilo di connessione"
@@ -1014,11 +767,7 @@
 msgid "Go to parent folder"
 msgstr "Visualizzare la cartella padre"
 
-<<<<<<< HEAD
-#: src/remmina_ftp_client.c:758 plugins/rdp/rdp_plugin.c:2770
-=======
 #: src/remmina_ftp_client.c:758 plugins/rdp/rdp_plugin.c:2813
->>>>>>> 050fc71c
 #: plugins/vnc/vnc_plugin.c:2027
 msgid "Refresh"
 msgstr "Aggiorna"
@@ -1064,19 +813,11 @@
 msgid "Permission"
 msgstr "Permesso"
 
-<<<<<<< HEAD
-#: src/remmina_ftp_client.c:990 plugins/rdp/rdp_plugin.c:2568
-msgid "Remote"
-msgstr "Remoto"
-
-#: src/remmina_ftp_client.c:997 plugins/rdp/rdp_plugin.c:2567
-=======
 #: src/remmina_ftp_client.c:990 plugins/rdp/rdp_plugin.c:2611
 msgid "Remote"
 msgstr "Remoto"
 
 #: src/remmina_ftp_client.c:997 plugins/rdp/rdp_plugin.c:2610
->>>>>>> 050fc71c
 msgid "Local"
 msgstr "Locale"
 
@@ -1084,222 +825,126 @@
 msgid "Progress"
 msgstr "Avanzamento"
 
-<<<<<<< HEAD
-#: src/remmina_protocol_widget.c:290 src/remmina_ssh_plugin.c:829
-=======
 #: src/remmina_protocol_widget.c:291 src/remmina_ssh_plugin.c:829
->>>>>>> 050fc71c
 #: src/remmina_ssh_plugin.c:1445
 msgid "Open SFTP transfer…"
 msgstr "Aprire il trasferimento SFTP…"
 
-<<<<<<< HEAD
-#: src/remmina_protocol_widget.c:319
-=======
 #: src/remmina_protocol_widget.c:320
->>>>>>> 050fc71c
 msgid "Executing external commands…"
 msgstr "Esecuzione comandi esterni…"
 
 #. TRANSLATORS: “%s” is a placeholder for the connection profile name
-<<<<<<< HEAD
-#: src/remmina_protocol_widget.c:327
-=======
 #: src/remmina_protocol_widget.c:328
->>>>>>> 050fc71c
 #, c-format
 msgid "Connecting to “%s”…"
 msgstr "Connessione a “%s”…"
 
 #. TRANSLATORS: “%s” is a placeholder for an hostname or an IP address.
-<<<<<<< HEAD
-#: src/remmina_protocol_widget.c:915 src/remmina_protocol_widget.c:1100
-=======
 #: src/remmina_protocol_widget.c:916 src/remmina_protocol_widget.c:1101
->>>>>>> 050fc71c
 #, c-format
 msgid "Connecting to “%s” via SSH…"
 msgstr "Connessione a “%s” tramite SSH in corso…"
 
 #. TRANSLATORS: “%i” is a placeholder for a TCP port number.
-<<<<<<< HEAD
-#: src/remmina_protocol_widget.c:1164
-=======
 #: src/remmina_protocol_widget.c:1165
->>>>>>> 050fc71c
 #, c-format
 msgid "Awaiting incoming SSH connection on port %i…"
 msgstr "In attesa di connessione SSH in entrata sulla porta %i…"
 
-<<<<<<< HEAD
-#: src/remmina_protocol_widget.c:1217
-=======
 #: src/remmina_protocol_widget.c:1218
->>>>>>> 050fc71c
 #, c-format
 msgid "The “%s” command is not available on the SSH server."
 msgstr "Il comando “%s” non è disponibile sul server SSH."
 
-<<<<<<< HEAD
-#: src/remmina_protocol_widget.c:1222
-=======
 #: src/remmina_protocol_widget.c:1223
->>>>>>> 050fc71c
 #, c-format
 msgid "Could not run the “%s” command on the SSH server (status = %i)."
 msgstr "Impossibile eseguire il comando “%s” sul server SSH (stato : %i)."
 
 #. TRANSLATORS: %s is a placeholder for an error message
-<<<<<<< HEAD
-#: src/remmina_protocol_widget.c:1230
-=======
 #: src/remmina_protocol_widget.c:1231
->>>>>>> 050fc71c
 #, c-format
 msgid "Could not run command. %s"
 msgstr "Impossibile eseguire il comando. %s"
 
 #. TRANSLATORS: “%s” is a placeholder for a hostname or IP address.
-<<<<<<< HEAD
-#: src/remmina_protocol_widget.c:1300
-=======
 #: src/remmina_protocol_widget.c:1301
->>>>>>> 050fc71c
 #, c-format
 msgid "Connecting to %s via SSH…"
 msgstr "Connessione a %s tramite SSH in corso…"
 
-<<<<<<< HEAD
-#: src/remmina_protocol_widget.c:1694
-msgid "Type in SSH username and password."
-msgstr "Digitare nome utente e password per SSH."
-
-#: src/remmina_protocol_widget.c:1749 src/remmina_protocol_widget.c:1781
-=======
 #: src/remmina_protocol_widget.c:1695
 msgid "Type in SSH username and password."
 msgstr "Digitare nome utente e password per SSH."
 
 #: src/remmina_protocol_widget.c:1750 src/remmina_protocol_widget.c:1782
->>>>>>> 050fc71c
 msgid "Fingerprint automatically accepted"
 msgstr "Impronta digitale accettata automaticamente"
 
 #. TRANSLATORS: The user is asked to verify a new SSL certificate.
-<<<<<<< HEAD
-#: src/remmina_protocol_widget.c:1757
-=======
 #: src/remmina_protocol_widget.c:1758
->>>>>>> 050fc71c
 msgid "Certificate details:"
 msgstr "Dettagli certificato:"
 
 #. TRANSLATORS: An SSL certificate subject is usually the remote server the user connect to.
-<<<<<<< HEAD
-#: src/remmina_protocol_widget.c:1759 src/remmina_protocol_widget.c:1791
-=======
 #: src/remmina_protocol_widget.c:1760 src/remmina_protocol_widget.c:1792
->>>>>>> 050fc71c
 msgid "Subject:"
 msgstr "Oggetto:"
 
 #. TRANSLATORS: The name or email of the entity that have issued the SSL certificate
-<<<<<<< HEAD
-#: src/remmina_protocol_widget.c:1761 src/remmina_protocol_widget.c:1793
-=======
 #: src/remmina_protocol_widget.c:1762 src/remmina_protocol_widget.c:1794
->>>>>>> 050fc71c
 msgid "Issuer:"
 msgstr "Emittente:"
 
 #. TRANSLATORS: An SSL certificate fingerprint, is a hash of a certificate calculated on all certificate's data and its signature.
-<<<<<<< HEAD
-#: src/remmina_protocol_widget.c:1763
-=======
 #: src/remmina_protocol_widget.c:1764
->>>>>>> 050fc71c
 msgid "Fingerprint:"
 msgstr "Impronta digitale:"
 
 #. TRANSLATORS: The user is asked to accept or refuse a new SSL certificate.
-<<<<<<< HEAD
-#: src/remmina_protocol_widget.c:1765
-=======
 #: src/remmina_protocol_widget.c:1766
->>>>>>> 050fc71c
 msgid "Accept certificate?"
 msgstr "Accettare il certificato?"
 
 #. TRANSLATORS: The user is asked to verify a new SSL certificate.
-<<<<<<< HEAD
-#: src/remmina_protocol_widget.c:1789
-=======
 #: src/remmina_protocol_widget.c:1790
->>>>>>> 050fc71c
 msgid "The certificate changed! Details:"
 msgstr "Il certificato è cambiato! Dettagli:"
 
 #. TRANSLATORS: An SSL certificate fingerprint, is a hash of a certificate calculated on all certificate's data and its signature.
-<<<<<<< HEAD
-#: src/remmina_protocol_widget.c:1795
-=======
 #: src/remmina_protocol_widget.c:1796
->>>>>>> 050fc71c
 msgid "Old fingerprint:"
 msgstr "Vecchia impronta digitale:"
 
 #. TRANSLATORS: An SSL certificate fingerprint, is a hash of a certificate calculated on all certificate's data and its signature.
-<<<<<<< HEAD
-#: src/remmina_protocol_widget.c:1797
-=======
 #: src/remmina_protocol_widget.c:1798
->>>>>>> 050fc71c
 msgid "New fingerprint:"
 msgstr "Nuova impronta digitale:"
 
 #. TRANSLATORS: The user is asked to accept or refuse a new SSL certificate.
-<<<<<<< HEAD
-#: src/remmina_protocol_widget.c:1799
-=======
 #: src/remmina_protocol_widget.c:1800
->>>>>>> 050fc71c
 msgid "Accept changed certificate?"
 msgstr "Accettare il certificato modificato?"
 
 #. TRANSLATORS: “%i” is a placeholder for a port number. “%s”  is a placeholder for a protocol name (VNC).
-<<<<<<< HEAD
-#: src/remmina_protocol_widget.c:1942
-=======
 #: src/remmina_protocol_widget.c:1943
->>>>>>> 050fc71c
 #, c-format
 msgid "Listening on port %i for an incoming %s connection…"
 msgstr "In ascolto sulla Porta %i per una connessione in ingresso %s…"
 
-<<<<<<< HEAD
-#: src/remmina_protocol_widget.c:1967
-=======
 #: src/remmina_protocol_widget.c:1968
->>>>>>> 050fc71c
 msgid "Could not authenticate, attempting reconnection…"
 msgstr ""
 "Impossibile eseguire l'autenticazione, tentativo di riconnessione in corso…"
 
-<<<<<<< HEAD
-#: src/remmina_protocol_widget.c:2029 src/remmina_file_editor.c:436
-=======
 #: src/remmina_protocol_widget.c:2030 src/remmina_file_editor.c:436
->>>>>>> 050fc71c
 #: src/remmina_file_editor.c:1172 data/ui/remmina_main.glade:478
 msgid "Server"
 msgstr "Server"
 
 #. TRANSLATORS: “%s” is a placeholder for a protocol name, like “RDP”.
-<<<<<<< HEAD
-#: src/remmina_protocol_widget.c:2047
-=======
 #: src/remmina_protocol_widget.c:2048
->>>>>>> 050fc71c
 #, c-format
 msgid "Install the %s protocol plugin first."
 msgstr "Installare prima il plugin del protocollo %s."
@@ -1317,7 +962,6 @@
 #: src/remmina_ssh.c:322 src/remmina_ssh.c:389
 msgid "No saved SSH passphrase supplied. Asking user to enter it."
 msgstr "Nessuna passphrase SSH salvata. Si chiede all'utente d'inserirla."
-<<<<<<< HEAD
 
 #. TRANSLATORS: The placeholder %s is an error message
 #: src/remmina_ssh.c:327 src/remmina_ssh.c:368 src/remmina_ssh.c:394
@@ -1341,31 +985,6 @@
 #. TRANSLATORS: The placeholder %s is an error message
 #: src/remmina_ssh.c:355
 #, c-format
-=======
-
-#. TRANSLATORS: The placeholder %s is an error message
-#: src/remmina_ssh.c:327 src/remmina_ssh.c:368 src/remmina_ssh.c:394
-#: src/remmina_ssh.c:433 src/remmina_ssh.c:746
-#, c-format
-msgid "Could not authenticate with public SSH key. %s"
-msgstr "Impossibile eseguire l'autenticazione con la chiave SSH pubblica. %s"
-
-#. TRANSLATORS: The placeholder %s is an error message
-#: src/remmina_ssh.c:336
-#, c-format
-msgid "SSH certificate cannot be imported. %s"
-msgstr "Impossibile importare il certificato SSH. %s"
-
-#. TRANSLATORS: The placeholder %s is an error message
-#: src/remmina_ssh.c:345
-#, c-format
-msgid "SSH certificate cannot be copied into the private SSH key. %s"
-msgstr "Il certificato SSH non può essere copiato nella chiave SSH privata. %s"
-
-#. TRANSLATORS: The placeholder %s is an error message
-#: src/remmina_ssh.c:355
-#, c-format
->>>>>>> 050fc71c
 msgid "Could not authenticate using SSH certificate. %s"
 msgstr ""
 "Impossibile eseguire l'autenticazione utilizzando il certificato SSH. %s"
@@ -1581,30 +1200,18 @@
 msgstr "Impossibile avviare la sessione SFTP. %s"
 
 #. TRANSLATORS: The placeholder %s is an error message
-<<<<<<< HEAD
-#: src/remmina_ssh.c:2378
-=======
 #: src/remmina_ssh.c:2379
->>>>>>> 050fc71c
 #, c-format
 msgid "Could not open channel. %s"
 msgstr "Impossibile aprire il canale. %s"
 
 #. TRANSLATORS: The placeholder %s is an error message
-<<<<<<< HEAD
-#: src/remmina_ssh.c:2393
-=======
 #: src/remmina_ssh.c:2394
->>>>>>> 050fc71c
 #, c-format
 msgid "Could not request shell. %s"
 msgstr "Impossibile richiedere shell. %s"
 
-<<<<<<< HEAD
-#: src/remmina_ssh.c:2511
-=======
 #: src/remmina_ssh.c:2521
->>>>>>> 050fc71c
 msgid "Could not create PTY device."
 msgstr "Impossibile creare il dispositivo PTY."
 
@@ -1615,11 +1222,7 @@
 
 #: src/remmina_main.c:669
 msgid "The latest successful connection attempt, or a pre-computed date"
-<<<<<<< HEAD
-msgstr ""
-=======
 msgstr "L'ultimo tentativo di connessione riuscito, o una data precalcolata"
->>>>>>> 050fc71c
 
 #: src/remmina_main.c:671
 #, c-format
@@ -1879,11 +1482,7 @@
 msgid "Same server at port %i"
 msgstr "Lo stesso server su porta %i"
 
-<<<<<<< HEAD
-#: src/remmina_file_editor.c:1193 plugins/rdp/rdp_plugin.c:2724
-=======
 #: src/remmina_file_editor.c:1193 plugins/rdp/rdp_plugin.c:2767
->>>>>>> 050fc71c
 msgid "Start-up path"
 msgstr "Percorso all’avvio"
 
@@ -1917,38 +1516,6 @@
 msgstr ""
 "(%s: %i): Impossibile convalidare l'impostazione '%s' poiché 'value' o 'gfe' "
 "sono NULL!"
-<<<<<<< HEAD
-
-#: src/remmina_file_editor.c:1441
-#, c-format
-msgid ""
-"(%s: %i): Can't validate user input since 'setting_name_to_validate', "
-"'value' or 'gfe' are NULL!"
-msgstr ""
-"(%s: %i): Impossibile convalidare l'input dell'utente poiché "
-"'setting_name_to_validate', 'value' o 'gfe' sono NULL!"
-
-#. TRANSLATORS: Meta-error. Shouldn't be visible.
-#: src/remmina_file_editor.c:1445 plugins/x2go/x2go_plugin.c:856
-#: plugins/x2go/x2go_plugin.c:1440
-msgid "Internal error."
-msgstr "Errore interno."
-
-#: src/remmina_file_editor.c:1667 src/remmina_file_editor.c:1703
-#: src/remmina_file_editor.c:1724 src/remmina_file_editor.c:1747
-#, c-format
-msgid "Couldn't validate user input. %s"
-msgstr "Impossibile convalidare l'immissione dell'utente. %s"
-
-#: src/remmina_file_editor.c:1691
-msgid "Default settings saved."
-msgstr "Impostazioni predefinite salvate."
-
-#: src/remmina_file_editor.c:1781
-msgid "Remote Connection Profile"
-msgstr "Profilo di Connessione Remota"
-
-=======
 
 #: src/remmina_file_editor.c:1441
 #, c-format
@@ -1979,7 +1546,6 @@
 msgid "Remote Connection Profile"
 msgstr "Profilo di Connessione Remota"
 
->>>>>>> 050fc71c
 #: src/remmina_file_editor.c:1787
 msgid "Save as Default"
 msgstr "Salva come predefinito"
@@ -2017,7 +1583,8 @@
 "Using the «resolution» parameter in the Remmina preferences file is "
 "deprecated.\n"
 msgstr ""
-<<<<<<< HEAD
+"L'uso del parametro «resolution» nel file delle preferenze di Remmina è "
+"deprecato.\n"
 
 #: src/remmina_icon.c:136
 msgid "Open Main Window"
@@ -2052,185 +1619,6 @@
 
 #: src/remmina_icon.c:359
 msgid "StatusNotifier/Appindicator support in “"
-msgstr ""
-
-#. TRANSLATORS: %s is a placeholder for "StatusNotifier/Appindicator suppor in “DESKTOP NAME”: "
-#: src/remmina_icon.c:366
-#, c-format
-msgid "%s your desktop does support it"
-msgstr ""
-
-#. TRANSLATORS: %s is a placeholder for "StatusNotifier/Appindicator suppor in “DESKTOP NAME”: "
-#: src/remmina_icon.c:368
-#, c-format
-msgid "%s and Remmina has built-in (compiled) support for libappindicator."
-msgstr ""
-
-#. TRANSLATORS: %s is a placeholder for "StatusNotifier/Appindicator suppor in “DESKTOP NAME”: "
-#: src/remmina_icon.c:371
-#, c-format
-msgid ""
-"%s not supported natively by your Desktop Environment. libappindicator will "
-"try to fallback to GtkStatusIcon/xembed"
-msgstr ""
-
-#. TRANSLATORS: %s is a placeholder for "StatusNotifier/Appindicator suppor in “DESKTOP NAME”: "
-#: src/remmina_icon.c:375
-#, c-format
-msgid "%s You may need to install, and use XApp Status Applet"
-msgstr ""
-
-#. TRANSLATORS: %s is a placeholder for "StatusNotifier/Appindicator suppor in “DESKTOP NAME”: "
-#: src/remmina_icon.c:378
-#, c-format
-msgid "%s You may need to install, and use KStatusNotifierItem"
-msgstr ""
-
-#. TRANSLATORS: %s is a placeholder for "StatusNotifier/Appindicator suppor in “DESKTOP NAME”: "
-#: src/remmina_icon.c:381
-#, c-format
-msgid "%s You may need to install, and use XEmbed SNI Proxy"
-msgstr ""
-
-#. TRANSLATORS: %s is a placeholder for "StatusNotifier/Appindicator suppor in “DESKTOP NAME”: "
-#: src/remmina_icon.c:384
-#, c-format
-msgid "%s You may need to install, and use Gnome Shell Extension Appindicator"
-msgstr ""
-
-#. TRANSLATORS: %s is a placeholder for an error message
-#: src/remmina_ssh_plugin.c:539
-#, c-format
-msgid "Error: %s"
-msgstr "Errore: %s"
-
-#: src/remmina_ssh_plugin.c:556
-msgid "Terminal content saved in"
-msgstr "Contenuto del terminale salvato in"
-
-#: src/remmina_ssh_plugin.c:822
-msgid "Select All (host+A)"
-msgstr "Seleziona Tutto (host+A)"
-
-#: src/remmina_ssh_plugin.c:823
-msgid "Copy (host+C)"
-msgstr "Copia (host+C)"
-
-#: src/remmina_ssh_plugin.c:824
-msgid "Paste (host+V)"
-msgstr "Incollare (host+V)"
-
-#: src/remmina_ssh_plugin.c:825
-msgid "Save session to file"
-msgstr "Salva sessione su file"
-
-#: src/remmina_ssh_plugin.c:826
-msgid "Increase font size (host+Page Up)"
-msgstr "Aumentare la dimensione del carattere (host+Page Up)"
-
-#: src/remmina_ssh_plugin.c:827
-msgid "Decrease font size (host+Page Down)"
-msgstr "Diminuire la dimensione del carattere (host+Pagina Giù)"
-
-#: src/remmina_ssh_plugin.c:828
-msgid "Find text (host+G)"
-msgstr "Trova testo (host+G)"
-
-#: src/remmina_ssh_plugin.c:1439 data/ui/remmina_main.glade:177
-msgid "Copy"
-msgstr "Copia"
-
-#: src/remmina_ssh_plugin.c:1439
-msgid "_Copy"
-msgstr "_Copia"
-
-#: src/remmina_ssh_plugin.c:1440
-msgid "Paste"
-msgstr "Incolla"
-
-#: src/remmina_ssh_plugin.c:1440
-msgid "_Paste"
-msgstr "_Incolla"
-
-#: src/remmina_ssh_plugin.c:1441
-msgid "Select all"
-msgstr "Seleziona tutto"
-
-#: src/remmina_ssh_plugin.c:1441
-msgid "_Select all"
-msgstr "_Seleziona tutto"
-
-#: src/remmina_ssh_plugin.c:1442
-msgid "Increase font size"
-msgstr "Aumenta dimensione font"
-
-#: src/remmina_ssh_plugin.c:1442
-msgid "_Increase font size"
-msgstr "Aumenta d_imensione font"
-
-#: src/remmina_ssh_plugin.c:1443
-msgid "Decrease font size"
-msgstr "Riduci dimensione font"
-
-#: src/remmina_ssh_plugin.c:1443
-msgid "_Decrease font size"
-msgstr "Ri_duci dimensione font"
-
-#: src/remmina_ssh_plugin.c:1444
-msgid "Find text"
-msgstr "Trova testo"
-
-#: src/remmina_ssh_plugin.c:1444
-msgid "_Find text"
-msgstr "_Trova testo"
-
-#: src/remmina_ssh_plugin.c:1471 plugins/spice/spice_plugin.c:674
-#: plugins/vnc/vnc_plugin.c:1977 plugins/vnc/vnc_plugin.c:1989
-msgid "User password"
-msgstr "Password utente"
-
-#: src/remmina_ssh_plugin.c:1477 plugins/rdp/rdp_plugin.c:2723
-msgid "Start-up program"
-msgstr "Programma all’avvio"
-
-#: src/remmina_ssh_plugin.c:1482
-=======
-"L'uso del parametro «resolution» nel file delle preferenze di Remmina è "
-"deprecato.\n"
-
-#: src/remmina_icon.c:136
-msgid "Open Main Window"
-msgstr "Aprire la schermata principale"
-
-#: src/remmina_icon.c:141 data/ui/remmina_main.glade:254
-msgid "_Preferences"
-msgstr "_Preferenze"
-
-#: src/remmina_icon.c:146
-msgid "_About"
-msgstr "I_nformazioni"
-
-#: src/remmina_icon.c:156
-msgid "Enable Service Discovery"
-msgstr "Abilitare la ricerca dei servizi"
-
-#: src/remmina_icon.c:168 data/ui/remmina_main.glade:404
-msgid "_Quit"
-msgstr "_Esci"
-
-#. TRANSLATORS: Applet name as per the Freedesktop Desktop entry specification https://specifications.freedesktop.org/desktop-entry-spec/latest/
-#. TRANSLATORS: Applet Name as per the Freedesktop Desktop entry specification https://specifications.freedesktop.org/desktop-entry-spec/latest/
-#: src/remmina_icon.c:294 src/remmina_icon.c:450
-msgid "Remmina Applet"
-msgstr "Applet di Remmina"
-
-#. TRANSLATORS: Applet comment/description as per the Freedesktop Desktop entry specification https://specifications.freedesktop.org/desktop-entry-spec/latest/
-#: src/remmina_icon.c:296 src/remmina_icon.c:452
-msgid "Connect to remote desktops through the applet menu"
-msgstr "Connetti al desktop remoto utilizzando il menu dell’applet"
-
-#: src/remmina_icon.c:359
-msgid "StatusNotifier/Appindicator support in “"
 msgstr "Supporto di StatusNotifier/Appindicator in “"
 
 #. TRANSLATORS: %s is a placeholder for "StatusNotifier/Appindicator suppor in “DESKTOP NAME”: "
@@ -2384,7 +1772,6 @@
 msgstr "Programma all’avvio"
 
 #: src/remmina_ssh_plugin.c:1483
->>>>>>> 050fc71c
 msgid ""
 "The filename can use the following placeholders:\n"
 "\n"
@@ -2406,45 +1793,6 @@
 "• %g viene sostituito con il nome del gruppo del profilo di Remmina\n"
 "• %d è sostituito con la data e l'ora locale in formato ISO 8601\n"
 
-<<<<<<< HEAD
-#: src/remmina_ssh_plugin.c:1504
-msgid "Terminal colour scheme"
-msgstr "Combinazione di colori per il terminale"
-
-#: src/remmina_ssh_plugin.c:1505
-msgid "Character set"
-msgstr "Set di caratteri"
-
-#: src/remmina_ssh_plugin.c:1507
-msgid "KEX (Key Exchange) algorithms"
-msgstr "Algoritmi KEX (Key Exchange)"
-
-#: src/remmina_ssh_plugin.c:1508
-msgid "Symmetric cipher client to server"
-msgstr "Algoritmi di cifratura simmetrica client to server"
-
-#: src/remmina_ssh_plugin.c:1509
-msgid "Preferred server host key types"
-msgstr "Tipi di chiavi host preferiti"
-
-#: src/remmina_ssh_plugin.c:1510
-msgid "Folder for SSH session log"
-msgstr "Cartella per il registro di sessione SSH"
-
-#: src/remmina_ssh_plugin.c:1511
-msgid "Filename for SSH session log"
-msgstr "Nome file per il registro di sessione SSH"
-
-#: src/remmina_ssh_plugin.c:1512
-msgid "Log SSH session when exiting Remmina"
-msgstr "Registra sessione SSH all'uscita da Remmina"
-
-#: src/remmina_ssh_plugin.c:1513
-msgid "Log SSH session asynchronously"
-msgstr "Registra la sessione SSH in modo asincrono"
-
-#: src/remmina_ssh_plugin.c:1513
-=======
 #: src/remmina_ssh_plugin.c:1505
 msgid "Terminal colour scheme"
 msgstr "Combinazione di colori per il terminale"
@@ -2482,31 +1830,11 @@
 msgstr "Registra la sessione SSH in modo asincrono"
 
 #: src/remmina_ssh_plugin.c:1514
->>>>>>> 050fc71c
 msgid "Saving the session asynchronously may have a notable performance impact"
 msgstr ""
 "Salvare la sessione in modo asincrono può avere un impatto notevole sulle "
 "prestazioni"
 
-<<<<<<< HEAD
-#: src/remmina_ssh_plugin.c:1514
-msgid "Audible terminal bell"
-msgstr "Campana terminale udibile"
-
-#: src/remmina_ssh_plugin.c:1515
-msgid "SSH compression"
-msgstr "Compressione SSH"
-
-#: src/remmina_ssh_plugin.c:1516
-msgid "Don't remember passwords"
-msgstr "Non ricordare le password"
-
-#: src/remmina_ssh_plugin.c:1517
-msgid "Strict host key checking"
-msgstr "Controllo rigoroso della chiave host"
-
-#: src/remmina_ssh_plugin.c:1531
-=======
 #: src/remmina_ssh_plugin.c:1515
 msgid "Audible terminal bell"
 msgstr "Campana terminale udibile"
@@ -2524,7 +1852,6 @@
 msgstr "Controllo rigoroso della chiave host"
 
 #: src/remmina_ssh_plugin.c:1532
->>>>>>> 050fc71c
 msgid "SSH - Secure Shell"
 msgstr "SSH - Shell sicura"
 
@@ -2544,38 +1871,22 @@
 msgid "<Choose a quality level to edit…>"
 msgstr "<Seleziona un livello qualità da modificare…>"
 
-<<<<<<< HEAD
-#: plugins/rdp/rdp_settings.c:282 plugins/rdp/rdp_plugin.c:2542
-=======
 #: plugins/rdp/rdp_settings.c:282 plugins/rdp/rdp_plugin.c:2585
->>>>>>> 050fc71c
 #: plugins/vnc/vnc_plugin.c:1934
 msgid "Poor (fastest)"
 msgstr "Scarsa (più veloce)"
 
-<<<<<<< HEAD
-#: plugins/rdp/rdp_settings.c:284 plugins/rdp/rdp_plugin.c:2543
-=======
 #: plugins/rdp/rdp_settings.c:284 plugins/rdp/rdp_plugin.c:2586
->>>>>>> 050fc71c
 #: plugins/vnc/vnc_plugin.c:1933
 msgid "Medium"
 msgstr "Media"
 
-<<<<<<< HEAD
-#: plugins/rdp/rdp_settings.c:286 plugins/rdp/rdp_plugin.c:2544
-=======
 #: plugins/rdp/rdp_settings.c:286 plugins/rdp/rdp_plugin.c:2587
->>>>>>> 050fc71c
 #: plugins/vnc/vnc_plugin.c:1931
 msgid "Good"
 msgstr "Buona"
 
-<<<<<<< HEAD
-#: plugins/rdp/rdp_settings.c:288 plugins/rdp/rdp_plugin.c:2545
-=======
 #: plugins/rdp/rdp_settings.c:288 plugins/rdp/rdp_plugin.c:2588
->>>>>>> 050fc71c
 #: plugins/vnc/vnc_plugin.c:1932
 msgid "Best (slowest)"
 msgstr "Ottima (più lenta)"
@@ -2658,11 +1969,7 @@
 msgid "Input device settings"
 msgstr "Impostazioni del dispositivo di input"
 
-<<<<<<< HEAD
-#: plugins/rdp/rdp_settings.c:658 plugins/rdp/rdp_plugin.c:2686
-=======
 #: plugins/rdp/rdp_settings.c:658 plugins/rdp/rdp_plugin.c:2729
->>>>>>> 050fc71c
 #: plugins/vnc/vnc_plugin.c:2014
 msgid "Disable smooth scrolling"
 msgstr "Disabilita Scorrimento Fluido"
@@ -2670,65 +1977,6 @@
 #: plugins/rdp/rdp_settings.c:669
 msgid "General settings"
 msgstr "Impostazioni generali"
-<<<<<<< HEAD
-
-#: plugins/rdp/rdp_settings.c:676 plugins/rdp/rdp_plugin.c:2738
-msgid "Reconnect attempts number"
-msgstr "Numero tentativi di riconnessione"
-
-#: plugins/rdp/rdp_settings.c:689 plugins/rdp/rdp_plugin.c:2738
-msgid ""
-"The maximum number of reconnect attempts upon an RDP disconnect (default: 20)"
-msgstr ""
-"Numero massimo di tentativi di riconnessione in caso di disconnessione RDP "
-"(impostazione predefinita: 20)"
-
-#: plugins/rdp/rdp_plugin.c:762 plugins/rdp/rdp_plugin.c:827
-msgid "Enter RDP authentication credentials"
-msgstr "Immettere le credenziali di autenticazione RDP"
-
-#: plugins/rdp/rdp_plugin.c:835
-msgid "Enter RDP gateway authentication credentials"
-msgstr "Immettere le credenziali di autenticazione del gateway RDP"
-
-#: plugins/rdp/rdp_plugin.c:2073
-#, c-format
-msgid ""
-"Could not access the RDP server “%s”.\n"
-"Account locked out."
-msgstr ""
-"Accesso al server RDP “%s” fallito.\n"
-"L’account è bloccato."
-
-#: plugins/rdp/rdp_plugin.c:2080
-#, c-format
-msgid ""
-"Could not access the RDP server “%s”.\n"
-"Account expired."
-msgstr ""
-"Accesso al server RDP “%s” fallito.\n"
-"L’account è scaduto."
-
-#: plugins/rdp/rdp_plugin.c:2087
-#, c-format
-msgid ""
-"Could not access the RDP server “%s”.\n"
-"Password expired."
-msgstr ""
-"Accesso al server RDP “%s” fallito.\n"
-"La password è scaduta."
-
-#: plugins/rdp/rdp_plugin.c:2094
-#, c-format
-msgid ""
-"Could not access the RDP server “%s”.\n"
-"Account disabled."
-msgstr ""
-"Accesso al server RDP “%s” fallito.\n"
-"L’account è disabilitato."
-
-#: plugins/rdp/rdp_plugin.c:2100
-=======
 
 #: plugins/rdp/rdp_settings.c:676 plugins/rdp/rdp_plugin.c:2781
 msgid "Reconnect attempts number"
@@ -2786,7 +2034,6 @@
 "L’account è disabilitato."
 
 #: plugins/rdp/rdp_plugin.c:2143
->>>>>>> 050fc71c
 #, c-format
 msgid ""
 "Could not access the RDP server “%s”.\n"
@@ -2795,11 +2042,7 @@
 "Accesso al server RDP “%s” fallito.\n"
 "L’utente ha privilegi insufficienti."
 
-<<<<<<< HEAD
-#: plugins/rdp/rdp_plugin.c:2108
-=======
 #: plugins/rdp/rdp_plugin.c:2151
->>>>>>> 050fc71c
 #, c-format
 msgid ""
 "Could not access the RDP server “%s”.\n"
@@ -2808,11 +2051,7 @@
 "Accesso al server RDP “%s” fallito.\n"
 "L’account ha delle restrizioni."
 
-<<<<<<< HEAD
-#: plugins/rdp/rdp_plugin.c:2116
-=======
 #: plugins/rdp/rdp_plugin.c:2159
->>>>>>> 050fc71c
 #, c-format
 msgid ""
 "Could not access the RDP server “%s”.\n"
@@ -2821,29 +2060,17 @@
 "Accesso al server RDP “%s” fallito.\n"
 "L’utente deve cambiare la password prima di accedere."
 
-<<<<<<< HEAD
-#: plugins/rdp/rdp_plugin.c:2121
-=======
 #: plugins/rdp/rdp_plugin.c:2164
->>>>>>> 050fc71c
 #, c-format
 msgid "Lost connection to the RDP server “%s”."
 msgstr "Perdita della connessione al server RDP “%s”."
 
-<<<<<<< HEAD
-#: plugins/rdp/rdp_plugin.c:2124
-=======
 #: plugins/rdp/rdp_plugin.c:2167
->>>>>>> 050fc71c
 #, c-format
 msgid "Could not find the address for the RDP server “%s”."
 msgstr "Impossibile trovare l'indirizzo per il server RDP “%s”."
 
-<<<<<<< HEAD
-#: plugins/rdp/rdp_plugin.c:2128
-=======
 #: plugins/rdp/rdp_plugin.c:2171
->>>>>>> 050fc71c
 #, c-format
 msgid ""
 "Could not connect to the RDP server “%s” via TLS. Check that client and "
@@ -2853,11 +2080,7 @@
 "cliente e il server supportino una versione TLS comune."
 
 #. TRANSLATORS: the placeholder may be either an IP/FQDN or a server hostname
-<<<<<<< HEAD
-#: plugins/rdp/rdp_plugin.c:2132
-=======
 #: plugins/rdp/rdp_plugin.c:2175
->>>>>>> 050fc71c
 #, c-format
 msgid ""
 "Unable to establish a connection to the RDP server “%s”. Check “Security "
@@ -2866,28 +2089,16 @@
 "Impossibile stabilire una connessione al server RDP «%s». Controllare "
 "«Negoziazione del protocollo di sicurezza»."
 
-<<<<<<< HEAD
-#: plugins/rdp/rdp_plugin.c:2140
-=======
 #: plugins/rdp/rdp_plugin.c:2183
->>>>>>> 050fc71c
 #, c-format
 msgid "Cannot connect to the RDP server “%s”."
 msgstr "Impossibile connettersi al server RDP “%s”."
 
-<<<<<<< HEAD
-#: plugins/rdp/rdp_plugin.c:2143
-msgid "Could not start libfreerdp-gdi."
-msgstr "Impossibile avviare libfreerdp-gdi."
-
-#: plugins/rdp/rdp_plugin.c:2146
-=======
 #: plugins/rdp/rdp_plugin.c:2186
 msgid "Could not start libfreerdp-gdi."
 msgstr "Impossibile avviare libfreerdp-gdi."
 
 #: plugins/rdp/rdp_plugin.c:2189
->>>>>>> 050fc71c
 #, c-format
 msgid ""
 "You requested a H.264 GFX mode for the server “%s”, but your libfreerdp does "
@@ -2897,20 +2108,12 @@
 "libfreerdp non supporta H.264. Si prega di utilizzare un'impostazione di "
 "profondità di colore non-AVC."
 
-<<<<<<< HEAD
-#: plugins/rdp/rdp_plugin.c:2153
-=======
 #: plugins/rdp/rdp_plugin.c:2196
->>>>>>> 050fc71c
 #, c-format
 msgid "The “%s” server refused the connection."
 msgstr "Il server “%s” ha rifiutato la connessione."
 
-<<<<<<< HEAD
-#: plugins/rdp/rdp_plugin.c:2158
-=======
 #: plugins/rdp/rdp_plugin.c:2201
->>>>>>> 050fc71c
 #, c-format
 msgid ""
 "The Remote Desktop Gateway “%s” denied the user “%s\\%s” access due to "
@@ -2919,94 +2122,11 @@
 "Il Gateway Desktop remoto «%s» ha negato all'utente «%s\\%s» l'accesso a "
 "causa dei criteri di protezione."
 
-<<<<<<< HEAD
-#: plugins/rdp/rdp_plugin.c:2168
-=======
 #: plugins/rdp/rdp_plugin.c:2211
->>>>>>> 050fc71c
 #, c-format
 msgid "Cannot connect to the “%s” RDP server."
 msgstr "Impossibile connettersi al server RDP “%s”."
 
-<<<<<<< HEAD
-#: plugins/rdp/rdp_plugin.c:2511
-msgid "Automatic (32 bpp) (Server chooses its best format)"
-msgstr "Automatico (32 bpp) (Il server sceglie il formato migliore)"
-
-#: plugins/rdp/rdp_plugin.c:2512
-msgid "GFX AVC444 (32 bpp)"
-msgstr "GFX AVC 4:4:4 (32 bpp)"
-
-#: plugins/rdp/rdp_plugin.c:2513
-msgid "GFX AVC420 (32 bpp)"
-msgstr "GFX AVC 4:2:0 (32 bpp)"
-
-#: plugins/rdp/rdp_plugin.c:2514
-msgid "GFX RFX (32 bpp)"
-msgstr "GFX RFX (32 bpp)"
-
-#: plugins/rdp/rdp_plugin.c:2515
-msgid "GFX RFX Progressive (32 bpp)"
-msgstr "GFX RFX Progressivo (32 bpp)"
-
-#: plugins/rdp/rdp_plugin.c:2516
-msgid "RemoteFX (32 bpp)"
-msgstr "RemoteFX (32 bpp)"
-
-#: plugins/rdp/rdp_plugin.c:2517 plugins/vnc/vnc_plugin.c:1922
-msgid "True colour (32 bpp)"
-msgstr "Truecolor (32 bpp)"
-
-#: plugins/rdp/rdp_plugin.c:2518
-msgid "True colour (24 bpp)"
-msgstr "Truecolor (24 bpp)"
-
-#: plugins/rdp/rdp_plugin.c:2519 plugins/vnc/vnc_plugin.c:1923
-msgid "High colour (16 bpp)"
-msgstr "Highcolor (16 bpp)"
-
-#: plugins/rdp/rdp_plugin.c:2520
-msgid "High colour (15 bpp)"
-msgstr "Highcolor (15 bpp)"
-
-#: plugins/rdp/rdp_plugin.c:2521 plugins/vnc/vnc_plugin.c:1924
-msgid "256 colours (8 bpp)"
-msgstr "256 colori (8 bpp)"
-
-#: plugins/rdp/rdp_plugin.c:2552 data/ui/remmina_preferences.glade:641
-msgid "None"
-msgstr "Nessuno"
-
-#: plugins/rdp/rdp_plugin.c:2553
-msgid "Auto-detect"
-msgstr "Rilevamento automatico"
-
-#: plugins/rdp/rdp_plugin.c:2554
-msgid "Modem"
-msgstr "Modem"
-
-#: plugins/rdp/rdp_plugin.c:2555
-msgid "Low performance broadband"
-msgstr "Banda larga a basse prestazioni"
-
-#: plugins/rdp/rdp_plugin.c:2556
-msgid "Satellite"
-msgstr "Satellite"
-
-#: plugins/rdp/rdp_plugin.c:2557
-msgid "High performance broadband"
-msgstr "Banda larga ad alte prestazioni"
-
-#: plugins/rdp/rdp_plugin.c:2558
-msgid "WAN"
-msgstr "WAN"
-
-#: plugins/rdp/rdp_plugin.c:2559
-msgid "LAN"
-msgstr "LAN"
-
-#: plugins/rdp/rdp_plugin.c:2566 plugins/spice/spice_plugin.c:635
-=======
 #: plugins/rdp/rdp_plugin.c:2554
 msgid "Automatic (32 bpp) (Server chooses its best format)"
 msgstr "Automatico (32 bpp) (Il server sceglie il formato migliore)"
@@ -3084,34 +2204,10 @@
 msgstr "LAN"
 
 #: plugins/rdp/rdp_plugin.c:2609 plugins/spice/spice_plugin.c:635
->>>>>>> 050fc71c
 #: data/ui/remmina_preferences.glade:677
 msgid "Off"
 msgstr "Inattivo"
 
-<<<<<<< HEAD
-#: plugins/rdp/rdp_plugin.c:2575
-msgid "Automatic negotiation"
-msgstr "Negoziazione automatica"
-
-#: plugins/rdp/rdp_plugin.c:2576
-msgid "NLA protocol security"
-msgstr "Protocollo di sicurezza NLA"
-
-#: plugins/rdp/rdp_plugin.c:2577
-msgid "TLS protocol security"
-msgstr "Protocollo di sicurezza TLS"
-
-#: plugins/rdp/rdp_plugin.c:2578
-msgid "RDP protocol security"
-msgstr "Protocollo di sicurezza RDP"
-
-#: plugins/rdp/rdp_plugin.c:2579
-msgid "NLA extended protocol security"
-msgstr "Protocollo di sicurezza NLA esteso"
-
-#: plugins/rdp/rdp_plugin.c:2592
-=======
 #: plugins/rdp/rdp_plugin.c:2618
 msgid "Automatic negotiation"
 msgstr "Negoziazione automatica"
@@ -3133,17 +2229,12 @@
 msgstr "Protocollo di sicurezza NLA esteso"
 
 #: plugins/rdp/rdp_plugin.c:2635
->>>>>>> 050fc71c
 msgid "2600 (Windows XP), 7601 (Windows Vista/7), 9600 (Windows 8 and newer)"
 msgstr ""
 "2600 (Windows XP),7601 (Windows Vista/7), 9600 (Windows 8 e versioni più "
 "recenti)"
 
-<<<<<<< HEAD
-#: plugins/rdp/rdp_plugin.c:2595
-=======
 #: plugins/rdp/rdp_plugin.c:2638
->>>>>>> 050fc71c
 msgid ""
 "Used i.a. by terminal services in a smart card channel to distinguish client "
 "capabilities:\n"
@@ -3161,11 +2252,7 @@
 "   • da 7065: Windows 8 e più recenti: SCardGetReaderIcon(),\n"
 "     SCardGetDeviceTypeId()"
 
-<<<<<<< HEAD
-#: plugins/rdp/rdp_plugin.c:2603
-=======
 #: plugins/rdp/rdp_plugin.c:2646
->>>>>>> 050fc71c
 msgid ""
 "Options for redirection of audio input:\n"
 "  • [sys:<sys>,][dev:<dev>,][format:<format>,][rate:<rate>,]\n"
@@ -3183,11 +2270,7 @@
 "  • sys:oss,dev:1,format:1\n"
 "  • sys:alsa"
 
-<<<<<<< HEAD
-#: plugins/rdp/rdp_plugin.c:2612
-=======
 #: plugins/rdp/rdp_plugin.c:2655
->>>>>>> 050fc71c
 msgid ""
 "Options for redirection of audio output:\n"
 "  • [sys:<sys>,][dev:<dev>,][format:<format>,][rate:<rate>,]\n"
@@ -3205,11 +2288,7 @@
 "  • sys:oss, dev: 1, format: 1\n"
 "  • sys:alsa"
 
-<<<<<<< HEAD
-#: plugins/rdp/rdp_plugin.c:2622
-=======
 #: plugins/rdp/rdp_plugin.c:2665
->>>>>>> 050fc71c
 msgid ""
 "Options for redirection of USB device:\n"
 "  • [dbg,][id:<vid>:<pid>#…,][addr:<bus>:<addr>#…,][auto]\n"
@@ -3221,11 +2300,7 @@
 "  • auto\n"
 "  • id:054c:0268-4669:6e6b,addr:04:0c"
 
-<<<<<<< HEAD
-#: plugins/rdp/rdp_plugin.c:2628
-=======
 #: plugins/rdp/rdp_plugin.c:2671
->>>>>>> 050fc71c
 msgid ""
 "Advanced setting for high latency links:\n"
 "Adjusts the connection timeout. Use if your connection times out.\n"
@@ -3236,11 +2311,7 @@
 "timeout.\n"
 "Il valore più alto possibile è 600000 ms (10 minuti).\n"
 
-<<<<<<< HEAD
-#: plugins/rdp/rdp_plugin.c:2633
-=======
 #: plugins/rdp/rdp_plugin.c:2676
->>>>>>> 050fc71c
 msgid ""
 "Performance optimisations based on the network connection type:\n"
 "Using auto-detection is advised.\n"
@@ -3251,11 +2322,7 @@
 "Se il «Rilevamento automatico» fallisce, scegli l'opzione più appropriata "
 "nell'elenco.\n"
 
-<<<<<<< HEAD
-#: plugins/rdp/rdp_plugin.c:2638
-=======
 #: plugins/rdp/rdp_plugin.c:2681
->>>>>>> 050fc71c
 msgid ""
 "Comma-separated list of monitor IDs and desktop orientations:\n"
 "  • [<id>:<orientation-in-degrees>,]\n"
@@ -4124,994 +3191,6 @@
 "Si è verificato un errore sconosciuto durante il tentativo di avviare PyHoca-"
 "CLI. Codice di uscita: %i"
 
-<<<<<<< HEAD
-#: plugins/rdp/rdp_plugin.c:2650
-msgid ""
-"Redirect directory <path> as named share <name>.\n"
-"  • <name>,<fullpath>[;<name>,<fullpath>[;…]]\n"
-"  • MyHome,/home/remminer\n"
-"  • /home/remminer\n"
-"  • MyHome,/home/remminer;SomePath,/path/to/somepath\n"
-"Hotplug support is enabled with:\n"
-"  • hotplug,*\n"
-"\n"
-msgstr ""
-"Reindirizza la directory <path> come condivisione <nome>.\n"
-"  - <nome>,<percorso completo>[;<nome>,<percorso completo>[;...]]\n"
-"  - MyHome,/home/remminer\n"
-"  - /home/remminer\n"
-"  - MyHome,/home/remminer;SomePath,/path/to/somepath\n"
-"Il supporto Hotplug è abilitato con:\n"
-"  - hotplug,*\n"
-"\n"
-
-#: plugins/rdp/rdp_plugin.c:2682 plugins/spice/spice_plugin.c:677
-msgid "Share folder"
-msgstr "Cartella condivisa"
-
-#: plugins/rdp/rdp_plugin.c:2682
-msgid "Use “Redirect directory” in the advanced tab for multiple directories"
-msgstr ""
-"Utilizzare «Reindirizza directory» nella scheda avanzata per più directory"
-
-#: plugins/rdp/rdp_plugin.c:2683
-msgid "Restricted admin mode"
-msgstr "Modalità amministratore con restrizioni"
-
-#: plugins/rdp/rdp_plugin.c:2684
-msgid "Password hash"
-msgstr "Hash della password"
-
-#: plugins/rdp/rdp_plugin.c:2684
-msgid "Restricted admin mode password hash"
-msgstr "Hash della password della modalità amministratore con restrizioni"
-
-#: plugins/rdp/rdp_plugin.c:2685
-msgid "Left-handed mouse support"
-msgstr "Supporto mouse per mancini"
-
-#: plugins/rdp/rdp_plugin.c:2685
-msgid "Swap left and right mouse buttons for left-handed mouse support"
-msgstr "Scambia i pulsanti sinistro e destro del mouse per i mancini"
-
-#: plugins/rdp/rdp_plugin.c:2687
-msgid "Enable multi monitor"
-msgstr "Abilita multi monitor"
-
-#: plugins/rdp/rdp_plugin.c:2688
-msgid "Span screen over multiple monitors"
-msgstr "Estendi lo schermo su più monitor"
-
-#: plugins/rdp/rdp_plugin.c:2689
-msgid "List monitor IDs"
-msgstr "Elenca gli ID monitor"
-
-#: plugins/rdp/rdp_plugin.c:2691 plugins/vnc/vnc_plugin.c:1978
-#: plugins/vnc/vnc_plugin.c:1990 plugins/gvnc/gvnc_plugin.c:849
-msgid "Colour depth"
-msgstr "Profondità colore"
-
-#: plugins/rdp/rdp_plugin.c:2692
-msgid "Network connection type"
-msgstr "Tipo di connessione di rete"
-
-#: plugins/rdp/rdp_plugin.c:2707 plugins/vnc/vnc_plugin.c:1979
-#: plugins/vnc/vnc_plugin.c:1991
-msgid "Quality"
-msgstr "Qualità"
-
-#: plugins/rdp/rdp_plugin.c:2708
-msgid "Security protocol negotiation"
-msgstr "Negoziazione del protocollo di sicurezza"
-
-#: plugins/rdp/rdp_plugin.c:2709
-msgid "Gateway transport type"
-msgstr "Typo di trasporto del gateway"
-
-#: plugins/rdp/rdp_plugin.c:2710
-msgid "FreeRDP log level"
-msgstr "Livello di log FreeRDP"
-
-#: plugins/rdp/rdp_plugin.c:2711
-msgid "FreeRDP log filters"
-msgstr "Filtri dei log FreeRDP"
-
-#: plugins/rdp/rdp_plugin.c:2711
-msgid "tag:level[,tag:level[,…]]"
-msgstr "tag:livello[,tag:livello[,…]]"
-
-#: plugins/rdp/rdp_plugin.c:2712
-msgid "Audio output mode"
-msgstr "Modalità di uscita audio"
-
-#: plugins/rdp/rdp_plugin.c:2713
-msgid "Redirect local audio output"
-msgstr "Reindirizza l'uscita audio locale"
-
-#: plugins/rdp/rdp_plugin.c:2714
-msgid "Redirect local microphone"
-msgstr "Reindirizza il microfono locale"
-
-#: plugins/rdp/rdp_plugin.c:2715
-msgid "Connection timeout in ms"
-msgstr "Timeout della connessione in ms"
-
-#: plugins/rdp/rdp_plugin.c:2716
-msgid "Remote Desktop Gateway server"
-msgstr "Server Gateway Desktop remoto"
-
-#: plugins/rdp/rdp_plugin.c:2717
-msgid "Remote Desktop Gateway username"
-msgstr "Nome utente di Gateway Desktop remoto"
-
-#: plugins/rdp/rdp_plugin.c:2718
-msgid "Remote Desktop Gateway password"
-msgstr "Password di Gateway Desktop remoto"
-
-#: plugins/rdp/rdp_plugin.c:2719
-msgid "Remote Desktop Gateway domain"
-msgstr "Dominio Remote Desktop Gateway"
-
-#: plugins/rdp/rdp_plugin.c:2720
-msgid "Redirect directory"
-msgstr "Reindirizza directory"
-
-#: plugins/rdp/rdp_plugin.c:2721
-msgid "Client name"
-msgstr "Nome client"
-
-#: plugins/rdp/rdp_plugin.c:2722
-msgid "Client build"
-msgstr "Build del client"
-
-#: plugins/rdp/rdp_plugin.c:2725
-msgid "Load balance info"
-msgstr "Info bilanciamento del carico"
-
-#. TRANSLATORS: Do not use typographic quotation marks, these must stay as "double quote", also know as “Typewriter ("programmer's") quote, ambidextrous.”
-#: plugins/rdp/rdp_plugin.c:2727
-msgid "Override printer drivers"
-msgstr "Sovrascrivere i driver di stampa"
-
-#: plugins/rdp/rdp_plugin.c:2727
-msgid ""
-"\"Samsung_CLX-3300_Series\":\"Samsung CLX-3300 Series PS\";\"Canon MF410\":"
-"\"Canon MF410 Series UFR II\""
-msgstr ""
-"Nome completo del driver di stampa, ad esempio Samsung CLX-3300 Series PS"
-
-#: plugins/rdp/rdp_plugin.c:2728
-msgid "USB device redirection"
-msgstr "Reindirizzamento dei dispositivi USB"
-
-#: plugins/rdp/rdp_plugin.c:2729
-msgid "Local serial name"
-msgstr "Nome porta seriale locale"
-
-#: plugins/rdp/rdp_plugin.c:2729
-msgid "COM1, COM2, etc."
-msgstr "COM1, COM2 e così via."
-
-#: plugins/rdp/rdp_plugin.c:2730
-msgid "Local serial driver"
-msgstr "Driver porta seriale locale"
-
-#: plugins/rdp/rdp_plugin.c:2730
-msgid "Serial"
-msgstr "Seriale"
-
-#: plugins/rdp/rdp_plugin.c:2731
-msgid "Local serial path"
-msgstr "Percorso porta seriale locale"
-
-#: plugins/rdp/rdp_plugin.c:2731
-msgid "/dev/ttyS0, /dev/ttyS1, etc."
-msgstr "/dev/ttyS0, /dev/ttyS1 e così via."
-
-#: plugins/rdp/rdp_plugin.c:2732
-msgid "Local parallel name"
-msgstr "Nome porta parallela locale"
-
-#: plugins/rdp/rdp_plugin.c:2733
-msgid "Local parallel device"
-msgstr "Percorso porta seriale locale"
-
-#: plugins/rdp/rdp_plugin.c:2734
-msgid "Name of smart card"
-msgstr "Nome della smart card"
-
-#: plugins/rdp/rdp_plugin.c:2735
-msgid "Dynamic virtual channel"
-msgstr "Canale virtuale dinamico"
-
-#: plugins/rdp/rdp_plugin.c:2735 plugins/rdp/rdp_plugin.c:2736
-msgid "<channel>[,<options>]"
-msgstr "<canale>[,<opzioni>]"
-
-#: plugins/rdp/rdp_plugin.c:2736
-msgid "Static virtual channel"
-msgstr "Canale virtuale statico"
-
-#: plugins/rdp/rdp_plugin.c:2737
-msgid "TCP redirection"
-msgstr "Reindirizzamento TCP"
-
-#: plugins/rdp/rdp_plugin.c:2737
-msgid "/PATH/TO/rdp2tcp"
-msgstr "/PERCORSO/A/rdp2tcp"
-
-#: plugins/rdp/rdp_plugin.c:2739
-msgid "Prefer IPv6 AAAA record over IPv4 A record"
-msgstr "Preferisci il record AAAA IPv6 rispetto al record A IPv4"
-
-#: plugins/rdp/rdp_plugin.c:2740
-msgid "Share printers"
-msgstr "Condividi stampanti"
-
-#: plugins/rdp/rdp_plugin.c:2741
-msgid "Share serial ports"
-msgstr "Condividi porte seriali"
-
-#: plugins/rdp/rdp_plugin.c:2742
-msgid "(SELinux) permissive mode for serial ports"
-msgstr "(SELinux) modalità permissiva per le porte seriali"
-
-#: plugins/rdp/rdp_plugin.c:2743
-msgid "Share parallel ports"
-msgstr "Condividi porte parallele"
-
-#: plugins/rdp/rdp_plugin.c:2744
-msgid "Share a smart card"
-msgstr "Condividere una smart card"
-
-#: plugins/rdp/rdp_plugin.c:2745 plugins/vnc/vnc_plugin.c:2009
-msgid "Turn off clipboard sync"
-msgstr "Disattivare la sincronizzazione degli Appunti"
-
-#: plugins/rdp/rdp_plugin.c:2746
-msgid "Ignore certificate"
-msgstr "Ignora il certificato"
-
-#: plugins/rdp/rdp_plugin.c:2747
-msgid "Use the old license workflow"
-msgstr "Utilizzare il sistema di licenze legacy"
-
-#: plugins/rdp/rdp_plugin.c:2747
-msgid "It disables CAL and hwId is set to 0"
-msgstr "Disabilita CAL e hwId è impostato su 0"
-
-#: plugins/rdp/rdp_plugin.c:2748 plugins/spice/spice_plugin.c:702
-#: plugins/vnc/vnc_plugin.c:2013 plugins/www/www_plugin.c:919
-#: plugins/gvnc/gvnc_plugin.c:867
-msgid "Forget passwords after use"
-msgstr "Dimenticare le password dopo l'uso"
-
-#: plugins/rdp/rdp_plugin.c:2749
-msgid "Attach to console (2003/2003 R2)"
-msgstr "Collega alla console (2003/2003 R2)"
-
-#: plugins/rdp/rdp_plugin.c:2750
-msgid "Turn off fast-path"
-msgstr "Spegnere fast-path"
-
-#: plugins/rdp/rdp_plugin.c:2751
-msgid "Server detection using Remote Desktop Gateway"
-msgstr "Rilevamento del server tramite Remote Desktop Gateway"
-
-#: plugins/rdp/rdp_plugin.c:2753
-msgid "Use system proxy settings"
-msgstr "Usa le impostazioni proxy del sistema"
-
-#: plugins/rdp/rdp_plugin.c:2755
-msgid "Turn off automatic reconnection"
-msgstr "Disattivare la riconnessione automatica"
-
-#: plugins/rdp/rdp_plugin.c:2756
-msgid "Relax order checks"
-msgstr "Rilassare i controlli degli ordini"
-
-#: plugins/rdp/rdp_plugin.c:2757
-msgid "Glyph cache"
-msgstr "Cache glifi"
-
-#: plugins/rdp/rdp_plugin.c:2758
-msgid "Enable multitransport protocol (UDP)"
-msgstr "Abilita protocollo multitransport (UDP)"
-
-#: plugins/rdp/rdp_plugin.c:2758
-msgid "Using the UDP protocol may improve performance"
-msgstr "L'uso del protocollo UDP può migliorare le prestazioni"
-
-#: plugins/rdp/rdp_plugin.c:2759
-msgid "Use base credentials for gateway too"
-msgstr "Utilizza le credenziali di base anche per il gateway"
-
-#: plugins/rdp/rdp_plugin.c:2761
-msgid "Enable Gateway websockets support"
-msgstr "Abilita il supporto websocket del Gateway"
-
-#: plugins/rdp/rdp_plugin.c:2774 plugins/spice/spice_plugin.c:715
-#: plugins/vnc/vnc_plugin.c:2029
-msgid "Send Ctrl+Alt+Delete"
-msgstr "Inviare Ctrl+Alt+Canc"
-
-#: plugins/rdp/rdp_plugin.c:2787
-msgid "RDP - Remote Desktop Protocol"
-msgstr "RDP — Remote Desktop Protocol"
-
-#: plugins/rdp/rdp_plugin.c:2812
-msgid "RDP - RDP File Handler"
-msgstr "Gestore file RDP"
-
-#: plugins/rdp/rdp_plugin.c:2827
-msgid "RDP - Preferences"
-msgstr "Preferenze RDP"
-
-#: plugins/rdp/rdp_plugin.c:2880
-msgid "Export connection in Windows .rdp file format"
-msgstr "Esporta la connessione nel formato .rdp di Windows"
-
-#: plugins/rdp/rdp_event.c:344
-#, c-format
-msgid "Reconnection attempt %d of %d…"
-msgstr "Tentativo di riconnessione %d di %d…"
-
-#: plugins/spice/spice_plugin_file_transfer.c:82
-msgid "File Transfers"
-msgstr "Trasferimenti file"
-
-#: plugins/spice/spice_plugin_file_transfer.c:219
-msgid "Transfer error"
-msgstr "Errore di trasferimento"
-
-#: plugins/spice/spice_plugin_file_transfer.c:220
-#, c-format
-msgid "%s: %s"
-msgstr "%s: %s"
-
-#: plugins/spice/spice_plugin_file_transfer.c:223
-msgid "Transfer completed"
-msgstr "Trasferimento completato"
-
-#: plugins/spice/spice_plugin_file_transfer.c:224
-#, c-format
-msgid "The %s file has been transferred"
-msgstr "Il file %s è stato trasferito"
-
-#: plugins/spice/spice_plugin.c:351
-msgid "Enter SPICE password"
-msgstr "Immettere la password SPICE"
-
-#: plugins/spice/spice_plugin.c:386
-#, c-format
-msgid "Disconnected from the SPICE server “%s”."
-msgstr "Disconnesso dal server SPICE “%s”."
-
-#: plugins/spice/spice_plugin.c:402
-msgid "TLS connection error."
-msgstr "Errore di connessione TLS."
-
-#: plugins/spice/spice_plugin.c:408
-msgid "Connection to the SPICE server dropped."
-msgstr "Connessione al server SPICE interrotta."
-
-#: plugins/spice/spice_plugin.c:616 plugins/spice/spice_plugin.c:634
-msgid "Default"
-msgstr "Predefinita"
-
-#: plugins/spice/spice_plugin.c:636
-msgid "Auto GLZ"
-msgstr "GLZ automatico"
-
-#: plugins/spice/spice_plugin.c:637
-msgid "Auto LZ"
-msgstr "Auto LZ"
-
-#: plugins/spice/spice_plugin.c:650
-msgid "Disable video overlay if videos are not displayed properly.\n"
-msgstr ""
-"Disabilita il video overlay se i video non vengono visualizzati "
-"correttamente.\n"
-
-#: plugins/spice/spice_plugin.c:675
-msgid "Use TLS encryption"
-msgstr "Usa cifratura TLS"
-
-#: plugins/spice/spice_plugin.c:676
-msgid "Server CA certificate"
-msgstr "Certificato CA server"
-
-#: plugins/spice/spice_plugin.c:694
-msgid "Prefered video codec"
-msgstr "Codec video preferito"
-
-#: plugins/spice/spice_plugin.c:695
-msgid "Turn off GStreamer overlay"
-msgstr "Disattiva l'overlay di GStreamer"
-
-#: plugins/spice/spice_plugin.c:698
-msgid "Prefered image compression"
-msgstr "Compressione dell'immagine preferita"
-
-#: plugins/spice/spice_plugin.c:701 plugins/spice/spice_plugin.c:714
-#: plugins/gvnc/gvnc_plugin.c:866 plugins/gvnc/gvnc_plugin.c:880
-msgid "No clipboard sync"
-msgstr "Nessuna sincronizzazione degli appunti"
-
-#: plugins/spice/spice_plugin.c:703 plugins/gvnc/gvnc_plugin.c:869
-msgid "Enable audio channel"
-msgstr "Abilita canale audio"
-
-#: plugins/spice/spice_plugin.c:704
-msgid "Share smart card"
-msgstr "Condividere smartcard"
-
-#: plugins/spice/spice_plugin.c:705 plugins/spice/spice_plugin.c:713
-#: plugins/vnc/vnc_plugin.c:2008 plugins/vnc/vnc_plugin.c:2025
-#: plugins/gvnc/gvnc_plugin.c:870 plugins/gvnc/gvnc_plugin.c:879
-msgid "View only"
-msgstr "Solo visualizzazione"
-
-#: plugins/spice/spice_plugin.c:716 plugins/spice/spice_plugin_usb.c:51
-msgid "Select USB devices for redirection"
-msgstr "Seleziona i dispositivi USB per il reindirizzamento"
-
-#: plugins/spice/spice_plugin.c:727
-msgid "SPICE - Simple Protocol for Independent Computing Environments"
-msgstr "SPICE — Simple Protocol for Independent Computing Environments"
-
-#: plugins/spice/spice_plugin_usb.c:54
-msgid "_Close"
-msgstr "_Chiudi"
-
-#: plugins/spice/spice_plugin_usb.c:94
-msgid "USB redirection error"
-msgstr "Errore di reindirizzamento USB"
-
-#: plugins/vnc/vnc_plugin.c:772
-msgid "Enter VNC password"
-msgstr "Immettere la password VNC"
-
-#: plugins/vnc/vnc_plugin.c:825 plugins/gvnc/gvnc_plugin.c:539
-msgid "Enter VNC authentication credentials"
-msgstr "Immettere le credenziali di autenticazione VNC"
-
-#: plugins/vnc/vnc_plugin.c:936
-msgid "Unable to connect to VNC server"
-msgstr "Impossibile connettersi al server VNC"
-
-#: plugins/vnc/vnc_plugin.c:937
-#, c-format
-msgid "Couldn’t convert '%s' to host address"
-msgstr "Impossibile risolvere “%s” ad un nome host"
-
-#: plugins/vnc/vnc_plugin.c:938
-#, c-format
-msgid "VNC connection failed: %s"
-msgstr "Connessione VPN fallite: %s"
-
-#: plugins/vnc/vnc_plugin.c:939
-msgid "Your connection has been rejected."
-msgstr "Connessione rifiutata."
-
-#: plugins/vnc/vnc_plugin.c:966
-#, c-format
-msgid "The VNC server requested an unknown authentication method. %s"
-msgstr "Il server VNC ha richiesto un metodo di autenticazione sconosciuto. %s"
-
-#: plugins/vnc/vnc_plugin.c:968
-msgid "Please retry after turning on encryption for this profile."
-msgstr "Riprovare dopo aver attivato la crittografia per questo profilo."
-
-#: plugins/vnc/vnc_plugin.c:1939
-msgid ""
-"Connect to VNC using a repeater:\n"
-"  • The server field must contain the repeater ID, e.g. ID:123456789\n"
-"  • The repeater field have to be set to the repeater IP and port, like:\n"
-"    10.10.10.12:5901\n"
-"  • From the remote VNC server, you will connect to\n"
-"    the repeater, e.g. with x11vnc:\n"
-"    x11vnc -connect repeater=ID:123456789+10.10.10.12:5500"
-msgstr ""
-"Per connettersi con il protocollo VNC tramite un ripetitore:\n"
-"  - Il campo server deve contenere l'ID del ripetitore, ad esempio "
-"ID:123456789\n"
-"  - Il campo ripetitore deve essere impostato con l'IP e la porta del "
-"ripetitore, come:\n"
-"    10.10.10.12:5901\n"
-"  - Dal server VNC remoto, vi connetterete al ripetitore, \n"
-"    ad esempio con x11vnc:\n"
-"    x11vnc -connect repeater=ID:123456789+10.10.10.12:5500"
-
-#: plugins/vnc/vnc_plugin.c:1948
-msgid ""
-"Listening for remote VNC connection:\n"
-"  • The \"Listen on port\" field is the port Remmina will listen to,\n"
-"    e.g. 8888\n"
-"  • From the remote VNC server, you will connect to\n"
-"    Remmina, e.g. with x11vnc:\n"
-"    x11vnc -display :0 -connect 192.168.1.36:8888"
-msgstr ""
-"Ascolto per connessione VNC remota:\n"
-"   • Il campo \"In ascolto sulla porta\" è la porta su cui Remmina "
-"ascolterà,\n"
-"     ad es. 8888\n"
-"   • Dal server VNC remoto, ti connetterai a\n"
-"     Remmina, ad es. con x11vnc:\n"
-"     x11vnc -display:0 -connect 192.168.1.36:8888"
-
-#: plugins/vnc/vnc_plugin.c:1975
-msgid "Repeater"
-msgstr "Ripetitore"
-
-#: plugins/vnc/vnc_plugin.c:1987
-msgid "Listen on port"
-msgstr "In ascolto sulla porta"
-
-#: plugins/vnc/vnc_plugin.c:2007
-msgid "Show remote cursor"
-msgstr "Visualizzare il cursore remoto"
-
-#: plugins/vnc/vnc_plugin.c:2010
-msgid "Turn off encryption"
-msgstr "Disattiva la crittografia"
-
-#: plugins/vnc/vnc_plugin.c:2011 plugins/vnc/vnc_plugin.c:2026
-msgid "Prevent local interaction on the server"
-msgstr "Impedisci l'interazione locale sul server"
-
-#: plugins/vnc/vnc_plugin.c:2012 plugins/gvnc/gvnc_plugin.c:868
-msgid "Ignore remote bell messages"
-msgstr "Ignora i messaggi del campanello remoto"
-
-#: plugins/vnc/vnc_plugin.c:2028
-msgid "Open Chat…"
-msgstr "Aprire la chat…"
-
-#: plugins/vnc/vnc_plugin.h:41
-msgid "Remmina VNC Plugin"
-msgstr "Plug-in Remmina VNC"
-
-#: plugins/vnc/vnc_plugin.h:46
-msgid "Remmina VNC listener Plugin"
-msgstr "Plug-in Remmina VNC listener"
-
-#: plugins/www/www_config.h:43
-msgid "Remmina web-browser plugin"
-msgstr "Plug-in Remmina per il browser web"
-
-#: plugins/www/www_plugin.c:98
-msgid "File downloaded"
-msgstr "File scaricato"
-
-#: plugins/www/www_plugin.c:581
-msgid "Enter WWW authentication credentials"
-msgstr "Immettere le credenziali di autenticazione WWW"
-
-#: plugins/www/www_plugin.c:893
-msgid "URL"
-msgstr "URL"
-
-#: plugins/www/www_plugin.c:893
-msgid "http://address or https://address"
-msgstr "http: // indirizzo o https: // indirizzo"
-
-#: plugins/www/www_plugin.c:910
-msgid "User agent"
-msgstr "Agente utente"
-
-#: plugins/www/www_plugin.c:911
-msgid "Proxy URL"
-msgstr "URL proxy"
-
-#: plugins/www/www_plugin.c:911
-msgid "E.g. https://example.org, socks://mysocks:1080"
-msgstr "Ad esempio https://example.org, socks://mysocks:1080"
-
-#: plugins/www/www_plugin.c:912
-msgid "Turn on Java support"
-msgstr "Abilita il supporto Java"
-
-#: plugins/www/www_plugin.c:913
-msgid "Turn on smooth scrolling"
-msgstr "Abilita lo scorrimento uniforme"
-
-#: plugins/www/www_plugin.c:914
-msgid "Turn on spatial navigation"
-msgstr "Attivare la navigazione spaziale"
-
-#: plugins/www/www_plugin.c:915
-msgid "Turn on plugin support"
-msgstr "Abilita il supporto ai plugin"
-
-#: plugins/www/www_plugin.c:916
-msgid "Turn on WebGL support"
-msgstr "Attivare il supporto WebGL"
-
-#: plugins/www/www_plugin.c:917
-msgid "Turn on HTML5 audio support"
-msgstr "Attivare il supporto audio HTML5"
-
-#: plugins/www/www_plugin.c:918
-msgid "Ignore TLS errors"
-msgstr "Ignora gli errori TLS"
-
-#: plugins/www/www_plugin.c:921
-msgid "Turn on Web Inspector"
-msgstr "Abilita Web Inspector"
-
-#: plugins/exec/exec_plugin.c:160
-msgid "You did not set any command to be executed"
-msgstr "Non hai impostato nessun comando da eseguire"
-
-#: plugins/exec/exec_plugin.c:206
-msgid ""
-"Warning: Running a command synchronously may cause Remmina not to respond.\n"
-"Do you really want to continue?"
-msgstr ""
-"Avviso: l'esecuzione sincrona di un comando può causare la non risposta di "
-"Remmina.\n"
-"Vuoi davvero continuare?"
-
-#: plugins/exec/exec_plugin.c:274
-msgid "Command"
-msgstr "Comando"
-
-#: plugins/exec/exec_plugin.c:275
-msgid "Asynchronous execution"
-msgstr "Esecuzione asincrona"
-
-#: plugins/exec/exec_plugin_config.h:41
-msgid "Execute a command"
-msgstr "Esegui un comando"
-
-#: plugins/tool_hello_world/plugin_config.h:40
-msgid "Hello, World!"
-msgstr "Salve, mondo!"
-
-#: plugins/secret/src/glibsecret_plugin.c:188
-msgid "Secured password storage in the GNOME keyring"
-msgstr "Salvataggio protetto delle password nel keyring di GNOME"
-
-#: plugins/x2go/x2go_plugin.c:275
-msgid "Broken `DialogData`! Aborting…"
-msgstr "`DialogData` non valido! Interruzione…"
-
-#: plugins/x2go/x2go_plugin.c:279
-msgid "Can't retrieve `DialogData`! Aborting…"
-msgstr "Impossibile recuperare `DialogData`! Interruzione…"
-
-#: plugins/x2go/x2go_plugin.c:505
-msgid "PyHoca-CLI exited unexpectedly. This connection will now be closed."
-msgstr ""
-"PyHoca-CLI è uscito inaspettatamente. Questa connessione verrà ora chiusa."
-
-#: plugins/x2go/x2go_plugin.c:514
-msgid "An error occured."
-msgstr "Si è verificato un errore."
-
-#: plugins/x2go/x2go_plugin.c:515
-msgid ""
-"The necessary child process 'pyhoca-cli' stopped unexpectedly.\n"
-"Please check your profile settings and PyHoca-CLI's output for possible "
-"errors. Also ensure the remote server is reachable."
-msgstr ""
-"Il necessario processo figlio 'pyhoca-cli' si è interrotto "
-"inaspettatamente.\n"
-"Controlla le impostazioni del tuo profilo e l'uscita di PyHoca-CLI per "
-"possibili errori. Assicurati inoltre che il server remoto sia raggiungibile."
-
-#: plugins/x2go/x2go_plugin.c:561
-msgid "Started PyHoca-CLI with the following arguments:"
-msgstr "Avviato PyHoca-CLI con i seguenti argomenti:"
-
-#: plugins/x2go/x2go_plugin.c:580
-#, c-format
-msgid "Could not retrieve PyHoca-CLI's command-line features! Exit code: %i"
-msgstr ""
-"Impossibile recuperare le funzionalità della riga di comando di PyHoca-CLI! "
-"Codice di uscita: %i"
-
-#: plugins/x2go/x2go_plugin.c:585
-#, c-format
-msgid "Error: '%s'"
-msgstr "Errore: '%s'"
-
-#: plugins/x2go/x2go_plugin.c:609
-msgid "Can't save empty username!"
-msgstr "Impossibile salvare il nome utente vuoto!"
-
-#: plugins/x2go/x2go_plugin.c:621
-msgid "Internal error: Could not save new credentials."
-msgstr "Errore interno: Impossibile salvare le nuove credenziali."
-
-#: plugins/x2go/x2go_plugin.c:623
-msgid ""
-"An error occured while trying to save new credentials: 's_password' or "
-"'s_username' strings were not set."
-msgstr ""
-"Si è verificato un errore durante il tentativo di salvare nuove credenziali: "
-"le stringhe 's_password' o 's_username' non erano impostate."
-
-#: plugins/x2go/x2go_plugin.c:659
-msgid "Enter X2Go credentials"
-msgstr "Immettere le credenziali X2Go"
-
-#: plugins/x2go/x2go_plugin.c:818
-msgid "DPI setting is out of bounds. Please adjust it in profile settings."
-msgstr ""
-"L'impostazione DPI è fuori dai limiti. Si prega di regolarla nelle "
-"impostazioni del profilo."
-
-#: plugins/x2go/x2go_plugin.c:838
-msgid "Started pyhoca-cli with following arguments:"
-msgstr "pyhoca-cli avviato con i seguenti argomenti:"
-
-#: plugins/x2go/x2go_plugin.c:858
-msgid "An error occured while starting an X2Go session…"
-msgstr "Si è verificato un errore durante l'avvio di una sessione X2Go…"
-
-#: plugins/x2go/x2go_plugin.c:867
-msgid "Could not start X2Go session."
-msgstr "Impossibile avviare la sessione X2Go."
-
-#: plugins/x2go/x2go_plugin.c:868
-#, c-format
-msgid "Could not start PyHoca-CLI (%i): '%s'"
-msgstr "Impossibile avviare PyHoca-CLI (%i): '%s'"
-
-#: plugins/x2go/x2go_plugin.c:945
-msgid ""
-"Couldn't get PyHoca-CLI's command-line features. This indicates it is either "
-"too old, or not installed. An old limited set of features will be used for "
-"now."
-msgstr ""
-"Non è stato possibile ottenere le funzioni a riga di comando di PyHoca-CLI. "
-"Questo indica che o è troppo vecchio, o non è installato. Un vecchio set "
-"limitato di funzionalità sarà usato per ora."
-
-#: plugins/x2go/x2go_plugin.c:956
-msgid ""
-"Could not parse PyHoca-CLI's command-line features. Using a limited feature-"
-"set for now."
-msgstr ""
-"Impossibile analizzare le caratteristiche della riga di comando di PyHoca-"
-"CLI. Utilizzando un set di funzioni limitato per ora."
-
-#: plugins/x2go/x2go_plugin.c:962
-msgid "Retrieved the following PyHoca-CLI command-line features:"
-msgstr ""
-"Ha recuperato le seguenti caratteristiche della riga di comando di PyHoca-"
-"CLI:"
-
-#: plugins/x2go/x2go_plugin.c:967
-#, c-format
-msgid "Available feature[%i]: '%s'"
-msgstr "Funzione disponibile[%i]: '%s'"
-
-#: plugins/x2go/x2go_plugin.c:1072
-msgid "Could not open X11 DISPLAY."
-msgstr "Impossibile aprire X11 DISPLAY."
-
-#: plugins/x2go/x2go_plugin.c:1112
-msgid "Waiting for window of X2Go Agent to appear…"
-msgstr "In attesa che appaia la finestra di X2Go Agent…"
-
-#: plugins/x2go/x2go_plugin.c:1138
-msgid "Waiting for PyHoca-CLI to show the session's window…"
-msgstr "In attesa che PyHoca-CLI mostri la finestra della sessione…"
-
-#: plugins/x2go/x2go_plugin.c:1189
-msgid "No X2Go session window appeared. Something went wrong…"
-msgstr ""
-"Non è stata visualizzata alcuna finestra di sessione X2Go. Qualcosa è andato "
-"storto…"
-
-#: plugins/x2go/x2go_plugin.c:1298
-msgid "Internal error: RemminaProtocolWidget* gp is NULL!"
-msgstr "Errore interno: RemminaProtocolWidget* gp è NULL!"
-
-#: plugins/x2go/x2go_plugin.c:1319
-#, c-format
-msgid "The %s protocol is unavailable because GtkSocket only works under X.org"
-msgstr ""
-"Il protocollo %s non è disponibile perché GtkSocket funziona solo sotto X.org"
-
-#: plugins/x2go/x2go_plugin.c:1327
-msgid "Could not initialize pthread. Falling back to non-threaded mode…"
-msgstr "Impossibile inizializzare pthread. Ritorno alla modalità non threaded…"
-
-#. TRANSLATORS: Presumably you just want to translate 'and' into
-#. your language.
-#. (Except your listing-grammar differs from english.)
-#. 'value1', 'value2', 'valueN-1' and 'valueN'
-#. TRANSLATORS: Presumably you just want to translate 'and' into
-#. your language.
-#. (Except your listing-grammar differs from english.)
-#. 'value1' and 'value2'
-#: plugins/x2go/x2go_plugin.c:1370 plugins/x2go/x2go_plugin.c:1388
-#, c-format
-msgid "%sand '%s'"
-msgstr "%se '%s'"
-
-#. TRANSLATORS: Presumably you just want to leave it english.
-#. (Except your listing-grammar differs from english.)
-#. 'value1', 'value2', 'valueN-1' and 'valueN'
-#. TRANSLATORS: Presumably you just want to leave it english.
-#. (Except your listing-grammar differs from english.)
-#. 'value1' and 'value2'
-#: plugins/x2go/x2go_plugin.c:1375 plugins/x2go/x2go_plugin.c:1393
-#, c-format
-msgid "%s'%s' "
-msgstr "%s'%s' "
-
-#. TRANSLATORS: Presumably you just want to leave it english.
-#. (Except your listing-grammar differs from english.)
-#. 'value1', 'value2', 'valueN-1' and 'valueN'
-#: plugins/x2go/x2go_plugin.c:1380
-#, c-format
-msgid "%s'%s', "
-msgstr "%s'%s', "
-
-#: plugins/x2go/x2go_plugin.c:1418
-msgid "Invalid validation data in ProtocolSettings array!"
-msgstr "Dati di convalida non validi nell'array ProtocolSettings!"
-
-#: plugins/x2go/x2go_plugin.c:1430 plugins/x2go/x2go_plugin.c:1492
-msgid "Validation data in ProtocolSettings array is invalid!"
-msgstr "I dati di convalida nell'array ProtocolSettings non sono validi!"
-
-#: plugins/x2go/x2go_plugin.c:1457
-#, c-format
-msgid "Allowed values are %s."
-msgstr "I valori consentiti sono %s."
-
-#: plugins/x2go/x2go_plugin.c:1459
-#, c-format
-msgid "The only allowed value is '%s'."
-msgstr "L'unico valore consentito è '%s'."
-
-#: plugins/x2go/x2go_plugin.c:1501
-msgid "The lower limit is not a valid integer!"
-msgstr "Il limite inferiore non è un intero valido!"
-
-#: plugins/x2go/x2go_plugin.c:1503
-msgid "The lower limit is too high!"
-msgstr "Il limite inferiore è troppo alto!"
-
-#: plugins/x2go/x2go_plugin.c:1505
-msgid "The lower limit is too low!"
-msgstr "Il limite inferiore è troppo basso!"
-
-#: plugins/x2go/x2go_plugin.c:1507 plugins/x2go/x2go_plugin.c:1533
-#: plugins/x2go/x2go_plugin.c:1552
-msgid "Something went wrong."
-msgstr "Qualcosa è andato storto."
-
-#: plugins/x2go/x2go_plugin.c:1511 plugins/x2go/x2go_plugin.c:1537
-#: plugins/x2go/x2go_plugin.c:1556
-msgid "Please check the RemminaProtocolSetting array for possible errors."
-msgstr "Controlla l'array RemminaProtocolSetting per possibili errori."
-
-#: plugins/x2go/x2go_plugin.c:1520 plugins/x2go/x2go_plugin.c:1524
-#: plugins/x2go/x2go_plugin.c:1528 plugins/x2go/x2go_plugin.c:1532
-msgid "Internal error: "
-msgstr "Errore interno: "
-
-#: plugins/x2go/x2go_plugin.c:1521
-msgid "The upper limit is not a valid integer!"
-msgstr "Il limite superiore non è un intero valido!"
-
-#: plugins/x2go/x2go_plugin.c:1525
-msgid "The upper limit is too high!"
-msgstr "Il limite superiore è troppo alto!"
-
-#: plugins/x2go/x2go_plugin.c:1529
-msgid "The upper limit is too low!"
-msgstr "Il limite superiore è troppo basso!"
-
-#: plugins/x2go/x2go_plugin.c:1547
-msgid "The input is not a valid integer!"
-msgstr "L'input non è un intero valido!"
-
-#: plugins/x2go/x2go_plugin.c:1549 plugins/x2go/x2go_plugin.c:1568
-#, c-format
-msgid "Input must be a number between %i and %i."
-msgstr "L'ingresso deve essere un numero compreso tra %i e %i."
-
-#: plugins/x2go/x2go_plugin.c:1597
-msgid "Startup program"
-msgstr "Programma all’avvio"
-
-#: plugins/x2go/x2go_plugin.c:1599
-msgid "Which command should be executed after creating the X2Go session?"
-msgstr "Quale comando deve essere eseguito dopo aver creato la sessione X2Go?"
-
-#: plugins/x2go/x2go_plugin.c:1601
-msgid "Keyboard Layout (auto)"
-msgstr "Layout tastiera (auto)"
-
-#: plugins/x2go/x2go_plugin.c:1602
-msgid "Keyboard type (auto)"
-msgstr "Tipo di tastiera (auto)"
-
-#: plugins/x2go/x2go_plugin.c:1603
-msgid "Audio support"
-msgstr "Supporto audio"
-
-#: plugins/x2go/x2go_plugin.c:1605
-msgid "The sound system of the X2Go server (default: 'pulse')."
-msgstr "Il sistema audio del server X2Go (predefinito: 'pulse')."
-
-#: plugins/x2go/x2go_plugin.c:1608
-msgid "Clipboard direction"
-msgstr "Direzione degli appunti"
-
-#: plugins/x2go/x2go_plugin.c:1610
-msgid "Which direction should clipboard content be copied? (default: 'both')."
-msgstr ""
-"In quale direzione deve essere copiato il contenuto degli appunti? "
-"(predefinito: 'entrambi')."
-
-#: plugins/x2go/x2go_plugin.c:1614
-msgid "DPI resolution"
-msgstr "Risoluzione DPI"
-
-#: plugins/x2go/x2go_plugin.c:1615
-msgid ""
-"Launch session with a specific resolution (in dots per inch). Must be "
-"between 20 and 400."
-msgstr ""
-"Avvia la sessione con una risoluzione specifica (in punti per pollice). Deve "
-"essere compreso tra 20 e 400."
-
-#: plugins/x2go/x2go_plugin.c:1659
-msgid "X2Go plugin loaded."
-msgstr "Plugin X2Go caricato."
-
-#: plugins/x2go/x2go_plugin.h:43
-msgid "X2Go - Launch an X2Go session"
-msgstr "X2Go - Avvia una sessione X2Go"
-
-#: plugins/gvnc/gvnc_plugin_config.h:40
-msgid "Remmina VNC plugin for GNOME and KVM"
-msgstr "Remmina VNC plugin per GNOME e KVM"
-
-#: plugins/gvnc/gvnc_plugin.c:477
-#, c-format
-msgid "Unsupported authentication type %u"
-msgstr "Tipo di autenticazione non supportato %u"
-
-#: plugins/gvnc/gvnc_plugin.c:489
-#, c-format
-msgid "Authentication failure: %s"
-msgstr "Errore di autenticazione: %s"
-
-#: plugins/gvnc/gvnc_plugin.c:820
-msgid "Use server settings"
-msgstr "Utilizzare le impostazioni del server"
-
-#: plugins/gvnc/gvnc_plugin.c:821
-msgid "True colour (24 bits)"
-msgstr "Truecolor (24 bits)"
-
-#: plugins/gvnc/gvnc_plugin.c:822
-msgid "High colour (16 bits)"
-msgstr "Highcolor (16 bits)"
-
-#: plugins/gvnc/gvnc_plugin.c:823
-msgid "Low colour (8 bits)"
-msgstr "256 colori (8 bits)"
-
-#: plugins/gvnc/gvnc_plugin.c:824
-msgid "Ultra low colour (3 bits)"
-msgstr "8 colori (3 bits)"
-
-#: plugins/gvnc/gvnc_plugin.c:848
-msgid "VNC password"
-msgstr "Password VNC"
-
-=======
 #: plugins/x2go/x2go_plugin.c:897
 #, c-format
 msgid ""
@@ -5542,7 +3621,6 @@
 msgid "VNC password"
 msgstr "Password VNC"
 
->>>>>>> 050fc71c
 #: plugins/gvnc/gvnc_plugin.c:850
 msgid "Use JPEG Compression"
 msgstr "Utilizzare la compressione JPEG"
@@ -5753,7 +3831,6 @@
 "Copyright © 2014–2021 Antenore Gatta, Giovanni Panozzo.\n"
 "Copyright © 2009–2014 Vic Lee\n"
 "Maggiori dettagli in COPYING"
-<<<<<<< HEAD
 
 #: data/ui/remmina_about.glade:38
 msgid "https://www.remmina.org/"
@@ -5812,66 +3889,6 @@
 msgid "Group"
 msgstr "Gruppo"
 
-=======
-
-#: data/ui/remmina_about.glade:38
-msgid "https://www.remmina.org/"
-msgstr "https://www.remmina.org/"
-
-#: data/ui/remmina_string_list.glade:14 data/ui/remmina_string_list.glade:158
-msgid "Add"
-msgstr "Aggiungi"
-
-#: data/ui/remmina_string_list.glade:20 data/ui/remmina_string_list.glade:137
-#: data/ui/remmina_key_chooser.glade:14 data/ui/remmina_key_chooser.glade:15
-msgid "_Remove"
-msgstr "_Elimina"
-
-#: data/ui/remmina_string_list.glade:26 data/ui/remmina_string_list.glade:116
-msgid "Move up"
-msgstr "Sposta su"
-
-#: data/ui/remmina_string_list.glade:32 data/ui/remmina_string_list.glade:95
-msgid "Move down"
-msgstr "Sposta giù"
-
-#: data/ui/remmina_mpc.glade:14
-msgid "<span weight='bold' size='larger'>Multi Password Changer</span>"
-msgstr "<span weight='bold' size='larger'>Cambio Password Multiplo</span>"
-
-#: data/ui/remmina_mpc.glade:32
-msgid "Change"
-msgstr "Cambia"
-
-#: data/ui/remmina_mpc.glade:201
-msgid "Selection criteria"
-msgstr "Filtro di selezione"
-
-#: data/ui/remmina_mpc.glade:261
-msgid "Confirm password"
-msgstr "Conferma password"
-
-#: data/ui/remmina_mpc.glade:294
-msgid "Set new password"
-msgstr "Impostare una nuova password"
-
-#. A column table with multiple check-boxes
-#: data/ui/remmina_mpc.glade:331
-msgctxt "Multi password changer"
-msgid "Select"
-msgstr "Seleziona"
-
-#: data/ui/remmina_mpc.glade:343
-msgctxt "Multi password changer table"
-msgid "Name"
-msgstr "Nome"
-
-#: data/ui/remmina_mpc.glade:354
-msgctxt "Multi password changer table"
-msgid "Group"
-msgstr "Gruppo"
-
->>>>>>> 050fc71c
 #: data/ui/remmina_mpc.glade:365
 msgctxt "Multi password changer table"
 msgid "Domain\\Username"
@@ -6685,26 +4702,6 @@
 msgid "Master password"
 msgstr "Password principale"
 
-<<<<<<< HEAD
-#~ msgid "Website"
-#~ msgstr "Sito Web"
-
-#~ msgid "Given username can't get saved since it's empty!"
-#~ msgstr "Il nome utente specificato non può essere salvato poiché vuoto!"
-
-#~ msgid "Limit minimum is too large!"
-#~ msgstr "Il limite minimo è troppo grande!"
-
-#~ msgid "Limit minimum is too small!"
-#~ msgstr "Il limite minimo è troppo piccolo!"
-
-#~ msgid "Limit maximum is not a valid integer!"
-#~ msgstr "Il limite massimo non è un numero intero valido!"
-
-#~ msgid "Limit maximum is too large!"
-#~ msgstr "Il limite massimo è troppo grande!"
-
-=======
 #~ msgid "Started pyhoca-cli with following arguments:"
 #~ msgstr "pyhoca-cli avviato con i seguenti argomenti:"
 
@@ -6746,7 +4743,6 @@
 #~ msgid "Limit maximum is too large!"
 #~ msgstr "Il limite massimo è troppo grande!"
 
->>>>>>> 050fc71c
 #~ msgid "Limit maximum is too small!"
 #~ msgstr "Il limite massimo è troppo piccolo!"
 
