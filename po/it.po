# Italian translation for remmina
# Copyright © 2009 Rosetta Contributors and Canonical Ltd 2009
# This file is distributed under the same license as the remmina package.
# FIRST AUTHOR <EMAIL@ADDRESS>, 2009.
# Antenore Gatta <antenore@simbiosi.org>, 2019, 2020.
# Allan Nordhøy <epost@anotheragency.no>, 2019, 2020.
# anonymous <noreply@weblate.org>, 2019.
# Giovanni Panozzo <giovanni@panozzo.it>, 2020.
# Jeannette L <j.lavoie@net-c.ca>, 2020.
# Roberto Bellingeri <bellingeri@netguru.it>, 2020.
msgid ""
msgstr ""
"Project-Id-Version: remmina\n"
"Report-Msgid-Bugs-To: l10n@lists.remmina.org\n"
<<<<<<< HEAD
"POT-Creation-Date: 2020-05-11 06:49+0000\n"
"PO-Revision-Date: 2020-04-15 21:14+0000\n"
"Last-Translator: Allan Nordhøy <epost@anotheragency.no>\n"
=======
"POT-Creation-Date: 2020-05-08 07:41+0000\n"
"PO-Revision-Date: 2020-05-11 06:45+0000\n"
"Last-Translator: Roberto Bellingeri <bellingeri@netguru.it>\n"
>>>>>>> 626bdab2
"Language-Team: Italian <https://hosted.weblate.org/projects/remmina/remmina/"
"it/>\n"
"Language: it\n"
"MIME-Version: 1.0\n"
"Content-Type: text/plain; charset=UTF-8\n"
"Content-Transfer-Encoding: 8bit\n"
"Plural-Forms: nplurals=2; plural=n != 1;\n"
"X-Generator: Weblate 4.1-dev\n"
"X-Launchpad-Export-Date: 2011-01-18 05:16+0000\n"

#: src/remmina_protocol_widget.c:275
msgid "Connect via SSH from a new terminal"
msgstr "Connessione tramite SSH da un nuovo terminale"

#: src/remmina_protocol_widget.c:281
msgid "Open SFTP transfer…"
msgstr "Apri trasferimento SFTP…"

#: src/remmina_protocol_widget.c:309
msgid "Executing external commands…"
msgstr "Esecuzione comandi esterni…"

#: src/remmina_protocol_widget.c:316
#, c-format
msgid "Connecting to \"%s\"…"
msgstr "Connessione a “%s”…"

#: src/remmina_protocol_widget.c:745 src/remmina_protocol_widget.c:863
#, c-format
msgid "Connecting to \"%s\" via SSH…"
msgstr "Connessione a \"%s\" tramite SSH in corso…"

#: src/remmina_protocol_widget.c:926
#, fuzzy, c-format
msgid "Awaiting incoming SSH connection on port %i…"
msgstr "In attesa di connessione SSH in entrata sulla porta %i…"

#: src/remmina_protocol_widget.c:978
#, c-format
msgid "The \"%s\" command is not available on the SSH server."
msgstr "Il comando \"%s\" non è disponibile sul server SSH."

#: src/remmina_protocol_widget.c:982
#, c-format
msgid "Could not run the \"%s\" command on the SSH server (status = %i)."
msgstr "Impossibile eseguire il comando \"%s\" sul server SSH (stato : %i)."

#. TRANSLATORS: %s is a placeholder for an error message
#: src/remmina_protocol_widget.c:990
#, c-format
msgid "Could not run command. %s"
msgstr "Impossibile eseguire il comando. %s"

#: src/remmina_protocol_widget.c:1058
#, c-format
msgid "Connecting to %s via SSH…"
msgstr "Connessione a %s tramite SSH in corso…"

#: src/remmina_protocol_widget.c:1424 src/remmina_protocol_widget.c:1443
#: src/remmina_ssh_plugin.c:920 src/remmina_sftp_plugin.c:291
#: src/remmina_sftp_plugin.c:324 src/remmina_file_editor.c:927
#: plugins/www/www_plugin.c:872 plugins/rdp/rdp_plugin.c:2014
#: data/ui/remmina_unlock.glade:116 data/ui/remmina_mpc.glade:236
#: data/ui/remmina_preferences.glade:1533
msgid "Password"
msgstr "Password"

#: src/remmina_protocol_widget.c:1442
#, fuzzy
msgid "Type in SSH username and password."
msgstr "Digitare nome utente e password per SSH."

#: src/remmina_protocol_widget.c:1498
msgid "Certificate details:"
msgstr "Dettagli certificato:"

#: src/remmina_protocol_widget.c:1499 src/remmina_protocol_widget.c:1520
msgid "Subject:"
msgstr "Oggetto:"

#: src/remmina_protocol_widget.c:1500 src/remmina_protocol_widget.c:1521
msgid "Issuer:"
msgstr "Emittente:"

#: src/remmina_protocol_widget.c:1501
msgid "Fingerprint:"
msgstr "Impronta digitale:"

#: src/remmina_protocol_widget.c:1502
msgid "Accept certificate?"
msgstr "Accettare il certificato?"

#: src/remmina_protocol_widget.c:1519
msgid "The certificate changed! Details:"
msgstr "Il certificato è cambiato! Dettagli:"

#: src/remmina_protocol_widget.c:1522
msgid "Old fingerprint:"
msgstr "Vecchia impronta digitale:"

#: src/remmina_protocol_widget.c:1523
msgid "New fingerprint:"
msgstr "Nuova impronta digitale:"

#: src/remmina_protocol_widget.c:1524
msgid "Accept changed certificate?"
msgstr "Accettare il certificato modificato?"

#: src/remmina_protocol_widget.c:1666
#, c-format
msgid "Listening on port %i for an incoming %s connection…"
msgstr "In ascolto sulla Porta %i per una connesione in ingresso %s…"

#: src/remmina_protocol_widget.c:1691
msgid "Could not authenticate, attempting reconnection…"
msgstr ""
"Impossibile eseguire l'autenticazione, tentativo di riconnessione in corso…"

#: src/remmina_protocol_widget.c:1753 src/remmina_file_editor.c:408
#: src/remmina_file_editor.c:883 data/ui/remmina_main.glade:571
msgid "Server"
msgstr "Server"

#: src/remmina_protocol_widget.c:1770
#, c-format
msgid "Install the %s protocol plugin first."
msgstr "Installare prima il plugin del protocollo %s."

#: src/remmina_exec.c:320
#, c-format
msgid "Plugin %s is not registered."
msgstr "Il Plugin %s non è registrato."

#: src/remmina_pref_dialog.c:83 src/remmina_file_editor.c:497
msgid "Resolutions"
msgstr "Risoluzioni"

#: src/remmina_pref_dialog.c:83 src/remmina_file_editor.c:497
msgid "Configure the available resolutions"
msgstr "Configura le risoluzioni disponibili"

#: src/remmina_pref_dialog.c:132
msgid "Recent lists cleared."
msgstr "Elenchi elementi recenti puliti."

#: src/remmina_pref_dialog.c:143 src/rcw.c:1877
#: data/ui/remmina_preferences.glade:249 data/ui/remmina_preferences.glade:259
msgid "Keystrokes"
msgstr "Battute"

#: src/remmina_pref_dialog.c:143
msgid "Configure the keystrokes"
msgstr "Configura le battitura di tastiera"

#. TRANSLATORS: Do not translate libsodium, is the name of a library
#: src/remmina_pref_dialog.c:443
msgid "libsodium >= 1.9.0 is required to use master password"
msgstr ""
"L’utilizzo della password principale necessita libsodium 1.9.0 o superiore"

#: src/remmina_ssh_plugin.c:441
#, c-format
msgid "Error: %s"
msgstr "Errore: %s"

#: src/remmina_ssh_plugin.c:458
msgid "Terminal content saved in"
msgstr "Contenuto del terminale salvato in"

#: src/remmina_ssh_plugin.c:512
msgid "Select All (Host + A)"
msgstr "Seleziona tutto (Host + A)"

#: src/remmina_ssh_plugin.c:513
msgid "Copy (host + C)"
msgstr "Copia (host + C)"

#: src/remmina_ssh_plugin.c:514
msgid "Paste (host + V)"
msgstr "Incollare (host + V)"

#: src/remmina_ssh_plugin.c:515
msgid "Save session to file"
msgstr "Salva sessione su file"

#: src/remmina_ssh_plugin.c:921 src/remmina_sftp_plugin.c:292
#: src/remmina_file_editor.c:362 src/remmina_file_editor.c:369
msgid "SSH identity file"
msgstr "File di identità SSH"

#: src/remmina_ssh_plugin.c:922 src/remmina_sftp_plugin.c:293
msgid "SSH agent"
msgstr "SSH agent"

#: src/remmina_ssh_plugin.c:923 src/remmina_sftp_plugin.c:294
#: src/remmina_file_editor.c:940
msgid "Public key (automatic)"
msgstr "Chiave pubblica (automatico)"

#: src/remmina_ssh_plugin.c:924 src/remmina_sftp_plugin.c:295
msgid "Kerberos (GSSAPI)"
msgstr "Kerberos (GSSAPI)"

#: src/remmina_ssh_plugin.c:999 data/ui/remmina_main.glade:273
msgid "Copy"
msgstr "Copia"

#: src/remmina_ssh_plugin.c:999
msgid "_Copy"
msgstr "_Copia"

#: src/remmina_ssh_plugin.c:1000
msgid "Paste"
msgstr "Incolla"

#: src/remmina_ssh_plugin.c:1000
msgid "_Paste"
msgstr "_Incolla"

#: src/remmina_ssh_plugin.c:1001
msgid "Select all"
msgstr "Seleziona tutto"

#: src/remmina_ssh_plugin.c:1001
msgid "_Select all"
msgstr "_Seleziona tutto"

#: src/remmina_ssh_plugin.c:1019 src/remmina_message_panel.c:330
#: src/remmina_sftp_plugin.c:323 src/remmina_file_editor.c:918
#: plugins/www/www_plugin.c:871 plugins/vnc/vnc_plugin.c:1859
#: plugins/vnc/vnc_plugin.c:1879 plugins/rdp/rdp_plugin.c:2013
#: plugins/nx/nx_plugin.c:718 data/ui/remmina_mpc.glade:144
msgid "Username"
msgstr "Nome utente"

#: src/remmina_ssh_plugin.c:1020 plugins/vnc/vnc_plugin.c:1860
#: plugins/vnc/vnc_plugin.c:1880 plugins/spice/spice_plugin.c:437
#: plugins/nx/nx_plugin.c:719
msgid "User password"
msgstr "Password utente"

#: src/remmina_ssh_plugin.c:1021 src/remmina_sftp_plugin.c:325
msgid "Authentication type"
msgstr "Tipo di autenticazione"

#: src/remmina_ssh_plugin.c:1022 src/remmina_sftp_plugin.c:326
#: plugins/nx/nx_plugin.c:717
msgid "Identity file"
msgstr "Certificato di identità"

#: src/remmina_ssh_plugin.c:1023 src/remmina_sftp_plugin.c:327
#: src/remmina_file_editor.c:949
msgid "Password to unlock private key"
msgstr "Password per sbloccare la chiave privata"

#: src/remmina_ssh_plugin.c:1024 plugins/xdmcp/xdmcp_plugin.c:370
#: plugins/rdp/rdp_plugin.c:2043 plugins/nx/nx_plugin.c:722
msgid "Startup program"
msgstr "Programma all’avvio"

#: src/remmina_ssh_plugin.c:1029
msgid ""
"The filename can use the following placeholders:\n"
"\n"
"  • %h is substituted with the server name\n"
"  • %t is substituted with the SSH server name\n"
"  • %u is substituted with the username\n"
"  • %U is substituted with the SSH username\n"
"  • %p is substituted with Remmina profile name\n"
"  • %g is substituted with Remmina profile group name\n"
"  • %d is substituted with local datetime in iso8601 format\n"
msgstr ""
"Il nome del file può utilizzare i seguenti segnaposto\n"
"\n"
"• %h viene sostituito con il nome del server\n"
"• %t viene sostituito con il nome del server SSH\n"
"• %u viene sostituito con il nome utente\n"
"• %U viene sostituito con il nome utente SSH\n"
"• %p viene sostituito con il nome del profilo\n"
"• %g viene sostituito con il nome del gruppo del profilo di Remmina\n"
"• %d è sostituito con l'ora locale in formato iso8601\n"

#: src/remmina_ssh_plugin.c:1051
msgid "Terminal color scheme"
msgstr "Combinazione di colori per il terminale"

#: src/remmina_ssh_plugin.c:1052
msgid "Character set"
msgstr "Set di caratteri"

#: src/remmina_ssh_plugin.c:1053 src/remmina_sftp_plugin.c:328
msgid "SSH Proxy Command"
msgstr "Comando SSH proxy"

#: src/remmina_ssh_plugin.c:1054
msgid "KEX (Key Exchange) algorithms"
msgstr "Algoritmi KEX (Key Exchange)"

#: src/remmina_ssh_plugin.c:1055
msgid "Symmetric cipher client to server"
msgstr "Algoritmi di cifratura simmetrica client to server"

#: src/remmina_ssh_plugin.c:1056
msgid "Preferred server host key types"
msgstr "Tipi di chiavi host preferiti"

#: src/remmina_ssh_plugin.c:1057
msgid "Folder for SSH session log"
msgstr "Cartella per il registro di sessione SSH"

#: src/remmina_ssh_plugin.c:1058
msgid "Filename for SSH session log"
msgstr "Nome file per il registro di sessione SSH"

#: src/remmina_ssh_plugin.c:1059
msgid "Log SSH session when exiting Remmina"
msgstr "Registra sessione SSH all'uscita da Remmina"

#: src/remmina_ssh_plugin.c:1060
msgid "Audible terminal bell"
msgstr "Campana terminale udibile"

#: src/remmina_ssh_plugin.c:1061
msgid "SSH compression"
msgstr "Compressione SSH"

#: src/remmina_ssh_plugin.c:1062
msgid "Don't remember passwords"
msgstr "Non ricordare le password"

#: src/remmina_ssh_plugin.c:1063
msgid "Strict host key checking"
msgstr "Controllo rigoroso della chiave host"

#: src/remmina_ssh_plugin.c:1077
msgid "SSH - Secure Shell"
msgstr "SSH - Shell sicura"

#: src/remmina_applet_menu_item.c:121
msgid "Discovered"
msgstr "Scoperto"

#: src/remmina_applet_menu_item.c:126
msgid "New Connection"
msgstr "Nuova Connessione"

#: src/remmina_mpchange.c:234
msgid "The passwords do not match"
msgstr "Le password non coincidono"

#: src/remmina_mpchange.c:244
msgid "Resetting passwords, please wait…"
msgstr "Reimposto le password, attendere…"

#: src/remmina_mpchange.c:327
msgid "The multi password changer requires a secrecy plugin.\n"
msgstr "Il cambia password multipla richiede un plugin di segretezza.\n"

#: src/remmina_mpchange.c:330
msgid "The multi password changer requires a secrecy service.\n"
msgstr "Il multi password changer richiede un servizio di segretezza.\n"

#: src/remmina_mpchange.c:409
#, c-format
msgid "%d password changed."
msgid_plural "%d passwords changed."
msgstr[0] "%d password cambiata."
msgstr[1] "%d password cambiate."

#: src/remmina_public.c:639
msgid "Please enter format 'widthxheight'."
msgstr "Inserire formato “larghezzaxaltezza”."

#. TRANSLATORS: translator-credits should be replaced with a formatted list of translators in your own language
#: src/remmina_about.c:54
msgid "translator-credits"
msgstr ""
"Traduzione italiana a cura di:\n"
"Antenore Gatta\n"
"Giovanni Panozzo"

#: src/remmina_ftp_client.c:388
msgid "Choose download location"
msgstr "Scegliere una posizione per lo scaricamento"

#: src/remmina_ftp_client.c:528
msgid "Are you sure to delete the selected files on server?"
msgstr "Cancellare i file selezionati dal server?"

#: src/remmina_ftp_client.c:585
msgid "Choose a file to upload"
msgstr "Scegliere un file da caricare"

#: src/remmina_ftp_client.c:592
msgid "Upload folder"
msgstr "Cartella caricamenti"

#: src/remmina_ftp_client.c:648 src/remmina_ftp_client.c:770
msgid "Download"
msgstr "Scaricamento"

#: src/remmina_ftp_client.c:655 src/remmina_ftp_client.c:781
msgid "Upload"
msgstr "Invio"

#: src/remmina_ftp_client.c:662
msgid "_Delete"
msgstr "_Elimina"

#: src/remmina_ftp_client.c:749
msgid "Home"
msgstr "Home"

#: src/remmina_ftp_client.c:751
msgid "Go to home folder"
msgstr "Visualizzare la cartella home"

#: src/remmina_ftp_client.c:756
msgid "Up"
msgstr "Su"

#: src/remmina_ftp_client.c:758
msgid "Go to parent folder"
msgstr "Visualizzare la cartella padre"

#: src/remmina_ftp_client.c:763 plugins/vnc/vnc_plugin.c:1916
#: plugins/rdp/rdp_plugin.c:2081
msgid "Refresh"
msgstr "Aggiorna"

#: src/remmina_ftp_client.c:765
msgid "Refresh current folder"
msgstr "Aggiornare la cartella corrente"

#: src/remmina_ftp_client.c:772
msgid "Download from server"
msgstr "Scaricare dal server"

#: src/remmina_ftp_client.c:783
msgid "Upload to server"
msgstr "Inviare al server"

#: src/remmina_ftp_client.c:790 data/ui/remmina_main.glade:293
msgid "Delete"
msgstr "Elimina"

#: src/remmina_ftp_client.c:792
msgid "Delete files on server"
msgstr "Cancellare i file sul server"

#: src/remmina_ftp_client.c:903 src/remmina_ftp_client.c:972
msgid "Filename"
msgstr "Nome del file"

#: src/remmina_ftp_client.c:916 src/remmina_ftp_client.c:1001
msgid "Size"
msgstr "Dimensione"

#: src/remmina_ftp_client.c:924
msgid "User"
msgstr "Nome utente"

#: src/remmina_ftp_client.c:930 src/remmina_file_editor.c:1481
#: data/ui/remmina_main.glade:557 data/ui/remmina_mpc.glade:115
msgid "Group"
msgstr "Gruppo"

#: src/remmina_ftp_client.c:936
msgid "Permission"
msgstr "Permesso"

#: src/remmina_ftp_client.c:988 plugins/rdp/rdp_plugin.c:1969
msgid "Remote"
msgstr "Remoto"

#: src/remmina_ftp_client.c:995 plugins/rdp/rdp_plugin.c:1965
msgid "Local"
msgstr "Locale"

#: src/remmina_ftp_client.c:1009
msgid "Progress"
msgstr "Avanzamento"

#. TRANSLATORS: Shown in terminal. Do not use characters that may be not supported on a terminal
#: src/remmina.c:84
msgid "Show 'About'"
msgstr "Mostra 'A proposito'"

#. TRANSLATORS: Shown in terminal. Do not use characters that may be not supported on a terminal
#: src/remmina.c:86 src/remmina.c:88
msgid ""
"Connect to desktop described in file (.remmina or type supported by plugin)"
msgstr ""
"Connetti al desktop descritto dal file (“*.remmina” o il tipo supportato dal "
"plugin)"

#. TRANSLATORS: Shown in terminal. Do not use characters that may be not supported on a terminal
#: src/remmina.c:90
msgid ""
"Edit desktop connection described in file (.remmina or type supported by "
"plugin)"
msgstr ""
"Modifica la connessione descritta dal file (“*.remmina” o il tipo supportato "
"dal plugin)"

#. TRANSLATORS: Shown in terminal. Do not use characters that may be not supported on a terminal
#: src/remmina.c:93
msgid "Start in kiosk mode"
msgstr "Avvia in modo Chiosco"

#. TRANSLATORS: Shown in terminal. Do not use characters that may be not supported on a terminal
#: src/remmina.c:95
msgid "Create new connection profile"
msgstr "Crea un nuovo profilo di connessione"

#. TRANSLATORS: Shown in terminal. Do not use characters that may be not supported on a terminal
#: src/remmina.c:97
msgid "Show preferences"
msgstr "Preferenze"

#. TRANSLATORS: Shown in terminal. Do not use characters that may be not supported on a terminal
#: src/remmina.c:99
msgid "Run a plugin"
msgstr "Exegui plugin"

#. TRANSLATORS: Shown in terminal. Do not use characters that may be not supported on a terminal
#: src/remmina.c:101
msgid "Quit"
msgstr "_Esci"

#. TRANSLATORS: Shown in terminal. Do not use characters that may be not supported on a terminal
#: src/remmina.c:103
msgid "Use default server name (for --new)"
msgstr "Utilizzare il nome del server per default (per --new)"

#. TRANSLATORS: Shown in terminal. Do not use characters that may be not supported on a terminal
#: src/remmina.c:105
msgid "Use default protocol (for --new)"
msgstr "Utilizzare il protocollo di default (per --new)"

#. TRANSLATORS: Shown in terminal. Do not use characters that may be not supported on a terminal
#: src/remmina.c:107
msgid "Start in tray"
msgstr "Avvia come icona nell’area di norifica"

#. TRANSLATORS: Shown in terminal. Do not use characters that may be not supported on a terminal
#: src/remmina.c:109
msgid "Show the application version"
msgstr "Mostra la versione dell’applicazione"

#. TRANSLATORS: Shown in terminal. Do not use characters that may be not supported on a terminal
#: src/remmina.c:111
msgid "Show version of the application and its plugins"
msgstr "Mostra la versione dell’applicazione e dei plugin"

#. TRANSLATORS: Shown in terminal. Do not use characters that may be not supported on a terminal
#: src/remmina.c:113
msgid "Modify connection profile (requires --set-option)"
msgstr "Modificare il profilo di connessione (richiede --set-option)"

#. TRANSLATORS: Shown in terminal. Do not use characters that may be not supported on a terminal
#: src/remmina.c:115
msgid "Set one or more profile settings, to be used with --update-profile"
msgstr ""
"Imposta una o più opzioni del profilo, da utilizzare con --update-profile"

#: src/remmina_icon.c:139
msgid "Open Main Window"
msgstr "Aprire la schermata principale"

#: src/remmina_icon.c:144 src/rcw.c:2257 data/ui/remmina_main.glade:349
msgid "_Preferences"
msgstr "_Preferenze"

#: src/remmina_icon.c:149
msgid "_About"
msgstr "I_nformazioni"

#: src/remmina_icon.c:159
msgid "Enable Service Discovery"
msgstr "Abilitare la ricerca dei servizi"

#: src/remmina_icon.c:172 data/ui/remmina_main.glade:500
msgid "_Quit"
msgstr "_Esci"

#: src/remmina_icon.c:357 src/remmina_icon.c:539
msgid "Remmina Applet"
msgstr "Applet di Remmina"

#: src/remmina_icon.c:359 src/remmina_icon.c:541
msgid "Connect to remote desktops through the applet menu"
msgstr "Connetti al desktop remoto utilizzando il menu dell’applet"

#: src/remmina_icon.c:480 src/remmina_icon.c:481 src/remmina_main.c:1225
msgid "Remmina Remote Desktop Client"
msgstr "Client di connessione a desktop remoti Remmina"

#: src/rcw.c:640
#, c-format
msgid ""
"Are you sure you want to close %i active connections in the current window?"
msgstr ""
"Sei sicuro di voler chiudere %i connessioni attive nella finestra corrente?"

#: src/rcw.c:1353
msgid "Viewport fullscreen mode"
msgstr "Modalità area visibile a schermo intero"

#: src/rcw.c:1361 data/ui/remmina_preferences.glade:586
msgid "Scrolled fullscreen"
msgstr "Schermo intero scrollabile"

#: src/rcw.c:1446
msgid "Keep aspect ratio when scaled"
msgstr "Ridimensiona mantenendo le proporzioni"

#: src/rcw.c:1454
msgid "Fill client window when scaled"
msgstr "Ridimensiona riempiendo la finestra"

#: src/rcw.c:1996
msgid "Turn off scaling to avoid screenshot distortion."
msgstr ""
"Disattivare il ridimensionamento per evitare distorsioni dello screenshot."

#: src/rcw.c:2056 plugins/www/www_plugin.c:840
msgid "Screenshot taken"
msgstr "Screenshot eseguito"

#: src/rcw.c:2133
msgid "Resize the window to fit in remote resolution"
msgstr "Ridimensionare lo schermo per adattarsi alla risoluzione remota"

#: src/rcw.c:2144
msgid "Toggle fullscreen mode"
msgstr "Imposta Schermo Intero"

#: src/rcw.c:2189 data/ui/remmina_preferences.glade:930
msgid "Switch tab pages"
msgstr "Cambia Scheda"

#: src/rcw.c:2203
msgid "Toggle dynamic resolution update"
msgstr "Attiva aggiornamento dinamico della risoluzione"

#: src/rcw.c:2213
msgid "Toggle scaled mode"
msgstr "Attivare modalità riscalata"

#: src/rcw.c:2248
msgid "Grab all keyboard events"
msgstr "Catturare tutti gli eventi della tastiera"

#: src/rcw.c:2265
#, fuzzy
msgid "_Tools"
msgstr "Strumenti"

#: src/rcw.c:2266 data/ui/remmina_main.glade:303
msgid "Tools"
msgstr "Strumenti"

#: src/rcw.c:2278
msgid "Duplicate current connection"
msgstr "Duplica la sessione corrente"

#: src/rcw.c:2289 data/ui/remmina_preferences.glade:1124
#: data/ui/remmina_preferences.glade:1134
msgid "Screenshot"
msgstr "Cattura schermata"

#: src/rcw.c:2297 data/ui/remmina_preferences.glade:1033
msgid "Minimize window"
msgstr "Minimizzare la finestra"

#: src/rcw.c:2306 data/ui/remmina_preferences.glade:1064
msgid "Disconnect"
msgstr "Scollegarsi"

#: src/rcw.c:3850
#, c-format
msgid "The file \"%s\" is corrupted, unreadable, or could not be found."
msgstr "Il file \"%s\" è danneggiato, illeggibile o non è stato trovato."

#: src/rcw.c:4014
msgid "Warning: This plugin requires GtkSocket, but it’s not available."
msgstr "Attenzione: Questo plugin richiede GtkSocket, ma non è disponibile."

#: src/remmina_plugin_manager.c:70 src/remmina_file_editor.c:1499
msgid "Protocol"
msgstr "Protocollo"

#: src/remmina_plugin_manager.c:70
msgid "Entry"
msgstr "Voce"

#: src/remmina_plugin_manager.c:70
msgid "File"
msgstr "File"

#: src/remmina_plugin_manager.c:70
msgid "Tool"
msgstr "Strumento"

#: src/remmina_plugin_manager.c:70
msgid "Preference"
msgstr "Preferenza"

#: src/remmina_plugin_manager.c:70
msgid "Secret"
msgstr "Segreto"

#: src/remmina_plugin_manager.c:446 data/ui/remmina_main.glade:420
msgid "Plugins"
msgstr "Plugins"

#: src/remmina_plugin_manager.c:446 src/remmina_message_panel.c:452
#: src/remmina_message_panel.c:621 src/remmina_file_editor.c:162
msgid "_OK"
msgstr "_OK"

#: src/remmina_plugin_manager.c:464 src/remmina_file_editor.c:1456
#: plugins/nx/nx_session_manager.c:204 data/ui/remmina_main.glade:535
msgid "Name"
msgstr "Nome"

#: src/remmina_plugin_manager.c:470 plugins/nx/nx_session_manager.c:183
msgid "Type"
msgstr "Tipo"

#: src/remmina_plugin_manager.c:476
msgid "Description"
msgstr "Descrizione"

#: src/remmina_plugin_manager.c:482
msgid "Version"
msgstr "Versione"

#: src/remmina_main.c:647
#, c-format
msgid "Total %i item."
msgid_plural "Total %i items."
msgstr[0] "%i elemento in totale."
msgstr[1] "%i elementi in totale."

#: src/remmina_main.c:829
#, c-format
msgid "Are you sure you want to delete \"%s\"?"
msgstr "Sei sicuro di voler eliminare \"%s\"?"

#: src/remmina_main.c:929
#, c-format
msgid ""
"Unable to import:\n"
"%s"
msgstr ""
"Impossibile importare:\n"
"%s"

#: src/remmina_main.c:956 data/ui/remmina_main.glade:380
msgid "Import"
msgstr "Importa"

#: src/remmina_main.c:979 src/remmina_file_editor.c:1339
msgid "_Save"
msgstr "_Salva"

#: src/remmina_main.c:986
msgid "This protocol does not support exporting."
msgstr "Questo protocollo non supporta l’export."

#: src/remmina_main.c:1227
msgid "Remmina Kiosk"
msgstr "Remmina Chiosco"

#: src/remmina_key_chooser.h:38
msgid "Shift+"
msgstr "Shift+"

#: src/remmina_key_chooser.h:39
msgid "Ctrl+"
msgstr "Ctrl+"

#: src/remmina_key_chooser.h:40
msgid "Alt+"
msgstr "Alt+"

#: src/remmina_key_chooser.h:41
msgid "Super+"
msgstr "Super +"

#: src/remmina_key_chooser.h:42
msgid "Hyper+"
msgstr "Hyper +"

#: src/remmina_key_chooser.h:43
msgid "Meta+"
msgstr "Meta+"

#: src/remmina_key_chooser.h:44
msgid "<None>"
msgstr "<Nessuno>"

#. TRANSLATORS: The placeholder %s is a directory path
#: src/remmina_sftp_client.c:173
#, c-format
msgid "Could not create the folder \"%s\"."
msgstr "Impossibile creare la cartella \"%s\"."

#. TRANSLATORS: The placeholder %s is a file path
#: src/remmina_sftp_client.c:181 src/remmina_sftp_client.c:202
#, c-format
msgid "Could not create the file \"%s\"."
msgstr "Impossibile creare il file \"%s\"."

#. TRANSLATORS: The placeholders %s are a file path, and an error message.
#: src/remmina_sftp_client.c:220
#, c-format
msgid "Could not open the file \"%s\" on the server. %s"
msgstr "Impossibile aprire il file \"%s\" sul server. %s"

#: src/remmina_sftp_client.c:242
#, c-format
msgid "Could not save the file \"%s\"."
msgstr "Impossibile salvare il file \"%s\"."

#: src/remmina_sftp_client.c:281 src/remmina_sftp_client.c:698
#: src/remmina_sftp_client.c:761
#, c-format
msgid "Could not open the folder \"%s\". %s"
msgstr "Impossibile aprire la cartella \"%s\". %s"

#: src/remmina_sftp_client.c:385
#, c-format
msgid "Could not create the folder \"%s\" on the server. %s"
msgstr "Impossibile creare la cartella \"%s\" sul server. %s"

#: src/remmina_sftp_client.c:413 src/remmina_sftp_client.c:435
#, c-format
msgid "Could not create the file \"%s\" on the server. %s"
msgstr "Impossibile creare il file \"%s\" sul server. %s"

#: src/remmina_sftp_client.c:456
#, c-format
msgid "Could not open the file \"%s\"."
msgstr "Impossibile aprire il file \"%s\"."

#: src/remmina_sftp_client.c:476
#, c-format
msgid "Could not write to the file \"%s\" on the server. %s"
msgstr "Impossibile scrivere nel file \"%s\" sul server. %s"

#: src/remmina_sftp_client.c:716
#, c-format
msgid "Could not read from the folder. %s"
msgstr "Impossibile leggere dalla cartella. %s"

#: src/remmina_sftp_client.c:823
msgid "Are you sure you want to cancel the file transfer in progress?"
msgstr "Sei sicuro di voler annullare il trasferimento di file in corso?"

#: src/remmina_sftp_client.c:857
#, c-format
msgid "Could not delete \"%s\". %s"
msgstr "Impossibile eliminare \"%s\". %s"

#: src/remmina_sftp_client.c:938
msgid "The file exists already"
msgstr "Il file esiste già"

#: src/remmina_sftp_client.c:941
msgid "Resume"
msgstr "Ripristina"

#: src/remmina_sftp_client.c:942
msgid "Overwrite"
msgstr "Sovrascrivi"

#: src/remmina_sftp_client.c:943 src/remmina_message_panel.c:457
#: src/remmina_message_panel.c:629 src/remmina_file_editor.c:161
#: src/remmina_file_editor.c:370 src/remmina_file_editor.c:1331
#: plugins/spice/spice_plugin_file_transfer.c:84
#: plugins/nx/nx_session_manager.c:156 data/ui/remmina_spinner.glade:8
#: data/ui/remmina_spinner.glade:9 data/ui/remmina_key_chooser.glade:8
#: data/ui/remmina_key_chooser.glade:9
msgid "_Cancel"
msgstr "A_nnulla"

#: src/remmina_sftp_client.c:960
msgid "The following file already exists in the target folder:"
msgstr "Il seguente file esiste già nella cartella di destinazione:"

#: src/remmina_message_panel.c:163 data/ui/remmina_unlock.glade:46
#: data/ui/remmina_mpc.glade:46
msgid "Cancel"
msgstr "Annulla"

#: src/remmina_message_panel.c:199 data/ui/remmina_news.glade:28
#: data/ui/remmina_preferences.glade:33 data/ui/remmina_preferences.glade:34
#: data/ui/remmina_preferences.glade:60 data/ui/remmina_string_list.glade:8
#: data/ui/remmina_string_list.glade:9 data/ui/remmina_string_list.glade:63
msgid "Close"
msgstr "Chiudi"

#: src/remmina_message_panel.c:260
msgid "Yes"
msgstr "Si"

#: src/remmina_message_panel.c:267
msgid "No"
msgstr "No"

#: src/remmina_message_panel.c:391 plugins/rdp/rdp_plugin.c:2015
#: data/ui/remmina_mpc.glade:172
msgid "Domain"
msgstr "Dominio"

#: src/remmina_message_panel.c:420
msgid "Save password"
msgstr "Memorizzare la password"

#: src/remmina_message_panel.c:513
msgid "Enter certificate authentication files"
msgstr "Inserire i certificati di autenticazione"

#: src/remmina_message_panel.c:525
msgid "CA Certificate File"
msgstr "File di certificato CA"

#: src/remmina_message_panel.c:547
msgid "CA CRL File"
msgstr "Elenco di revocazione della CA"

#: src/remmina_message_panel.c:569
msgid "Client Certificate File"
msgstr "File di certificato client"

#: src/remmina_message_panel.c:591
msgid "Client Certificate Key"
msgstr "Chiave del certificato del cliente"

#: src/remmina_sftp_plugin.c:304
msgid "Show Hidden Files"
msgstr "Mostra i file nascosti"

#: src/remmina_sftp_plugin.c:306
msgid "Overwrite all"
msgstr "Sovrascrivi tutto"

#: src/remmina_sftp_plugin.c:337
msgid "SFTP - Secure File Transfer"
msgstr "SFTP — Trasferimento sicuro dei file"

#. TRANSLATORS: The placeholder %s is an error message
#: src/remmina_ssh.c:213 src/remmina_ssh.c:407
#, c-format
msgid "Could not authenticate with SSH password. %s"
msgstr "Impossibile eseguire l'autenticazione con la password SSH. %s"

#. TRANSLATORS: The placeholder %s is an error message
#: src/remmina_ssh.c:234 src/remmina_ssh.c:260 src/remmina_ssh.c:269
#: src/remmina_ssh.c:417 src/remmina_ssh.c:430
#, c-format
msgid "Could not authenticate with public SSH key. %s"
msgstr "Impossibile eseguire l'autenticazione con la chiave SSH pubblica. %s"

#: src/remmina_ssh.c:235
msgid "SSH Key file not yet set."
msgstr "Chiave SSH non ancora impostata."

#. TRANSLATORS: The placeholder %s is an error message
#: src/remmina_ssh.c:246
#, c-format
msgid "Public SSH key cannot be imported. %s"
msgstr "Impossibile importare la chiave SSH pubblica. %s"

#: src/remmina_ssh.c:255
msgid "SSH passphrase is empty, it should not be."
msgstr "La passphrase ssh è vuota, non dovrebbe esserlo."

#. TRANSLATORS: The placeholder %s is an error message
#: src/remmina_ssh.c:289
#, c-format
msgid "Could not authenticate automatically with public SSH key. %s"
msgstr ""
"Impossibile eseguire l'autenticazione automatica con la chiave SSH pubblica. "
"%s"

#. TRANSLATORS: The placeholder %s is an error message
#: src/remmina_ssh.c:307
#, c-format
msgid "Could not authenticate with public SSH key using SSH agent. %s"
msgstr ""
"Impossibile eseguire l'autenticazione con chiave SSH pubblica utilizzando "
"l'agente SSH. %s"

#. TRANSLATORS: The placeholder %s is an error message
#: src/remmina_ssh.c:327
#, c-format
msgid "Could not authenticate with SSH Kerberos/GSSAPI. %s"
msgstr "Impossibile eseguire l'autenticazione con SSH Kerberos/GSSAPI. %s"

#: src/remmina_ssh.c:357
msgid "The public SSH key changed!"
msgstr "La chiave pubblica SSH è cambiata!"

#. TRANSLATORS: The placeholder %s is an error message
#: src/remmina_ssh.c:509
#, c-format
msgid "Could not fetch the server's public SSH key. %s"
msgstr "Impossibile recuperare la chiave SSH pubblica del server. %s"

#. TRANSLATORS: The placeholder %s is an error message
#: src/remmina_ssh.c:516
#, c-format
msgid "Could not fetch public SSH key. %s"
msgstr "Impossibile recuperare la chiave SSH pubblica. %s"

#. TRANSLATORS: The placeholder %s is an error message
#: src/remmina_ssh.c:524
#, c-format
msgid "Could not fetch checksum for public SSH key. %s"
msgstr "Impossibile recuperare il checksum per la chiave SSH pubblica. %s"

#: src/remmina_ssh.c:537
msgid "The server is unknown. The public key fingerprint is:"
msgstr "Il server è sconosciuto. L’impronta digitale della chiave pubblica è:"

#: src/remmina_ssh.c:539 src/remmina_ssh.c:545
msgid "Do you trust the new public key?"
msgstr "Considerare attendibile la nuova chiave pubblica?"

#: src/remmina_ssh.c:542
msgid ""
"Warning: The server has changed its public key. This means either you are "
"under attack,\n"
"or the administrator has changed the key. The new public key fingerprint is:"
msgstr ""
"Avviso: il server ha modificato la chiave pubblica. Questo significa che o "
"sei sotto attacco,\n"
"o l'amministratore ha cambiato la chiave. La nuova impronta digitale a "
"chiave pubblica è:"

#. TRANSLATORS: The placeholder %s is an error message
#: src/remmina_ssh.c:567
#, c-format
msgid "Could not check list of known SSH hosts. %s"
msgstr "Impossibile controllare l'elenco degli host SSH noti. %s"

#: src/remmina_ssh.c:576
msgid "SSH password"
msgstr "Password SSH"

#: src/remmina_ssh.c:583 src/remmina_ssh.c:621
msgid "SSH private key passphrase"
msgstr "Passphrase della chiave privata SSH"

#: src/remmina_ssh.c:588
msgid "SSH Kerberos/GSSAPI"
msgstr "Kerberos SSH/GSSAPI"

#: src/remmina_ssh.c:618 src/remmina_ssh.c:641
msgid "SSH tunnel credentials"
msgstr "Credenziali del tunnel SSH"

#: src/remmina_ssh.c:618 src/remmina_ssh.c:641 plugins/nx/nx_plugin.c:202
msgid "SSH credentials"
msgstr "Credenziali SSH"

#. TRANSLATORS: The placeholder %s is an error message
#: src/remmina_ssh.c:789
#, c-format
msgid "Could not start SSH session. %s"
msgstr "Impossibile avviare la sessione SSH. %s"

#. TRANSLATORS: The placeholder %s is an error message
#: src/remmina_ssh.c:1170 src/remmina_ssh.c:1233
#, c-format
msgid "Could not create channel. %s"
msgstr "Impossibile creare il canale. %s"

#. TRANSLATORS: The placeholder %s is an error message
#: src/remmina_ssh.c:1181
#, c-format
msgid "Could not connect to SSH tunnel. %s"
msgstr "Impossibile connettersi al tunnel SSH. %s"

#. TRANSLATORS: The placeholder %s is an error message
#: src/remmina_ssh.c:1248 src/remmina_ssh.c:1873
#, c-format
msgid "Could not open channel. %s"
msgstr "Impossibile aprire il canale. %s"

#: src/remmina_ssh.c:1254
#, c-format
msgid "Could not run %s on SSH server."
msgstr "Impossibile eseguire %s sul server SSH."

#. TRANSLATORS: The placeholder %s is an error message
#: src/remmina_ssh.c:1292 src/remmina_ssh.c:1313 src/remmina_ssh.c:1322
#, c-format
msgid "Could not request port forwarding. %s"
msgstr "Impossibile richiedere l'inoltro della porta. %s"

#: src/remmina_ssh.c:1357
msgid "The server did not respond."
msgstr "Il server non ha risposto."

#: src/remmina_ssh.c:1400
#, c-format
msgid "Cannot connect to local port %i."
msgstr "Impossibile connettersi alla porta locale %i."

#. TRANSLATORS: The placeholder %s is an error message
#: src/remmina_ssh.c:1450
#, c-format
msgid "Could not write to SSH channel. %s"
msgstr "Impossibile creare il canale: %s"

#. TRANSLATORS: The placeholder %s is an error message
#: src/remmina_ssh.c:1457
#, c-format
msgid "Could not read from tunnel listening socket. %s"
msgstr "Impossibile leggere dal socket di ascolto del tunnel. %s"

#. TRANSLATORS: The placeholder %s is an error message
#: src/remmina_ssh.c:1477
#, c-format
msgid "Could not poll SSH channel. %s"
msgstr "Impossibile eseguire il polling del canale SSH. %s"

#. TRANSLATORS: The placeholder %s is an error message
#: src/remmina_ssh.c:1484
#, c-format
msgid "Could not read SSH channel in a non-blocking way. %s"
msgstr "Impossibile leggere il canale SSH in modo non bloccante. %s"

#. TRANSLATORS: The placeholder %s is an error message
#: src/remmina_ssh.c:1503
#, c-format
msgid "Could not send data to tunnel listening socket. %s"
msgstr "Impossibile inviare dati al socket di ascolto del tunnel. %s"

#: src/remmina_ssh.c:1605
msgid "Assign a destination port."
msgstr "Assegnare una porta di destinazione."

#: src/remmina_ssh.c:1612
msgid "Could not create socket."
msgstr "Impossibile creare il socket."

#: src/remmina_ssh.c:1622
msgid "Could not bind server socket to local port."
msgstr "Impossibile associare il socket del server alla porta locale."

#: src/remmina_ssh.c:1628
msgid "Could not listen to local port."
msgstr "Impossibile ascoltare sulla porta locale."

#. TRANSLATORS: Do not translate pthread
#: src/remmina_ssh.c:1638 src/remmina_ssh.c:1655 src/remmina_ssh.c:1672
#: src/remmina_ssh.c:1690
msgid "Could not start pthread."
msgstr "Impossibile avviare pthread."

#. TRANSLATORS: The placeholder %s is an error message
#: src/remmina_ssh.c:1783
#, c-format
msgid "Could not create SFTP session. %s"
msgstr "Impossibile creare la sessione SFTP. %s"

#. TRANSLATORS: The placeholder %s is an error message
#: src/remmina_ssh.c:1788
#, c-format
msgid "Could not start SFTP session. %s"
msgstr "Impossibile avviare la sessione SFTP. %s"

#. TRANSLATORS: The placeholder %s is an error message
#: src/remmina_ssh.c:1903
#, c-format
msgid "Could not request shell. %s"
msgstr "Impossibile richiedere shell. %s"

#: src/remmina_ssh.c:1996
msgid "Could not create PTY device."
msgstr "Impossibile creare il dispositivo PTY."

#: src/remmina_file_editor.c:74
msgid ""
"<tt><big>Supported formats\n"
"• server\n"
"• server:port\n"
"• [server]:port</big></tt>"
msgstr ""
"<tt><big>Formati supportati\n"
"* server\n"
"* server:porta\n"
"* [server]:porta</big></tt>"

#: src/remmina_file_editor.c:81
msgid ""
"<tt><big>• command in PATH args %h\n"
"• /path/to/foo -options %h %u\n"
"• %h is substituted with the server name\n"
"• %t is substituted with the SSH server name\n"
"• %u is substituted with the username\n"
"• %U is substituted with the SSH username\n"
"• %p is substituted with Remmina profile name\n"
"• %g is substituted with Remmina profile group name\n"
"• %d is substituted with local datetime in iso8601 format\n"
"Do not run in background if you want the command to be executed before "
"connecting.\n"
"</big></tt>"
msgstr ""
"<tt><big>• comando negli argomenti del PERCORSO %h\n"
"• /path/to/foo -options %h %u\n"
"• %h viene sostituito con il nome del server\n"
"• %t viene sostituito con il nome del server SSH\n"
"• %u è sostituito con il nome utente\n"
"• %U è sostituito con il nome utente SSH\n"
"• %p è sostituito con il nome del profilo Remmina\n"
"• %g viene sostituito con il nome del gruppo di profili Remmina\n"
"• %d è sostituito con l'ora locale in formato iso8601\n"
"Non eseguire in background se si desidera che il comando venga eseguito "
"della connessione.\n"
"</big></tt>"

#: src/remmina_file_editor.c:95
msgid ""
"<tt><big>Supported formats\n"
"• :port\n"
"• server\n"
"• server:port\n"
"• [server]:port\n"
"• username@server:port (SSH protocol only)</big></tt>"
msgstr ""
"<tt><big>Formati supportati\n"
"• :porta\n"
"• server\n"
"• server:porta\n"
"• [server]:porta\n"
"• nomeutente@server:porta (solo protocollo SSH)</big></tt>"

#: src/remmina_file_editor.c:159
msgid "Choose a Remote Desktop Server"
msgstr "Selezionare un server di deskop remoto"

#: src/remmina_file_editor.c:371
msgid "_Open"
msgstr "_Apri"

#: src/remmina_file_editor.c:432
#, c-format
msgid "Browse the network to find a %s server"
msgstr "Esplora la rete per trovare un server %s"

#: src/remmina_file_editor.c:533
msgid "Resolution"
msgstr "Risoluzione"

#: src/remmina_file_editor.c:540
msgid "Use initial window size"
msgstr "Usa la dimensione iniziale della finestra"

#: src/remmina_file_editor.c:544
msgid "Use client resolution"
msgstr "Usa la risoluzione del client"

#: src/remmina_file_editor.c:555 src/remmina_file_editor.c:864
msgid "Custom"
msgstr "Personalizza"

#: src/remmina_file_editor.c:741
msgid "Keyboard mapping"
msgstr "Mappatura tastiera"

#: src/remmina_file_editor.c:839
msgid "SSH Tunnel"
msgstr "Tunnel SSH"

#: src/remmina_file_editor.c:840
msgid "Enable SSH tunnel"
msgstr "Abilitare il tunnel SSH"

#: src/remmina_file_editor.c:847
msgid "Tunnel via loopback address"
msgstr "Tunnel via Indirizzo di Loopback"

#: src/remmina_file_editor.c:856
#, c-format
msgid "Same server at port %i"
msgstr "Lo stesso server su porta %i"

#: src/remmina_file_editor.c:902 plugins/rdp/rdp_plugin.c:2044
msgid "Startup path"
msgstr "Percorso all’avvio"

#: src/remmina_file_editor.c:911
msgid "SSH Authentication"
msgstr "Autenticazione SSH"

#: src/remmina_file_editor.c:921
msgid "SSH agent (automatic)"
msgstr "Agente SSH (automatico)"

#: src/remmina_file_editor.c:1017
#, fuzzy
msgid "Autostart this profile"
msgstr "Attiva \"Avvio automatico\" per questo profilo"

#: src/remmina_file_editor.c:1025
msgid "Basic"
msgstr "Generale"

#: src/remmina_file_editor.c:1031
msgid "Advanced"
msgstr "Avanzato"

#: src/remmina_file_editor.c:1036
msgid "Autostart"
msgstr "Avvio automatico"

#: src/remmina_file_editor.c:1259
msgid "Default settings saved."
msgstr "Impostazioni predefinite salvate."

#: src/remmina_file_editor.c:1329
msgid "Remote Desktop Preference"
msgstr "Preferenze del desktop remoto"

#: src/remmina_file_editor.c:1335
msgid "Save as Default"
msgstr "Salva come predefinito"

#: src/remmina_file_editor.c:1336
msgid "Use the current settings as the default for all new connection profiles"
msgstr "Utilizza i parametri correnti per tutti i nuovi profili di connessione"

#: src/remmina_file_editor.c:1344 data/ui/remmina_main.glade:256
msgid "Connect"
msgstr "Connetti"

#: src/remmina_file_editor.c:1347
msgid "_Save and Connect"
msgstr "_Salva e connetti"

#: src/remmina_file_editor.c:1470
msgid "Quick Connect"
msgstr "Connessione rapida"

#: src/remmina_file_editor.c:1494
#, c-format
msgid "Use '%s' as subgroup delimiter"
msgstr "Utilizza “%s” come delimitatore di sottogruppo"

#: src/remmina_file_editor.c:1513
msgid "Pre-command"
msgstr "Pre-comando"

#: src/remmina_file_editor.c:1527
msgid "command %h %u %t %U %p %g --option"
msgstr ""

#: src/remmina_file_editor.c:1531
msgid "Post-command"
msgstr "Post-comando"

#: src/remmina_file_editor.c:1545
msgid "/path/to/command -opt1 arg %h %u %t -opt2 %U %p %g"
msgstr ""

#: src/remmina_file_editor.c:1596 src/remmina_file_editor.c:1614
#, c-format
msgid "Could not find the file \"%s\"."
msgstr "Impossibile trovare il file \"%s\"."

#: src/remmina_chat_window.c:178
#, c-format
msgid "Chat with %s"
msgstr "In chat con %s"

#: src/remmina_chat_window.c:230
msgid "_Send"
msgstr "_Invia"

#: src/remmina_chat_window.c:240
msgid "_Clear"
msgstr "_Pulisci"

#: plugins/exec/exec_plugin_config.h:41
msgid "Execute a command"
msgstr "Esegui un comando"

#: plugins/exec/exec_plugin.c:158
msgid "You did not set any command to be executed"
msgstr "Non hai impostato nessun comando da eseguire"

#: plugins/exec/exec_plugin.c:204
msgid ""
"Warning: Running a command synchronously may cause Remmina not to respond.\n"
"Do you really want to continue?"
msgstr ""
"Avviso: l'esecuzione sincrona di un comando può causare la non risposta di "
"Remmina.\n"
"Vuoi davvero continuare?"

#: plugins/exec/exec_plugin.c:264
msgid "Command"
msgstr "Comando"

#: plugins/exec/exec_plugin.c:265
msgid "Asynchronous execution"
msgstr "Esecuzione asincrona"

#: plugins/www/www_plugin.c:97
msgid "File downloaded"
msgstr "File scaricato"

#: plugins/www/www_plugin.c:566
msgid "Enter WWW authentication credentials"
msgstr "Immettere le credenziali di autenticazione WWW"

#: plugins/www/www_plugin.c:870
msgid "URL"
msgstr "URL"

#: plugins/www/www_plugin.c:870
msgid "http://address or https://address"
msgstr "http: // indirizzo o https: // indirizzo"

#: plugins/www/www_plugin.c:887
msgid "User agent"
msgstr "Agente utente"

#: plugins/www/www_plugin.c:888
msgid "Proxy URL"
msgstr "URL proxy"

<<<<<<< HEAD
#: plugins/www/www_plugin.c:888
msgid "E.g. https://example.org, socks://mysocks:1080"
msgstr ""
=======
#: plugins/www/www_plugin.c:895
msgid "Ex. https://myproxy.com, socks://mysocks:1080"
msgstr "Es. https://myproxy.com, socks://mysocks:1080"
>>>>>>> 626bdab2

#: plugins/www/www_plugin.c:889
msgid "Turn on Java support"
msgstr "Abilita il supporto Java"

#: plugins/www/www_plugin.c:890
msgid "Turn on smooth scrolling"
msgstr "Abilita lo scorrimento uniforme"

#: plugins/www/www_plugin.c:891
msgid "Turn on spatial navigation"
msgstr "Attivare la navigazione spaziale"

#: plugins/www/www_plugin.c:892
msgid "Turn on plugin support"
msgstr "Abilita il supporto ai plugin"

#: plugins/www/www_plugin.c:893
msgid "Turn on WebGL support"
msgstr "Attivare il supporto WebGL"

#: plugins/www/www_plugin.c:894
msgid "Turn on HTML5 audio support"
msgstr "Attivare il supporto audio HTML5"

#: plugins/www/www_plugin.c:895
msgid "Ignore TLS errors"
msgstr "Ignora gli errori TLS"

#: plugins/www/www_plugin.c:896 plugins/vnc/vnc_plugin.c:1903
#: plugins/spice/spice_plugin.c:456 plugins/rdp/rdp_plugin.c:2063
#: plugins/nx/nx_plugin.c:740
#, fuzzy
msgid "Forget passwords after use"
msgstr "Nessuna memorizzazione delle password"

#: plugins/www/www_plugin.c:898
msgid "Turn on Web Inspector"
msgstr "Abilita Web Inspector"

#: plugins/www/www_config.h:43
msgid "Remmina web-browser plugin"
msgstr "Plug-in Remmina per il browser web"

#: plugins/secret/src/glibsecret_plugin.c:188
#, fuzzy
msgid "Secured password storage in the GNOME keyring"
msgstr "Salvataggio protetto delle password nel keyring di GNOME"

#: plugins/tool_hello_world/plugin_config.h:40
#, fuzzy
msgid "Hello, World!"
msgstr "Salve, mondo!"

#: plugins/vnc/vnc_plugin.c:751
msgid "Enter VNC password"
msgstr "Immettere la password VNC"

#: plugins/vnc/vnc_plugin.c:804
msgid "Enter VNC authentication credentials"
msgstr "Immettere le credenziali di autenticazione VNC"

#: plugins/vnc/vnc_plugin.c:907
msgid "Unable to connect to VNC server"
msgstr "Impossibile connettersi al server VNC"

#: plugins/vnc/vnc_plugin.c:908
#, c-format
msgid "Couldn’t convert '%s' to host address"
msgstr "Impossibile risolvere “%s” ad un nome host"

#: plugins/vnc/vnc_plugin.c:909
#, c-format
msgid "VNC connection failed: %s"
msgstr "Connessione VPN fallite: %s"

#: plugins/vnc/vnc_plugin.c:910
msgid "Your connection has been rejected."
msgstr "Connessione rifiutata."

#: plugins/vnc/vnc_plugin.c:936
#, c-format
msgid "The VNC server requested an unknown authentication method. %s"
msgstr "Il server VNC ha richiesto un metodo di autenticazione sconosciuto. %s"

#: plugins/vnc/vnc_plugin.c:938
msgid "Please retry after turning on encryption for this profile."
msgstr "Riprovare dopo aver attivato la crittografia per questo profilo."

#: plugins/vnc/vnc_plugin.c:1830
msgid "True color (32 bpp)"
msgstr "Truecolor (32 bpp)"

#: plugins/vnc/vnc_plugin.c:1831
msgid "High color (16 bpp)"
msgstr "Highcolor (16 bpp)"

#: plugins/vnc/vnc_plugin.c:1832
msgid "256 colors (8 bpp)"
msgstr "256 colori (8 bpp)"

#: plugins/vnc/vnc_plugin.c:1839 plugins/rdp/rdp_plugin.c:1957
#: plugins/rdp/rdp_settings.c:275 plugins/nx/nx_plugin.c:701
msgid "Best (slowest)"
msgstr "Ottima (più lenta)"

#: plugins/vnc/vnc_plugin.c:1840 plugins/rdp/rdp_plugin.c:1956
#: plugins/rdp/rdp_settings.c:273 plugins/nx/nx_plugin.c:700
msgid "Good"
msgstr "Buona"

#: plugins/vnc/vnc_plugin.c:1841 plugins/rdp/rdp_plugin.c:1955
#: plugins/rdp/rdp_settings.c:271 plugins/nx/nx_plugin.c:699
msgid "Medium"
msgstr "Media"

#: plugins/vnc/vnc_plugin.c:1842 plugins/rdp/rdp_plugin.c:1954
#: plugins/rdp/rdp_settings.c:269 plugins/nx/nx_plugin.c:698
msgid "Poor (fastest)"
msgstr "Scarsa (più veloce)"

#: plugins/vnc/vnc_plugin.c:1858
msgid "Repeater"
msgstr "Ripetitore"

#: plugins/vnc/vnc_plugin.c:1861 plugins/vnc/vnc_plugin.c:1881
msgid "Color depth"
msgstr "Profondità colore"

#: plugins/vnc/vnc_plugin.c:1862 plugins/vnc/vnc_plugin.c:1882
#: plugins/rdp/rdp_plugin.c:2033 plugins/nx/nx_plugin.c:721
msgid "Quality"
msgstr "Qualità"

#: plugins/vnc/vnc_plugin.c:1878
msgid "Listen on port"
msgstr "In ascolto sulla porta"

#: plugins/vnc/vnc_plugin.c:1898
msgid "Show remote cursor"
msgstr "Visualizzare il cursore remoto"

#: plugins/vnc/vnc_plugin.c:1899 plugins/vnc/vnc_plugin.c:1914
#: plugins/spice/spice_plugin.c:460 plugins/spice/spice_plugin.c:469
msgid "View only"
msgstr "Solo visualizzazione"

#: plugins/vnc/vnc_plugin.c:1900 plugins/spice/spice_plugin.c:455
#: plugins/spice/spice_plugin.c:471 plugins/nx/nx_plugin.c:737
msgid "Disable clipboard sync"
msgstr "Disabilitare la sincronizzazione degli appunti"

#: plugins/vnc/vnc_plugin.c:1901 plugins/nx/nx_plugin.c:738
msgid "Disable encryption"
msgstr "Disabilitare la cifratura"

#: plugins/vnc/vnc_plugin.c:1902 plugins/vnc/vnc_plugin.c:1915
msgid "Disable server input"
msgstr "Disabilitare l’input del server"

#: plugins/vnc/vnc_plugin.c:1917
msgid "Open Chat…"
msgstr "Aprire la chat…"

#: plugins/vnc/vnc_plugin.c:1918 plugins/spice/spice_plugin.c:472
#: plugins/xdmcp/xdmcp_plugin.c:381 plugins/rdp/rdp_plugin.c:2084
msgid "Send Ctrl+Alt+Delete"
msgstr "Inviare Ctrl+Alt+Canc"

#: plugins/vnc/vnc_plugin.h:41
msgid "Remmina VNC Plugin"
msgstr "Plug-in Remmina VNC"

#: plugins/vnc/vnc_plugin.h:46
msgid "Remmina VNC listener Plugin"
msgstr "Plug-in Remmina VNC listener"

#: plugins/spice/spice_plugin_usb.c:51 plugins/spice/spice_plugin.c:473
msgid "Select USB devices for redirection"
msgstr "Seleziona i dispositivi USB per il reindirizzamento"

#: plugins/spice/spice_plugin_usb.c:54
msgid "_Close"
msgstr "_Chiudi"

#: plugins/spice/spice_plugin_usb.c:94
msgid "USB redirection error"
msgstr "Errore di reindirizzamento USB"

#: plugins/spice/spice_plugin.c:239
msgid "Enter SPICE password"
msgstr "Immettere la password SPICE"

#: plugins/spice/spice_plugin.c:274
#, c-format
msgid "Disconnected from the SPICE server \"%s\"."
msgstr "Disconnesso dal server SPICE \"%s\"."

#: plugins/spice/spice_plugin.c:290
msgid "TLS connection error."
msgstr "Errore di connessione TLS."

#: plugins/spice/spice_plugin.c:296
msgid "Connection to the SPICE server dropped."
msgstr "Connessione al server SPICE interrotta."

#: plugins/spice/spice_plugin.c:438
msgid "Use TLS encryption"
msgstr "Usa cifratura TLS"

#: plugins/spice/spice_plugin.c:439
msgid "Server CA certificate"
msgstr "Certificato CA server"

#: plugins/spice/spice_plugin.c:440 plugins/rdp/rdp_plugin.c:2018
msgid "Share folder"
msgstr "Cartella condivisa"

#: plugins/spice/spice_plugin.c:457
msgid "Enable audio channel"
msgstr "Abilita canale audio"

#: plugins/spice/spice_plugin.c:458 plugins/spice/spice_plugin.c:470
msgid "Resize guest to match window size"
msgstr "Ridimensiona guest con la finestra"

#: plugins/spice/spice_plugin.c:459
#, fuzzy
msgid "Share smart card"
msgstr "Condividere smartcard"

#: plugins/spice/spice_plugin.c:482
msgid "SPICE - Simple Protocol for Independent Computing Environments"
msgstr "SPICE — Simple Protocol for Independent Computing Environments"

#: plugins/spice/spice_plugin_file_transfer.c:82
msgid "File Transfers"
msgstr "Trasferimenti file"

#: plugins/spice/spice_plugin_file_transfer.c:219
msgid "Transfer error"
msgstr "Errore di trasferimento"

#: plugins/spice/spice_plugin_file_transfer.c:220
#, c-format
msgid "%s: %s"
msgstr "%s: %s"

#: plugins/spice/spice_plugin_file_transfer.c:223
msgid "Transfer completed"
msgstr "Trasferimento completato"

#: plugins/spice/spice_plugin_file_transfer.c:224
#, c-format
msgid "The %s file has been transferred"
msgstr "Il file %s è stato trasferito"

#: plugins/xdmcp/xdmcp_plugin.c:97
#, fuzzy
msgid "Ran out of available local X display numbers."
msgstr "I numeri locali di display X sono terminati."

#: plugins/xdmcp/xdmcp_plugin.c:264 plugins/nx/nx_plugin.c:605
#, c-format
msgid ""
"The protocol \"%s\" is unavailable because GtkSocket only works under X.Org."
msgstr ""
"Il protocollo \"%s\" non è disponibile perché GtkSocket funziona solo in X."
"Org."

#: plugins/xdmcp/xdmcp_plugin.c:348
msgid "Default"
msgstr "Predefinita"

#: plugins/xdmcp/xdmcp_plugin.c:349
msgid "Grayscale"
msgstr "Scala di grigi"

#: plugins/xdmcp/xdmcp_plugin.c:350
msgid "256 colours"
msgstr "256 colori"

#: plugins/xdmcp/xdmcp_plugin.c:351
msgid "High colour (16 bit)"
msgstr "Highcolor (16 bit)"

#: plugins/xdmcp/xdmcp_plugin.c:352
msgid "True colour (24 bit)"
msgstr "Truecolor (24 bit)"

#: plugins/xdmcp/xdmcp_plugin.c:369 plugins/rdp/rdp_plugin.c:2017
msgid "Colour depth"
msgstr "Profondità colore"

#: plugins/xdmcp/xdmcp_plugin.c:371 plugins/nx/nx_plugin.c:739
msgid "Use local cursor"
msgstr "Usare il cursore locale"

#: plugins/xdmcp/xdmcp_plugin.c:372
msgid "Disconnect after first session"
msgstr "Disconnettere dopo una sessione"

#: plugins/xdmcp/xdmcp_plugin.c:373
msgid "Listen for TCP connections"
msgstr "Ascolto delle connessioni TCP"

#: plugins/xdmcp/xdmcp_plugin.c:391
msgid "XDMCP - X Remote Session"
msgstr "XDMCP - Sessione remota X"

#: plugins/st/st_plugin.c:237
msgid "Terminal Emulator"
msgstr "Emulatore di terminale"

#: plugins/st/st_plugin.c:238
msgid "Command to be executed"
msgstr "Comando da eseguire"

#: plugins/st/st_plugin.c:253
msgid "Detached window"
msgstr "Finestra staccata"

#: plugins/st/st_plugin_config.h:43
msgid "Remmina simple terminal"
msgstr "Terminale semplice di Remmina"

#: plugins/rdp/rdp_plugin.c:580
msgid "Enter RDP authentication credentials"
msgstr "Immettere le credenziali di autenticazione RDP"

#: plugins/rdp/rdp_plugin.c:642
msgid "Enter RDP gateway authentication credentials"
msgstr "Immettere le credenziali di autenticazione del gateway RDP"

#: plugins/rdp/rdp_plugin.c:1528
#, c-format
msgid ""
"Could not access the RDP server \"%s\".\n"
"Account locked out."
msgstr ""
"Accesso al server RDP \"%s\" fallito.\n"
"L’account è bloccato."

#: plugins/rdp/rdp_plugin.c:1535
#, c-format
msgid ""
"Could not access the RDP server \"%s\".\n"
"Account expired."
msgstr ""
"Accesso al server RDP \"%s\" fallito.\n"
"L’account è scaduto."

#: plugins/rdp/rdp_plugin.c:1542
#, c-format
msgid ""
"Could not access the RDP server \"%s\".\n"
"Password expired."
msgstr ""
"Accesso al server RDP \"%s\" fallito.\n"
"La password è scaduta."

#: plugins/rdp/rdp_plugin.c:1549
#, c-format
msgid ""
"Could not access the RDP server \"%s\".\n"
"Account disabled."
msgstr ""
"Accesso al server RDP \"%s\" fallito.\n"
"L’account è disabilitato."

#: plugins/rdp/rdp_plugin.c:1555
#, c-format
msgid ""
"Could not access the RDP server \"%s\".\n"
"Insufficient user privileges."
msgstr ""
"Accesso al server RDP \"%s\" fallito.\n"
"L’utente ha privilegi insufficenti."

#: plugins/rdp/rdp_plugin.c:1563
#, c-format
msgid ""
"Could not access the RDP server \"%s\".\n"
"Account restricted."
msgstr ""
"Accesso al server RDP \"%s\" fallito.\n"
"L’account ha delle restrizioni."

#: plugins/rdp/rdp_plugin.c:1571
#, c-format
msgid ""
"Could not access the RDP server \"%s\".\n"
"Change user password before connecting."
msgstr ""
"Accesso al server RDP \"%s\" fallito.\n"
"L’utente deve cambiare la password prima di accedere."

#: plugins/rdp/rdp_plugin.c:1576
#, c-format
msgid "Lost connection to the RDP server \"%s\"."
msgstr "Perdita della connessione al server RDP \"%s\"."

#: plugins/rdp/rdp_plugin.c:1579
#, c-format
msgid "Could not find the address for the RDP server \"%s\"."
msgstr "Impossibile trovare l'indirizzo per il server RDP \"%s\"."

#: plugins/rdp/rdp_plugin.c:1583
#, c-format
msgid ""
"Could not connect to the RDP server \"%s\" via TLS. Check that client and "
"server support a common TLS version."
msgstr ""
"Impossibile connettersi al server RDP \"%s\" tramite TLS. Verificare che il "
"client e il server supportino una versione TLS comune."

#: plugins/rdp/rdp_plugin.c:1586
#, c-format
msgid "Unable to establish a connection to the RDP server \"%s\"."
msgstr "Impossibile stabilire una connessione al server RDP \"%s\"."

#: plugins/rdp/rdp_plugin.c:1594
#, c-format
msgid "Cannot connect to the RDP server \"%s\"."
msgstr "Impossibile connettersi al server RDP \"%s\"."

#: plugins/rdp/rdp_plugin.c:1597
msgid "Could not start libfreerdp-gdi."
msgstr "Impossibile avviare libfreerdp-gdi."

#: plugins/rdp/rdp_plugin.c:1600
#, c-format
msgid ""
"You requested a H.264 GFX mode for the server \"%s\", but your libfreerdp "
"does not support H.264. Please use a non-AVC colour depth setting."
msgstr ""
"Avete richiesto una modalità H.264 GFX per il server \"%s\", ma il vostro "
"libfreerdp non supporta H.264. Si prega di utilizzare un'impostazione di "
"profondità di colore non-AVC."

#: plugins/rdp/rdp_plugin.c:1607
#, c-format
msgid "The \"%s\" server refused the connection."
msgstr "Il server \"%s\" ha rifiutato la connessione."

#: plugins/rdp/rdp_plugin.c:1612
#, c-format
msgid ""
"The Remote Desktop Gateway \"%s\" denied the user \"%s\\%s\" access due to "
"policy."
msgstr ""
"Il Gateway Desktop remoto \"%s\" ha negato all'utente \"%s\\%s\" l'accesso a "
"causa dei criteri di protezione."

#: plugins/rdp/rdp_plugin.c:1622
#, c-format
msgid "Cannot connect to the \"%s\" RDP server."
msgstr "Impossibile connettersi al server RDP \"%s\"."

#: plugins/rdp/rdp_plugin.c:1939
msgid "GFX AVC444 (32 bpp)"
msgstr "GFX AVC 4:4:4 (32 bpp)"

#: plugins/rdp/rdp_plugin.c:1940
msgid "GFX AVC420 (32 bpp)"
msgstr "GFX AVC 4:2:0 (32 bpp)"

#: plugins/rdp/rdp_plugin.c:1941
msgid "GFX RFX (32 bpp)"
msgstr "RFX GFX (32 bpp)"

#: plugins/rdp/rdp_plugin.c:1942
msgid "RemoteFX (32 bpp)"
msgstr "RemoteFX (32 bpp)"

#: plugins/rdp/rdp_plugin.c:1943
msgid "True colour (32 bpp)"
msgstr "Truecolor (32 bpp)"

#: plugins/rdp/rdp_plugin.c:1944
msgid "True colour (24 bpp)"
msgstr "Truecolor (24 bpp)"

#: plugins/rdp/rdp_plugin.c:1945
msgid "High colour (16 bpp)"
msgstr "Highcolor (16 bpp)"

#: plugins/rdp/rdp_plugin.c:1946
msgid "High colour (15 bpp)"
msgstr "Highcolor (15 bpp)"

#: plugins/rdp/rdp_plugin.c:1947
msgid "256 colours (8 bpp)"
msgstr "256 colori (8 bpp)"

#: plugins/rdp/rdp_plugin.c:1964 data/ui/remmina_preferences.glade:658
msgid "Off"
msgstr "Inattivo"

#: plugins/rdp/rdp_plugin.c:1966
msgid "Local - low quality"
msgstr "Locale - bassa qualità"

#: plugins/rdp/rdp_plugin.c:1967
msgid "Local - medium quality"
msgstr "Locale - media qualità"

#: plugins/rdp/rdp_plugin.c:1968
msgid "Local - high quality"
msgstr "Locale - alta qualità"

#: plugins/rdp/rdp_plugin.c:1976
msgid "Negotiate"
msgstr "Negoziare"

#: plugins/rdp/rdp_plugin.c:1992
#, fuzzy
msgid "2600 (Windows XP), 7601 (Windows Vista/7), 9600 (Windows 8 and newer)"
msgstr ""
"2600 (Windows XP),7601 (Windows Vista/7), 9600 (Windows 8 e versioni più "
"recenti)"

#: plugins/rdp/rdp_plugin.c:1995
#, fuzzy
msgid ""
"Used i.a. by terminal services in smart card channel to distinguish client "
"capabilities:\n"
"  • < 4034: Windows XP base smart card functions\n"
"  • 4034-7064: Windows Vista/7: SCardReadCache(), SCardWriteCache(),\n"
"    SCardGetTransmitCount()\n"
"  • >= 7065: Windows 8 and newer: SCardGetReaderIcon(), "
"SCardGetDeviceTypeId()"
msgstr ""
"Utilizzato tra l'altro da Servizi terminal nel canale SmartCard per "
"distinguere le funzionalità client:\n"
"   • fino a 4034: Funzioni per le smart card di base di Windows XP\n"
"   • da 4034 a 7064: Windows Vista/7: SCardReadCache(), SCardWriteCache(), \n"
"     SCardGetTransmitCount()\n"
"   • da 7065: Windows 8 e più recenti: SCardGetReaderIcon(), "
"SCardGetDeviceTypeId()"

#: plugins/rdp/rdp_plugin.c:2034
msgid "Sound"
msgstr "Audio"

#: plugins/rdp/rdp_plugin.c:2035 data/ui/remmina_preferences.glade:1602
msgid "Security"
msgstr "Sicurezza"

#: plugins/rdp/rdp_plugin.c:2036
msgid "Gateway transport type"
msgstr "Typo di trasporto del gateway"

#: plugins/rdp/rdp_plugin.c:2037
msgid "Remote Desktop Gateway server"
msgstr "Server Gateway Desktop remoto"

#: plugins/rdp/rdp_plugin.c:2038
msgid "Remote Desktop Gateway username"
msgstr "Nome utente di Gateway Desktop remoto"

#: plugins/rdp/rdp_plugin.c:2039
msgid "Remote Desktop Gateway password"
msgstr "Password di Gateway Desktop remoto"

#: plugins/rdp/rdp_plugin.c:2040
msgid "Remote Desktop Gateway domain"
msgstr "Dominio Remote Desktop Gateway"

#: plugins/rdp/rdp_plugin.c:2041
msgid "Client name"
msgstr "Nome client"

#: plugins/rdp/rdp_plugin.c:2042
msgid "Client build"
msgstr "Build del client"

#: plugins/rdp/rdp_plugin.c:2045
msgid "Load balance info"
msgstr "Info bilanciamento del carico"

#: plugins/rdp/rdp_plugin.c:2046
msgid "Override printer drivers"
msgstr "Sovrascrivere i driver di stampa"

#: plugins/rdp/rdp_plugin.c:2046
msgid ""
"\"Samsung_CLX-3300_Series\":\"Samsung CLX-3300 Series PS\";\"Canon MF410\":"
"\"Canon MF410 Series UFR II\""
msgstr ""
"Nome completo del driver di stampa, ad esempio Samsung CLX-3300 Series PS"

#: plugins/rdp/rdp_plugin.c:2047
msgid "Local serial name"
msgstr "Nome porta seriale locale"

#: plugins/rdp/rdp_plugin.c:2047
msgid "COM1, COM2, etc."
msgstr "COM1, COM2 e così via."

#: plugins/rdp/rdp_plugin.c:2048
msgid "Local serial driver"
msgstr "Driver porta seriale locale"

#: plugins/rdp/rdp_plugin.c:2048
msgid "Serial"
msgstr "Seriale"

#: plugins/rdp/rdp_plugin.c:2049
msgid "Local serial path"
msgstr "Percorso porta seriale locale"

#: plugins/rdp/rdp_plugin.c:2049
msgid "/dev/ttyS0, /dev/ttyS1, etc."
msgstr "/dev/ttyS0, /dev/ttyS1 e così via."

#: plugins/rdp/rdp_plugin.c:2050
msgid "Local parallel name"
msgstr "Nome porta parallela locale"

#: plugins/rdp/rdp_plugin.c:2051
msgid "Local parallel device"
msgstr "Percorso porta seriale locale"

#: plugins/rdp/rdp_plugin.c:2052
#, fuzzy
msgid "Name of smart card"
msgstr "Condividere smartcard"

#: plugins/rdp/rdp_plugin.c:2053
<<<<<<< HEAD
msgid "Prefer IPv6 AAAA record over IPv4 A record"
msgstr ""
=======
#, fuzzy
msgid "Prefer IPv6 AAA record over IPv4 A record"
msgstr "Preferisci il record AAA IPv6 rispetto al record A IPv4"
>>>>>>> 626bdab2

#: plugins/rdp/rdp_plugin.c:2054
msgid "Share printers"
msgstr "Condividi stampanti"

#: plugins/rdp/rdp_plugin.c:2055
msgid "Share serial ports"
msgstr "Condividi porte seriali"

#: plugins/rdp/rdp_plugin.c:2056
msgid "(SELinux) permissive mode for serial ports"
msgstr "(SELinux) modalità permissiva per le porte seriali"

#: plugins/rdp/rdp_plugin.c:2057
msgid "Share parallel ports"
msgstr "Condividi porte parallele"

#: plugins/rdp/rdp_plugin.c:2058
#, fuzzy
msgid "Share a smart card"
msgstr "Condividere smartcard"

#: plugins/rdp/rdp_plugin.c:2059
msgid "Redirect local microphone"
msgstr "Reindirizza il microfono locale"

#: plugins/rdp/rdp_plugin.c:2060
msgid "Turn off clipboard sync"
msgstr "Disattivare la sincronizzazione degli Appunti"

#: plugins/rdp/rdp_plugin.c:2061
msgid "Ignore certificate"
msgstr "Ignora il certificato"

#: plugins/rdp/rdp_plugin.c:2062
msgid "Use the old license workflow"
msgstr "Utilizzare il sistema di licenze legacy"

#: plugins/rdp/rdp_plugin.c:2062
msgid "It disables CAL and hwId is set to 0"
msgstr "Disabilita CAL e hwId è impostato su 0"

#: plugins/rdp/rdp_plugin.c:2064
msgid "Attach to console (2003/2003 R2)"
msgstr "Collegare alla console (Windows 2003 / 2003 R2)"

#: plugins/rdp/rdp_plugin.c:2065
msgid "Turn off fast-path"
msgstr "Spegnere fast-path"

#: plugins/rdp/rdp_plugin.c:2066
msgid "Server detection using Remote Desktop Gateway"
msgstr "Rilevamento del server tramite Remote Desktop Gateway"

#: plugins/rdp/rdp_plugin.c:2068
msgid "Use system proxy settings"
msgstr "Usa le impostazioni proxy del sistema"

#: plugins/rdp/rdp_plugin.c:2070
msgid "Turn off automatic reconnection"
msgstr "Disattivare la riconnessione automatica"

#: plugins/rdp/rdp_plugin.c:2071
msgid "Relax order checks"
msgstr "Rilassare i controlli degli ordini"

#: plugins/rdp/rdp_plugin.c:2072
msgid "Glyph cache"
msgstr "Cache glifi"

#: plugins/rdp/rdp_plugin.c:2073
msgid "Enable multitransport protocol (UDP)"
msgstr "Abilita protocollo multitransport (UDP)"

#: plugins/rdp/rdp_plugin.c:2073
msgid "Using the UDP protocol may improve performance"
msgstr "L'uso del protocollo UDP può migliorare le prestazioni"

#: plugins/rdp/rdp_plugin.c:2097
msgid "RDP - Remote Desktop Protocol"
msgstr "RDP — Remote Desktop Protocol"

#: plugins/rdp/rdp_plugin.c:2120
msgid "RDP - RDP File Handler"
msgstr "Gestore file RDP"

#: plugins/rdp/rdp_plugin.c:2135
msgid "RDP - Preferences"
msgstr "Preferenze RDP"

#: plugins/rdp/rdp_plugin.c:2188
msgid "Export connection in Windows .rdp file format"
msgstr "Esporta la connessione nel formato .rdp di Windows"

#: plugins/rdp/rdp_settings.c:200
msgid "<Auto detect>"
msgstr "<Rilevamento automatico>"

#: plugins/rdp/rdp_settings.c:233
msgid "<Not set>"
msgstr "<Non impostato>"

#: plugins/rdp/rdp_settings.c:267
msgid "<Choose a quality level to edit…>"
msgstr "<Seleziona un livello qualità da modificare…>"

#: plugins/rdp/rdp_settings.c:418
msgid "Keyboard layout"
msgstr "Disposizione della tastiera"

#: plugins/rdp/rdp_settings.c:443
msgid "Use client keyboard mapping"
msgstr "Usare la diposizione della tastiera del client"

#: plugins/rdp/rdp_settings.c:453
msgid "Quality settings"
msgstr "Impostazioni qualità"

#: plugins/rdp/rdp_settings.c:473
msgid "Wallpaper"
msgstr "Sfondo"

#: plugins/rdp/rdp_settings.c:480
msgid "Window drag"
msgstr "Trascinamento delle finestre"

#: plugins/rdp/rdp_settings.c:487
msgid "Menu animation"
msgstr "Animazione dei menù"

#: plugins/rdp/rdp_settings.c:494
msgid "Theme"
msgstr "Tema"

#: plugins/rdp/rdp_settings.c:501
msgid "Cursor shadow"
msgstr "Ombra del cursore"

#: plugins/rdp/rdp_settings.c:508
msgid "Cursor blinking"
msgstr "Lampeggiamento del cursore"

#: plugins/rdp/rdp_settings.c:515
msgid "Font smoothing"
msgstr "Sfumatura dei caratteri"

#: plugins/rdp/rdp_settings.c:522
msgid "Composition"
msgstr "Composizione"

#: plugins/rdp/rdp_settings.c:532
msgid "Remote scale factor"
msgstr "Fattore di scala remoto"

#: plugins/rdp/rdp_settings.c:545
msgid "Desktop scale factor %"
msgstr "Fattore di scala Desktop %"

#: plugins/rdp/rdp_settings.c:556
msgid "Device scale factor %"
msgstr "Fattore di scala Dispositivo %"

#: plugins/rdp/rdp_settings.c:578
msgid "Desktop orientation"
msgstr "Orientamento del desktop"

#: plugins/rdp/rdp_event.c:302
#, c-format
msgid "Reconnection attempt %d of %d…"
msgstr "Tentativo di riconnessione %d di %d…"

#: plugins/nx/nx_session_manager.c:98
msgid "Terminating…"
msgstr "Terminazione…"

#: plugins/nx/nx_session_manager.c:143
#, fuzzy, c-format
msgid "NX sessions on %s"
msgstr "Sessioni NX su %s"

#: plugins/nx/nx_session_manager.c:147
msgid "Attach"
msgstr "Collega"

#: plugins/nx/nx_session_manager.c:151
msgid "Restore"
msgstr "Ripristina"

#: plugins/nx/nx_session_manager.c:152
msgid "Start"
msgstr "Avvia"

#: plugins/nx/nx_session_manager.c:158
msgid "Terminate"
msgstr "Termina"

#: plugins/nx/nx_session_manager.c:190
msgid "Display"
msgstr "Visualizza"

#: plugins/nx/nx_session_manager.c:197
msgid "Status"
msgstr "Stato"

#: plugins/nx/nx_plugin.c:205
msgid "Password for private SSH key"
msgstr "Password per la chiave SSH privata"

#: plugins/nx/nx_plugin.c:364
msgid "Enter NX authentication credentials"
msgstr "Immettere le credenziali di autenticazione NX"

#: plugins/nx/nx_plugin.c:748
#, fuzzy
msgid "Send Ctrl+Alt+Del"
msgstr "Inviare Ctrl+Alt+Canc"

#: plugins/nx/nx_plugin.c:758
msgid "NX - NX Technology"
msgstr "Tecnologia NX"

#: plugins/kwallet/src/kwallet_plugin_main.c:118
#, fuzzy
msgid "Secured password storage in KWallet"
msgstr "Memorizzazione sicura delle password in KWallet"

#: plugins/telepathy/telepathy_channel_handler.c:237
#, c-format
msgid ""
"%s wants to share their desktop.\n"
"Do you accept?"
msgstr ""
"%s desidera condividere il desktop.\n"
"Accetti?"

#: plugins/telepathy/telepathy_channel_handler.c:240
msgid "Desktop sharing invitation"
msgstr "Invito per la condivisione del desktop"

#: plugins/telepathy/telepathy_plugin.c:57
msgid "Telepathy - Desktop Sharing"
msgstr "Condivisione del desktop Telepathy"

#: data/ui/remmina_snap_info_dialog.glade:46
msgid ""
"It seems that Remmina is running on your system as a SNAP package. To enable "
"access to some important features, like password saving in your keyring and "
"RDP printer sharing, please open your software center and give the "
"appropriate permissions to Remmina. As an alternative you can enter the "
"following commands in a terminal window:"
msgstr ""
"Sembra che Remmina stia girando nel tuo sistema come pacchetto SNAP. Per "
"abilitare l’accesso ad alcune importanti funzionalità, come il salvataggio "
"delle password nel keyring e la condivisione stampanti via RDP, si prega di "
"aprire il software center ed assegnare i permessi appropriati a Remmina. "
"Come alternativa è possibile inserire i seguenti comandi in una finestra "
"terminale:"

#: data/ui/remmina_snap_info_dialog.glade:82
msgid "Do not show this message again"
msgstr "Non mostrare più questo messaggio"

#: data/ui/remmina_about.glade:30 data/ui/remmina_main.glade:491
msgid "About"
msgstr "Informazioni"

#: data/ui/remmina_about.glade:34
msgid ""
"\n"
"Copyright © 2014–2020 Antenore Gatta, Giovanni Panozzo.\n"
"Copyright © 2009–2014 Vic Lee\n"
"More details in COPYING\n"
"    "
msgstr ""

#: data/ui/remmina_about.glade:40
msgid "Website"
msgstr "Sito Web"

#: data/ui/remmina_main.glade:35
msgid "Hide or show the search bar"
msgstr "Nascondi o mostra la barra di ricerca"

#: data/ui/remmina_main.glade:41
msgid "Add a new connection profile"
msgstr "Crea un nuovo profilo di connessione"

#: data/ui/remmina_main.glade:47
msgid "Show the Remmina changelog."
msgstr "Mostra il changelog di Remmina."

#: data/ui/remmina_main.glade:53
msgid "Switch from grouped to list view"
msgstr "Passa dalla vista raggruppata alla vista elenco"

#: data/ui/remmina_main.glade:78
msgid "New connection profile"
msgstr "Nuovo profilo di connessione"

#: data/ui/remmina_main.glade:90
msgid "Show search bar"
msgstr "Mostra barra di ricerca"

#: data/ui/remmina_main.glade:123
msgid "Remmina main menu"
msgstr "Menu principale di Remmina"

#: data/ui/remmina_main.glade:130
msgid "Actions"
msgstr "Azione"

#: data/ui/remmina_main.glade:144
msgid "Toggle view"
msgstr "Cambia vista"

#: data/ui/remmina_main.glade:175
msgid "Select the protocol to use with the quick connect bar."
msgstr ""
"Seleziona il protocollo da utilizzare con la barra di connessione rapida."

#: data/ui/remmina_main.glade:193
msgid "Search string or server name/IP address for “Quick Connect”"
msgstr ""
"Stringa di ricerca o nome del server/indirizzo IP per “Connessione rapida”"

#: data/ui/remmina_main.glade:197 data/ui/remmina_main.glade:199
msgid "Server name or IP address"
msgstr "Nome server o indirizzo IP"

#: data/ui/remmina_main.glade:198 data/ui/remmina_main.glade:200
#: data/ui/remmina_preferences.glade:214
msgid "Clear"
msgstr "Pulisci"

#: data/ui/remmina_main.glade:283
msgid "Edit"
msgstr "Modifica"

#: data/ui/remmina_main.glade:313
msgid "Collapse all"
msgstr "Comprimi tutto"

#: data/ui/remmina_main.glade:323
msgid "Expand all"
msgstr "Espandi tutto"

#: data/ui/remmina_main.glade:360
msgid "Multi password changer"
msgstr "Cambio password multiplo"

#: data/ui/remmina_main.glade:370
msgid "Debugging"
msgstr "Debug"

#: data/ui/remmina_main.glade:390
msgid "Export"
msgstr "Esporta"

#: data/ui/remmina_main.glade:400
msgid "News"
msgstr "Notitzie"

#: data/ui/remmina_main.glade:410 data/ui/remmina_news.glade:134
#, fuzzy
msgid "Make Remmina your default remote desktop client"
msgstr "Imposta Remmina come client desktop remoto predefinito"

#: data/ui/remmina_main.glade:437
msgid "Homepage"
msgstr "Sito web"

#: data/ui/remmina_main.glade:447
msgid "Donations"
msgstr "Donazioni"

#: data/ui/remmina_main.glade:457
msgid "Wiki"
msgstr "Wiki"

#. Remmina community website
#: data/ui/remmina_main.glade:467
#, fuzzy
msgid "Community"
msgstr "Comunità online"

#: data/ui/remmina_main.glade:585
msgid "Plugin"
msgstr "Plugin"

#: data/ui/remmina_main.glade:599
msgid "Last used"
msgstr "Ultimo utilizzo"

#: data/ui/remmina_unlock.glade:60
msgid "Unlock"
msgstr "Sbloccare"

#: data/ui/remmina_unlock.glade:94
msgid "Unlock Remmina"
msgstr "Sblocca Remmina"

#: data/ui/remmina_unlock.glade:128 data/ui/remmina_preferences.glade:1435
msgid "Master password"
msgstr "Password principale"

#: data/ui/remmina_spinner.glade:29 data/ui/remmina_key_chooser.glade:38
#: data/ui/remmina_key_chooser.glade:53
msgid "button"
msgstr "pulsante"

#: data/ui/remmina_spinner.glade:54
msgid "Please wait…"
msgstr "Attendere prego…"

#: data/ui/remmina_news.glade:108
msgid ""
"Send <b><a href=\"https://remmina.gitlab.io/remminadoc.gitlab.io/"
"remmina__stats_8c.html#details\" title=\"Remmina usage statistics"
"\">anonymous</a></b> statistics to remmina.org"
msgstr ""
"Invia statistiche <b><a href=\"https://remmina.gitlab.io/remminadoc.gitlab."
"io/remmina__stats_8c.html#details\" title=\"Statistiche di utlizzo Remmina"
"\">anonime</a></b> a remmina.org"

#: data/ui/remmina_news.glade:120
msgid "Enable anonymous statistics"
msgstr "Abilita statistiche anonime"

#: data/ui/remmina_news.glade:143
msgid "Apply"
msgstr "Applica"

#: data/ui/remmina_news.glade:147
msgid "Allow Remmina to automatically open .rdp and .remmina files."
msgstr "Consenti a Remmina di aprire automaticamente i file .rdp e .remmina."

#: data/ui/remmina_news.glade:168
<<<<<<< HEAD
#, fuzzy
msgid "<big>Take part</big>"
msgstr "<big>Contribuisci</big>"
=======
msgid "<big>Important settings</big>"
msgstr "<big>Impostazioni importanti</big>"
>>>>>>> 626bdab2

#: data/ui/remmina_news.glade:194
#, fuzzy
msgid ""
"<span>\n"
"<b>You have our gratitude in choosing copylefted libre software, <a href="
"\"https://remmina.org/donations/\" title=\"Awesome Remmina donations"
"\">donations also make us happy</a>, and further help improve Remmina.</b>\n"
"</span>\n"
msgstr ""
"<span>\n"
"<b>Sei un grande per l'utilizzo del software Libero, <a href=\"https://"
"remmina.org/donations/\" title=\"Donazioni Remmina\">fai una donazione</a>, "
"per renderci felici e rendere il programma migliore.</b>\n"
"</span>\n"

#: data/ui/remmina_news.glade:214
msgid "<big>Contribute</big>"
msgstr "<big>Contribuisci</big>"

#: data/ui/remmina_mpc.glade:14
msgid "<span weight='bold' size='larger'>Multi Password Changer</span>"
msgstr "<span weight='bold' size='larger'>Cambio Password Multiplo</span>"

#: data/ui/remmina_mpc.glade:32
msgid "Change"
msgstr "Cambia"

#: data/ui/remmina_mpc.glade:201
msgid "Selection criteria"
msgstr "Filtro di selezione"

#: data/ui/remmina_mpc.glade:261
msgid "Confirm password"
msgstr "Conferma password"

#: data/ui/remmina_mpc.glade:294
msgid "Set new password"
msgstr "Impostare una nuova password"

#. A column table with multiple check-boxes
#: data/ui/remmina_mpc.glade:331
msgctxt "Multi password changer"
msgid "Select"
msgstr "Seleziona"

#: data/ui/remmina_mpc.glade:343
msgctxt "Multi password changer table"
msgid "Name"
msgstr "Nome"

#: data/ui/remmina_mpc.glade:354
msgctxt "Multi password changer table"
msgid "Group"
msgstr "Gruppo"

#: data/ui/remmina_mpc.glade:365
msgctxt "Multi password changer table"
msgid "Domain\\Username"
msgstr "Dominio\\Nomeutente"

#: data/ui/remmina_preferences.glade:41
msgid "Remmina Preferences"
msgstr "Preferenze Remmina"

#: data/ui/remmina_preferences.glade:99
msgid "Double-click action"
msgstr "Azione del doppio clic"

#: data/ui/remmina_preferences.glade:113
msgid "Open connection"
msgstr "Apri una connessione"

#: data/ui/remmina_preferences.glade:114
msgid "Edit settings"
msgstr "Modifica impostazioni"

#: data/ui/remmina_preferences.glade:130
msgid "Scaling quality"
msgstr "Qualità del ridimensionamento"

#: data/ui/remmina_preferences.glade:144
msgid "Nearest"
msgstr "Più vicino"

#: data/ui/remmina_preferences.glade:145
msgid "Tiles"
msgstr "Interpolazione per tessere"

#: data/ui/remmina_preferences.glade:146
msgid "Bilinear"
msgstr "Bilineare"

#: data/ui/remmina_preferences.glade:147
msgid "Hyper"
msgstr "Iper-interpolazione"

#: data/ui/remmina_preferences.glade:163
msgid "Step size for auto scroll"
msgstr "Dimensione del passo per lo scorrimento automatico"

#: data/ui/remmina_preferences.glade:191
msgid "Maximal amount of recent items"
msgstr "Quantità massima di elementi recenti"

#: data/ui/remmina_preferences.glade:234
msgid "Screen resolutions"
msgstr "Risoluzioni dello schermo"

#: data/ui/remmina_preferences.glade:280
#, fuzzy
msgid "Folder for screenshots"
msgstr "Cartella per il registro di sessione SSH"

#: data/ui/remmina_preferences.glade:292
msgid "Choose a folder to save screenshots from Remmina in."
msgstr "Scegli la cartella in cui salvare gli screenshot di Remmina."

#: data/ui/remmina_preferences.glade:295
msgid "Select a folder"
msgstr "Selezionare una cartella"

#: data/ui/remmina_preferences.glade:305
msgid "Set up"
msgstr ""

#: data/ui/remmina_preferences.glade:326
#, fuzzy
msgid "Screenshot filenames"
msgstr "Nome file screenshot"

#: data/ui/remmina_preferences.glade:338
msgid ""
"%p Profile name\n"
"%h Server name/IP\n"
"%Y Year, %m Month, %d Day, %H Hour, %M Minute, %S Seconds (UTC time)\n"
msgstr ""
"%p Nome profilo\n"
"%h Nome server/IP\n"
"%Y anno, %m mese, %d giorno, %H ora, %M minuti, %S secondi (tempo UTC)\n"

#: data/ui/remmina_preferences.glade:356
msgid ""
"The folder where connection profiles are saved, it defaults to the "
"XDG_USER_DATA"
msgstr ""
"La cartella in cui sono salvati i profili di connessione, per impostazione "
"predefinita è XDG_USER_DATA"

#. The folder where profiles are saved
#: data/ui/remmina_preferences.glade:361
msgid "Remmina data folder"
msgstr "Cartella dati Remmina"

#: data/ui/remmina_preferences.glade:388
msgid "Remember last view mode for each connection"
msgstr "Ricordare l’ultima modalità di visualizzazione per ogni connessione"

#: data/ui/remmina_preferences.glade:392
msgid "Remember last view mode"
msgstr "Ricorda l’ultima modalità di visualizzazione"

#: data/ui/remmina_preferences.glade:418 data/ui/remmina_preferences.glade:422
#, fuzzy
msgid "Send anonymous statistics to remmina.org"
msgstr "Invia statistiche a remmina.org"

#: data/ui/remmina_preferences.glade:462
msgid "Only save generated screenshots, don't copy them to clipboard."
msgstr "Salva solo le schermate generate, non copiarle negli appunti."

#: data/ui/remmina_preferences.glade:467
msgid "Prevent screenshots from entering clipboard"
msgstr "Impedire agli screenshot di entrare negli Appunti"

#: data/ui/remmina_preferences.glade:479
msgid ""
"Set a custom filename for your Remmina connection profiles, using a "
"formatting string."
msgstr ""
"Impostare un nome file personalizzato per i profili di connessione Remmina, "
"utilizzando una stringa di formattazione."

#: data/ui/remmina_preferences.glade:483
msgid "Profile filename template"
msgstr "Modello del nome file del profilo"

#: data/ui/remmina_preferences.glade:495
msgid ""
"%G Group name (slash will be converted to - automatically)\n"
"%P Protocol name\n"
"%N Connection name\n"
"%h Hostname/IP\n"
"\n"
"\n"
msgstr ""
"%G Nome gruppo (barra verrà convertita in - automaticamente)\n"
"%P Nome protocollo\n"
"%N Nome connessione\n"
"%h Nome host/IP\n"
"\n"
"\n"

#: data/ui/remmina_preferences.glade:518
msgid "Options"
msgstr "Opzioni"

#: data/ui/remmina_preferences.glade:532
msgid "Always show tabs"
msgstr "Mosta sempre le schede"

#: data/ui/remmina_preferences.glade:549
msgid "Hide the toolbar shown in the tabbed interface"
msgstr "Nascondere la barra degli strumenti mostrata nell'interfaccia a schede"

#: data/ui/remmina_preferences.glade:570
msgid "Default view mode"
msgstr "Modalità di visualizzazione predefinita"

#: data/ui/remmina_preferences.glade:584
msgid "Automatic"
msgstr "Automatico"

#: data/ui/remmina_preferences.glade:585
msgid "Scrolled window"
msgstr "Finestra scrollabile"

#: data/ui/remmina_preferences.glade:587
msgid "Viewport fullscreen"
msgstr "Area di visualizzazione a schermo intero"

#: data/ui/remmina_preferences.glade:603
msgid "Tabs"
msgstr ""

#: data/ui/remmina_preferences.glade:618
#, fuzzy
msgid "By group"
msgstr "Raggruppa le schede in base ai gruppi"

#: data/ui/remmina_preferences.glade:619
#, fuzzy
msgid "By protocols"
msgstr "Raggruppa le schede in base al protocollo"

#: data/ui/remmina_preferences.glade:620
#, fuzzy
msgid "Per connection"
msgstr "Apri una connessione"

#: data/ui/remmina_preferences.glade:621
#, fuzzy
msgid "None"
msgstr "<Nessuno>"

#: data/ui/remmina_preferences.glade:632
msgid "Fullscreen on the same screen as the connection window"
msgstr "Schermo intero sullo stesso monitor della finestra di connessione"

#: data/ui/remmina_preferences.glade:656
msgid "Peeking"
msgstr "A discesa"

#: data/ui/remmina_preferences.glade:657
msgid "Hidden"
msgstr "Nascosto"

#: data/ui/remmina_preferences.glade:673
msgid "Fullscreen toolbar visibility"
msgstr "Visibilità della barra strumenti in fullscree"

#: data/ui/remmina_preferences.glade:683
msgid "Hide the search bar shown in the main window"
msgstr "Nascondere la barra di ricerca visualizzata nella finestra principale"

#: data/ui/remmina_preferences.glade:707
msgid "Appearance"
msgstr "Aspetto"

#: data/ui/remmina_preferences.glade:722
msgid "Show new connection on top of the menu"
msgstr "Mostrare “Nuove connessioni” in testa al menu"

#: data/ui/remmina_preferences.glade:740
msgid "Hide total count shown in the group menu"
msgstr "Nascondi conteggio totale visualizzato nel menu del gruppo"

#: data/ui/remmina_preferences.glade:757
msgid "No tray icon"
msgstr "Disabilitare l’icona nell’area di notifica"

#: data/ui/remmina_preferences.glade:775
msgid "Start in tray upon user login"
msgstr "Avvia nel vassoio al momento dell'accesso dell'utente"

#: data/ui/remmina_preferences.glade:793
msgid "Dark tray icon"
msgstr "Icona del vassoio scura"

#: data/ui/remmina_preferences.glade:797
msgid "Improves contrast if you have a light panel."
msgstr "Migliora il contrasto se si dispone di un pannello luminoso."

#: data/ui/remmina_preferences.glade:818
msgid "Applet"
msgstr "Applet"

#: data/ui/remmina_preferences.glade:839
msgid "Host key"
msgstr "Tasto host"

#: data/ui/remmina_preferences.glade:870
msgid "Show/hide fullscreen"
msgstr "Mostra/nascondi a schermo intero"

#: data/ui/remmina_preferences.glade:900
msgid "Auto-fit window"
msgstr "Adattare automaticamente la finestra"

#: data/ui/remmina_preferences.glade:973
msgid "Apply/remove scaling"
msgstr "Applicare/rimuovere il ridimensionamento"

#: data/ui/remmina_preferences.glade:1003
msgid "Grab keyboard"
msgstr "Catturare la tastiera"

#: data/ui/remmina_preferences.glade:1094
msgid "Show/hide toolbar"
msgstr "Mostra/nascondi barra degli strumenti"

#: data/ui/remmina_preferences.glade:1156
#: data/ui/remmina_preferences.glade:1166
msgid "View-only mode"
msgstr "Modalità solo-visione"

#: data/ui/remmina_preferences.glade:1190
msgid "Keyboard"
msgstr "Tastiera"

#: data/ui/remmina_preferences.glade:1209
msgid "Local SSH port"
msgstr "Porta SSH locale"

#: data/ui/remmina_preferences.glade:1233
msgid "Parse ~/.ssh/config"
msgstr "Leggi ~/.ssh/config"

#: data/ui/remmina_preferences.glade:1257
msgid "No logging at all"
msgstr ""

#: data/ui/remmina_preferences.glade:1258
msgid "Rare conditions or warnings"
msgstr ""

#: data/ui/remmina_preferences.glade:1259
msgid "API-accessible entrypoints"
msgstr ""

#: data/ui/remmina_preferences.glade:1260
msgid "Lower level protocol info, packet level"
msgstr ""

#: data/ui/remmina_preferences.glade:1261
msgid "Function entering and leaving"
msgstr ""

#: data/ui/remmina_preferences.glade:1277
msgid "SSH log level"
msgstr "SSH log level"

#. http://man7.org/linux/man-pages/man7/tcp.7.html
#: data/ui/remmina_preferences.glade:1344
msgid "Seconds of connection idleness before TCP keepalive probes are sent."
msgstr ""
"Secondi di inattività della connessione prima dell'invio delle sonde "
"keepalive TCP."

#. http://man7.org/linux/man-pages/man7/tcp.7.html
#: data/ui/remmina_preferences.glade:1360
msgid "Seconds between each keepalive probe."
msgstr "Secondi tra ogni sonda keepalive."

#. http://man7.org/linux/man-pages/man7/tcp.7.html
#: data/ui/remmina_preferences.glade:1376
msgid ""
"Number of keepalive probes sent via TCP connection before it is dropped."
msgstr ""
"Numero di sonde keepalive inviate tramite connessione TCP prima che vengano "
"eliminate."

#. http://man7.org/linux/man-pages/man7/tcp.7.html
#: data/ui/remmina_preferences.glade:1392
msgid ""
"Amount of milliseconds to attempt acknowledging data before closing the "
"corresponding TCP connection forcibly."
msgstr ""
"Millisecondi prima di fare l´aknowledge dei dati prima di chiudere "
"forzatamente la corrispondente connessione TCP."

#: data/ui/remmina_preferences.glade:1413
msgid "SSH options"
msgstr "Opzioni SSH"

#: data/ui/remmina_preferences.glade:1450
#: data/ui/remmina_preferences.glade:1466
msgid "Use secret key authentication for some widgets"
msgstr "Utilizzare l'autenticazione a chiave segreta per alcuni widget"

#: data/ui/remmina_preferences.glade:1472
msgid "Use master password"
msgstr "Usa la password principale"

#: data/ui/remmina_preferences.glade:1485
msgid "Automatic lock interval"
msgstr "Intervallo di blocco automatico"

#: data/ui/remmina_preferences.glade:1496
msgid "Master password validity in seconds"
msgstr "Validità della password principale in secondi"

#: data/ui/remmina_preferences.glade:1516
msgid "File encryption"
msgstr "Crittografia dei file"

#: data/ui/remmina_preferences.glade:1546
msgid "Repeat the password"
msgstr "Ripetere la password"

#: data/ui/remmina_preferences.glade:1623
msgid "Terminal font"
msgstr "Carattere del terminale"

#: data/ui/remmina_preferences.glade:1636
msgid "Scrollback lines"
msgstr "Righe di scorrimento all’indietro"

#: data/ui/remmina_preferences.glade:1702
msgid "Shortcut for copying to clipboard"
msgstr "Scelta rapida per la copia negli Appunti"

#: data/ui/remmina_preferences.glade:1715
msgid "Shortcut for pasting from clipboard"
msgstr "Tasto di scelta rapida per incollare dagli appunti"

#: data/ui/remmina_preferences.glade:1728
msgid "Select all shortcuts"
msgstr "Tasto di scelta rapida per selezionare tutto"

#: data/ui/remmina_preferences.glade:1742
#: data/ui/remmina_preferences.glade:1760
#: data/ui/remmina_preferences.glade:1778
msgid "(Host key +)"
msgstr "(Tasto Host +)"

#: data/ui/remmina_preferences.glade:1795
#: data/ui/remmina_preferences.glade:1809
msgid "Foreground colour"
msgstr "Colore di primo piano"

#: data/ui/remmina_preferences.glade:1823
#: data/ui/remmina_preferences.glade:1890
msgid "Background colour"
msgstr "Colore di sfondo"

#: data/ui/remmina_preferences.glade:1836
#: data/ui/remmina_preferences.glade:1905
msgid "Cursor colour"
msgstr "Colore cursore"

#: data/ui/remmina_preferences.glade:1849
msgid "Normal colours"
msgstr "Colori normali"

#: data/ui/remmina_preferences.glade:1862
msgid "Bright colours"
msgstr "Colori vivaci"

#: data/ui/remmina_preferences.glade:1876
#, fuzzy
msgid "Colour theme"
msgstr "Carica tema colori"

#: data/ui/remmina_preferences.glade:1917
msgid ""
"Choose a colour scheme file. Usually available in /usr/share/remmina/theme. "
"https://github.com/mbadolato/iTerm2-Color-Schemes has more details."
msgstr ""
"Seleziona un file per il tema colori. I temi prenstallati si trovano di "
"solito sotto /usr/share/remmina/theme. Vedi https://github.com/mbadolato/"
"iTerm2-Color-Schemes."

#: data/ui/remmina_preferences.glade:1920
msgid "Pick a terminal colouring file"
msgstr "Scegliere un file di colorazione del terminale"

#: data/ui/remmina_preferences.glade:1934
msgid "Pick a black colour"
msgstr "Scegli un colore nero"

#: data/ui/remmina_preferences.glade:1946
msgid "Pick a red colour"
msgstr "Scegli un colore rosso"

#: data/ui/remmina_preferences.glade:1958
msgid "Pick a green colour"
msgstr "Scegli un colore verde"

#: data/ui/remmina_preferences.glade:1970
msgid "Pick a yellow colour"
msgstr "Scegli un colore giallo"

#: data/ui/remmina_preferences.glade:1982
msgid "Pick a blue colour"
msgstr "Scegli un colore blu"

#: data/ui/remmina_preferences.glade:1994
msgid "Pick a magenta colour"
msgstr "Scegliere un colore magenta"

#: data/ui/remmina_preferences.glade:2006
msgid "Pick a cyan colour"
msgstr "Scegli un colore ciano"

#: data/ui/remmina_preferences.glade:2019
msgid "Pick a white colour"
msgstr "Scegli un colore bianco"

#: data/ui/remmina_preferences.glade:2031
msgid "Pick a light black colour"
msgstr "Scegli un colore nero chiaro"

#: data/ui/remmina_preferences.glade:2043
msgid "Pick a light red colour"
msgstr "Scegli un colore rosso chiaro"

#: data/ui/remmina_preferences.glade:2055
msgid "Pick a bright green colour"
msgstr "Scegli un colore verde brillante"

#: data/ui/remmina_preferences.glade:2067
msgid "Pick a bright yellow colour"
msgstr "Scegli un colore giallo brillante"

#: data/ui/remmina_preferences.glade:2079
msgid "Pick a bright blue colour"
msgstr "Scegli un colore blu brillante"

#: data/ui/remmina_preferences.glade:2091
msgid "Pick a light magenta colour"
msgstr "Scegliere un colore magenta chiaro"

#: data/ui/remmina_preferences.glade:2103
msgid "Pick a light cyan colour"
msgstr "Scegli un colore ciano chiaro"

#: data/ui/remmina_preferences.glade:2116
msgid "Pick a light white colour"
msgstr "Scegli un colore bianco chiaro"

#: data/ui/remmina_preferences.glade:2129
msgid "Use default system font"
msgstr "Utilizzare font di sistema predefinito"

#: data/ui/remmina_preferences.glade:2167
msgid "Allow bold text"
msgstr "Consentire testo in grassetto"

#: data/ui/remmina_preferences.glade:2183
msgid "Terminal"
msgstr "Terminale"

#: data/ui/remmina_string_list.glade:14 data/ui/remmina_string_list.glade:158
msgid "Add"
msgstr "Aggiungi"

#: data/ui/remmina_string_list.glade:20 data/ui/remmina_string_list.glade:137
#: data/ui/remmina_key_chooser.glade:14 data/ui/remmina_key_chooser.glade:15
msgid "_Remove"
msgstr "_Elimina"

#: data/ui/remmina_string_list.glade:26 data/ui/remmina_string_list.glade:116
msgid "Move up"
msgstr "Sposta su"

#: data/ui/remmina_string_list.glade:32 data/ui/remmina_string_list.glade:95
msgid "Move down"
msgstr "Sposta giù"

#: data/ui/remmina_key_chooser.glade:23
msgid "Choose a new key"
msgstr "Scegli un nuovo tasto"

#: data/ui/remmina_key_chooser.glade:82
msgid "Please press the new key…"
msgstr "Premere un nuovo tasto prego…"<|MERGE_RESOLUTION|>--- conflicted
+++ resolved
@@ -12,15 +12,9 @@
 msgstr ""
 "Project-Id-Version: remmina\n"
 "Report-Msgid-Bugs-To: l10n@lists.remmina.org\n"
-<<<<<<< HEAD
 "POT-Creation-Date: 2020-05-11 06:49+0000\n"
 "PO-Revision-Date: 2020-04-15 21:14+0000\n"
 "Last-Translator: Allan Nordhøy <epost@anotheragency.no>\n"
-=======
-"POT-Creation-Date: 2020-05-08 07:41+0000\n"
-"PO-Revision-Date: 2020-05-11 06:45+0000\n"
-"Last-Translator: Roberto Bellingeri <bellingeri@netguru.it>\n"
->>>>>>> 626bdab2
 "Language-Team: Italian <https://hosted.weblate.org/projects/remmina/remmina/"
 "it/>\n"
 "Language: it\n"
@@ -1460,15 +1454,9 @@
 msgid "Proxy URL"
 msgstr "URL proxy"
 
-<<<<<<< HEAD
 #: plugins/www/www_plugin.c:888
 msgid "E.g. https://example.org, socks://mysocks:1080"
 msgstr ""
-=======
-#: plugins/www/www_plugin.c:895
-msgid "Ex. https://myproxy.com, socks://mysocks:1080"
-msgstr "Es. https://myproxy.com, socks://mysocks:1080"
->>>>>>> 626bdab2
 
 #: plugins/www/www_plugin.c:889
 msgid "Turn on Java support"
@@ -2099,14 +2087,8 @@
 msgstr "Condividere smartcard"
 
 #: plugins/rdp/rdp_plugin.c:2053
-<<<<<<< HEAD
 msgid "Prefer IPv6 AAAA record over IPv4 A record"
 msgstr ""
-=======
-#, fuzzy
-msgid "Prefer IPv6 AAA record over IPv4 A record"
-msgstr "Preferisci il record AAA IPv6 rispetto al record A IPv4"
->>>>>>> 626bdab2
 
 #: plugins/rdp/rdp_plugin.c:2054
 msgid "Share printers"
@@ -2544,14 +2526,9 @@
 msgstr "Consenti a Remmina di aprire automaticamente i file .rdp e .remmina."
 
 #: data/ui/remmina_news.glade:168
-<<<<<<< HEAD
 #, fuzzy
 msgid "<big>Take part</big>"
 msgstr "<big>Contribuisci</big>"
-=======
-msgid "<big>Important settings</big>"
-msgstr "<big>Impostazioni importanti</big>"
->>>>>>> 626bdab2
 
 #: data/ui/remmina_news.glade:194
 #, fuzzy
