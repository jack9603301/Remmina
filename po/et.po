--- conflicted
+++ resolved
@@ -9,13 +9,8 @@
 msgstr ""
 "Project-Id-Version: remmina\n"
 "Report-Msgid-Bugs-To: l10n@lists.remmina.org\n"
-<<<<<<< HEAD
-"POT-Creation-Date: 2021-10-29 12:14+0000\n"
-"PO-Revision-Date: 2021-10-29 12:15+0000\n"
-=======
 "POT-Creation-Date: 2021-12-03 09:34+0000\n"
 "PO-Revision-Date: 2021-12-03 13:52+0000\n"
->>>>>>> 050fc71c
 "Last-Translator: Anonymous <noreply@weblate.org>\n"
 "Language-Team: Estonian <https://hosted.weblate.org/projects/remmina/remmina/"
 "et/>\n"
@@ -24,186 +19,6 @@
 "Content-Type: text/plain; charset=UTF-8\n"
 "Content-Transfer-Encoding: 8bit\n"
 "Plural-Forms: nplurals=2; plural=n != 1;\n"
-<<<<<<< HEAD
-"X-Generator: Weblate 4.9-dev\n"
-"X-Launchpad-Export-Date: 2014-09-20 14:24+0000\n"
-
-#: src/remmina_sftp_plugin.c:310 src/remmina_sftp_plugin.c:354
-#: src/remmina_protocol_widget.c:1676 src/remmina_protocol_widget.c:1695
-#: src/remmina_file_editor.c:1101 src/remmina_file_editor.c:1222
-#: src/remmina_ssh_plugin.c:1360 plugins/rdp/rdp_plugin.c:2680
-#: plugins/www/www_plugin.c:895 plugins/x2go/x2go_plugin.c:1596
-#: data/ui/remmina_mpc.glade:236 data/ui/remmina_preferences.glade:1675
-#: data/ui/remmina_unlock.glade:116
-msgid "Password"
-msgstr "Parool"
-
-#: src/remmina_sftp_plugin.c:311 src/remmina_sftp_plugin.c:356
-#: src/remmina_file_editor.c:1102 src/remmina_ssh_plugin.c:1361
-#: src/remmina_ssh_plugin.c:1472
-#, fuzzy
-msgid "SSH identity file"
-msgstr "SSH identiteedifail"
-
-#: src/remmina_sftp_plugin.c:312 src/remmina_file_editor.c:1103
-#: src/remmina_ssh_plugin.c:1362
-#, fuzzy
-msgid "SSH agent"
-msgstr "SSH agent"
-
-#: src/remmina_sftp_plugin.c:313 src/remmina_file_editor.c:1104
-#: src/remmina_ssh_plugin.c:1363
-msgid "Public key (automatic)"
-msgstr "Avalik võti (automaatne)"
-
-#: src/remmina_sftp_plugin.c:314 src/remmina_file_editor.c:1105
-#: src/remmina_ssh_plugin.c:1364
-#, fuzzy
-msgid "Kerberos (GSSAPI)"
-msgstr "Kerberos (GSSAPI)"
-
-#: src/remmina_sftp_plugin.c:323
-msgid "Show Hidden Files"
-msgstr "Kuva peidetud failid"
-
-#: src/remmina_sftp_plugin.c:325
-msgid "Overwrite all files"
-msgstr "Kirjuta üle"
-
-#: src/remmina_sftp_plugin.c:327
-#, fuzzy
-msgid "Resume all file transfers"
-msgstr "Jätkata kõiki failiülekandeid"
-
-#: src/remmina_sftp_plugin.c:328 src/remmina_protocol_widget.c:283
-#, fuzzy
-msgid "Connect via SSH from a new terminal"
-msgstr "Ühendage SSH kaudu uuest terminalist"
-
-#: src/remmina_sftp_plugin.c:353 src/remmina_message_panel.c:330
-#: src/remmina_file_editor.c:1216 src/remmina_ssh_plugin.c:1470
-#: plugins/rdp/rdp_plugin.c:2679 plugins/vnc/vnc_plugin.c:1976
-#: plugins/vnc/vnc_plugin.c:1988 plugins/www/www_plugin.c:894
-#: plugins/x2go/x2go_plugin.c:1595 data/ui/remmina_mpc.glade:144
-#, fuzzy
-msgid "Username"
-msgstr "Kasutajanimi"
-
-#: src/remmina_sftp_plugin.c:355 src/remmina_file_editor.c:1207
-#: src/remmina_ssh_plugin.c:1469
-#, fuzzy
-msgid "Authentication type"
-msgstr "Autentimise tüüp"
-
-#: src/remmina_sftp_plugin.c:357 src/remmina_file_editor.c:1240
-#: src/remmina_ssh_plugin.c:1476
-#, fuzzy
-msgid "Password to unlock private key"
-msgstr "Salasõna isikliku võtme avamiseks"
-
-#: src/remmina_sftp_plugin.c:358 src/remmina_ssh_plugin.c:1506
-#, fuzzy
-msgid "SSH Proxy Command"
-msgstr "SSH Proxy käsk"
-
-#: src/remmina_sftp_plugin.c:367
-msgid "SFTP - Secure File Transfer"
-msgstr "SFTP - Turvaline failiedastamine"
-
-#: src/remmina_plugin_manager.c:73 src/remmina_file_editor.c:1951
-msgid "Protocol"
-msgstr "Protokoll"
-
-#: src/remmina_plugin_manager.c:73
-msgid "Entry"
-msgstr "Kirje"
-
-#: src/remmina_plugin_manager.c:73
-msgid "File"
-msgstr "Fail"
-
-#: src/remmina_plugin_manager.c:73
-msgid "Tool"
-msgstr "Tööriist"
-
-#: src/remmina_plugin_manager.c:73
-msgid "Preference"
-msgstr "Eelistus"
-
-#: src/remmina_plugin_manager.c:73
-#, fuzzy
-msgid "Secret"
-msgstr "Salajane"
-
-#: src/remmina_plugin_manager.c:461 data/ui/remmina_main.glade:305
-msgid "Plugins"
-msgstr "Pluginad"
-
-#: src/remmina_plugin_manager.c:461 src/remmina_message_panel.c:452
-#: src/remmina_message_panel.c:621 src/remmina_file_editor.c:242
-#, fuzzy
-msgid "_OK"
-msgstr "_Olgu"
-
-#: src/remmina_plugin_manager.c:479 src/remmina_file_editor.c:1908
-#: data/ui/remmina_main.glade:442
-msgid "Name"
-msgstr "Nimi"
-
-#: src/remmina_plugin_manager.c:485
-msgid "Type"
-msgstr "Tüüp"
-
-#: src/remmina_plugin_manager.c:491
-msgid "Description"
-msgstr "Kirjeldus"
-
-#: src/remmina_plugin_manager.c:497
-msgid "Version"
-msgstr "Versioon"
-
-#: src/remmina_chat_window.c:178
-#, c-format
-msgid "Chat with %s"
-msgstr "Vestlus kasutajaga %s"
-
-#: src/remmina_chat_window.c:230
-msgid "_Send"
-msgstr "_Saada"
-
-#: src/remmina_chat_window.c:240
-msgid "_Clear"
-msgstr "_Tühjenda"
-
-#: src/remmina_applet_menu_item.c:121
-msgid "Discovered"
-msgstr "Leitud"
-
-#: src/remmina_applet_menu_item.c:126
-msgid "New Connection"
-msgstr "Uus ühendus"
-
-#: src/remmina_key_chooser.h:38
-#, fuzzy
-msgid "Shift+"
-msgstr "Shift+"
-
-#: src/remmina_key_chooser.h:39
-#, fuzzy
-msgid "Ctrl+"
-msgstr "Ctrl+"
-
-#: src/remmina_key_chooser.h:40
-#, fuzzy
-msgid "Alt+"
-msgstr "Alt+"
-
-#: src/remmina_key_chooser.h:41
-#, fuzzy
-msgid "Super+"
-msgstr "Super+"
-
-=======
 "X-Generator: Weblate 4.10-dev\n"
 "X-Launchpad-Export-Date: 2014-09-20 14:24+0000\n"
 
@@ -400,7 +215,6 @@
 msgid "Super+"
 msgstr "Super+"
 
->>>>>>> 050fc71c
 #: src/remmina_key_chooser.h:42
 #, fuzzy
 msgid "Hyper+"
@@ -417,10 +231,7 @@
 msgstr "<Kõik>"
 
 #: src/remmina_pref_dialog.c:91 src/remmina_file_editor.c:528
-<<<<<<< HEAD
-=======
-#, fuzzy
->>>>>>> 050fc71c
+#, fuzzy
 msgid "Resolutions"
 msgstr "Resolutsioonid"
 
@@ -477,10 +288,7 @@
 #: data/ui/remmina_string_list.glade:8 data/ui/remmina_string_list.glade:9
 #: data/ui/remmina_string_list.glade:63 data/ui/remmina_news.glade:33
 #: data/ui/remmina_preferences.glade:2622
-<<<<<<< HEAD
-=======
-#, fuzzy
->>>>>>> 050fc71c
+#, fuzzy
 msgid "Close"
 msgstr "Sulge"
 
@@ -494,22 +302,14 @@
 msgid "No"
 msgstr "Ei"
 
-<<<<<<< HEAD
-#: src/remmina_message_panel.c:391 plugins/rdp/rdp_plugin.c:2681
-#: data/ui/remmina_mpc.glade:172
-=======
 #: src/remmina_message_panel.c:391 plugins/rdp/rdp_plugin.c:2724
 #: data/ui/remmina_mpc.glade:172
 #, fuzzy
->>>>>>> 050fc71c
 msgid "Domain"
 msgstr "Domeen"
 
 #: src/remmina_message_panel.c:420
-<<<<<<< HEAD
-=======
-#, fuzzy
->>>>>>> 050fc71c
+#, fuzzy
 msgid "Save password"
 msgstr "Salvesta parool"
 
@@ -531,158 +331,6 @@
 #, fuzzy
 msgid "CA Certificate File"
 msgstr "CA sertifikaadi fail"
-<<<<<<< HEAD
-
-#: src/remmina_message_panel.c:547
-#, fuzzy
-msgid "CA CRL File"
-msgstr "CA CRLi fail"
-
-#: src/remmina_message_panel.c:569
-#, fuzzy
-msgid "Client Certificate File"
-msgstr "Kliendi sertifikaadi fail"
-
-#: src/remmina_message_panel.c:591
-#, fuzzy
-msgid "Client Certificate Key"
-msgstr "Kliendi sertifikaadi võti"
-
-#: src/rcw.c:655
-#, c-format
-msgid ""
-"Are you sure you want to close %i active connections in the current window?"
-msgstr ""
-"Seal on %i aktiivset ühendust samas aknas. Kas sa oled kindel, et on vaja "
-"sulgeda?"
-
-#: src/rcw.c:1399
-#, fuzzy
-msgid "Viewport fullscreen mode"
-msgstr "Viewport täisekraani režiim"
-
-#: src/rcw.c:1407 data/ui/remmina_preferences.glade:607
-#, fuzzy
-msgid "Scrolled fullscreen"
-msgstr "Täisekraani kerimine"
-
-#: src/rcw.c:1493
-#, fuzzy
-msgid "Keep aspect ratio when scaled"
-msgstr "Säilitab mõõtkava mõõtmisel küljesuhte"
-
-#: src/rcw.c:1501
-#, fuzzy
-msgid "Fill client window when scaled"
-msgstr "Kliendi akna täitmine skaleerimisel"
-
-#: src/rcw.c:2049
-#, fuzzy
-msgid "Send clipboard content as keystrokes"
-msgstr "Lõikeplaadi sisu saatmine klahvivajutusena"
-
-#: src/rcw.c:2155
-#, fuzzy
-msgid "Turn off scaling to avoid screenshot distortion."
-msgstr "Lülitage skaleerimine välja, et vältida ekraanipildi moonutamist."
-
-#: src/rcw.c:2215 plugins/www/www_plugin.c:855
-#, fuzzy
-msgid "Screenshot taken"
-msgstr "Screenshot tehtud"
-
-#: src/rcw.c:2298
-#, fuzzy
-msgid "_Menu"
-msgstr "_Menüü"
-
-#: src/rcw.c:2299
-#, fuzzy
-msgid "Menu"
-msgstr "Menüü"
-
-#: src/rcw.c:2308
-#, fuzzy
-#| msgid "Remmina main menu"
-msgid "Open the Remmina main window"
-msgstr "Avage Remmina põhiaken"
-
-#: src/rcw.c:2318
-#, fuzzy
-msgid "Duplicate current connection"
-msgstr "Praeguse ühenduse dubleerimine"
-
-#: src/rcw.c:2335
-#, fuzzy
-msgid "Resize the window to fit in remote resolution"
-msgstr "Akna suuruse muutmine, et see sobiks kauge resolutsiooniga"
-
-#: src/rcw.c:2346
-msgid "Toggle fullscreen mode"
-msgstr "Täisekraanvaate sisse- ja väljalülitamine"
-
-#: src/rcw.c:2392 data/ui/remmina_preferences.glade:1332
-#: data/ui/remmina_preferences.glade:1342
-#, fuzzy
-msgid "Multi monitor"
-msgstr "Multi monitor"
-
-#: src/rcw.c:2408
-#, fuzzy
-msgid "Toggle dynamic resolution update"
-msgstr "Dünaamilise eraldusvõime uuendamise lülitamine"
-
-#: src/rcw.c:2418
-#, fuzzy
-msgid "Toggle scaled mode"
-msgstr "Vahetage skaleeritud režiimi"
-
-#: src/rcw.c:2458 data/ui/remmina_preferences.glade:1066
-#, fuzzy
-msgid "Switch tab pages"
-msgstr "Vahetage vahekaardilehti"
-
-#: src/rcw.c:2468
-#, fuzzy
-msgid "Grab all keyboard events"
-msgstr "Haara kõik klaviatuurisündmused"
-
-#: src/rcw.c:2478
-msgid "Preferences"
-msgstr "Eelistus"
-
-#: src/rcw.c:2487
-msgid "_Tools"
-msgstr "Tööriistad"
-
-#: src/rcw.c:2488 data/ui/remmina_main.glade:207
-msgid "Tools"
-msgstr "Tööriistad"
-
-#: src/rcw.c:2501 data/ui/remmina_preferences.glade:1267
-#: data/ui/remmina_preferences.glade:1277
-#, fuzzy
-msgid "Screenshot"
-msgstr "Ekraanipilt"
-
-#: src/rcw.c:2515 data/ui/remmina_preferences.glade:1174
-msgid "Minimize window"
-msgstr "Minimeeri aken"
-
-#: src/rcw.c:2525 data/ui/remmina_preferences.glade:1205
-msgid "Disconnect"
-msgstr "Katkesta ühendus"
-
-#: src/rcw.c:4297
-#, fuzzy, c-format
-msgid "The file “%s” is corrupted, unreadable, or could not be found."
-msgstr "Faili \"%s\" on rikutud, ei saa lugeda või seda ei leitud."
-
-#: src/rcw.c:4466
-#, fuzzy
-msgid "Warning: This plugin requires GtkSocket, but it’s not available."
-msgstr "Hoiatus: See plugin nõuab GtkSocket'i, kuid see ei ole saadaval."
-=======
 
 #: src/remmina_message_panel.c:547
 #, fuzzy
@@ -866,7 +514,6 @@
 #, fuzzy
 msgid "Open in browser"
 msgstr "Ava veebilehitsejas"
->>>>>>> 050fc71c
 
 #: src/remmina_mpchange.c:234
 #, fuzzy
@@ -900,7 +547,6 @@
 #, fuzzy
 msgid "Show 'About'"
 msgstr "Näita 'About'"
-<<<<<<< HEAD
 
 #. TRANSLATORS: Shown in terminal. Do not use characters that may be not supported on a terminal
 #: src/remmina.c:88
@@ -921,8 +567,8 @@
 #: src/remmina.c:90
 #, fuzzy
 msgid ""
-"Connect to a desktop described in a file (.remmina or a type supported by a "
-"plugin)"
+"Connect to a desktop described in a file (.remmina or a filetype supported "
+"by a plugin)"
 msgstr ""
 "Ühendus failis kirjeldatud töölauaga (.remmina või pluginaga toetatud tüüp)"
 
@@ -930,51 +576,13 @@
 #: src/remmina.c:92
 #, fuzzy
 msgid ""
-"Edit desktop connection described in file (.remmina or type supported by "
-"plugin)"
+"Edit desktop connection described in file (.remmina or a filetype supported "
+"by plugin)"
 msgstr ""
 "Kirjeldatud töölauaühenduse muutmine failis (.remmina või pluginaga toetatud "
 "tüüp)"
 
 #. TRANSLATORS: Shown in terminal. Do not use characters that may be not supported on a terminal
-=======
-
-#. TRANSLATORS: Shown in terminal. Do not use characters that may be not supported on a terminal
-#: src/remmina.c:88
-#, fuzzy
-msgid ""
-"Connect either to a desktop described in a file (.remmina or a filetype "
-"supported by a plugin) or a supported URI (RDP, VNC, SSH or SPICE)"
-msgstr ""
-"Ühendus kas failis (.remmina või pluginaga toetatud failitüübiga) või "
-"toetatud URI-ga (RDP, VNC, SSH või SPICE) kirjeldatud töölauaga."
-
-#: src/remmina.c:88 src/remmina.c:90 src/remmina.c:92
-#, fuzzy
-msgid "FILE"
-msgstr "FILE"
-
-#. TRANSLATORS: Shown in terminal. Do not use characters that may be not supported on a terminal
-#: src/remmina.c:90
-#, fuzzy
-msgid ""
-"Connect to a desktop described in a file (.remmina or a filetype supported "
-"by a plugin)"
-msgstr ""
-"Ühendus failis kirjeldatud töölauaga (.remmina või pluginaga toetatud tüüp)"
-
-#. TRANSLATORS: Shown in terminal. Do not use characters that may be not supported on a terminal
-#: src/remmina.c:92
-#, fuzzy
-msgid ""
-"Edit desktop connection described in file (.remmina or a filetype supported "
-"by plugin)"
-msgstr ""
-"Kirjeldatud töölauaühenduse muutmine failis (.remmina või pluginaga toetatud "
-"tüüp)"
-
-#. TRANSLATORS: Shown in terminal. Do not use characters that may be not supported on a terminal
->>>>>>> 050fc71c
 #: src/remmina.c:95
 #, fuzzy
 msgid "Start in kiosk mode"
@@ -1074,20 +682,12 @@
 "väljundit, kasutage keskkonnamuutujana G_MESSAGES_DEBUG=all. "
 
 #. TRANSLATORS: Shown in terminal. Do not use characters that may be not supported on a terminal
-<<<<<<< HEAD
-#: src/remmina.c:375
-=======
 #: src/remmina.c:391
->>>>>>> 050fc71c
 #, fuzzy
 msgid "- or protocol://username:encryptedpassword@host:port"
 msgstr "- või protocol://username:encryptedpassword@host:port"
 
-<<<<<<< HEAD
-#: src/remmina.c:378
-=======
 #: src/remmina.c:394
->>>>>>> 050fc71c
 #, fuzzy
 msgid ""
 "Examples:\n"
@@ -1157,391 +757,6 @@
 #, fuzzy, c-format
 msgid "Address is too long for UNIX socket_path: %s"
 msgstr "Aadress on UNIX socket_pathi jaoks liiga pikk: %s"
-<<<<<<< HEAD
-
-#: src/remmina_public.c:355
-#, fuzzy, c-format
-msgid "Creating UNIX socket failed: %s"
-msgstr "UNIX-soketi loomine ebaõnnestus: %s"
-
-#: src/remmina_public.c:361
-#, fuzzy, c-format
-msgid "Connecting to UNIX socket failed: %s"
-msgstr "Ühendamine UNIX-soketiga ebaõnnestus: %s"
-
-#: src/remmina_public.c:631
-#, fuzzy
-msgid "Please enter format 'widthxheight'."
-msgstr "Palun sisestage formaat 'widthxheight'."
-
-#: src/remmina_public.c:653
-#, fuzzy
-msgid "Change security settings"
-msgstr "Turvasätete muutmine"
-
-#. TRANSLATORS: translator-credits should be replaced with a formatted list of translators in your own language
-#: src/remmina_about.c:54
-msgid "translator-credits"
-msgstr ""
-"Launchpad Contributions:\n"
-"  Jalakas https://launchpad.net/~jalakas\n"
-"  Marko Silluste https://launchpad.net/~marko-silluste\n"
-"  msil https://launchpad.net/~msil"
-
-#: src/remmina_ftp_client.c:389
-msgid "Choose download location"
-msgstr "Allalaadimise asukoha valimine"
-
-#: src/remmina_ftp_client.c:529
-msgid "Are you sure to delete the selected files on server?"
-msgstr "Kas soovid valitud serverifailid kustutada?"
-
-#: src/remmina_ftp_client.c:586
-#, fuzzy
-msgid "Choose a file to upload"
-msgstr "Valige fail üleslaadimiseks"
-
-#: src/remmina_ftp_client.c:593
-msgid "Upload folder"
-msgstr "Sihtkaust"
-
-#: src/remmina_ftp_client.c:649 src/remmina_ftp_client.c:763
-msgid "Download"
-msgstr "Allalaadimine"
-
-#: src/remmina_ftp_client.c:656 src/remmina_ftp_client.c:770
-msgid "Upload"
-msgstr "Üleslaadimine"
-
-#: src/remmina_ftp_client.c:663
-#, fuzzy
-msgid "_Delete"
-msgstr "Ku_stuta"
-
-#: src/remmina_ftp_client.c:748
-#, fuzzy
-msgid "Home"
-msgstr "Avaleht"
-
-#: src/remmina_ftp_client.c:749
-msgid "Go to home folder"
-msgstr "Liikumine kodukataloogi"
-
-#: src/remmina_ftp_client.c:753
-#, fuzzy
-msgid "Up"
-msgstr "Üles"
-
-#: src/remmina_ftp_client.c:754
-msgid "Go to parent folder"
-msgstr "Mine ülemkausta"
-
-#: src/remmina_ftp_client.c:758 plugins/rdp/rdp_plugin.c:2770
-#: plugins/vnc/vnc_plugin.c:2027
-msgid "Refresh"
-msgstr "Värskenda"
-
-#: src/remmina_ftp_client.c:759
-#, fuzzy
-msgid "Refresh current folder"
-msgstr "Värskenda praegust kausta"
-
-#: src/remmina_ftp_client.c:764
-msgid "Download from server"
-msgstr "Lae serverist"
-
-#: src/remmina_ftp_client.c:771
-msgid "Upload to server"
-msgstr "Lae serverisse"
-
-#: src/remmina_ftp_client.c:775 data/ui/remmina_main.glade:197
-#, fuzzy
-msgid "Delete"
-msgstr "Kustuta"
-
-#: src/remmina_ftp_client.c:776
-#, fuzzy
-msgid "Delete files on server"
-msgstr "Failide kustutamine serveris"
-
-#: src/remmina_ftp_client.c:905 src/remmina_ftp_client.c:974
-msgid "Filename"
-msgstr "Failinimi"
-
-#: src/remmina_ftp_client.c:918 src/remmina_ftp_client.c:1003
-msgid "Size"
-msgstr "Suurus"
-
-#: src/remmina_ftp_client.c:926
-msgid "User"
-msgstr "Kasutaja"
-
-#: src/remmina_ftp_client.c:932 src/remmina_file_editor.c:1933
-#: data/ui/remmina_mpc.glade:115 data/ui/remmina_main.glade:464
-msgid "Group"
-msgstr "Grupp"
-
-#: src/remmina_ftp_client.c:938
-msgid "Permission"
-msgstr "Õigus"
-
-#: src/remmina_ftp_client.c:990 plugins/rdp/rdp_plugin.c:2568
-msgid "Remote"
-msgstr "Kaug"
-
-#: src/remmina_ftp_client.c:997 plugins/rdp/rdp_plugin.c:2567
-msgid "Local"
-msgstr "Kohalik"
-
-#: src/remmina_ftp_client.c:1011
-msgid "Progress"
-msgstr "Edenemine"
-
-#: src/remmina_protocol_widget.c:290 src/remmina_ssh_plugin.c:829
-#: src/remmina_ssh_plugin.c:1445
-msgid "Open SFTP transfer…"
-msgstr "Avatud turvaline failiedastus…"
-
-#: src/remmina_protocol_widget.c:319
-#, fuzzy
-msgid "Executing external commands…"
-msgstr "Väliste käskude täitmine…"
-
-#. TRANSLATORS: “%s” is a placeholder for the connection profile name
-#: src/remmina_protocol_widget.c:327
-#, c-format
-msgid "Connecting to “%s”…"
-msgstr "Ühendumine seadmega '%s'…"
-
-#. TRANSLATORS: “%s” is a placeholder for an hostname or an IP address.
-#: src/remmina_protocol_widget.c:915 src/remmina_protocol_widget.c:1100
-#, c-format
-msgid "Connecting to “%s” via SSH…"
-msgstr "Ühendumine seadmega '%s'…"
-
-#. TRANSLATORS: “%i” is a placeholder for a TCP port number.
-#: src/remmina_protocol_widget.c:1164
-#, fuzzy, c-format
-msgid "Awaiting incoming SSH connection on port %i…"
-msgstr "Ootab sissetulevat SSH ühendust portil %i…"
-
-#: src/remmina_protocol_widget.c:1217
-#, fuzzy, c-format
-msgid "The “%s” command is not available on the SSH server."
-msgstr "Käsk \"%s\" ei ole SSH-serveris saadaval."
-
-#: src/remmina_protocol_widget.c:1222
-#, fuzzy, c-format
-msgid "Could not run the “%s” command on the SSH server (status = %i)."
-msgstr "SSH-serveril ei õnnestunud käivitada käsku \"%s\" (staatus = %i)."
-
-#. TRANSLATORS: %s is a placeholder for an error message
-#: src/remmina_protocol_widget.c:1230
-#, fuzzy, c-format
-msgid "Could not run command. %s"
-msgstr "Ei saanud käsku käivitada. %s"
-
-#. TRANSLATORS: “%s” is a placeholder for a hostname or IP address.
-#: src/remmina_protocol_widget.c:1300
-#, c-format
-msgid "Connecting to %s via SSH…"
-msgstr "Ühendumine seadmega '%s'…"
-
-#: src/remmina_protocol_widget.c:1694
-#, fuzzy
-msgid "Type in SSH username and password."
-msgstr "Sisestage SSH kasutajanimi ja parool."
-
-#: src/remmina_protocol_widget.c:1749 src/remmina_protocol_widget.c:1781
-#, fuzzy
-msgid "Fingerprint automatically accepted"
-msgstr "Sõrmejälg automaatselt aktsepteeritud"
-
-#. TRANSLATORS: The user is asked to verify a new SSL certificate.
-#: src/remmina_protocol_widget.c:1757
-#, fuzzy
-msgid "Certificate details:"
-msgstr "Sertifikaadi üksikasjad:"
-
-#. TRANSLATORS: An SSL certificate subject is usually the remote server the user connect to.
-#: src/remmina_protocol_widget.c:1759 src/remmina_protocol_widget.c:1791
-#, fuzzy
-msgid "Subject:"
-msgstr "Teema:"
-
-#. TRANSLATORS: The name or email of the entity that have issued the SSL certificate
-#: src/remmina_protocol_widget.c:1761 src/remmina_protocol_widget.c:1793
-msgid "Issuer:"
-msgstr "Väljaandja:"
-
-#. TRANSLATORS: An SSL certificate fingerprint, is a hash of a certificate calculated on all certificate's data and its signature.
-#: src/remmina_protocol_widget.c:1763
-msgid "Fingerprint:"
-msgstr "Sõrmejälg:"
-
-#. TRANSLATORS: The user is asked to accept or refuse a new SSL certificate.
-#: src/remmina_protocol_widget.c:1765
-#, fuzzy
-msgid "Accept certificate?"
-msgstr "Tunnistus vastu võtta?"
-
-#. TRANSLATORS: The user is asked to verify a new SSL certificate.
-#: src/remmina_protocol_widget.c:1789
-#, fuzzy
-msgid "The certificate changed! Details:"
-msgstr "Sertifikaat muutus! Üksikasjad:"
-
-#. TRANSLATORS: An SSL certificate fingerprint, is a hash of a certificate calculated on all certificate's data and its signature.
-#: src/remmina_protocol_widget.c:1795
-msgid "Old fingerprint:"
-msgstr "Sõrmejälg:"
-
-#. TRANSLATORS: An SSL certificate fingerprint, is a hash of a certificate calculated on all certificate's data and its signature.
-#: src/remmina_protocol_widget.c:1797
-msgid "New fingerprint:"
-msgstr "Sõrmejälg:"
-
-#. TRANSLATORS: The user is asked to accept or refuse a new SSL certificate.
-#: src/remmina_protocol_widget.c:1799
-#, fuzzy
-msgid "Accept changed certificate?"
-msgstr "Aktsepteerida muudetud sertifikaati?"
-
-#. TRANSLATORS: “%i” is a placeholder for a port number. “%s”  is a placeholder for a protocol name (VNC).
-#: src/remmina_protocol_widget.c:1942
-#, fuzzy, c-format
-msgid "Listening on port %i for an incoming %s connection…"
-msgstr "Kuulab portis %i sissetulevat %s ühendust…"
-
-#: src/remmina_protocol_widget.c:1967
-msgid "Could not authenticate, attempting reconnection…"
-msgstr "Autentimine nurjus. Proovime taasühendada…"
-
-#: src/remmina_protocol_widget.c:2029 src/remmina_file_editor.c:436
-#: src/remmina_file_editor.c:1172 data/ui/remmina_main.glade:478
-msgid "Server"
-msgstr "Server"
-
-#. TRANSLATORS: “%s” is a placeholder for a protocol name, like “RDP”.
-#: src/remmina_protocol_widget.c:2047
-#, fuzzy, c-format
-msgid "Install the %s protocol plugin first."
-msgstr "Installige kõigepealt %s protokolli plugin."
-
-#: src/remmina_ssh.c:236
-#, fuzzy, c-format
-msgid "Could not authenticate with TOTP/OTP/2FA. %s"
-msgstr "TOTP/OTP/2FA abil ei õnnestunud autentimine. %s"
-
-#: src/remmina_ssh.c:295 src/remmina_ssh.c:676
-#, fuzzy, c-format
-msgid "Could not authenticate with SSH password. %s"
-msgstr "SSH parooliga ei õnnestunud autentimine. %s"
-
-#: src/remmina_ssh.c:322 src/remmina_ssh.c:389
-#, fuzzy
-msgid "No saved SSH passphrase supplied. Asking user to enter it."
-msgstr ""
-"Ei ole salvestatud SSH paroolifraasi. Palutakse kasutajal see sisestada."
-
-#. TRANSLATORS: The placeholder %s is an error message
-#: src/remmina_ssh.c:327 src/remmina_ssh.c:368 src/remmina_ssh.c:394
-#: src/remmina_ssh.c:433 src/remmina_ssh.c:746
-#, fuzzy, c-format
-msgid "Could not authenticate with public SSH key. %s"
-msgstr "Ei saanud autentida avaliku SSH-võtmega. %s"
-
-#. TRANSLATORS: The placeholder %s is an error message
-#: src/remmina_ssh.c:336
-#, fuzzy, c-format
-msgid "SSH certificate cannot be imported. %s"
-msgstr "SSH-sertifikaati ei saa importida. %s"
-
-#. TRANSLATORS: The placeholder %s is an error message
-#: src/remmina_ssh.c:345
-#, fuzzy, c-format
-msgid "SSH certificate cannot be copied into the private SSH key. %s"
-msgstr "SSH-sertifikaati ei saa kopeerida privaatsesse SSH-võtmesse. %s"
-
-#. TRANSLATORS: The placeholder %s is an error message
-#: src/remmina_ssh.c:355
-#, fuzzy, c-format
-#| msgid "Could not authenticate with SSH GSSAPI/Kerberos. %s"
-msgid "Could not authenticate using SSH certificate. %s"
-msgstr "SSH-sertifikaadi abil ei õnnestunud autentimine. %s"
-
-#: src/remmina_ssh.c:369
-#, fuzzy
-msgid "SSH identity file not selected."
-msgstr "SSH identiteedifail ei ole valitud."
-
-#. TRANSLATORS: The placeholder %s is an error message
-#: src/remmina_ssh.c:380
-#, fuzzy, c-format
-msgid "Public SSH key cannot be imported. %s"
-msgstr "Avalikku SSH-võtit ei saa importida. %s"
-
-#: src/remmina_ssh.c:478
-#, fuzzy, c-format
-msgid "Could not authenticate automatically with public SSH key. %s"
-msgstr "Ei õnnestunud automaatset autentimist avaliku SSH-võtmega. %s"
-
-#: src/remmina_ssh.c:523
-#, c-format
-msgid "Could not authenticate automatically with SSH agent. %s"
-msgstr "Autentimine nurjus. Proovime taasühendada…"
-
-#: src/remmina_ssh.c:569 src/remmina_ssh.c:856
-#, c-format
-msgid "Could not authenticate with SSH GSSAPI/Kerberos. %s"
-msgstr "Autentimine nurjus. Proovime taasühendada…"
-
-#: src/remmina_ssh.c:598
-#, fuzzy
-msgid "The public SSH key changed!"
-msgstr "Avalik SSH-võti muutus!"
-
-#: src/remmina_ssh.c:711
-#, c-format
-msgid "Could not authenticate with keyboard-interactive. %s"
-msgstr "Autentimine nurjus. Proovime taasühendada…"
-
-#: src/remmina_ssh.c:813
-#, c-format
-msgid "Could not authenticate with automatic public SSH key. %s"
-msgstr "Autentimine nurjus. Proovime taasühendada…"
-
-#. TRANSLATORS: The placeholder %s is an error message
-#: src/remmina_ssh.c:921
-#, fuzzy, c-format
-msgid "Could not fetch the server's public SSH key. %s"
-msgstr "Ei õnnestunud hankida serveri avalikku SSH-võtit. %s"
-
-#. TRANSLATORS: The placeholder %s is an error message
-#: src/remmina_ssh.c:928
-#, fuzzy, c-format
-msgid "Could not fetch public SSH key. %s"
-msgstr "Ei suutnud saada avalikku SSH-võtit. %s"
-
-#. TRANSLATORS: The placeholder %s is an error message
-#: src/remmina_ssh.c:936
-#, fuzzy, c-format
-msgid "Could not fetch checksum of the public SSH key. %s"
-msgstr "Ei õnnestunud saada avaliku SSH-võtme kontrollsummat. %s"
-
-#: src/remmina_ssh.c:949
-#, fuzzy
-msgid "The server is unknown. The public key fingerprint is:"
-msgstr "Server on tundmatu. Avaliku võtme sõrmejälg on:"
-
-#: src/remmina_ssh.c:951 src/remmina_ssh.c:957
-#, fuzzy
-msgid "Do you trust the new public key?"
-msgstr "Kas te usaldate uut avalikku võtit?"
-
-#: src/remmina_ssh.c:954
-#, fuzzy
-=======
 
 #: src/remmina_public.c:355
 #, fuzzy, c-format
@@ -3129,311 +2344,10 @@
 
 #: plugins/rdp/rdp_plugin.c:2201
 #, fuzzy, c-format
->>>>>>> 050fc71c
 msgid ""
 "The Remote Desktop Gateway “%s” denied the user “%s\\%s” access due to "
 "policy."
 msgstr ""
-<<<<<<< HEAD
-"Hoiatus: Server on muutnud oma avalikku võtit. See tähendab, et teid kas "
-"rünnatakse,\n"
-"või administraator on võtit muutnud. Uus avaliku võtme sõrmejälg on:"
-
-#. TRANSLATORS: The placeholder %s is an error message
-#: src/remmina_ssh.c:979
-#, fuzzy, c-format
-msgid "Could not check list of known SSH hosts. %s"
-msgstr "Ei suutnud kontrollida tuntud SSH-hostide nimekirja. %s"
-
-#: src/remmina_ssh.c:988
-msgid "SSH password"
-msgstr "SSH parool"
-
-#: src/remmina_ssh.c:995 src/remmina_ssh.c:1039
-#, fuzzy
-msgid "SSH private key passphrase"
-msgstr "SSH privaatse võtme paroolifraas"
-
-#: src/remmina_ssh.c:1000
-#, fuzzy
-msgid "SSH Kerberos/GSSAPI"
-msgstr "SSH Kerberos/GSSAPI"
-
-#: src/remmina_ssh.c:1005
-#, fuzzy
-msgid "Enter TOTP/OTP/2FA code"
-msgstr "Sisestage TOTP/OTP/2FA-kood"
-
-#: src/remmina_ssh.c:1035 src/remmina_ssh.c:1061
-#, fuzzy
-msgid "SSH tunnel credentials"
-msgstr "SSH-tunneli volitused"
-
-#: src/remmina_ssh.c:1035 src/remmina_ssh.c:1061
-#, fuzzy
-msgid "SSH credentials"
-msgstr "SSH volitused"
-
-#: src/remmina_ssh.c:1112
-#, fuzzy
-msgid "Keyboard interactive login, TOTP/OTP/2FA"
-msgstr "Interaktiivne sisselogimine klaviatuuriga, TOTP/OTP/2FA"
-
-#. TRANSLATORS: The placeholder %s is an error message
-#: src/remmina_ssh.c:1337
-#, fuzzy, c-format
-msgid "Could not start SSH session. %s"
-msgstr "SSH-sessiooni ei õnnestunud käivitada. %s"
-
-#. TRANSLATORS: The placeholder %s is an error message
-#: src/remmina_ssh.c:1735
-#, fuzzy, c-format
-msgid "Could not create channel. %s"
-msgstr "Ei saanud kanalit luua. %s"
-
-#. TRANSLATORS: The placeholder %s is an error message
-#: src/remmina_ssh.c:1746
-#, fuzzy, c-format
-msgid "Could not connect to SSH tunnel. %s"
-msgstr "SSH-tunneliga ei õnnestunud ühendust luua. %s"
-
-#. TRANSLATORS: The placeholder %s is an error message
-#: src/remmina_ssh.c:1816 src/remmina_ssh.c:1837 src/remmina_ssh.c:1846
-#, fuzzy, c-format
-msgid "Could not request port forwarding. %s"
-msgstr "Ei saanud taotleda portide suunamist. %s"
-
-#: src/remmina_ssh.c:1876
-#, fuzzy
-msgid "The server did not respond."
-msgstr "Server ei vastanud."
-
-#: src/remmina_ssh.c:1916
-#, fuzzy, c-format
-msgid "Cannot connect to local port %i."
-msgstr "Ei saa ühendust kohaliku pordiga %i."
-
-#. TRANSLATORS: The placeholder %s is an error message
-#: src/remmina_ssh.c:1965
-#, fuzzy, c-format
-msgid "Could not write to SSH channel. %s"
-msgstr "SSH-kanalisse ei saanud kirjutada. %s"
-
-#. TRANSLATORS: The placeholder %s is an error message
-#: src/remmina_ssh.c:1972
-#, fuzzy, c-format
-msgid "Could not read from tunnel listening socket. %s"
-msgstr "Ei saanud lugeda tunneli kuulavatest pesadest. %s"
-
-#. TRANSLATORS: The placeholder %s is an error message
-#: src/remmina_ssh.c:1992
-#, fuzzy, c-format
-msgid "Could not poll SSH channel. %s"
-msgstr "SSH-kanalit ei saanud küsitleda. %s"
-
-#. TRANSLATORS: The placeholder %s is an error message
-#: src/remmina_ssh.c:1999
-#, fuzzy, c-format
-msgid "Could not read SSH channel in a non-blocking way. %s"
-msgstr "Ei saanud lugeda SSH-kanalit mitteblokeerivalt. %s"
-
-#. TRANSLATORS: The placeholder %s is an error message
-#: src/remmina_ssh.c:2018
-#, fuzzy, c-format
-msgid "Could not send data to tunnel listening socket. %s"
-msgstr "Ei saanud saata andmeid tunneli kuulavasse socket'i. %s"
-
-#: src/remmina_ssh.c:2120
-#, fuzzy
-msgid "Assign a destination port."
-msgstr "Määrake sihtport."
-
-#: src/remmina_ssh.c:2127
-#, fuzzy
-msgid "Could not create socket."
-msgstr "Ei saanud luua pistikupesa."
-
-#: src/remmina_ssh.c:2137
-#, fuzzy
-msgid "Could not bind server socket to local port."
-msgstr "Ei õnnestunud siduda serveri socket'i kohalikku porti."
-
-#: src/remmina_ssh.c:2143
-#, fuzzy
-msgid "Could not listen to local port."
-msgstr "Ei saanud kohalikku porti kuulata."
-
-#. TRANSLATORS: Do not translate pthread
-#: src/remmina_ssh.c:2153 src/remmina_ssh.c:2170 src/remmina_ssh.c:2188
-#, fuzzy
-msgid "Could not start pthread."
-msgstr "Ei saanud käivitada pthreadi."
-
-#. TRANSLATORS: The placeholder %s is an error message
-#: src/remmina_ssh.c:2280
-#, fuzzy, c-format
-msgid "Could not create SFTP session. %s"
-msgstr "SFTP-sessiooni ei õnnestunud luua. %s"
-
-#. TRANSLATORS: The placeholder %s is an error message
-#: src/remmina_ssh.c:2285
-#, fuzzy, c-format
-msgid "Could not start SFTP session. %s"
-msgstr "SFTP-sessiooni ei õnnestunud käivitada. %s"
-
-#. TRANSLATORS: The placeholder %s is an error message
-#: src/remmina_ssh.c:2378
-#, fuzzy, c-format
-msgid "Could not open channel. %s"
-msgstr "Ei saanud kanalit avada. %s"
-
-#. TRANSLATORS: The placeholder %s is an error message
-#: src/remmina_ssh.c:2393
-#, fuzzy, c-format
-msgid "Could not request shell. %s"
-msgstr "Ei saanud taotleda kesta. %s"
-
-#: src/remmina_ssh.c:2511
-#, fuzzy
-msgid "Could not create PTY device."
-msgstr "PTY seadet ei õnnestunud luua."
-
-#: src/remmina_exec.c:475
-#, c-format
-msgid "Plugin %s is not registered."
-msgstr "Plugin %s pole registreeritud."
-
-#: src/remmina_main.c:669
-#, fuzzy
-msgid "The latest successful connection attempt, or a pre-computed date"
-msgstr "Viimane edukas ühenduskatse või eelnevalt arvutatud kuupäev."
-
-#: src/remmina_main.c:671
-#, c-format
-msgid "Total %i item."
-msgid_plural "Total %i items."
-msgstr[0] "Kokku %i kirje."
-msgstr[1] "Kokku %i kirjet."
-
-#: src/remmina_main.c:865
-#, c-format
-msgid "Are you sure you want to delete “%s”?"
-msgstr "Kas sa oled kindel, et kustutad '%s'"
-
-#: src/remmina_main.c:989
-#, c-format
-msgid ""
-"Unable to import:\n"
-"%s"
-msgstr ""
-"Importimine nurjus:\n"
-"%s"
-
-#: src/remmina_main.c:1015 data/ui/remmina_main.glade:285
-msgid "Import"
-msgstr "Importimine"
-
-#: src/remmina_main.c:1038 src/remmina_file_editor.c:1791
-#, fuzzy
-msgid "_Save"
-msgstr "_Salvesta"
-
-#: src/remmina_main.c:1044
-msgid "This protocol does not support exporting."
-msgstr "See protokoll ei toeta eksportimist."
-
-#: src/remmina_main.c:1361
-msgid "Remmina Remote Desktop Client"
-msgstr "Remmina kaugtöölaua klient"
-
-#: src/remmina_main.c:1363
-#, fuzzy
-msgid "Remmina Kiosk"
-msgstr "Remmina kiosk"
-
-#. TRANSLATORS: The placeholder %s is a directory path
-#: src/remmina_sftp_client.c:173
-#, fuzzy, c-format
-msgid "Could not create the folder “%s”."
-msgstr "Ei saanud luua kausta \"%s\"."
-
-#. TRANSLATORS: The placeholder %s is a file path
-#: src/remmina_sftp_client.c:181 src/remmina_sftp_client.c:202
-#, fuzzy, c-format
-msgid "Could not create the file “%s”."
-msgstr "Faili \"%s\" ei saanud luua."
-
-#. TRANSLATORS: The placeholders %s are a file path, and an error message.
-#: src/remmina_sftp_client.c:220
-#, fuzzy, c-format
-msgid "Could not open the file “%s” on the server. %s"
-msgstr "Faili \"%s\" ei saanud serveris avada. %s"
-
-#: src/remmina_sftp_client.c:242
-#, fuzzy, c-format
-msgid "Could not save the file “%s”."
-msgstr "Faili \"%s\" ei saanud salvestada."
-
-#: src/remmina_sftp_client.c:281 src/remmina_sftp_client.c:698
-#: src/remmina_sftp_client.c:761
-#, fuzzy, c-format
-msgid "Could not open the folder “%s”. %s"
-msgstr "Ei saanud avada kausta \"%s\". %s"
-
-#: src/remmina_sftp_client.c:385
-#, fuzzy, c-format
-msgid "Could not create the folder “%s” on the server. %s"
-msgstr "Ei õnnestunud luua serveris kausta \"%s\". %s"
-
-#: src/remmina_sftp_client.c:413 src/remmina_sftp_client.c:435
-#, fuzzy, c-format
-msgid "Could not create the file “%s” on the server. %s"
-msgstr "Faili \"%s\" ei õnnestunud serveris luua. %s"
-
-#: src/remmina_sftp_client.c:456
-#, fuzzy, c-format
-msgid "Could not open the file “%s”."
-msgstr "Faili \"%s\" ei saanud avada."
-
-#: src/remmina_sftp_client.c:476
-#, fuzzy, c-format
-msgid "Could not write to the file “%s” on the server. %s"
-msgstr "Ei saanud kirjutada faili \"%s\" serveris. %s"
-
-#: src/remmina_sftp_client.c:716
-#, fuzzy, c-format
-msgid "Could not read from the folder. %s"
-msgstr "Ei saanud kaustast lugeda. %s"
-
-#: src/remmina_sftp_client.c:823
-msgid "Are you sure you want to cancel the file transfer in progress?"
-msgstr "Kas sa oled kindel, et kustutad '%s'"
-
-#: src/remmina_sftp_client.c:857
-#, fuzzy, c-format
-msgid "Could not delete “%s”. %s"
-msgstr "Ei õnnestunud kustutada \"%s\". %s"
-
-#: src/remmina_sftp_client.c:942
-#, fuzzy
-msgid "The file exists already"
-msgstr "Fail on juba olemas"
-
-#: src/remmina_sftp_client.c:945
-msgid "Resume"
-msgstr "Jätka"
-
-#: src/remmina_sftp_client.c:946
-msgid "Overwrite"
-msgstr "Kirjuta üle"
-
-#: src/remmina_sftp_client.c:964
-#, fuzzy
-msgid "The following file already exists in the target folder:"
-msgstr "Järgmine fail on sihtkaustas juba olemas:"
-
-#: src/remmina_file_editor.c:61
-=======
 "Remote Desktop Gateway \"%s\" keelas kasutajale \"%s\\%s\" juurdepääsu "
 "poliitika tõttu."
 
@@ -3636,58 +2550,29 @@
 "  • id:054c:0268#4669:6e6b,addr:04:0c"
 
 #: plugins/rdp/rdp_plugin.c:2671
->>>>>>> 050fc71c
 #, fuzzy
 msgid ""
 "Advanced setting for high latency links:\n"
 "Adjusts the connection timeout. Use if your connection times out.\n"
 "The highest possible value is 600000 ms (10 minutes).\n"
 msgstr ""
-<<<<<<< HEAD
-"<big>Toetatud vormingud\n"
-"- server\n"
-"- server[:port]\n"
-"VNC lisaformaadid\n"
-"- ID:kordaja ID-number\n"
-"- unix:///path/socket.sock</big>"
-
-#: src/remmina_file_editor.c:70
-=======
 "Täiustatud seadistus suure latentsusega ühenduste jaoks:\n"
 "Reguleerib ühenduse aegumistähtaega. Kasutage, kui ühendus aegub.\n"
 "Suurim võimalik väärtus on 600000 ms (10 minutit).\n"
 
 #: plugins/rdp/rdp_plugin.c:2676
->>>>>>> 050fc71c
 #, fuzzy
 msgid ""
 "Performance optimisations based on the network connection type:\n"
 "Using auto-detection is advised.\n"
 "If “Auto-detect” fails, choose the most appropriate option in the list.\n"
 msgstr ""
-<<<<<<< HEAD
-"<big>- käsk PATH args %h\n"
-"- /path/to/foo -options %h %u\n"
-"- %h asendatakse serveri nimega\n"
-"- %t asendatakse SSH-serveri nimega\n"
-"- %u asendatakse kasutajanimega\n"
-"- %U asendatakse SSH kasutajanimega\n"
-"- %p asendatakse Remmina profiili nimega.\n"
-"- %g asendatakse Remmina profiili grupi nimega.\n"
-"- %d asendatakse kohaliku kuupäeva ja kellaajaga ISO 8601 formaadis.\n"
-"Ärge käivitage taustal, kui soovite, et käsk täidetakse enne ühenduse "
-"loomist.\n"
-"</big>"
-
-#: src/remmina_file_editor.c:84
-=======
 "Võrkühenduse tüübist sõltuvad jõudluse optimeerimised:\n"
 "Soovitatav on kasutada automaatset tuvastamist.\n"
 "Kui \"Automaatne tuvastamine\" ei õnnestu, valige loetelust kõige sobivam "
 "valik.\n"
 
 #: plugins/rdp/rdp_plugin.c:2681
->>>>>>> 050fc71c
 #, fuzzy
 msgid ""
 "Comma-separated list of monitor IDs and desktop orientations:\n"
@@ -3701,547 +2586,6 @@
 "  • 270 (portrait flipped)\n"
 "\n"
 msgstr ""
-<<<<<<< HEAD
-"<big>Toetatud vormingud\n"
-"- server\n"
-"- server[:port]\n"
-"- kasutajanimi@server[:port] (ainult SSH protokoll)</big>"
-
-#: src/remmina_file_editor.c:162
-#, fuzzy
-msgid "Input is invalid."
-msgstr "Sisend on kehtetu."
-
-#: src/remmina_file_editor.c:239
-#, fuzzy
-msgid "Choose a Remote Desktop Server"
-msgstr "Kaugtöölaua serveri valimine"
-
-#: src/remmina_file_editor.c:460
-#, fuzzy, c-format
-msgid "Browse the network to find a %s server"
-msgstr "Sirvige võrku, et leida %s server"
-
-#: src/remmina_file_editor.c:564
-msgid "Resolution"
-msgstr "Eraldusvõime"
-
-#: src/remmina_file_editor.c:571
-#, fuzzy
-msgid "Use initial window size"
-msgstr "Kasutage algset akna suurust"
-
-#: src/remmina_file_editor.c:575
-msgid "Use client resolution"
-msgstr "Kasutata kliendi kuvari resulutsiooni"
-
-#: src/remmina_file_editor.c:586 src/remmina_file_editor.c:1152
-msgid "Custom"
-msgstr "Kohandatud"
-
-#: src/remmina_file_editor.c:945
-#, fuzzy
-msgid "Keyboard mapping"
-msgstr "Klaviatuuri kaardistamine"
-
-#: src/remmina_file_editor.c:1072
-#, fuzzy
-msgid "Behavior"
-msgstr "Käitumine"
-
-#: src/remmina_file_editor.c:1075
-#, fuzzy
-msgid "Execute a Command"
-msgstr "Käsu täitmine"
-
-#: src/remmina_file_editor.c:1079
-msgid "Before connecting"
-msgstr "Uus ühendus"
-
-#: src/remmina_file_editor.c:1081
-#, fuzzy
-msgid "command %h %u %t %U %p %g --option"
-msgstr "käsk %h %u %t %U %p %g --option"
-
-#: src/remmina_file_editor.c:1086
-msgid "After connecting"
-msgstr "Uus ühendus"
-
-#: src/remmina_file_editor.c:1088
-#, fuzzy
-msgid "/path/to/command -opt1 arg %h %u %t -opt2 %U %p %g"
-msgstr "/path/to/command -opt1 arg %h %u %t -opt2 %U %p %g"
-
-#: src/remmina_file_editor.c:1092
-msgid "Start-up"
-msgstr "Käivita"
-
-#: src/remmina_file_editor.c:1095
-#, fuzzy
-msgid "Auto-start this profile"
-msgstr "Selle profiili automaatne käivitamine"
-
-#: src/remmina_file_editor.c:1125
-#, fuzzy
-msgid "SSH Tunnel"
-msgstr "SSH-tunnel"
-
-#: src/remmina_file_editor.c:1126
-msgid "Enable SSH tunnel"
-msgstr "SSH tunneli lubamine"
-
-#: src/remmina_file_editor.c:1133
-#, fuzzy
-msgid "Tunnel via loopback address"
-msgstr "Tunnel tagasiside aadressi kaudu"
-
-#: src/remmina_file_editor.c:1143
-#, fuzzy, c-format
-msgid "Same server at port %i"
-msgstr "Sama server sadamas %i"
-
-#: src/remmina_file_editor.c:1193 plugins/rdp/rdp_plugin.c:2724
-msgid "Start-up path"
-msgstr "Baasrada"
-
-#: src/remmina_file_editor.c:1202
-msgid "SSH Authentication"
-msgstr "SSH Autentimine"
-
-#: src/remmina_file_editor.c:1229
-#, fuzzy
-msgid "SSH private key file"
-msgstr "SSH privaatne võtmefail"
-
-#: src/remmina_file_editor.c:1235 src/remmina_ssh_plugin.c:1474
-#, fuzzy
-msgid "SSH certificate file"
-msgstr "SSH sertifikaadi fail"
-
-#: src/remmina_file_editor.c:1293
-msgid "Basic"
-msgstr "Tavaline"
-
-#: src/remmina_file_editor.c:1299
-msgid "Advanced"
-msgstr "Laiendatud"
-
-#: src/remmina_file_editor.c:1310
-#, fuzzy
-msgid "Notes"
-msgstr "Märkmed"
-
-#: src/remmina_file_editor.c:1438
-#, fuzzy, c-format
-msgid "(%s: %i): Can't validate setting '%s' since 'value' or 'gfe' are NULL!"
-msgstr ""
-"(%s: %i): Ei saa valideerida seadistust '%s', kuna 'value' või 'gfe' on NULL!"
-
-#: src/remmina_file_editor.c:1441
-#, fuzzy, c-format
-msgid ""
-"(%s: %i): Can't validate user input since 'setting_name_to_validate', "
-"'value' or 'gfe' are NULL!"
-msgstr ""
-"(%s: %i): Ei saa valideerida kasutaja sisendit, kuna "
-"'setting_name_to_validate', 'value' või 'gfe' on NULL!"
-
-#. TRANSLATORS: Meta-error. Shouldn't be visible.
-#: src/remmina_file_editor.c:1445 plugins/x2go/x2go_plugin.c:856
-#: plugins/x2go/x2go_plugin.c:1440
-#, fuzzy
-msgid "Internal error."
-msgstr "Sisemine viga"
-
-#: src/remmina_file_editor.c:1667 src/remmina_file_editor.c:1703
-#: src/remmina_file_editor.c:1724 src/remmina_file_editor.c:1747
-#, fuzzy, c-format
-msgid "Couldn't validate user input. %s"
-msgstr "Ei suutnud kasutaja sisestust valideerida. %s"
-
-#: src/remmina_file_editor.c:1691
-msgid "Default settings saved."
-msgstr "Vaikeseaded salvestatud."
-
-#: src/remmina_file_editor.c:1781
-msgid "Remote Connection Profile"
-msgstr "Uus ühendus"
-
-#: src/remmina_file_editor.c:1787
-#, fuzzy
-msgid "Save as Default"
-msgstr "Salvesta vaikimisi"
-
-#: src/remmina_file_editor.c:1788
-#, fuzzy
-msgid "Use the current settings as the default for all new connection profiles"
-msgstr ""
-"Kasutage praeguseid seadistusi vaikimisi kõigi uute ühendusprofiilide puhul."
-
-#: src/remmina_file_editor.c:1796 data/ui/remmina_main.glade:160
-#, fuzzy
-msgid "Connect"
-msgstr "Ühenda"
-
-#: src/remmina_file_editor.c:1799
-#, fuzzy
-msgid "_Save and Connect"
-msgstr "_Säästke ja ühendage"
-
-#: src/remmina_file_editor.c:1922
-msgid "Quick Connect"
-msgstr "Kiirühendus"
-
-#: src/remmina_file_editor.c:1946
-#, fuzzy, c-format
-msgid "Use '%s' as subgroup delimiter"
-msgstr "Kasutage alarühma eraldusmärkena \"%s\"."
-
-#: src/remmina_file_editor.c:2012 src/remmina_file_editor.c:2030
-#, fuzzy, c-format
-msgid "Could not find the file “%s”."
-msgstr "Ei leitud faili \"%s\"."
-
-#. TRANSLATORS: This is a message that pops up when an external Remmina plugin tries to set the window resolution using a legacy parameter.
-#. TRANSLATORS: This is a message that pop-up when an external Remmina plugin tries to set the windows resolution using a legacy parameter.
-#: src/remmina_file.c:451 src/remmina_file.c:497
-#, fuzzy
-msgid ""
-"Using the «resolution» parameter in the Remmina preferences file is "
-"deprecated.\n"
-msgstr ""
-"Remmina eelistuste faili parameetri \"resolutsioon\" kasutamine on aegunud.\n"
-
-#: src/remmina_icon.c:136
-#, fuzzy
-msgid "Open Main Window"
-msgstr "Avatud põhiaken"
-
-#: src/remmina_icon.c:141 data/ui/remmina_main.glade:254
-#, fuzzy
-msgid "_Preferences"
-msgstr "_Eelistused"
-
-#: src/remmina_icon.c:146
-#, fuzzy
-msgid "_About"
-msgstr "_About"
-
-#: src/remmina_icon.c:156
-#, fuzzy
-msgid "Enable Service Discovery"
-msgstr "Teenuse avastamise lubamine"
-
-#: src/remmina_icon.c:168 data/ui/remmina_main.glade:404
-#, fuzzy
-msgid "_Quit"
-msgstr "_Quit"
-
-#. TRANSLATORS: Applet name as per the Freedesktop Desktop entry specification https://specifications.freedesktop.org/desktop-entry-spec/latest/
-#. TRANSLATORS: Applet Name as per the Freedesktop Desktop entry specification https://specifications.freedesktop.org/desktop-entry-spec/latest/
-#: src/remmina_icon.c:294 src/remmina_icon.c:450
-msgid "Remmina Applet"
-msgstr "Remmina rakend"
-
-#. TRANSLATORS: Applet comment/description as per the Freedesktop Desktop entry specification https://specifications.freedesktop.org/desktop-entry-spec/latest/
-#: src/remmina_icon.c:296 src/remmina_icon.c:452
-#, fuzzy
-msgid "Connect to remote desktops through the applet menu"
-msgstr "Ühendamine kaugtöölaudadega rakenduse menüü kaudu"
-
-#: src/remmina_icon.c:359
-#, fuzzy
-msgid "StatusNotifier/Appindicator support in “"
-msgstr "StatusNotifier/Appindicator tugi \""
-
-#. TRANSLATORS: %s is a placeholder for "StatusNotifier/Appindicator suppor in “DESKTOP NAME”: "
-#: src/remmina_icon.c:366
-#, fuzzy, c-format
-msgid "%s your desktop does support it"
-msgstr "%s teie töölaud toetab seda."
-
-#. TRANSLATORS: %s is a placeholder for "StatusNotifier/Appindicator suppor in “DESKTOP NAME”: "
-#: src/remmina_icon.c:368
-#, fuzzy, c-format
-msgid "%s and Remmina has built-in (compiled) support for libappindicator."
-msgstr ""
-"%s ja Remmina on sisseehitatud (kompileeritud) tugi libappindicatorile."
-
-#. TRANSLATORS: %s is a placeholder for "StatusNotifier/Appindicator suppor in “DESKTOP NAME”: "
-#: src/remmina_icon.c:371
-#, fuzzy, c-format
-msgid ""
-"%s not supported natively by your Desktop Environment. libappindicator will "
-"try to fallback to GtkStatusIcon/xembed"
-msgstr ""
-"%s ei toeta originaalselt teie töölauakeskkond. libappindicator üritab "
-"kasutada GtkStatusIcon/xembed'i."
-
-#. TRANSLATORS: %s is a placeholder for "StatusNotifier/Appindicator suppor in “DESKTOP NAME”: "
-#: src/remmina_icon.c:375
-#, fuzzy, c-format
-msgid "%s You may need to install, and use XApp Status Applet"
-msgstr "%s Võimalik, et peate installima ja kasutama XApp Status Applet'i."
-
-#. TRANSLATORS: %s is a placeholder for "StatusNotifier/Appindicator suppor in “DESKTOP NAME”: "
-#: src/remmina_icon.c:378
-#, fuzzy, c-format
-msgid "%s You may need to install, and use KStatusNotifierItem"
-msgstr "%s Teil võib olla vaja paigaldada ja kasutada KStatusNotifierItem"
-
-#. TRANSLATORS: %s is a placeholder for "StatusNotifier/Appindicator suppor in “DESKTOP NAME”: "
-#: src/remmina_icon.c:381
-#, fuzzy, c-format
-msgid "%s You may need to install, and use XEmbed SNI Proxy"
-msgstr "%s Teil võib olla vaja paigaldada ja kasutada XEmbed SNI Proxy't"
-
-#. TRANSLATORS: %s is a placeholder for "StatusNotifier/Appindicator suppor in “DESKTOP NAME”: "
-#: src/remmina_icon.c:384
-#, fuzzy, c-format
-msgid "%s You may need to install, and use Gnome Shell Extension Appindicator"
-msgstr ""
-"%s Teil võib olla vaja installeerida ja kasutada Gnome Shell laiendus "
-"Appindicator"
-
-#. TRANSLATORS: %s is a placeholder for an error message
-#: src/remmina_ssh_plugin.c:539
-#, fuzzy, c-format
-msgid "Error: %s"
-msgstr "Viga: %s"
-
-#: src/remmina_ssh_plugin.c:556
-#, fuzzy
-msgid "Terminal content saved in"
-msgstr "Terminali sisu salvestatud"
-
-#: src/remmina_ssh_plugin.c:822
-#, fuzzy
-msgid "Select All (host+A)"
-msgstr "Valige kõik (host+A)"
-
-#: src/remmina_ssh_plugin.c:823
-#, fuzzy
-msgid "Copy (host+C)"
-msgstr "Koopia (host+C)"
-
-#: src/remmina_ssh_plugin.c:824
-#, fuzzy
-msgid "Paste (host+V)"
-msgstr "Paste (host+V)"
-
-#: src/remmina_ssh_plugin.c:825
-#, fuzzy
-msgid "Save session to file"
-msgstr "Salvesta seanss faili"
-
-#: src/remmina_ssh_plugin.c:826
-#, fuzzy
-msgid "Increase font size (host+Page Up)"
-msgstr "Suurendada kirjasuurust (host+Page Up)"
-
-#: src/remmina_ssh_plugin.c:827
-#, fuzzy
-msgid "Decrease font size (host+Page Down)"
-msgstr "Vähendada kirjasuurust (host+Page Down)"
-
-#: src/remmina_ssh_plugin.c:828
-#, fuzzy
-msgid "Find text (host+G)"
-msgstr "Teksti leidmine (host+G)"
-
-#: src/remmina_ssh_plugin.c:1439 data/ui/remmina_main.glade:177
-msgid "Copy"
-msgstr "Kopeeri"
-
-#: src/remmina_ssh_plugin.c:1439
-#, fuzzy
-msgid "_Copy"
-msgstr "_Kopeeri"
-
-#: src/remmina_ssh_plugin.c:1440
-msgid "Paste"
-msgstr "Aseta"
-
-#: src/remmina_ssh_plugin.c:1440
-#, fuzzy
-msgid "_Paste"
-msgstr "_Aseta"
-
-#: src/remmina_ssh_plugin.c:1441
-msgid "Select all"
-msgstr ""
-
-#: src/remmina_ssh_plugin.c:1441
-#, fuzzy
-msgid "_Select all"
-msgstr "_Valige kõik"
-
-#: src/remmina_ssh_plugin.c:1442
-#, fuzzy
-msgid "Increase font size"
-msgstr "Suurendada kirjasuurust"
-
-#: src/remmina_ssh_plugin.c:1442
-#, fuzzy
-msgid "_Increase font size"
-msgstr "_Kirjasuuruse suurendamine"
-
-#: src/remmina_ssh_plugin.c:1443
-#, fuzzy
-msgid "Decrease font size"
-msgstr "Vähendada kirjasuurust"
-
-#: src/remmina_ssh_plugin.c:1443
-#, fuzzy
-msgid "_Decrease font size"
-msgstr "_Vähenda kirjasuurust"
-
-#: src/remmina_ssh_plugin.c:1444
-#, fuzzy
-msgid "Find text"
-msgstr "Leia tekst"
-
-#: src/remmina_ssh_plugin.c:1444
-#, fuzzy
-msgid "_Find text"
-msgstr "_Find text"
-
-#: src/remmina_ssh_plugin.c:1471 plugins/spice/spice_plugin.c:674
-#: plugins/vnc/vnc_plugin.c:1977 plugins/vnc/vnc_plugin.c:1989
-#, fuzzy
-msgid "User password"
-msgstr "kasutaja parool"
-
-#: src/remmina_ssh_plugin.c:1477 plugins/rdp/rdp_plugin.c:2723
-msgid "Start-up program"
-msgstr "Käivituse programm"
-
-#: src/remmina_ssh_plugin.c:1482
-#, fuzzy
-msgid ""
-"The filename can use the following placeholders:\n"
-"\n"
-"  • %h is substituted with the server name\n"
-"  • %t is substituted with the SSH server name\n"
-"  • %u is substituted with the username\n"
-"  • %U is substituted with the SSH username\n"
-"  • %p is substituted with Remmina profile name\n"
-"  • %g is substituted with Remmina profile group name\n"
-"  • %d is substituted with local date and time in ISO 8601 format\n"
-msgstr ""
-"Failinimes võib kasutada järgmisi paigutussätteid:\n"
-"\n"
-"  - %h asendatakse serveri nimega\n"
-"  - %t asendatakse SSH-serveri nimega.\n"
-"  - %u asendatakse kasutajanimega\n"
-"  - %U asendatakse SSH kasutajanimega\n"
-"  - %p asendatakse Remmina profiili nimega.\n"
-"  - %g asendatakse Remmina profiili grupi nimega.\n"
-"  - %d asendatakse kohaliku kuupäeva ja kellaajaga ISO 8601 formaadis.\n"
-
-#: src/remmina_ssh_plugin.c:1504
-#, fuzzy
-msgid "Terminal colour scheme"
-msgstr "Terminali värviskeem"
-
-#: src/remmina_ssh_plugin.c:1505
-msgid "Character set"
-msgstr "Kooditabel"
-
-#: src/remmina_ssh_plugin.c:1507
-#, fuzzy
-msgid "KEX (Key Exchange) algorithms"
-msgstr "KEX (Key Exchange) algoritmid"
-
-#: src/remmina_ssh_plugin.c:1508
-#, fuzzy
-msgid "Symmetric cipher client to server"
-msgstr "Sümmeetriline salastus kliendi ja serveri vahel"
-
-#: src/remmina_ssh_plugin.c:1509
-#, fuzzy
-msgid "Preferred server host key types"
-msgstr "Eelistatud serveri võtmetüübid"
-
-#: src/remmina_ssh_plugin.c:1510
-#, fuzzy
-msgid "Folder for SSH session log"
-msgstr "Kaust SSH seansi logi jaoks"
-
-#: src/remmina_ssh_plugin.c:1511
-#, fuzzy
-msgid "Filename for SSH session log"
-msgstr "SSH-seansi logi failinimi"
-
-#: src/remmina_ssh_plugin.c:1512
-#, fuzzy
-msgid "Log SSH session when exiting Remmina"
-msgstr "SSH seansi logimine Remminast väljumisel"
-
-#: src/remmina_ssh_plugin.c:1513
-#, fuzzy
-msgid "Log SSH session asynchronously"
-msgstr "SSH seansi logimine asünkroonselt"
-
-#: src/remmina_ssh_plugin.c:1513
-#, fuzzy
-msgid "Saving the session asynchronously may have a notable performance impact"
-msgstr ""
-"Seansi asünkroonne salvestamine võib mõjutada märkimisväärselt jõudlust."
-
-#: src/remmina_ssh_plugin.c:1514
-#, fuzzy
-msgid "Audible terminal bell"
-msgstr "Helisev terminalikell"
-
-#: src/remmina_ssh_plugin.c:1515
-#, fuzzy
-msgid "SSH compression"
-msgstr "SSH kompressioon"
-
-#: src/remmina_ssh_plugin.c:1516
-msgid "Don't remember passwords"
-msgstr "Salvesta parool"
-
-#: src/remmina_ssh_plugin.c:1517
-#, fuzzy
-msgid "Strict host key checking"
-msgstr "Range vastuvõtva võtme kontrollimine"
-
-#: src/remmina_ssh_plugin.c:1531
-msgid "SSH - Secure Shell"
-msgstr "SSH - Turvaline kest"
-
-#: plugins/kwallet/src/kwallet_plugin_main.c:118
-msgid "Secured password storage in KWallet"
-msgstr "%s parool"
-
-#: plugins/rdp/rdp_settings.c:217
-#, fuzzy
-msgid "<Auto-detect>"
-msgstr "<Automaatne tuvastamine>"
-
-#: plugins/rdp/rdp_settings.c:249
-#, fuzzy
-msgid "<Not set>"
-msgstr "<Ei ole määratud>"
-
-#: plugins/rdp/rdp_settings.c:280
-#, fuzzy
-msgid "<Choose a quality level to edit…>"
-msgstr "<Valige kvaliteeditase, mida soovite muuta...>"
-
-#: plugins/rdp/rdp_settings.c:282 plugins/rdp/rdp_plugin.c:2542
-#: plugins/vnc/vnc_plugin.c:1934
-#, fuzzy
-msgid "Poor (fastest)"
-msgstr "Kehv (kiireim)"
-
-#: plugins/rdp/rdp_settings.c:284 plugins/rdp/rdp_plugin.c:2543
-#: plugins/vnc/vnc_plugin.c:1933
-msgid "Medium"
-msgstr "Keskmine"
-=======
 "Komadega eraldatud loetelu monitoride ID-dest ja töölaua "
 "orientatsioonidest:\n"
 "  - [<id>:<orientatsioon kraadides>,]\n"
@@ -4791,187 +3135,11 @@
 #, fuzzy
 msgid "USB redirection error"
 msgstr "USB ümbersuunamisviga"
->>>>>>> 050fc71c
-
-#: plugins/rdp/rdp_settings.c:286 plugins/rdp/rdp_plugin.c:2544
-#: plugins/vnc/vnc_plugin.c:1931
-msgid "Good"
-msgstr "Hea"
-
-<<<<<<< HEAD
-#: plugins/rdp/rdp_settings.c:288 plugins/rdp/rdp_plugin.c:2545
-#: plugins/vnc/vnc_plugin.c:1932
-msgid "Best (slowest)"
-msgstr "Parim (aeglaseim)"
-
-#: plugins/rdp/rdp_settings.c:427
-msgid "Keyboard layout"
-msgstr "Klaviatuuri paigutus"
-
-#: plugins/rdp/rdp_settings.c:457
-#, fuzzy
-msgid "Use client keyboard mapping"
-msgstr "Kasutage kliendi klaviatuuri kaardistamist"
-
-#: plugins/rdp/rdp_settings.c:468
-#, fuzzy
-msgid "Keyboard scancode remapping"
-msgstr "Klaviatuuri skaneerimiskoodide ümberkaardistamine"
-
-#: plugins/rdp/rdp_settings.c:483
-#, fuzzy
-msgid "List of key=value,… pairs to remap scancodes. E.g. 0x56=0x29,0x29=0x56"
-msgstr ""
-"Loetelu võtme=väärtus,... paaridest, mille abil saab skaneerimiskoodid ümber "
-"määrata. Näiteks 0x56=0x29,0x29=0x56."
-
-#: plugins/rdp/rdp_settings.c:486
-#, fuzzy
-msgid "FreeRDP > 2.3.0 is required to map scancodes"
-msgstr "FreeRDP > 2.3.0 on vajalik skaneerimiskoodide kaardistamiseks."
-
-#: plugins/rdp/rdp_settings.c:494
-#, fuzzy
-msgid "Quality settings"
-msgstr "Kvaliteedi seaded"
-
-#: plugins/rdp/rdp_settings.c:517
-msgid "Wallpaper"
-msgstr "Taustapilt"
-
-#: plugins/rdp/rdp_settings.c:525
-#, fuzzy
-msgid "Window drag"
-msgstr "Akna lohistamine"
-
-#: plugins/rdp/rdp_settings.c:532
-#, fuzzy
-msgid "Menu animation"
-msgstr "Menüü animatsioon"
-
-#: plugins/rdp/rdp_settings.c:540
-msgid "Theme"
-msgstr "Välimus"
-
-#: plugins/rdp/rdp_settings.c:547
-#, fuzzy
-msgid "Cursor shadow"
-msgstr "Kursori vari"
-
-#: plugins/rdp/rdp_settings.c:555
-#, fuzzy
-msgid "Cursor blinking"
-msgstr "Kursori vilkumine"
-
-#: plugins/rdp/rdp_settings.c:562
-#, fuzzy
-msgid "Font smoothing"
-msgstr "Kirjatüübi silumine"
-
-#: plugins/rdp/rdp_settings.c:570
-msgid "Composition"
-msgstr "Kompositsioon"
-
-#: plugins/rdp/rdp_settings.c:580
-#, fuzzy
-msgid "Remote scale factor"
-msgstr "Kauguskaalutegur"
-
-#: plugins/rdp/rdp_settings.c:595
-#, fuzzy
-msgid "Desktop scale factor %"
-msgstr "Töölaua skaalategur %"
-
-#: plugins/rdp/rdp_settings.c:607
-#, fuzzy
-msgid "Device scale factor %"
-msgstr "Seadme skaalategur %"
-
-#: plugins/rdp/rdp_settings.c:630
-#, fuzzy
-msgid "Desktop orientation"
-msgstr "Orienteerumine töölaual"
-
-#: plugins/rdp/rdp_settings.c:650
-#, fuzzy
-msgid "Input device settings"
-msgstr "Sisestusseadme seaded"
-
-#: plugins/rdp/rdp_settings.c:658 plugins/rdp/rdp_plugin.c:2686
-#: plugins/vnc/vnc_plugin.c:2014
-#, fuzzy
-msgid "Disable smooth scrolling"
-msgstr "Sujuv kerimine välja lülitada"
-
-#: plugins/rdp/rdp_settings.c:669
-#, fuzzy
-#| msgid "Default settings saved."
-msgid "General settings"
-msgstr "Üldised seaded"
-
-#: plugins/rdp/rdp_settings.c:676 plugins/rdp/rdp_plugin.c:2738
-#, fuzzy
-#| msgid "Reconnection attempt %d of %d…"
-msgid "Reconnect attempts number"
-msgstr "Uuesti ühendamise katsete arv"
-
-#: plugins/rdp/rdp_settings.c:689 plugins/rdp/rdp_plugin.c:2738
-#, fuzzy
-msgid ""
-"The maximum number of reconnect attempts upon an RDP disconnect (default: 20)"
-msgstr ""
-"RDP-ühenduse katkestamise korral tehtavate uuesti ühendamise katsete "
-"maksimaalne arv (vaikimisi: 20)."
-
-#: plugins/rdp/rdp_plugin.c:762 plugins/rdp/rdp_plugin.c:827
-#, fuzzy
-msgid "Enter RDP authentication credentials"
-msgstr "Sisestage RDP autentimisandmed"
-
-#: plugins/rdp/rdp_plugin.c:835
-#, fuzzy
-msgid "Enter RDP gateway authentication credentials"
-msgstr "Sisestage RDP-värava autentimisandmed"
-
-#: plugins/rdp/rdp_plugin.c:2073
-#, fuzzy, c-format
-msgid ""
-"Could not access the RDP server “%s”.\n"
-"Account locked out."
-msgstr ""
-"Ei saanud juurdepääsu RDP-serverile \"%s\".\n"
-"Konto on lukustatud."
-
-#: plugins/rdp/rdp_plugin.c:2080
-#, fuzzy, c-format
-msgid ""
-"Could not access the RDP server “%s”.\n"
-"Account expired."
-msgstr ""
-"Ei saanud juurdepääsu RDP-serverile \"%s\".\n"
-"Konto aegunud."
-
-#: plugins/rdp/rdp_plugin.c:2087
-#, fuzzy, c-format
-msgid ""
-"Could not access the RDP server “%s”.\n"
-"Password expired."
-msgstr ""
-"Ei saanud juurdepääsu RDP-serverile \"%s\".\n"
-"Parool on aegunud."
-
-#: plugins/rdp/rdp_plugin.c:2094
-#, fuzzy, c-format
-msgid ""
-"Could not access the RDP server “%s”.\n"
-"Account disabled."
-msgstr ""
-"Ei saanud juurdepääsu RDP-serverile \"%s\".\n"
-"Konto keelatud."
-
-#: plugins/rdp/rdp_plugin.c:2100
-#, fuzzy, c-format
-=======
+
+#: plugins/vnc/vnc_plugin.c:772
+msgid "Enter VNC password"
+msgstr "Salvesta parool"
+
 #: plugins/vnc/vnc_plugin.c:825 plugins/gvnc/gvnc_plugin.c:539
 #, fuzzy
 msgid "Enter VNC authentication credentials"
@@ -5177,318 +3345,10 @@
 
 #: plugins/exec/exec_plugin.c:206
 #, fuzzy
->>>>>>> 050fc71c
 msgid ""
 "Warning: Running a command synchronously may cause Remmina not to respond.\n"
 "Do you really want to continue?"
 msgstr ""
-<<<<<<< HEAD
-"Ei saanud juurdepääsu RDP-serverile \"%s\".\n"
-"Ebapiisavad kasutajaõigused."
-
-#: plugins/rdp/rdp_plugin.c:2108
-#, fuzzy, c-format
-msgid ""
-"Could not access the RDP server “%s”.\n"
-"Account restricted."
-msgstr ""
-"Ei saanud juurdepääsu RDP-serverile \"%s\".\n"
-"Konto on piiratud."
-
-#: plugins/rdp/rdp_plugin.c:2116
-#, fuzzy, c-format
-msgid ""
-"Could not access the RDP server “%s”.\n"
-"Change user password before connecting."
-msgstr ""
-"Ei saanud juurdepääsu RDP-serverile \"%s\".\n"
-"Muutke kasutaja parooli enne ühendamist."
-
-#: plugins/rdp/rdp_plugin.c:2121
-#, fuzzy, c-format
-msgid "Lost connection to the RDP server “%s”."
-msgstr "Ühendus RDP-serveriga \"%s\" katkes."
-
-#: plugins/rdp/rdp_plugin.c:2124
-#, fuzzy, c-format
-msgid "Could not find the address for the RDP server “%s”."
-msgstr "Ei leitud RDP-serveri aadressi \"%s\"."
-
-#: plugins/rdp/rdp_plugin.c:2128
-#, fuzzy, c-format
-msgid ""
-"Could not connect to the RDP server “%s” via TLS. Check that client and "
-"server support a common TLS version."
-msgstr ""
-"TLS-i kaudu ei õnnestunud luua ühendust RDP-serveriga \"%s\". Kontrollige, "
-"kas klient ja server toetavad ühist TLS-versiooni."
-
-#. TRANSLATORS: the placeholder may be either an IP/FQDN or a server hostname
-#: plugins/rdp/rdp_plugin.c:2132
-#, fuzzy, c-format
-msgid ""
-"Unable to establish a connection to the RDP server “%s”. Check “Security "
-"protocol negotiation”."
-msgstr ""
-"RDP-serveriga \"%s\" ei ole võimalik ühendust luua. Kontrollige "
-"\"Turvalisusprotokolli läbirääkimised\"."
-
-#: plugins/rdp/rdp_plugin.c:2140
-#, fuzzy, c-format
-msgid "Cannot connect to the RDP server “%s”."
-msgstr "Ei saa ühendust RDP-serveriga \"%s\"."
-
-#: plugins/rdp/rdp_plugin.c:2143
-#, fuzzy
-msgid "Could not start libfreerdp-gdi."
-msgstr "Ei saanud käivitada libfreerdp-gdi."
-
-#: plugins/rdp/rdp_plugin.c:2146
-#, fuzzy, c-format
-msgid ""
-"You requested a H.264 GFX mode for the server “%s”, but your libfreerdp does "
-"not support H.264. Please use a non-AVC colour depth setting."
-msgstr ""
-"Sa soovisid H.264 GFX-režiimi serverile \"%s\", kuid sinu libfreerdp ei "
-"toeta H.264-i. Palun kasutage muud kui AVC-värvisügavuse seadistust."
-
-#: plugins/rdp/rdp_plugin.c:2153
-#, fuzzy, c-format
-msgid "The “%s” server refused the connection."
-msgstr "Server \"%s\" keeldus ühendusest."
-
-#: plugins/rdp/rdp_plugin.c:2158
-#, fuzzy, c-format
-msgid ""
-"The Remote Desktop Gateway “%s” denied the user “%s\\%s” access due to "
-"policy."
-msgstr ""
-"Remote Desktop Gateway \"%s\" keelas kasutajale \"%s\\%s\" juurdepääsu "
-"poliitika tõttu."
-
-#: plugins/rdp/rdp_plugin.c:2168
-#, fuzzy, c-format
-msgid "Cannot connect to the “%s” RDP server."
-msgstr "Ei saa ühendust \"%s\" RDP-serveriga."
-
-#: plugins/rdp/rdp_plugin.c:2511
-#, fuzzy
-msgid "Automatic (32 bpp) (Server chooses its best format)"
-msgstr "Automaatne (32 bpp) (server valib oma parima formaadi)"
-
-#: plugins/rdp/rdp_plugin.c:2512
-#, fuzzy
-msgid "GFX AVC444 (32 bpp)"
-msgstr "GFX AVC444 (32 bpp)"
-
-#: plugins/rdp/rdp_plugin.c:2513
-#, fuzzy
-msgid "GFX AVC420 (32 bpp)"
-msgstr "GFX AVC420 (32 bpp)"
-
-#: plugins/rdp/rdp_plugin.c:2514
-#, fuzzy
-msgid "GFX RFX (32 bpp)"
-msgstr "GFX RFX (32 bpp)"
-
-#: plugins/rdp/rdp_plugin.c:2515
-#, fuzzy
-msgid "GFX RFX Progressive (32 bpp)"
-msgstr "GFX RFX Progressive (32 bpp)"
-
-#: plugins/rdp/rdp_plugin.c:2516
-#, fuzzy
-msgid "RemoteFX (32 bpp)"
-msgstr "RemoteFX (32 bpp)"
-
-#: plugins/rdp/rdp_plugin.c:2517 plugins/vnc/vnc_plugin.c:1922
-msgid "True colour (32 bpp)"
-msgstr "256 värvi (8 bpp)"
-
-#: plugins/rdp/rdp_plugin.c:2518
-msgid "True colour (24 bpp)"
-msgstr "256 värvi (8 bpp)"
-
-#: plugins/rdp/rdp_plugin.c:2519 plugins/vnc/vnc_plugin.c:1923
-msgid "High colour (16 bpp)"
-msgstr "256 värvi (8 bpp)"
-
-#: plugins/rdp/rdp_plugin.c:2520
-msgid "High colour (15 bpp)"
-msgstr "256 värvi (8 bpp)"
-
-#: plugins/rdp/rdp_plugin.c:2521 plugins/vnc/vnc_plugin.c:1924
-msgid "256 colours (8 bpp)"
-msgstr "256 värvi (8 bpp)"
-
-#: plugins/rdp/rdp_plugin.c:2552 data/ui/remmina_preferences.glade:641
-#, fuzzy
-msgid "None"
-msgstr "Mitte midagi"
-
-#: plugins/rdp/rdp_plugin.c:2553
-#, fuzzy
-msgid "Auto-detect"
-msgstr "Automaatne tuvastamine"
-
-#: plugins/rdp/rdp_plugin.c:2554
-#, fuzzy
-msgid "Modem"
-msgstr "Modem"
-
-#: plugins/rdp/rdp_plugin.c:2555
-#, fuzzy
-msgid "Low performance broadband"
-msgstr "Madala jõudlusega lairibaühendus"
-
-#: plugins/rdp/rdp_plugin.c:2556
-#, fuzzy
-msgid "Satellite"
-msgstr "Satelliit"
-
-#: plugins/rdp/rdp_plugin.c:2557
-#, fuzzy
-msgid "High performance broadband"
-msgstr "Suure jõudlusega lairibaühendus"
-
-#: plugins/rdp/rdp_plugin.c:2558
-#, fuzzy
-msgid "WAN"
-msgstr "WAN"
-
-#: plugins/rdp/rdp_plugin.c:2559
-#, fuzzy
-msgid "LAN"
-msgstr "LAN"
-
-#: plugins/rdp/rdp_plugin.c:2566 plugins/spice/spice_plugin.c:635
-#: data/ui/remmina_preferences.glade:677
-msgid "Off"
-msgstr "Välja lülitatud"
-
-#: plugins/rdp/rdp_plugin.c:2575
-#, fuzzy
-msgid "Automatic negotiation"
-msgstr "Automaatne läbirääkimine"
-
-#: plugins/rdp/rdp_plugin.c:2576
-msgid "NLA protocol security"
-msgstr "Protokoll"
-
-#: plugins/rdp/rdp_plugin.c:2577
-msgid "TLS protocol security"
-msgstr "Protokoll"
-
-#: plugins/rdp/rdp_plugin.c:2578
-msgid "RDP protocol security"
-msgstr "Protokoll"
-
-#: plugins/rdp/rdp_plugin.c:2579
-#, fuzzy
-msgid "NLA extended protocol security"
-msgstr "NLA laiendatud protokolli turvalisus"
-
-#: plugins/rdp/rdp_plugin.c:2592
-#, fuzzy
-msgid "2600 (Windows XP), 7601 (Windows Vista/7), 9600 (Windows 8 and newer)"
-msgstr "2600 (Windows XP), 7601 (Windows Vista/7), 9600 (Windows 8 ja uuemad)"
-
-#: plugins/rdp/rdp_plugin.c:2595
-#, fuzzy
-msgid ""
-"Used i.a. by terminal services in a smart card channel to distinguish client "
-"capabilities:\n"
-"  • < 4034: Windows XP base smart card functions\n"
-"  • 4034-7064: Windows Vista/7: SCardReadCache(),\n"
-"    SCardWriteCache(), SCardGetTransmitCount()\n"
-"  • >= 7065: Windows 8 and newer: SCardGetReaderIcon(),\n"
-"    SCardGetDeviceTypeId()"
-msgstr ""
-"Kasutatakse muu hulgas terminaliteenuste poolt kiipkaardi kanalis, et "
-"eristada kliendi võimeid:\n"
-"  - < 4034: Windows XP põhilised kiipkaardi funktsioonid\n"
-"  - 4034-7064: Windows Vista/7: SCardReadCache(),\n"
-"    SCardWriteCache(), SCardGetTransmitCount().\n"
-"  - >= 7065: Windows 8 ja uuemad: SCardGetReaderIcon(),\n"
-"    SCardGetDeviceTypeId()"
-
-#: plugins/rdp/rdp_plugin.c:2603
-#, fuzzy
-msgid ""
-"Options for redirection of audio input:\n"
-"  • [sys:<sys>,][dev:<dev>,][format:<format>,][rate:<rate>,]\n"
-"    [channel:<channel>] Audio input (microphone)\n"
-"  • sys:pulse\n"
-"  • format:1\n"
-"  • sys:oss,dev:1,format:1\n"
-"  • sys:alsa"
-msgstr ""
-"Helisisendi ümbersuunamise võimalused:\n"
-"  - [sys:<sys>,][dev:<dev>,][format:<format>,][rate:<rate>,][rate:<rate>,]\n"
-"    [channel:<channel>] Helisisend (mikrofon)\n"
-"  - sys:pulss\n"
-"  - format:1\n"
-"  - sys:oss,dev:1,format:1\n"
-"  - sys:alsa"
-
-#: plugins/rdp/rdp_plugin.c:2612
-#, fuzzy
-msgid ""
-"Options for redirection of audio output:\n"
-"  • [sys:<sys>,][dev:<dev>,][format:<format>,][rate:<rate>,]\n"
-"    [channel:<channel>] Audio output\n"
-"  • sys:pulse\n"
-"  • format:1\n"
-"  • sys:oss,dev:1,format:1\n"
-"  • sys:alsa"
-msgstr ""
-"Heliväljundi ümbersuunamise võimalused:\n"
-"  - [sys:<sys>,][dev:<dev>,][format:<format>,][rate:<rate>,][rate:<rate>,]\n"
-"    [channel:<channel>] Audio väljund\n"
-"  - sys:pulss\n"
-"  - format:1\n"
-"  - sys:oss,dev:1,format:1\n"
-"  - sys:alsa"
-
-#: plugins/rdp/rdp_plugin.c:2622
-#, fuzzy
-msgid ""
-"Options for redirection of USB device:\n"
-"  • [dbg,][id:<vid>:<pid>#…,][addr:<bus>:<addr>#…,][auto]\n"
-"  • auto\n"
-"  • id:054c:0268#4669:6e6b,addr:04:0c"
-msgstr ""
-"USB-seadme ümbersuunamise võimalused:\n"
-"  - [dbg,][id:<vid>:<pid>#...,][addr:<bus>:<addr>#...,][auto]\n"
-"  - auto\n"
-"  • id:054c:0268#4669:6e6b,addr:04:0c"
-
-#: plugins/rdp/rdp_plugin.c:2628
-#, fuzzy
-msgid ""
-"Advanced setting for high latency links:\n"
-"Adjusts the connection timeout. Use if your connection times out.\n"
-"The highest possible value is 600000 ms (10 minutes).\n"
-msgstr ""
-"Täiustatud seadistus suure latentsusega ühenduste jaoks:\n"
-"Reguleerib ühenduse aegumistähtaega. Kasutage, kui ühendus aegub.\n"
-"Suurim võimalik väärtus on 600000 ms (10 minutit).\n"
-
-#: plugins/rdp/rdp_plugin.c:2633
-#, fuzzy
-msgid ""
-"Performance optimisations based on the network connection type:\n"
-"Using auto-detection is advised.\n"
-"If “Auto-detect” fails, choose the most appropriate option in the list.\n"
-msgstr ""
-"Võrkühenduse tüübist sõltuvad jõudluse optimeerimised:\n"
-"Soovitatav on kasutada automaatset tuvastamist.\n"
-"Kui \"Automaatne tuvastamine\" ei õnnestu, valige loetelust kõige sobivam "
-"valik.\n"
-
-#: plugins/rdp/rdp_plugin.c:2638
-#, fuzzy
-=======
 "Hoiatus: Käsu sünkroonne käivitamine võib põhjustada, et Remmina ei "
 "reageeri.\n"
 "Kas te tõesti soovite jätkata?"
@@ -5732,816 +3592,65 @@
 
 #: plugins/x2go/x2go_plugin.c:897
 #, fuzzy, c-format
->>>>>>> 050fc71c
 msgid ""
 "An unknown error occured while trying to start PyHoca-CLI. Exit code: %i. "
 "Error: '%s'"
 msgstr ""
-<<<<<<< HEAD
-"Komadega eraldatud loetelu monitoride ID-dest ja töölaua "
-"orientatsioonidest:\n"
-"  - [<id>:<orientatsioon kraadides>,]\n"
-"  - 0,1,2,3\n"
-"  - 0:270,1:90\n"
-"Orienteeringud on määratud kraadides, kehtivad väärtused on:\n"
-"  - 0 (maastik)\n"
-"  - 90 (portree)\n"
-"  - 180 (maastikuva ümberpööratud)\n"
-"  - 270 (pööratud portree)\n"
-"\n"
-
-#: plugins/rdp/rdp_plugin.c:2650
-#, fuzzy
-msgid ""
-"Redirect directory <path> as named share <name>.\n"
-"  • <name>,<fullpath>[;<name>,<fullpath>[;…]]\n"
-"  • MyHome,/home/remminer\n"
-"  • /home/remminer\n"
-"  • MyHome,/home/remminer;SomePath,/path/to/somepath\n"
-"Hotplug support is enabled with:\n"
-"  • hotplug,*\n"
-"\n"
-msgstr ""
-"Ümbersuunamine kataloogi <path> kui nimeline ühisosa <name>.\n"
-"  - <nimi>,<täielikpath>[;<nimi>,<täielikpath>[;...]]\n"
-"  - MyHome,/home/remminer\n"
-"  - /home/remminer\n"
-"  - MyHome,/home/remminer;SomePath,/path/to/somepath\n"
-"Hotplugi tugi on lubatud koos:\n"
-"  - hotplug,*\n"
-"\n"
-
-#: plugins/rdp/rdp_plugin.c:2682 plugins/spice/spice_plugin.c:677
-msgid "Share folder"
-msgstr "Kataloogi jagamine"
-
-#: plugins/rdp/rdp_plugin.c:2682
-#, fuzzy
-msgid "Use “Redirect directory” in the advanced tab for multiple directories"
-msgstr ""
-"Kasutage mitme kataloogi jaoks vahekaardil \"Redirect directory\" (suunata "
-"kataloogi ümber)."
-
-#: plugins/rdp/rdp_plugin.c:2683
-#, fuzzy
-msgid "Restricted admin mode"
-msgstr "Piiratud haldusrežiim"
-
-#: plugins/rdp/rdp_plugin.c:2684
-#, fuzzy
-#| msgid "Password"
-msgid "Password hash"
-msgstr "Salasõna hash"
-
-#: plugins/rdp/rdp_plugin.c:2684
-#, fuzzy
-msgid "Restricted admin mode password hash"
-msgstr "Piiratud admin-režiimi salasõna hash"
-
-#: plugins/rdp/rdp_plugin.c:2685
-#, fuzzy
-msgid "Left-handed mouse support"
-msgstr "Vasakukäelise hiire tugi"
-
-#: plugins/rdp/rdp_plugin.c:2685
-#, fuzzy
-msgid "Swap left and right mouse buttons for left-handed mouse support"
-msgstr ""
-"Vasaku ja parema hiire nuppude vahetamine vasakukäeliste hiirte toetamiseks"
-
-#: plugins/rdp/rdp_plugin.c:2687
-#, fuzzy
-msgid "Enable multi monitor"
-msgstr "Mitme monitori lubamine"
-
-#: plugins/rdp/rdp_plugin.c:2688
-#, fuzzy
-msgid "Span screen over multiple monitors"
-msgstr "Ekraani laiendamine üle mitme monitori"
-
-#: plugins/rdp/rdp_plugin.c:2689
-#, fuzzy
-msgid "List monitor IDs"
-msgstr "Loetelu monitori ID-dest"
-
-#: plugins/rdp/rdp_plugin.c:2691 plugins/vnc/vnc_plugin.c:1978
-#: plugins/vnc/vnc_plugin.c:1990 plugins/gvnc/gvnc_plugin.c:849
-msgid "Colour depth"
-msgstr "Värvisügavus"
-
-#: plugins/rdp/rdp_plugin.c:2692
-msgid "Network connection type"
-msgstr "Uus ühendus"
-
-#: plugins/rdp/rdp_plugin.c:2707 plugins/vnc/vnc_plugin.c:1979
-#: plugins/vnc/vnc_plugin.c:1991
-msgid "Quality"
-msgstr "Kvaliteet"
-
-#: plugins/rdp/rdp_plugin.c:2708
-#, fuzzy
-msgid "Security protocol negotiation"
-msgstr "Turvaprotokolli läbirääkimised"
-
-#: plugins/rdp/rdp_plugin.c:2709
-#, fuzzy
-msgid "Gateway transport type"
-msgstr "Värava transpordi tüüp"
-
-#: plugins/rdp/rdp_plugin.c:2710
-#, fuzzy
-msgid "FreeRDP log level"
-msgstr "FreeRDP logi tase"
-
-#: plugins/rdp/rdp_plugin.c:2711
-#, fuzzy
-msgid "FreeRDP log filters"
-msgstr "FreeRDP logifiltrid"
-
-#: plugins/rdp/rdp_plugin.c:2711
-#, fuzzy
-msgid "tag:level[,tag:level[,…]]"
-msgstr "tag:level[,tag:level[,...]]"
-
-#: plugins/rdp/rdp_plugin.c:2712
-#, fuzzy
-msgid "Audio output mode"
-msgstr "Heliväljundi režiim"
-
-#: plugins/rdp/rdp_plugin.c:2713
-#, fuzzy
-msgid "Redirect local audio output"
-msgstr "Kohaliku heliväljundi ümbersuunamine"
-
-#: plugins/rdp/rdp_plugin.c:2714
-#, fuzzy
-msgid "Redirect local microphone"
-msgstr "Kohaliku mikrofoni ümbersuunamine"
-
-#: plugins/rdp/rdp_plugin.c:2715
-msgid "Connection timeout in ms"
-msgstr "Ühendumine seadmega '%s'…"
-
-#: plugins/rdp/rdp_plugin.c:2716
-msgid "Remote Desktop Gateway server"
-msgstr "Kaugtöölaua eelistus"
-
-#: plugins/rdp/rdp_plugin.c:2717
-msgid "Remote Desktop Gateway username"
-msgstr "Kaugtöölaua eelistus"
-
-#: plugins/rdp/rdp_plugin.c:2718
-msgid "Remote Desktop Gateway password"
-msgstr "Kaugtöölaua eelistus"
-
-#: plugins/rdp/rdp_plugin.c:2719
-msgid "Remote Desktop Gateway domain"
-msgstr "Kaugtöölaua eelistus"
-
-#: plugins/rdp/rdp_plugin.c:2720
-#, fuzzy
-msgid "Redirect directory"
-msgstr "Ümbersuunamine kataloogi"
-
-#: plugins/rdp/rdp_plugin.c:2721
-msgid "Client name"
-msgstr "Kliendi nimi"
-
-#: plugins/rdp/rdp_plugin.c:2722
-msgid "Client build"
-msgstr "Kliendi nimi"
-
-#: plugins/rdp/rdp_plugin.c:2725
-#, fuzzy
-msgid "Load balance info"
-msgstr "Info koormuse tasakaalu kohta"
-
-#. TRANSLATORS: Do not use typographic quotation marks, these must stay as "double quote", also know as “Typewriter ("programmer's") quote, ambidextrous.”
-#: plugins/rdp/rdp_plugin.c:2727
-#, fuzzy
-msgid "Override printer drivers"
-msgstr "Printeri draiverite ületamine"
-
-#: plugins/rdp/rdp_plugin.c:2727
-#, fuzzy
-msgid ""
-"\"Samsung_CLX-3300_Series\":\"Samsung CLX-3300 Series PS\";\"Canon MF410\":"
-"\"Canon MF410 Series UFR II\""
-msgstr ""
-"\"Samsung_CLX-3300_Series\": \"Samsung CLX-3300 Series PS\"; \"Canon "
-"MF410\": \"Canon MF410 Series UFR II\""
-
-#: plugins/rdp/rdp_plugin.c:2728
-#, fuzzy
-msgid "USB device redirection"
-msgstr "USB-seadme ümbersuunamine"
-
-#: plugins/rdp/rdp_plugin.c:2729
-#, fuzzy
-msgid "Local serial name"
-msgstr "Kohalik seerianimi"
-
-#: plugins/rdp/rdp_plugin.c:2729
-#, fuzzy
-msgid "COM1, COM2, etc."
-msgstr "COM1, COM2 jne."
-
-#: plugins/rdp/rdp_plugin.c:2730
-#, fuzzy
-msgid "Local serial driver"
-msgstr "Kohalik jadaajam"
-
-#: plugins/rdp/rdp_plugin.c:2730
-#, fuzzy
-msgid "Serial"
-msgstr "Seeriaviisiline"
-
-#: plugins/rdp/rdp_plugin.c:2731
-#, fuzzy
-msgid "Local serial path"
-msgstr "Kohalik jadapikkus"
-
-#: plugins/rdp/rdp_plugin.c:2731
-#, fuzzy
-msgid "/dev/ttyS0, /dev/ttyS1, etc."
-msgstr "/dev/ttyS0, /dev/ttyS1 jne."
-
-#: plugins/rdp/rdp_plugin.c:2732
-#, fuzzy
-msgid "Local parallel name"
-msgstr "Kohaliku paralleeli nimi"
-
-#: plugins/rdp/rdp_plugin.c:2733
-#, fuzzy
-msgid "Local parallel device"
-msgstr "Kohalik paralleelne seade"
-
-#: plugins/rdp/rdp_plugin.c:2734
-#, fuzzy
-msgid "Name of smart card"
-msgstr "Nutikaardi nimi"
-
-#: plugins/rdp/rdp_plugin.c:2735
-#, fuzzy
-msgid "Dynamic virtual channel"
-msgstr "Dünaamiline virtuaalne kanal"
-
-#: plugins/rdp/rdp_plugin.c:2735 plugins/rdp/rdp_plugin.c:2736
-#, fuzzy
-msgid "<channel>[,<options>]"
-msgstr "<kanal>[,<options>]"
-
-#: plugins/rdp/rdp_plugin.c:2736
-#, fuzzy
-msgid "Static virtual channel"
-msgstr "Staatiline virtuaalne kanal"
-
-#: plugins/rdp/rdp_plugin.c:2737
+"PyHoca-CLI käivitamisel tekkis tundmatu viga. Väljalangemiskood: %i. Viga: "
+"\"%s"
+
+#: plugins/x2go/x2go_plugin.c:940
+#, fuzzy
+msgid "Parameter 'custom_data' is not fully initialized!"
+msgstr "Parameeter 'default_username' ei ole initsialiseeritud."
+
+#: plugins/x2go/x2go_plugin.c:967 plugins/x2go/x2go_plugin.c:1576
+#: plugins/x2go/x2go_plugin.c:1870
 #, fuzzy
 #| msgid "Per connection"
-msgid "TCP redirection"
-msgstr "TCP ümbersuunamine"
-
-#: plugins/rdp/rdp_plugin.c:2737
-#, fuzzy
-msgid "/PATH/TO/rdp2tcp"
-msgstr "/PATH/TO/rdp2tcp"
-
-#: plugins/rdp/rdp_plugin.c:2739
-#, fuzzy
-msgid "Prefer IPv6 AAAA record over IPv4 A record"
-msgstr "IPv6 AAAA kirje eelistamine IPv4 A-kirjele"
-
-#: plugins/rdp/rdp_plugin.c:2740
-#, fuzzy
-msgid "Share printers"
-msgstr "Jaga printerid"
-
-#: plugins/rdp/rdp_plugin.c:2741
-#, fuzzy
-msgid "Share serial ports"
-msgstr "Jaga jadaportid"
-
-#: plugins/rdp/rdp_plugin.c:2742
-#, fuzzy
-msgid "(SELinux) permissive mode for serial ports"
-msgstr "(SELinux) lubav režiim jadaportide jaoks"
-
-#: plugins/rdp/rdp_plugin.c:2743
-#, fuzzy
-msgid "Share parallel ports"
-msgstr "Jaga paralleelporti"
-
-#: plugins/rdp/rdp_plugin.c:2744
-#, fuzzy
-msgid "Share a smart card"
-msgstr "Jagage kiipkaarti"
-
-#: plugins/rdp/rdp_plugin.c:2745 plugins/vnc/vnc_plugin.c:2009
-#, fuzzy
-msgid "Turn off clipboard sync"
-msgstr "Väljalülituskasti sünkroonimise väljalülitamine"
-
-#: plugins/rdp/rdp_plugin.c:2746
-#, fuzzy
-msgid "Ignore certificate"
-msgstr "Ignoreeri sertifikaat"
-
-#: plugins/rdp/rdp_plugin.c:2747
-#, fuzzy
-msgid "Use the old license workflow"
-msgstr "Kasutage vana litsentsi töökorraldust"
-
-#: plugins/rdp/rdp_plugin.c:2747
-#, fuzzy
-msgid "It disables CAL and hwId is set to 0"
-msgstr "See lülitab CAL-i välja ja hwId on seatud 0-ks."
-
-#: plugins/rdp/rdp_plugin.c:2748 plugins/spice/spice_plugin.c:702
-#: plugins/vnc/vnc_plugin.c:2013 plugins/www/www_plugin.c:919
-#: plugins/gvnc/gvnc_plugin.c:867
-msgid "Forget passwords after use"
-msgstr "%s parool"
-
-#: plugins/rdp/rdp_plugin.c:2749
-#, fuzzy
-msgid "Attach to console (2003/2003 R2)"
-msgstr "Konsoolile kinnitamine (2003/2003 R2)"
-
-#: plugins/rdp/rdp_plugin.c:2750
-#, fuzzy
-msgid "Turn off fast-path"
-msgstr "Lülita kiire tee välja"
-
-#: plugins/rdp/rdp_plugin.c:2751
-#, fuzzy
-msgid "Server detection using Remote Desktop Gateway"
-msgstr "Serveri tuvastamine Remote Desktop Gateway abil"
-
-#: plugins/rdp/rdp_plugin.c:2753
-#, fuzzy
-msgid "Use system proxy settings"
-msgstr "Kasutage süsteemi proxy seadeid"
-
-#: plugins/rdp/rdp_plugin.c:2755
-#, fuzzy
-msgid "Turn off automatic reconnection"
-msgstr "Lülitage automaatne taasühendus välja"
-
-#: plugins/rdp/rdp_plugin.c:2756
-#, fuzzy
-msgid "Relax order checks"
-msgstr "Lõdvestage tellimuse kontrollimist"
-
-#: plugins/rdp/rdp_plugin.c:2757
-#, fuzzy
-msgid "Glyph cache"
-msgstr "Glüüfide vahemälu"
-
-#: plugins/rdp/rdp_plugin.c:2758
-#, fuzzy
-msgid "Enable multitransport protocol (UDP)"
-msgstr "Multitranspordiprotokolli (UDP) lubamine"
-
-#: plugins/rdp/rdp_plugin.c:2758
-#, fuzzy
-msgid "Using the UDP protocol may improve performance"
-msgstr "UDP-protokolli kasutamine võib parandada jõudlust"
-
-#: plugins/rdp/rdp_plugin.c:2759
-#, fuzzy
-msgid "Use base credentials for gateway too"
-msgstr "Kasutage ka värava jaoks baasvolitusi"
-
-#: plugins/rdp/rdp_plugin.c:2761
-#, fuzzy
-msgid "Enable Gateway websockets support"
-msgstr "Värava veebisokkide toe lubamine"
-
-#: plugins/rdp/rdp_plugin.c:2774 plugins/spice/spice_plugin.c:715
-#: plugins/vnc/vnc_plugin.c:2029
-#, fuzzy
-msgid "Send Ctrl+Alt+Delete"
-msgstr "Saada Ctrl+Alt+Kustuta"
-
-#: plugins/rdp/rdp_plugin.c:2787
-#, fuzzy
-msgid "RDP - Remote Desktop Protocol"
-msgstr "RDP - kaugtöölaua protokoll"
-
-#: plugins/rdp/rdp_plugin.c:2812
-#, fuzzy
-msgid "RDP - RDP File Handler"
-msgstr "RDP - RDP failikäsitleja"
-
-#: plugins/rdp/rdp_plugin.c:2827
-#, fuzzy
-msgid "RDP - Preferences"
-msgstr "RDP - Eelistused"
-
-#: plugins/rdp/rdp_plugin.c:2880
-#, fuzzy
-msgid "Export connection in Windows .rdp file format"
-msgstr "Ekspordi ühendus Windowsi .rdp failiformaadis"
-
-#: plugins/rdp/rdp_event.c:344
-#, c-format
-msgid "Reconnection attempt %d of %d…"
-msgstr "Ühendumine seadmega '%s'…"
-
-#: plugins/spice/spice_plugin_file_transfer.c:82
-#, fuzzy
-msgid "File Transfers"
-msgstr "Failiülekanded"
-
-#: plugins/spice/spice_plugin_file_transfer.c:219
-#, fuzzy
-msgid "Transfer error"
-msgstr "Ülekandeviga"
-
-#: plugins/spice/spice_plugin_file_transfer.c:220
-#, fuzzy, c-format
-msgid "%s: %s"
-msgstr "%s: %s"
-
-#: plugins/spice/spice_plugin_file_transfer.c:223
-#, fuzzy
-msgid "Transfer completed"
-msgstr "Ülekanne lõpetatud"
-
-#: plugins/spice/spice_plugin_file_transfer.c:224
-#, fuzzy, c-format
-msgid "The %s file has been transferred"
-msgstr "Faili %s on üle kantud."
-
-#: plugins/spice/spice_plugin.c:351
-msgid "Enter SPICE password"
-msgstr "SSH parool"
-
-#: plugins/spice/spice_plugin.c:386
-#, fuzzy, c-format
-msgid "Disconnected from the SPICE server “%s”."
-msgstr "SPICE-serveriga \"%s\" katkestati ühendus."
-
-#: plugins/spice/spice_plugin.c:402
-#, fuzzy
-msgid "TLS connection error."
-msgstr "TLS-ühenduse viga."
-
-#: plugins/spice/spice_plugin.c:408
-#, fuzzy
-msgid "Connection to the SPICE server dropped."
-msgstr "Ühendus SPICE serveriga katkes."
-
-#: plugins/spice/spice_plugin.c:616 plugins/spice/spice_plugin.c:634
-msgid "Default"
-msgstr "Vaikimisi"
-
-#: plugins/spice/spice_plugin.c:636
-#, fuzzy
-msgid "Auto GLZ"
-msgstr "Auto GLZ"
-
-#: plugins/spice/spice_plugin.c:637
-#, fuzzy
-msgid "Auto LZ"
-msgstr "Automaatne LZ"
-
-#: plugins/spice/spice_plugin.c:650
-#, fuzzy
-msgid "Disable video overlay if videos are not displayed properly.\n"
-msgstr ""
-"Lülitage video pealekandmine välja, kui videod ei ole korralikult kuvatud.\n"
-
-#: plugins/spice/spice_plugin.c:675
-#, fuzzy
-msgid "Use TLS encryption"
-msgstr "Kasutage TLS krüpteerimist"
-
-#: plugins/spice/spice_plugin.c:676
-#, fuzzy
-msgid "Server CA certificate"
-msgstr "Serveri CA sertifikaat"
-
-#: plugins/spice/spice_plugin.c:694
-msgid "Prefered video codec"
-msgstr "Eelistus"
-
-#: plugins/spice/spice_plugin.c:695
-#, fuzzy
-msgid "Turn off GStreamer overlay"
-msgstr "Lülita GStreamer overlay välja"
-
-#: plugins/spice/spice_plugin.c:698
-#, fuzzy
-msgid "Prefered image compression"
-msgstr "Eelistatud pildikompressioon"
-
-#: plugins/spice/spice_plugin.c:701 plugins/spice/spice_plugin.c:714
-#: plugins/gvnc/gvnc_plugin.c:866 plugins/gvnc/gvnc_plugin.c:880
-#, fuzzy
-msgid "No clipboard sync"
-msgstr "Lõikeplaadi sünkroonimine puudub"
-
-#: plugins/spice/spice_plugin.c:703 plugins/gvnc/gvnc_plugin.c:869
-#, fuzzy
-msgid "Enable audio channel"
-msgstr "Helikanali sisselülitamine"
-
-#: plugins/spice/spice_plugin.c:704
-#, fuzzy
-msgid "Share smart card"
-msgstr "Jaga kiipkaarti"
-
-#: plugins/spice/spice_plugin.c:705 plugins/spice/spice_plugin.c:713
-#: plugins/vnc/vnc_plugin.c:2008 plugins/vnc/vnc_plugin.c:2025
-#: plugins/gvnc/gvnc_plugin.c:870 plugins/gvnc/gvnc_plugin.c:879
-#, fuzzy
-msgid "View only"
-msgstr "Vaadake ainult"
-
-#: plugins/spice/spice_plugin.c:716 plugins/spice/spice_plugin_usb.c:51
-#, fuzzy
-msgid "Select USB devices for redirection"
-msgstr "USB-seadmete valimine ümbersuunamiseks"
-
-#: plugins/spice/spice_plugin.c:727
-#, fuzzy
-msgid "SPICE - Simple Protocol for Independent Computing Environments"
-msgstr "SPICE - Sõltumatute arvutuskeskkondade lihtne protokoll"
-
-#: plugins/spice/spice_plugin_usb.c:54
-#, fuzzy
-msgid "_Close"
-msgstr "_Sulge"
-
-#: plugins/spice/spice_plugin_usb.c:94
-#, fuzzy
-msgid "USB redirection error"
-msgstr "USB ümbersuunamisviga"
-
-#: plugins/vnc/vnc_plugin.c:772
-msgid "Enter VNC password"
-msgstr "Salvesta parool"
-
-#: plugins/vnc/vnc_plugin.c:825 plugins/gvnc/gvnc_plugin.c:539
-#, fuzzy
-msgid "Enter VNC authentication credentials"
-msgstr "Sisestage VNC autentimisandmed"
-
-#: plugins/vnc/vnc_plugin.c:936
-#, fuzzy
-msgid "Unable to connect to VNC server"
-msgstr "VNC serveriga ei saa ühendust luua"
-
-#: plugins/vnc/vnc_plugin.c:937
-#, fuzzy, c-format
-msgid "Couldn’t convert '%s' to host address"
-msgstr "Ei saanud teisendada '%s' hostiaadressiks."
-
-#: plugins/vnc/vnc_plugin.c:938
-#, fuzzy, c-format
-msgid "VNC connection failed: %s"
-msgstr "VNC-ühendus ebaõnnestus: %s"
-
-#: plugins/vnc/vnc_plugin.c:939
-#, fuzzy
-msgid "Your connection has been rejected."
-msgstr "Teie ühendus on tagasi lükatud."
-
-#: plugins/vnc/vnc_plugin.c:966
-#, fuzzy, c-format
-msgid "The VNC server requested an unknown authentication method. %s"
-msgstr "VNC server nõudis tundmatut autentimismeetodit. %s"
-
-#: plugins/vnc/vnc_plugin.c:968
-#, fuzzy
-msgid "Please retry after turning on encryption for this profile."
-msgstr ""
-"Palun proovige uuesti pärast selle profiili krüpteerimise sisselülitamist."
-
-#: plugins/vnc/vnc_plugin.c:1939
-#, fuzzy
-msgid ""
-"Connect to VNC using a repeater:\n"
-"  • The server field must contain the repeater ID, e.g. ID:123456789\n"
-"  • The repeater field have to be set to the repeater IP and port, like:\n"
-"    10.10.10.12:5901\n"
-"  • From the remote VNC server, you will connect to\n"
-"    the repeater, e.g. with x11vnc:\n"
-"    x11vnc -connect repeater=ID:123456789+10.10.10.12:5500"
-msgstr ""
-"Ühendage VNC-ga, kasutades repiiterit:\n"
-"  - ID:123456789.\n"
-"  - Repeateri väljale tuleb määrata repeateri IP ja port, nt:\n"
-"    10.10.10.12:5901\n"
-"  - Kaug-VNC serverist ühendute te järgmisega\n"
-"    repiiteriga, nt x11vnc abil:\n"
-"    x11vnc -connect repeater=ID:123456789+10.10.10.10.12:5500: x11vnc -"
-"connect repeater=ID:123456789+10.10.10.12:5500"
-
-#: plugins/vnc/vnc_plugin.c:1948
-#, fuzzy
-msgid ""
-"Listening for remote VNC connection:\n"
-"  • The \"Listen on port\" field is the port Remmina will listen to,\n"
-"    e.g. 8888\n"
-"  • From the remote VNC server, you will connect to\n"
-"    Remmina, e.g. with x11vnc:\n"
-"    x11vnc -display :0 -connect 192.168.1.36:8888"
-msgstr ""
-"Kaugvõrgu VNC-ühenduse kuulamine:\n"
-"  - Väljal \"Listen on port\" on port, mida Remmina kuulab,\n"
-"    nt 8888\n"
-"  - Kaug-VNC-serverist luuakse ühendus\n"
-"    Remminaga, nt x11vnc abil:\n"
-"    x11vnc -display :0 -connect 192.168.1.36:8888"
-
-#: plugins/vnc/vnc_plugin.c:1975
-#, fuzzy
-msgid "Repeater"
-msgstr "Kordaja"
-
-#: plugins/vnc/vnc_plugin.c:1987
-#, fuzzy
-msgid "Listen on port"
-msgstr "Kuula porti"
-
-#: plugins/vnc/vnc_plugin.c:2007
-#, fuzzy
-msgid "Show remote cursor"
-msgstr "Näita kaugkursorit"
-
-#: plugins/vnc/vnc_plugin.c:2010
-#, fuzzy
-msgid "Turn off encryption"
-msgstr "Krüpteerimise väljalülitamine"
-
-#: plugins/vnc/vnc_plugin.c:2011 plugins/vnc/vnc_plugin.c:2026
-#, fuzzy
-msgid "Prevent local interaction on the server"
-msgstr "Vältida lokaalset suhtlemist serveris"
-
-#: plugins/vnc/vnc_plugin.c:2012 plugins/gvnc/gvnc_plugin.c:868
-#, fuzzy
-msgid "Ignore remote bell messages"
-msgstr "Ignoreeri kaugkella sõnumeid"
-
-#: plugins/vnc/vnc_plugin.c:2028
-#, fuzzy
-msgid "Open Chat…"
-msgstr "Avatud vestlus…"
-
-#: plugins/vnc/vnc_plugin.h:41
-#, fuzzy
-msgid "Remmina VNC Plugin"
-msgstr "Remmina VNC plugin"
-
-#: plugins/vnc/vnc_plugin.h:46
-#, fuzzy
-msgid "Remmina VNC listener Plugin"
-msgstr "Remmina VNC kuulaja plugin"
-
-#: plugins/www/www_config.h:43
-#, fuzzy
-msgid "Remmina web-browser plugin"
-msgstr "Remmina veebibrauseri plugin"
-
-#: plugins/www/www_plugin.c:98
-#, fuzzy
-msgid "File downloaded"
-msgstr "Allalaaditud fail"
-
-#: plugins/www/www_plugin.c:581
-#, fuzzy
-msgid "Enter WWW authentication credentials"
-msgstr "Sisestage WWW autentimisandmed"
-
-#: plugins/www/www_plugin.c:893
-#, fuzzy
-msgid "URL"
-msgstr "URL"
-
-#: plugins/www/www_plugin.c:893
-#, fuzzy
-msgid "http://address or https://address"
-msgstr "http://address või https://address"
-
-#: plugins/www/www_plugin.c:910
-#, fuzzy
-msgid "User agent"
-msgstr "Kasutajaprogramm"
-
-#: plugins/www/www_plugin.c:911
-#, fuzzy
-msgid "Proxy URL"
-msgstr "Proxy URL"
-
-#: plugins/www/www_plugin.c:911
-#, fuzzy
-msgid "E.g. https://example.org, socks://mysocks:1080"
-msgstr "Nt https://example.org, socks://mysocks:1080"
-
-#: plugins/www/www_plugin.c:912
-#, fuzzy
-msgid "Turn on Java support"
-msgstr "Lülitage Java-tugi sisse"
-
-#: plugins/www/www_plugin.c:913
-#, fuzzy
-msgid "Turn on smooth scrolling"
-msgstr "Lülita sisse sujuv kerimine"
-
-#: plugins/www/www_plugin.c:914
-#, fuzzy
-msgid "Turn on spatial navigation"
-msgstr "Lülitage sisse ruumiline navigeerimine"
-
-#: plugins/www/www_plugin.c:915
-#, fuzzy
-msgid "Turn on plugin support"
-msgstr "Lülitage pluginate tugi sisse"
-
-#: plugins/www/www_plugin.c:916
-#, fuzzy
-msgid "Turn on WebGL support"
-msgstr "Lülita WebGL-tugi sisse"
-
-#: plugins/www/www_plugin.c:917
-#, fuzzy
-msgid "Turn on HTML5 audio support"
-msgstr "Lülita sisse HTML5 audio tugi"
-
-#: plugins/www/www_plugin.c:918
-#, fuzzy
-msgid "Ignore TLS errors"
-msgstr "Ignoreeri TLS-i vigu"
-
-#: plugins/www/www_plugin.c:921
-#, fuzzy
-msgid "Turn on Web Inspector"
-msgstr "Web Inspectori sisselülitamine"
-
-#: plugins/exec/exec_plugin.c:160
-#, fuzzy
-msgid "You did not set any command to be executed"
-msgstr "Te ei seadnud ühtegi käsku, mida tuleb täita"
-
-#: plugins/exec/exec_plugin.c:206
-#, fuzzy
-msgid ""
-"Warning: Running a command synchronously may cause Remmina not to respond.\n"
-"Do you really want to continue?"
-msgstr ""
-"Hoiatus: Käsu sünkroonne käivitamine võib põhjustada, et Remmina ei "
-"reageeri.\n"
-"Kas te tõesti soovite jätkata?"
-
-#: plugins/exec/exec_plugin.c:274
-#, fuzzy
-msgid "Command"
-msgstr "Käsk"
-
-#: plugins/exec/exec_plugin.c:275
-#, fuzzy
-msgid "Asynchronous execution"
-msgstr "Asünkroonne täitmine"
-
-#: plugins/exec/exec_plugin_config.h:41
-#, fuzzy
-msgid "Execute a command"
-msgstr "Käsu täitmine"
-
-#: plugins/tool_hello_world/plugin_config.h:40
-#, fuzzy
-msgid "Hello, World!"
-msgstr "Tere, maailm!"
-
-#: plugins/secret/src/glibsecret_plugin.c:188
-msgid "Secured password storage in the GNOME keyring"
-msgstr "%s parool"
-
-#: plugins/x2go/x2go_plugin.c:275
-#, fuzzy
-msgid "Broken `DialogData`! Aborting…"
-msgstr "Broken `DialogData`! Katkestus…"
-
-#: plugins/x2go/x2go_plugin.c:279
-#, fuzzy
-msgid "Can't retrieve `DialogData`! Aborting…"
-msgstr "Ei saa kätte `DialogData`! Katkestab…"
-
-#: plugins/x2go/x2go_plugin.c:505
+msgid "'Invalid connection data.'"
+msgstr "\"Väärad ühendusandmed."
+
+#: plugins/x2go/x2go_plugin.c:981
+#, fuzzy
+msgid "Parameter 'session_id' is not initialized!"
+msgstr "Parameeter 'default_username' ei ole initsialiseeritud."
+
+#: plugins/x2go/x2go_plugin.c:1047
+#, fuzzy, c-format
+msgid "An error occured while trying to terminate a X2Go session: %s"
+msgstr "X2Go seansi käivitamisel tekkis viga…"
+
+#: plugins/x2go/x2go_plugin.c:1094 plugins/x2go/x2go_plugin.c:1118
+#, fuzzy
+msgid "Couldn't get session ID from session chooser dialog."
+msgstr "Seansi ID ei õnnestunud seansi valiku dialoogist saada."
+
+#: plugins/x2go/x2go_plugin.c:1101
+#, fuzzy, c-format
+msgid "Resuming session: '%s'"
+msgstr "Seansi jätkamine: '%s'"
+
+#: plugins/x2go/x2go_plugin.c:1125
+#, fuzzy, c-format
+msgid "Terminating session: '%s'"
+msgstr "Seansi jätkamine: '%s'"
+
+#: plugins/x2go/x2go_plugin.c:1142
+msgid "GtkTreePath 'path' describes a non-existing row!"
+msgstr ""
+
+#: plugins/x2go/x2go_plugin.c:1380
 #, fuzzy
 msgid "PyHoca-CLI exited unexpectedly. This connection will now be closed."
 msgstr "PyHoca-CLI väljus ootamatult. See ühendus suletakse nüüd."
 
-#: plugins/x2go/x2go_plugin.c:514
+#: plugins/x2go/x2go_plugin.c:1388
 #, fuzzy
 msgid "An error occured."
 msgstr "Tekkis viga."
 
-#: plugins/x2go/x2go_plugin.c:515
+#: plugins/x2go/x2go_plugin.c:1389
 #, fuzzy
 msgid ""
 "The necessary child process 'pyhoca-cli' stopped unexpectedly.\n"
@@ -6552,113 +3661,6 @@
 "Palun kontrollige oma profiili seadeid ja PyHoca-CLI väljundit võimalike "
 "vigade suhtes. Veenduge ka, et kaugserver on kättesaadav."
 
-#: plugins/x2go/x2go_plugin.c:561
-#, fuzzy
-msgid "Started PyHoca-CLI with the following arguments:"
-msgstr "Käivitati PyHoca-CLI järgmiste argumentidega:"
-
-#: plugins/x2go/x2go_plugin.c:580
-#, fuzzy, c-format
-msgid "Could not retrieve PyHoca-CLI's command-line features! Exit code: %i"
-msgstr ""
-"PyHoca-CLI käsurea funktsioone ei õnnestunud kätte saada! Väljumiskood: %i"
-
-#: plugins/x2go/x2go_plugin.c:585
-#, fuzzy, c-format
-msgid "Error: '%s'"
-msgstr "Viga: \"%s"
-
-#: plugins/x2go/x2go_plugin.c:609
-#, fuzzy
-msgid "Can't save empty username!"
-msgstr "Tühja kasutajanime ei saa salvestada!"
-
-#: plugins/x2go/x2go_plugin.c:621
-#, fuzzy
-msgid "Internal error: Could not save new credentials."
-msgstr "Sisemine viga: Sisemine tõrge: Ei õnnestunud salvestada uusi volitusi."
-
-#: plugins/x2go/x2go_plugin.c:623
-#, fuzzy
-msgid ""
-"An error occured while trying to save new credentials: 's_password' or "
-"'s_username' strings were not set."
-msgstr ""
-"Uute volituste salvestamisel tekkis viga: 's_password' või 's_username' "
-"stringid ei olnud määratud."
-
-#: plugins/x2go/x2go_plugin.c:659
-#, fuzzy
-msgid "Enter X2Go credentials"
-msgstr "Sisestage X2Go volitused"
-
-#: plugins/x2go/x2go_plugin.c:818
-=======
-"PyHoca-CLI käivitamisel tekkis tundmatu viga. Väljalangemiskood: %i. Viga: "
-"\"%s"
-
-#: plugins/x2go/x2go_plugin.c:940
-#, fuzzy
-msgid "Parameter 'custom_data' is not fully initialized!"
-msgstr "Parameeter 'default_username' ei ole initsialiseeritud."
-
-#: plugins/x2go/x2go_plugin.c:967 plugins/x2go/x2go_plugin.c:1576
-#: plugins/x2go/x2go_plugin.c:1870
-#, fuzzy
-#| msgid "Per connection"
-msgid "'Invalid connection data.'"
-msgstr "\"Väärad ühendusandmed."
-
-#: plugins/x2go/x2go_plugin.c:981
-#, fuzzy
-msgid "Parameter 'session_id' is not initialized!"
-msgstr "Parameeter 'default_username' ei ole initsialiseeritud."
-
-#: plugins/x2go/x2go_plugin.c:1047
-#, fuzzy, c-format
-msgid "An error occured while trying to terminate a X2Go session: %s"
-msgstr "X2Go seansi käivitamisel tekkis viga…"
-
-#: plugins/x2go/x2go_plugin.c:1094 plugins/x2go/x2go_plugin.c:1118
-#, fuzzy
-msgid "Couldn't get session ID from session chooser dialog."
-msgstr "Seansi ID ei õnnestunud seansi valiku dialoogist saada."
-
-#: plugins/x2go/x2go_plugin.c:1101
-#, fuzzy, c-format
-msgid "Resuming session: '%s'"
-msgstr "Seansi jätkamine: '%s'"
-
-#: plugins/x2go/x2go_plugin.c:1125
-#, fuzzy, c-format
-msgid "Terminating session: '%s'"
-msgstr "Seansi jätkamine: '%s'"
-
-#: plugins/x2go/x2go_plugin.c:1142
-msgid "GtkTreePath 'path' describes a non-existing row!"
-msgstr ""
-
-#: plugins/x2go/x2go_plugin.c:1380
-#, fuzzy
-msgid "PyHoca-CLI exited unexpectedly. This connection will now be closed."
-msgstr "PyHoca-CLI väljus ootamatult. See ühendus suletakse nüüd."
-
-#: plugins/x2go/x2go_plugin.c:1388
-#, fuzzy
-msgid "An error occured."
-msgstr "Tekkis viga."
-
-#: plugins/x2go/x2go_plugin.c:1389
-#, fuzzy
-msgid ""
-"The necessary child process 'pyhoca-cli' stopped unexpectedly.\n"
-"Please check your profile settings and PyHoca-CLI's output for possible "
-"errors. Also ensure the remote server is reachable."
-msgstr ""
-"Vajalik lapsprotsess 'pyhoca-cli' peatus ootamatult.\n"
-"Palun kontrollige oma profiili seadeid ja PyHoca-CLI väljundit võimalike "
-"vigade suhtes. Veenduge ka, et kaugserver on kättesaadav."
-
 #: plugins/x2go/x2go_plugin.c:1432
 #, fuzzy
 msgid "Can't save empty username!"
@@ -6764,155 +3766,11 @@
 msgstr "Seansi '%s' jätkamine…"
 
 #: plugins/x2go/x2go_plugin.c:2148
->>>>>>> 050fc71c
 #, fuzzy
 msgid "DPI setting is out of bounds. Please adjust it in profile settings."
 msgstr ""
 "DPI seade on väljaspool piire. Palun reguleerige seda profiili seadetes."
 
-<<<<<<< HEAD
-#: plugins/x2go/x2go_plugin.c:838
-#, fuzzy
-msgid "Started pyhoca-cli with following arguments:"
-msgstr "Käivitati pyhoca-cli järgmiste argumentidega:"
-
-#: plugins/x2go/x2go_plugin.c:858
-#, fuzzy
-msgid "An error occured while starting an X2Go session…"
-msgstr "X2Go seansi käivitamisel tekkis viga…"
-
-#: plugins/x2go/x2go_plugin.c:867
-#, fuzzy
-msgid "Could not start X2Go session."
-msgstr "X2Go seanssi ei õnnestunud käivitada."
-
-#: plugins/x2go/x2go_plugin.c:868
-#, fuzzy, c-format
-msgid "Could not start PyHoca-CLI (%i): '%s'"
-msgstr "PyHoca-CLI (%i) ei õnnestunud käivitada: '%s'"
-
-#: plugins/x2go/x2go_plugin.c:945
-#, fuzzy
-msgid ""
-"Couldn't get PyHoca-CLI's command-line features. This indicates it is either "
-"too old, or not installed. An old limited set of features will be used for "
-"now."
-msgstr ""
-"Ei saanud PyHoca-CLI käsurea funktsioone. See näitab, et see on kas liiga "
-"vana või ei ole paigaldatud. Praegu kasutatakse vanu piiratud funktsioone."
-
-#: plugins/x2go/x2go_plugin.c:956
-#, fuzzy
-msgid ""
-"Could not parse PyHoca-CLI's command-line features. Using a limited feature-"
-"set for now."
-msgstr ""
-"Ei suutnud analüüsida PyHoca-CLI käsurea funktsioone. Kasutatakse praegu "
-"piiratud funktsioonikomplekti."
-
-#: plugins/x2go/x2go_plugin.c:962
-#, fuzzy
-msgid "Retrieved the following PyHoca-CLI command-line features:"
-msgstr "Võtab kasutusele järgmised PyHoca-CLI käsurea funktsioonid:"
-
-#: plugins/x2go/x2go_plugin.c:967
-#, fuzzy, c-format
-msgid "Available feature[%i]: '%s'"
-msgstr "Saadaval funktsioon[%i]: '%s''"
-
-#: plugins/x2go/x2go_plugin.c:1072
-#, fuzzy
-msgid "Could not open X11 DISPLAY."
-msgstr "Ei saanud avada X11 DISPLAY."
-
-#: plugins/x2go/x2go_plugin.c:1112
-#, fuzzy
-msgid "Waiting for window of X2Go Agent to appear…"
-msgstr "Ootan X2Go Agenti akna ilmumist…"
-
-#: plugins/x2go/x2go_plugin.c:1138
-#, fuzzy
-msgid "Waiting for PyHoca-CLI to show the session's window…"
-msgstr "Ootame, et PyHoca-CLI näitaks sessiooni akent…"
-
-#: plugins/x2go/x2go_plugin.c:1189
-#, fuzzy
-msgid "No X2Go session window appeared. Something went wrong…"
-msgstr "X2Go sessiooni akent ei ilmunud. Midagi läks valesti…"
-
-#: plugins/x2go/x2go_plugin.c:1298
-#, fuzzy
-msgid "Internal error: RemminaProtocolWidget* gp is NULL!"
-msgstr "Sisemine viga: RemminaProtocolWidget* gp on NULL!"
-
-#: plugins/x2go/x2go_plugin.c:1319
-#, fuzzy, c-format
-msgid "The %s protocol is unavailable because GtkSocket only works under X.org"
-msgstr ""
-"Protokolli %s ei ole võimalik kasutada, sest GtkSocket töötab ainult X.org-i "
-"all."
-
-#: plugins/x2go/x2go_plugin.c:1327
-#, fuzzy
-msgid "Could not initialize pthread. Falling back to non-threaded mode…"
-msgstr ""
-"Ei suutnud initsialiseerida pthreadi. Tagasipöördumine mitte-niidipõhisesse "
-"režiimi…"
-
-#. TRANSLATORS: Presumably you just want to translate 'and' into
-#. your language.
-#. (Except your listing-grammar differs from english.)
-#. 'value1', 'value2', 'valueN-1' and 'valueN'
-#. TRANSLATORS: Presumably you just want to translate 'and' into
-#. your language.
-#. (Except your listing-grammar differs from english.)
-#. 'value1' and 'value2'
-#: plugins/x2go/x2go_plugin.c:1370 plugins/x2go/x2go_plugin.c:1388
-#, fuzzy, c-format
-msgid "%sand '%s'"
-msgstr "%s ja \"%s\"."
-
-#. TRANSLATORS: Presumably you just want to leave it english.
-#. (Except your listing-grammar differs from english.)
-#. 'value1', 'value2', 'valueN-1' and 'valueN'
-#. TRANSLATORS: Presumably you just want to leave it english.
-#. (Except your listing-grammar differs from english.)
-#. 'value1' and 'value2'
-#: plugins/x2go/x2go_plugin.c:1375 plugins/x2go/x2go_plugin.c:1393
-#, fuzzy, c-format
-msgid "%s'%s' "
-msgstr "%s'%s'' "
-
-#. TRANSLATORS: Presumably you just want to leave it english.
-#. (Except your listing-grammar differs from english.)
-#. 'value1', 'value2', 'valueN-1' and 'valueN'
-#: plugins/x2go/x2go_plugin.c:1380
-#, fuzzy, c-format
-msgid "%s'%s', "
-msgstr "%s'%s', "
-
-#: plugins/x2go/x2go_plugin.c:1418
-#, fuzzy
-msgid "Invalid validation data in ProtocolSettings array!"
-msgstr "Väärad valideerimisandmed ProtocolSettings massiivis!"
-
-#: plugins/x2go/x2go_plugin.c:1430 plugins/x2go/x2go_plugin.c:1492
-#, fuzzy
-msgid "Validation data in ProtocolSettings array is invalid!"
-msgstr "Valideerimisandmed ProtocolSettings massiivis on kehtetud!"
-
-#: plugins/x2go/x2go_plugin.c:1457
-#, fuzzy, c-format
-msgid "Allowed values are %s."
-msgstr "Lubatud väärtused on %s."
-
-#: plugins/x2go/x2go_plugin.c:1459
-#, fuzzy, c-format
-msgid "The only allowed value is '%s'."
-msgstr "Ainus lubatud väärtus on \"%s\"."
-
-#: plugins/x2go/x2go_plugin.c:1501
-=======
 #: plugins/x2go/x2go_plugin.c:2190
 #, fuzzy
 msgid "An error occured while starting an X2Go session…"
@@ -7054,39 +3912,20 @@
 msgstr "Ainus lubatud väärtus on \"%s\"."
 
 #: plugins/x2go/x2go_plugin.c:2883
->>>>>>> 050fc71c
 #, fuzzy
 msgid "The lower limit is not a valid integer!"
 msgstr "Alumine piir ei ole kehtiv täisarv!"
 
-<<<<<<< HEAD
-#: plugins/x2go/x2go_plugin.c:1503
-=======
 #: plugins/x2go/x2go_plugin.c:2888
->>>>>>> 050fc71c
 #, fuzzy
 msgid "The lower limit is too high!"
 msgstr "Alumine piir on liiga kõrge!"
 
-<<<<<<< HEAD
-#: plugins/x2go/x2go_plugin.c:1505
-=======
 #: plugins/x2go/x2go_plugin.c:2893
->>>>>>> 050fc71c
 #, fuzzy
 msgid "The lower limit is too low!"
 msgstr "Alumine piir on liiga madal!"
 
-<<<<<<< HEAD
-#: plugins/x2go/x2go_plugin.c:1507 plugins/x2go/x2go_plugin.c:1533
-#: plugins/x2go/x2go_plugin.c:1552
-#, fuzzy
-msgid "Something went wrong."
-msgstr "Midagi läks valesti."
-
-#: plugins/x2go/x2go_plugin.c:1511 plugins/x2go/x2go_plugin.c:1537
-#: plugins/x2go/x2go_plugin.c:1556
-=======
 #: plugins/x2go/x2go_plugin.c:2898 plugins/x2go/x2go_plugin.c:2928
 #: plugins/x2go/x2go_plugin.c:2948
 #, fuzzy
@@ -7095,105 +3934,97 @@
 
 #: plugins/x2go/x2go_plugin.c:2903 plugins/x2go/x2go_plugin.c:2933
 #: plugins/x2go/x2go_plugin.c:2952
->>>>>>> 050fc71c
 #, fuzzy
 msgid "Please check the RemminaProtocolSetting array for possible errors."
 msgstr ""
 "Palun kontrollige võimalike vigade osas massiivi RemminaProtocolSetting."
 
-<<<<<<< HEAD
-#: plugins/x2go/x2go_plugin.c:1520 plugins/x2go/x2go_plugin.c:1524
-#: plugins/x2go/x2go_plugin.c:1528 plugins/x2go/x2go_plugin.c:1532
-#, fuzzy
-msgid "Internal error: "
-msgstr "Sisemine viga: "
-
-#: plugins/x2go/x2go_plugin.c:1521
+#: plugins/x2go/x2go_plugin.c:2913
 #, fuzzy
 msgid "The upper limit is not a valid integer!"
 msgstr "Ülempiir ei ole kehtiv täisarv!"
 
-#: plugins/x2go/x2go_plugin.c:1525
+#: plugins/x2go/x2go_plugin.c:2918
 #, fuzzy
 msgid "The upper limit is too high!"
 msgstr "Ülempiir on liiga kõrge!"
 
-#: plugins/x2go/x2go_plugin.c:1529
+#: plugins/x2go/x2go_plugin.c:2923
 #, fuzzy
 msgid "The upper limit is too low!"
 msgstr "Ülempiir on liiga madal!"
 
-#: plugins/x2go/x2go_plugin.c:1547
+#: plugins/x2go/x2go_plugin.c:2943
 #, fuzzy
 msgid "The input is not a valid integer!"
 msgstr "Sisend ei ole kehtiv täisarv!"
 
-#: plugins/x2go/x2go_plugin.c:1549 plugins/x2go/x2go_plugin.c:1568
+#: plugins/x2go/x2go_plugin.c:2945 plugins/x2go/x2go_plugin.c:2964
 #, fuzzy, c-format
 msgid "Input must be a number between %i and %i."
 msgstr "Sisend peab olema number vahemikus %i kuni %i."
 
-#: plugins/x2go/x2go_plugin.c:1597
+#: plugins/x2go/x2go_plugin.c:2993
 #, fuzzy
 #| msgid "Start-up program"
 msgid "Startup program"
 msgstr "Käivituse programm"
 
-#: plugins/x2go/x2go_plugin.c:1599
+#: plugins/x2go/x2go_plugin.c:2995
 #, fuzzy
 msgid "Which command should be executed after creating the X2Go session?"
 msgstr "Milline käsk tuleks käivitada pärast X2Go seansi loomist?"
 
-#: plugins/x2go/x2go_plugin.c:1601
+#: plugins/x2go/x2go_plugin.c:2997
 #, fuzzy
 #| msgid "Keyboard layout"
 msgid "Keyboard Layout (auto)"
 msgstr "Klaviatuuri paigutus (automaatne)"
 
-#: plugins/x2go/x2go_plugin.c:1602
+#: plugins/x2go/x2go_plugin.c:2998
 #, fuzzy
 #| msgid "Keyboard layout"
 msgid "Keyboard type (auto)"
 msgstr "Klaviatuuri tüüp (automaatne)"
 
-#: plugins/x2go/x2go_plugin.c:1603
+#: plugins/x2go/x2go_plugin.c:2999
 #, fuzzy
 msgid "Audio support"
 msgstr "Audio tugi"
 
-#: plugins/x2go/x2go_plugin.c:1605
+#: plugins/x2go/x2go_plugin.c:3001
 #, fuzzy
 msgid "The sound system of the X2Go server (default: 'pulse')."
 msgstr "X2Go serveri helisüsteem (vaikimisi: \"pulse\")."
 
-#: plugins/x2go/x2go_plugin.c:1608
+#: plugins/x2go/x2go_plugin.c:3004
 #, fuzzy
 #| msgid "Per connection"
 msgid "Clipboard direction"
 msgstr "Lõikeplaadi suund"
 
-#: plugins/x2go/x2go_plugin.c:1610
+#: plugins/x2go/x2go_plugin.c:3006
 #, fuzzy
 msgid "Which direction should clipboard content be copied? (default: 'both')."
 msgstr ""
 "Millises suunas tuleks lõikelaua sisu kopeerida? (vaikimisi: \"mõlemad\")."
 
-#: plugins/x2go/x2go_plugin.c:1614
+#: plugins/x2go/x2go_plugin.c:3010
 #, fuzzy
 #| msgid "Resolution"
 msgid "DPI resolution"
 msgstr "DPI eraldusvõime"
 
-#: plugins/x2go/x2go_plugin.c:1615
+#: plugins/x2go/x2go_plugin.c:3011
 #, fuzzy
 msgid ""
 "Launch session with a specific resolution (in dots per inch). Must be "
 "between 20 and 400."
 msgstr ""
-"Käivitage seanss kindla resolutsiooniga (punktide arvuga tolli kohta). Peab "
+"Käivitage seanss kindla resolutsiooniga (punktide arvu tolli kohta). Peab "
 "olema vahemikus 20 ja 400."
 
-#: plugins/x2go/x2go_plugin.c:1659
+#: plugins/x2go/x2go_plugin.c:3055
 #, fuzzy
 msgid "X2Go plugin loaded."
 msgstr "X2Go plugin laaditud."
@@ -7293,193 +4124,6 @@
 msgid "Send Ctrl+Alt+_Backspace"
 msgstr "Saada Ctrl+Alt+_Backspace"
 
-=======
-#: plugins/x2go/x2go_plugin.c:2913
-#, fuzzy
-msgid "The upper limit is not a valid integer!"
-msgstr "Ülempiir ei ole kehtiv täisarv!"
-
-#: plugins/x2go/x2go_plugin.c:2918
-#, fuzzy
-msgid "The upper limit is too high!"
-msgstr "Ülempiir on liiga kõrge!"
-
-#: plugins/x2go/x2go_plugin.c:2923
-#, fuzzy
-msgid "The upper limit is too low!"
-msgstr "Ülempiir on liiga madal!"
-
-#: plugins/x2go/x2go_plugin.c:2943
-#, fuzzy
-msgid "The input is not a valid integer!"
-msgstr "Sisend ei ole kehtiv täisarv!"
-
-#: plugins/x2go/x2go_plugin.c:2945 plugins/x2go/x2go_plugin.c:2964
-#, fuzzy, c-format
-msgid "Input must be a number between %i and %i."
-msgstr "Sisend peab olema number vahemikus %i kuni %i."
-
-#: plugins/x2go/x2go_plugin.c:2993
-#, fuzzy
-#| msgid "Start-up program"
-msgid "Startup program"
-msgstr "Käivituse programm"
-
-#: plugins/x2go/x2go_plugin.c:2995
-#, fuzzy
-msgid "Which command should be executed after creating the X2Go session?"
-msgstr "Milline käsk tuleks käivitada pärast X2Go seansi loomist?"
-
-#: plugins/x2go/x2go_plugin.c:2997
-#, fuzzy
-#| msgid "Keyboard layout"
-msgid "Keyboard Layout (auto)"
-msgstr "Klaviatuuri paigutus (automaatne)"
-
-#: plugins/x2go/x2go_plugin.c:2998
-#, fuzzy
-#| msgid "Keyboard layout"
-msgid "Keyboard type (auto)"
-msgstr "Klaviatuuri tüüp (automaatne)"
-
-#: plugins/x2go/x2go_plugin.c:2999
-#, fuzzy
-msgid "Audio support"
-msgstr "Audio tugi"
-
-#: plugins/x2go/x2go_plugin.c:3001
-#, fuzzy
-msgid "The sound system of the X2Go server (default: 'pulse')."
-msgstr "X2Go serveri helisüsteem (vaikimisi: \"pulse\")."
-
-#: plugins/x2go/x2go_plugin.c:3004
-#, fuzzy
-#| msgid "Per connection"
-msgid "Clipboard direction"
-msgstr "Lõikeplaadi suund"
-
-#: plugins/x2go/x2go_plugin.c:3006
-#, fuzzy
-msgid "Which direction should clipboard content be copied? (default: 'both')."
-msgstr ""
-"Millises suunas tuleks lõikelaua sisu kopeerida? (vaikimisi: \"mõlemad\")."
-
-#: plugins/x2go/x2go_plugin.c:3010
-#, fuzzy
-#| msgid "Resolution"
-msgid "DPI resolution"
-msgstr "DPI eraldusvõime"
-
-#: plugins/x2go/x2go_plugin.c:3011
-#, fuzzy
-msgid ""
-"Launch session with a specific resolution (in dots per inch). Must be "
-"between 20 and 400."
-msgstr ""
-"Käivitage seanss kindla resolutsiooniga (punktide arvu tolli kohta). Peab "
-"olema vahemikus 20 ja 400."
-
-#: plugins/x2go/x2go_plugin.c:3055
-#, fuzzy
-msgid "X2Go plugin loaded."
-msgstr "X2Go plugin laaditud."
-
-#: plugins/x2go/x2go_plugin.h:43
-#, fuzzy
-msgid "X2Go - Launch an X2Go session"
-msgstr "X2Go - X2Go seansi käivitamine"
-
-#: plugins/gvnc/gvnc_plugin_config.h:40
-#, fuzzy
-msgid "Remmina VNC plugin for GNOME and KVM"
-msgstr "Remmina VNC plugin GNOME ja KVM jaoks"
-
-#: plugins/gvnc/gvnc_plugin.c:477
-#, fuzzy, c-format
-msgid "Unsupported authentication type %u"
-msgstr "Toetamata autentimistüüp %u"
-
-#: plugins/gvnc/gvnc_plugin.c:489
-#, fuzzy, c-format
-#| msgid "SSH Authentication"
-msgid "Authentication failure: %s"
-msgstr "Autentimise ebaõnnestumine: %s"
-
-#: plugins/gvnc/gvnc_plugin.c:820
-#, fuzzy
-msgid "Use server settings"
-msgstr "Kasutage serveri seadeid"
-
-#: plugins/gvnc/gvnc_plugin.c:821
-#, fuzzy
-#| msgid "True colour (24 bpp)"
-msgid "True colour (24 bits)"
-msgstr "True color (24 bitti)"
-
-#: plugins/gvnc/gvnc_plugin.c:822
-#, fuzzy
-#| msgid "High colour (16 bpp)"
-msgid "High colour (16 bits)"
-msgstr "Kõrge värvsus (16 bitti)"
-
-#: plugins/gvnc/gvnc_plugin.c:823
-#, fuzzy
-#| msgid "256 colours (8 bpp)"
-msgid "Low colour (8 bits)"
-msgstr "Madal värvus (8 bitti)"
-
-#: plugins/gvnc/gvnc_plugin.c:824
-#, fuzzy
-#| msgid "True colour (32 bpp)"
-msgid "Ultra low colour (3 bits)"
-msgstr "Ülimadalad värvid (3 bitti)"
-
-#: plugins/gvnc/gvnc_plugin.c:848
-#, fuzzy
-#| msgid "Enter VNC password"
-msgid "VNC password"
-msgstr "VNC parool"
-
-#: plugins/gvnc/gvnc_plugin.c:850
-#, fuzzy
-msgid "Use JPEG Compression"
-msgstr "Kasutage JPEG pakkimist"
-
-#: plugins/gvnc/gvnc_plugin.c:850
-#, fuzzy
-msgid "This might not work on all VNC servers"
-msgstr "See ei pruugi toimida kõigis VNC-serverites."
-
-#: plugins/gvnc/gvnc_plugin.c:851
-#, fuzzy
-msgid "Enable GTK-VNC debug"
-msgstr "GTK-VNC silumise lubamine"
-
-#: plugins/gvnc/gvnc_plugin.c:871
-#, fuzzy
-#| msgid "Per connection"
-msgid "Shared connection"
-msgstr "Ühine ühendus"
-
-#: plugins/gvnc/gvnc_plugin.c:871
-#, fuzzy
-msgid ""
-"If the server should try to share the desktop by leaving other clients "
-"connected"
-msgstr ""
-"Kui server peaks püüdma jagada töölauda, jättes teised kliendid ühendatud"
-
-#: plugins/gvnc/gvnc_plugin.c:881
-#, fuzzy
-msgid "Send Ctrl+Alt+_Del"
-msgstr "Saada Ctrl+Alt+_Del"
-
-#: plugins/gvnc/gvnc_plugin.c:882
-#, fuzzy
-msgid "Send Ctrl+Alt+_Backspace"
-msgstr "Saada Ctrl+Alt+_Backspace"
-
->>>>>>> 050fc71c
 #: plugins/gvnc/gvnc_plugin.c:883
 #, fuzzy
 msgid "Send Ctrl+Alt+_F1"
@@ -7606,10 +4250,7 @@
 "sisestada terminaliaknas järgmised käsud:"
 
 #: data/ui/remmina_snap_info_dialog.glade:167
-<<<<<<< HEAD
-=======
-#, fuzzy
->>>>>>> 050fc71c
+#, fuzzy
 msgid "<big>Permissions</big>"
 msgstr "<big>Õigus</big>"
 
@@ -7643,21 +4284,12 @@
 #, fuzzy
 msgid "Search"
 msgstr "Otsi"
-<<<<<<< HEAD
 
 #: data/ui/remmina_search_popover.glade:70 data/ui/remmina_search.glade:75
 #, fuzzy
 msgid "Search for previous occurrence"
 msgstr "Otsi eelmist esinemist"
 
-=======
-
-#: data/ui/remmina_search_popover.glade:70 data/ui/remmina_search.glade:75
-#, fuzzy
-msgid "Search for previous occurrence"
-msgstr "Otsi eelmist esinemist"
-
->>>>>>> 050fc71c
 #: data/ui/remmina_search_popover.glade:93 data/ui/remmina_search.glade:98
 #, fuzzy
 msgid "Search for next occurrence"
@@ -7691,11 +4323,7 @@
 #: data/ui/remmina_about.glade:30 data/ui/remmina_main.glade:395
 #, fuzzy
 msgid "About"
-<<<<<<< HEAD
-msgstr "Rakenduse teave"
-=======
 msgstr "kohta"
->>>>>>> 050fc71c
 
 #: data/ui/remmina_about.glade:34
 #, fuzzy
@@ -7714,10 +4342,7 @@
 msgstr "https://www.remmina.org/"
 
 #: data/ui/remmina_string_list.glade:14 data/ui/remmina_string_list.glade:158
-<<<<<<< HEAD
-=======
-#, fuzzy
->>>>>>> 050fc71c
+#, fuzzy
 msgid "Add"
 msgstr "Lisa"
 
@@ -7755,11 +4380,7 @@
 #: data/ui/remmina_mpc.glade:261
 #, fuzzy
 msgid "Confirm password"
-<<<<<<< HEAD
-msgstr "Kordus:"
-=======
 msgstr "Parooli kinnitus"
->>>>>>> 050fc71c
 
 #: data/ui/remmina_mpc.glade:294
 msgid "Set new password"
@@ -7773,25 +4394,16 @@
 msgstr "Vali"
 
 #: data/ui/remmina_mpc.glade:343
-<<<<<<< HEAD
-=======
-#, fuzzy
->>>>>>> 050fc71c
+#, fuzzy
 msgctxt "Multi password changer table"
 msgid "Name"
 msgstr "Nimi"
 
 #: data/ui/remmina_mpc.glade:354
-<<<<<<< HEAD
-msgctxt "Multi password changer table"
-msgid "Group"
-msgstr "Grupp"
-=======
 #, fuzzy
 msgctxt "Multi password changer table"
 msgid "Group"
 msgstr "Vestlusrühm"
->>>>>>> 050fc71c
 
 #: data/ui/remmina_mpc.glade:365
 #, fuzzy
@@ -7807,7 +4419,6 @@
 "<span>\n"
 "Turning on news means the program connects to a Remmina server to download "
 "the release notes.\n"
-<<<<<<< HEAD
 "</span>\n"
 "\n"
 "<span>\n"
@@ -7815,15 +4426,6 @@
 "</span>\n"
 "\n"
 "<span>\n"
-=======
-"</span>\n"
-"\n"
-"<span>\n"
-"Version checking can only be activated at compile time.\n"
-"</span>\n"
-"\n"
-"<span>\n"
->>>>>>> 050fc71c
 "<a href=\"https://gitlab.com/Remmina/Remmina/-/tags/\" title=\"Remmina "
 "release notes\"><i>Visit the website to read the release notes</i></a>.\n"
 "</span>"
@@ -7848,7 +4450,6 @@
 #. The star (*) is a reference to privacy consent
 #: data/ui/remmina_news.glade:130 data/ui/remmina_preferences.glade:464
 #, fuzzy
-<<<<<<< HEAD
 msgid ""
 "Send <b><a href=\"https://remmina.gitlab.io/remminadoc.gitlab.io/"
 "remmina__stats_8c.html#details\" title=\"Remmina usage statistics"
@@ -7868,6 +4469,7 @@
 msgstr "Remmina kaugtöölaua klient"
 
 #: data/ui/remmina_news.glade:165
+#, fuzzy
 msgid "Apply"
 msgstr "Rakenda"
 
@@ -7928,88 +4530,6 @@
 msgid "Choose a new key"
 msgstr "Valige uus võti"
 
-=======
-msgid ""
-"Send <b><a href=\"https://remmina.gitlab.io/remminadoc.gitlab.io/"
-"remmina__stats_8c.html#details\" title=\"Remmina usage statistics"
-"\">anonymous</a></b> statistics. (*)"
-msgstr ""
-"Saada <b><a href=\"https://remmina.gitlab.io/remminadoc.gitlab.io/"
-"remmina__stats_8c.html#details\" title=\"Remmina usage statistics"
-"\">anonüümne</a></b> statistika. (*)"
-
-#: data/ui/remmina_news.glade:142 data/ui/remmina_news.glade:195
-#, fuzzy
-msgid "Send anonymous statistics"
-msgstr "Anonüümse statistika saatmine"
-
-#: data/ui/remmina_news.glade:156
-msgid "Use as default remote desktop client"
-msgstr "Remmina kaugtöölaua klient"
-
-#: data/ui/remmina_news.glade:165
-#, fuzzy
-msgid "Apply"
-msgstr "Rakenda"
-
-#: data/ui/remmina_news.glade:169
-#, fuzzy
-msgid "Allow Remmina to automatically open .rdp and .remmina files."
-msgstr "Lubage Remminal automaatselt avada .rdp ja .remmina failid."
-
-#. The star (*) is a reference to privacy consent
-#: data/ui/remmina_news.glade:183 data/ui/remmina_preferences.glade:479
-#, fuzzy
-msgid ""
-"Fetch news from <a href=\"https://remmina.org\" title=\"Remmina news site"
-"\">remmina.org</a> (*)"
-msgstr ""
-"Tooge uudised <a href=\"https://remmina.org\" title=\"Remmina news site"
-"\">remmina.org</a> (*)"
-
-#: data/ui/remmina_news.glade:208 data/ui/remmina_preferences.glade:446
-#, fuzzy
-msgid ""
-"* By enabling statistics and/or news you consent to send and fetch data to/"
-"from remmina.org"
-msgstr ""
-"* Lubades statistika ja/või uudised, annate nõusoleku andmete saatmiseks ja "
-"kättesaamiseks remmina.org-ile ja remmina.org-ilt."
-
-#: data/ui/remmina_news.glade:231
-#, fuzzy
-msgid "<big>Take part</big>"
-msgstr "<big>Võtke osa</big>"
-
-#. Pay attention to the quoting characters as they may break the pango layout. If in doubt and cannot test, copy and paste the symbols from the English string.
-#: data/ui/remmina_news.glade:257
-#, fuzzy
-msgid ""
-"<span>\n"
-"<b>You have our gratitude in choosing copylefted libre software, <a href="
-"\"https://remmina.org/donations/\" title=\"Where’s the money, Lebowski? "
-"“blblblblblb”\">donations also make us happy</a>, and further help improve "
-"Remmina.</b>\n"
-"</span>\n"
-msgstr ""
-"<span>\n"
-"<b>Me oleme teile tänulikud, et valisite copylefted libre tarkvara, <a href="
-"\"https://remmina.org/donations/\" title=\"Where’s the money, Lebowski? "
-"“blblblblblb”\">ka annetused teevad meid õnnelikuks</a> ja aitavad Remmina't "
-"veelgi parandada</b>.</b>\n"
-"</span>\n"
-
-#: data/ui/remmina_news.glade:277
-#, fuzzy
-msgid "<big>Contribute</big>"
-msgstr "<big>Contribute</big>"
-
-#: data/ui/remmina_key_chooser.glade:23
-#, fuzzy
-msgid "Choose a new key"
-msgstr "Valige uus võti"
-
->>>>>>> 050fc71c
 #: data/ui/remmina_key_chooser.glade:82
 #, fuzzy
 msgid "Please press the new key…"
@@ -8046,10 +4566,7 @@
 
 #: data/ui/remmina_main.glade:102 data/ui/remmina_main.glade:104
 #: data/ui/remmina_preferences.glade:504
-<<<<<<< HEAD
-=======
-#, fuzzy
->>>>>>> 050fc71c
+#, fuzzy
 msgid "Clear"
 msgstr "Tühjenda"
 
@@ -8169,7 +4686,6 @@
 #, fuzzy
 msgid "Scaling quality"
 msgstr "Kvaliteedi skaleerimine"
-<<<<<<< HEAD
 
 #: data/ui/remmina_preferences.glade:91
 #, fuzzy
@@ -8186,24 +4702,6 @@
 msgid "Bilinear"
 msgstr "Bilineaarne"
 
-=======
-
-#: data/ui/remmina_preferences.glade:91
-#, fuzzy
-msgid "Nearest"
-msgstr "Lähim"
-
-#: data/ui/remmina_preferences.glade:92
-#, fuzzy
-msgid "Tiles"
-msgstr "Plaadid"
-
-#: data/ui/remmina_preferences.glade:93
-#, fuzzy
-msgid "Bilinear"
-msgstr "Bilineaarne"
-
->>>>>>> 050fc71c
 #: data/ui/remmina_preferences.glade:94
 #, fuzzy
 msgid "Hyper"
@@ -8429,12 +4927,8 @@
 #: data/ui/remmina_preferences.glade:754
 #, fuzzy
 msgid "Enable/Disable “Grab all keyboard events” status colour"
-<<<<<<< HEAD
-msgstr "Luba/välja lülitada \"Võta kõik klaviatuurisündmused\" olekuvärv"
-=======
 msgstr ""
 "\"Kõik klaviatuurisündmused haarata\" olekuvärvi sisse/välja lülitamine"
->>>>>>> 050fc71c
 
 #: data/ui/remmina_preferences.glade:770
 #, fuzzy
@@ -8630,10 +5124,7 @@
 msgstr "Peaparooli kehtivus sekundites"
 
 #: data/ui/remmina_preferences.glade:1810
-<<<<<<< HEAD
-=======
-#, fuzzy
->>>>>>> 050fc71c
+#, fuzzy
 msgid "Security"
 msgstr "Turvalisus"
 
@@ -8873,16 +5364,6 @@
 msgstr "Peaparool"
 
 #, fuzzy
-<<<<<<< HEAD
-#~ msgid "Website"
-#~ msgstr "Veebisait"
-
-#, fuzzy
-#~ msgid "Given username can't get saved since it's empty!"
-#~ msgstr "Antud kasutajanime ei saa salvestada, kuna see on tühi!"
-
-#, fuzzy
-=======
 #~ msgid "Started pyhoca-cli with following arguments:"
 #~ msgstr "Käivitati pyhoca-cli järgmiste argumentidega:"
 
@@ -8920,7 +5401,6 @@
 #~ msgstr "Antud kasutajanime ei saa salvestada, kuna see on tühi!"
 
 #, fuzzy
->>>>>>> 050fc71c
 #~ msgid "Limit minimum is too large!"
 #~ msgstr "Limiidi miinimum on liiga suur!"
 
