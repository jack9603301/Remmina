--- conflicted
+++ resolved
@@ -1209,15 +1209,9 @@
 "Are you sure you want to close %i active connections in the current window?"
 msgstr "Haluatko varmasti sulkea %i aktiiviset yhteydet nykyisessä ikkunassa?"
 
-<<<<<<< HEAD
-#: src/remmina_ssh.c:255
-msgid "SSH passphrase is empty, it should not be."
-msgstr "SSH-salasana on tyhjä, sen ei pitäisi olla."
-=======
 #: src/rcw.c:1309
 msgid "Viewport fullscreen mode"
 msgstr "Näytä kokonäytön tilassa"
->>>>>>> 1ac4e2d9
 
 #: src/rcw.c:1317 data/ui/remmina_preferences.glade:586
 msgid "Scrolled fullscreen"
