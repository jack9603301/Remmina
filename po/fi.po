# Finnish translation for remmina
# Copyright © 2012 Rosetta Contributors and Canonical Ltd 2012
# This file is distributed under the same license as the remmina package.
# FIRST AUTHOR <EMAIL@ADDRESS>, 2012.
# Tuomas Lähteenmäki <lahtis@gmail.com>, 2019, 2020, 2021.
# Jeannette L <j.lavoie@net-c.ca>, 2020.
# Jiri Grönroos <jiri.gronroos@iki.fi>, 2020, 2021.
# Allan Nordhøy <epost@anotheragency.no>, 2020, 2021.
# Antenore Gatta <antenore@simbiosi.org>, 2021.
# Ricky Tigg <ricky.tigg@gmail.com>, 2021.
# J. Lavoie <j.lavoie@net-c.ca>, 2021.
msgid ""
msgstr ""
"Project-Id-Version: remmina\n"
"Report-Msgid-Bugs-To: l10n@lists.remmina.org\n"
<<<<<<< HEAD
"POT-Creation-Date: 2021-10-29 12:14+0000\n"
"PO-Revision-Date: 2021-09-23 10:45+0000\n"
"Last-Translator: Jiri Grönroos <jiri.gronroos@iki.fi>\n"
=======
"POT-Creation-Date: 2021-12-03 09:34+0000\n"
"PO-Revision-Date: 2021-11-11 20:01+0000\n"
"Last-Translator: Anonymous <noreply@weblate.org>\n"
>>>>>>> 050fc71c
"Language-Team: Finnish <https://hosted.weblate.org/projects/remmina/remmina/"
"fi/>\n"
"Language: fi\n"
"MIME-Version: 1.0\n"
"Content-Type: text/plain; charset=UTF-8\n"
"Content-Transfer-Encoding: 8bit\n"
"Plural-Forms: nplurals=2; plural=n != 1;\n"
<<<<<<< HEAD
"X-Generator: Weblate 4.9-dev\n"
"X-Launchpad-Export-Date: 2014-09-20 14:24+0000\n"

#: src/remmina_sftp_plugin.c:310 src/remmina_sftp_plugin.c:354
#: src/remmina_protocol_widget.c:1676 src/remmina_protocol_widget.c:1695
#: src/remmina_file_editor.c:1101 src/remmina_file_editor.c:1222
#: src/remmina_ssh_plugin.c:1360 plugins/rdp/rdp_plugin.c:2680
#: plugins/www/www_plugin.c:895 plugins/x2go/x2go_plugin.c:1596
=======
"X-Generator: Weblate 4.9.1-dev\n"
"X-Launchpad-Export-Date: 2014-09-20 14:24+0000\n"

#: src/remmina_sftp_plugin.c:310 src/remmina_sftp_plugin.c:354
#: src/remmina_protocol_widget.c:1677 src/remmina_protocol_widget.c:1696
#: src/remmina_file_editor.c:1101 src/remmina_file_editor.c:1222
#: src/remmina_ssh_plugin.c:1360 plugins/rdp/rdp_plugin.c:2723
#: plugins/www/www_plugin.c:895 plugins/x2go/x2go_plugin.c:2992
>>>>>>> 050fc71c
#: data/ui/remmina_mpc.glade:236 data/ui/remmina_preferences.glade:1675
#: data/ui/remmina_unlock.glade:116
msgid "Password"
msgstr "Salasana"

#: src/remmina_sftp_plugin.c:311 src/remmina_sftp_plugin.c:356
#: src/remmina_file_editor.c:1102 src/remmina_ssh_plugin.c:1361
#: src/remmina_ssh_plugin.c:1472
msgid "SSH identity file"
msgstr "SSH-identiteettitiedosto"

#: src/remmina_sftp_plugin.c:312 src/remmina_file_editor.c:1103
#: src/remmina_ssh_plugin.c:1362
msgid "SSH agent"
msgstr "SSH-agentti"

#: src/remmina_sftp_plugin.c:313 src/remmina_file_editor.c:1104
#: src/remmina_ssh_plugin.c:1363
msgid "Public key (automatic)"
msgstr "Julkinen avain (automaattinen)"

#: src/remmina_sftp_plugin.c:314 src/remmina_file_editor.c:1105
#: src/remmina_ssh_plugin.c:1364
msgid "Kerberos (GSSAPI)"
msgstr "Kerberos (GSSAPI)"

#: src/remmina_sftp_plugin.c:323
msgid "Show Hidden Files"
msgstr "Näytä piilotiedostot"

#: src/remmina_sftp_plugin.c:325
msgid "Overwrite all files"
msgstr "Korvaa kaikki"

#: src/remmina_sftp_plugin.c:327
msgid "Resume all file transfers"
msgstr "Tiedostosiirrot"

<<<<<<< HEAD
#: src/remmina_sftp_plugin.c:328 src/remmina_protocol_widget.c:283
=======
#: src/remmina_sftp_plugin.c:328 src/remmina_protocol_widget.c:284
>>>>>>> 050fc71c
msgid "Connect via SSH from a new terminal"
msgstr "Yhdistä SSH:n kautta uudesta päätteestä"

#: src/remmina_sftp_plugin.c:353 src/remmina_message_panel.c:330
#: src/remmina_file_editor.c:1216 src/remmina_ssh_plugin.c:1470
<<<<<<< HEAD
#: plugins/rdp/rdp_plugin.c:2679 plugins/vnc/vnc_plugin.c:1976
#: plugins/vnc/vnc_plugin.c:1988 plugins/www/www_plugin.c:894
#: plugins/x2go/x2go_plugin.c:1595 data/ui/remmina_mpc.glade:144
=======
#: plugins/rdp/rdp_plugin.c:2722 plugins/vnc/vnc_plugin.c:1976
#: plugins/vnc/vnc_plugin.c:1988 plugins/www/www_plugin.c:894
#: plugins/x2go/x2go_plugin.c:574 plugins/x2go/x2go_plugin.c:2991
#: data/ui/remmina_mpc.glade:144
>>>>>>> 050fc71c
msgid "Username"
msgstr "Käyttäjänimi"

#: src/remmina_sftp_plugin.c:355 src/remmina_file_editor.c:1207
#: src/remmina_ssh_plugin.c:1469
msgid "Authentication type"
msgstr "Todennustyyppi"

#: src/remmina_sftp_plugin.c:357 src/remmina_file_editor.c:1240
#: src/remmina_ssh_plugin.c:1476
msgid "Password to unlock private key"
msgstr "Salasana avataksesi yksityisen avaimen"

<<<<<<< HEAD
#: src/remmina_sftp_plugin.c:358 src/remmina_ssh_plugin.c:1506
=======
#: src/remmina_sftp_plugin.c:358 src/remmina_ssh_plugin.c:1507
>>>>>>> 050fc71c
msgid "SSH Proxy Command"
msgstr "SSH Proxy -komento"

#: src/remmina_sftp_plugin.c:367
msgid "SFTP - Secure File Transfer"
msgstr "SFTP - Suojattu tiedostonsiirto"

#: src/remmina_plugin_manager.c:73 src/remmina_file_editor.c:1951
msgid "Protocol"
msgstr "Protokolla"

#: src/remmina_plugin_manager.c:73
msgid "Entry"
msgstr "Merkintä"

#: src/remmina_plugin_manager.c:73
msgid "File"
msgstr "Tiedosto"

#: src/remmina_plugin_manager.c:73
msgid "Tool"
msgstr "Työkalu"

#: src/remmina_plugin_manager.c:73
msgid "Preference"
msgstr "Asetukset"

#: src/remmina_plugin_manager.c:73
msgid "Secret"
msgstr "Salainen"

#: src/remmina_plugin_manager.c:461 data/ui/remmina_main.glade:305
msgid "Plugins"
msgstr "Liitännäiset"

#: src/remmina_plugin_manager.c:461 src/remmina_message_panel.c:452
#: src/remmina_message_panel.c:621 src/remmina_file_editor.c:242
msgid "_OK"
msgstr "_OK"

#: src/remmina_plugin_manager.c:479 src/remmina_file_editor.c:1908
#: data/ui/remmina_main.glade:442
msgid "Name"
msgstr "Nimi"

#: src/remmina_plugin_manager.c:485
msgid "Type"
msgstr "Tyyppi"

#: src/remmina_plugin_manager.c:491
msgid "Description"
msgstr "Kuvaus"

#: src/remmina_plugin_manager.c:497
msgid "Version"
msgstr "Versio"

#: src/remmina_chat_window.c:178
#, c-format
msgid "Chat with %s"
msgstr "Juttele %s"

#: src/remmina_chat_window.c:230
msgid "_Send"
msgstr "_Lähetä"

#: src/remmina_chat_window.c:240
msgid "_Clear"
msgstr "_Tyhjennä"

#: src/remmina_applet_menu_item.c:121
msgid "Discovered"
msgstr "Löydetty"

#: src/remmina_applet_menu_item.c:126
msgid "New Connection"
msgstr "Uusi yhteys"

#: src/remmina_key_chooser.h:38
msgid "Shift+"
msgstr "Shift+"

#: src/remmina_key_chooser.h:39
msgid "Ctrl+"
msgstr "Ctrl+"

#: src/remmina_key_chooser.h:40
msgid "Alt+"
msgstr "Alt+"

#: src/remmina_key_chooser.h:41
msgid "Super+"
msgstr "Super+"

#: src/remmina_key_chooser.h:42
msgid "Hyper+"
msgstr "Hyper+"

#: src/remmina_key_chooser.h:43
msgid "Meta+"
msgstr "Meta+"

#: src/remmina_key_chooser.h:44
msgid "<None>"
msgstr "<Ei mitään>"

#: src/remmina_pref_dialog.c:91 src/remmina_file_editor.c:528
msgid "Resolutions"
msgstr "Resoluutiot"

#: src/remmina_pref_dialog.c:91 src/remmina_file_editor.c:528
msgid "Configure the available resolutions"
msgstr "Määritä käytettävissä olevat tarkkuudet"

#: src/remmina_pref_dialog.c:143
msgid "Recent lists cleared."
msgstr "Viimeaikaisten luettelo tyhjennetty."

#: src/remmina_pref_dialog.c:154 src/rcw.c:2028
#: data/ui/remmina_preferences.glade:169 data/ui/remmina_preferences.glade:179
msgid "Keystrokes"
msgstr "Painalluksia"

#: src/remmina_pref_dialog.c:154
msgid "Configure the keystrokes"
msgstr "Määritä näppäimistön painikkeet"

#. TRANSLATORS: Do not translate libsodium, is the name of a library
#: src/remmina_pref_dialog.c:487
msgid "libsodium >= 1.9.0 is required to use master password"
msgstr "libsodium >= 1.9.0 vaaditaan pääsalasanan käyttämiseksi"

#: src/remmina_pref_dialog.c:806
msgid "Picking a terminal colouring file replaces the file: "
msgstr "Valitse päätteen väritystiedosto"

#: src/remmina_pref_dialog.c:810
msgid ""
"This file contains the “Custom” terminal colour scheme selectable from the "
"“Advanced” tab of terminal connections and editable in the “Terminal” tab in "
"the settings."
msgstr ""
"Tämä tiedosto sisältää \"Mukautetun\" päätelaitteen värimaailman, joka "
"voidaan valita päätelaiteyhteyksien \"Lisäasetukset\"-välilehdeltä ja jota "
"voidaan muokata asetusten \"Pääte\"-välilehdellä."
<<<<<<< HEAD

#: src/remmina_message_panel.c:163 data/ui/remmina_mpc.glade:46
#: data/ui/remmina_unlock.glade:46
msgid "Cancel"
msgstr "Peru"

#: src/remmina_message_panel.c:199 data/ui/remmina_snap_info_dialog.glade:28
#: data/ui/remmina_string_list.glade:8 data/ui/remmina_string_list.glade:9
#: data/ui/remmina_string_list.glade:63 data/ui/remmina_news.glade:33
#: data/ui/remmina_preferences.glade:2622
msgid "Close"
msgstr "Sulje"

#: src/remmina_message_panel.c:260
msgid "Yes"
msgstr "Kyllä"

#: src/remmina_message_panel.c:267
msgid "No"
msgstr "Ei"

#: src/remmina_message_panel.c:391 plugins/rdp/rdp_plugin.c:2681
#: data/ui/remmina_mpc.glade:172
msgid "Domain"
msgstr "Verkkoalue"

#: src/remmina_message_panel.c:420
msgid "Save password"
msgstr "Tallenna salasana"

#: src/remmina_message_panel.c:457 src/remmina_message_panel.c:629
#: src/remmina_sftp_client.c:947 src/remmina_file_editor.c:241
#: src/remmina_file_editor.c:1783 plugins/spice/spice_plugin_file_transfer.c:84
#: data/ui/remmina_key_chooser.glade:8 data/ui/remmina_key_chooser.glade:9
#: data/ui/remmina_spinner.glade:8 data/ui/remmina_spinner.glade:9
msgid "_Cancel"
msgstr "_Peru"

#: src/remmina_message_panel.c:513
msgid "Enter certificate authentication files"
msgstr "Kirjoita varmenteen todennustiedostot"

#: src/remmina_message_panel.c:525
msgid "CA Certificate File"
msgstr "CA-varmennetiedosto"

#: src/remmina_message_panel.c:547
msgid "CA CRL File"
msgstr "CA CRL-tiedosto"

#: src/remmina_message_panel.c:569
msgid "Client Certificate File"
msgstr "Asiakasvarmennetiedosto"

#: src/remmina_message_panel.c:591
msgid "Client Certificate Key"
msgstr "Asiakasvarmenteen avain"

#: src/rcw.c:655
#, c-format
msgid ""
"Are you sure you want to close %i active connections in the current window?"
msgstr "Haluatko varmasti sulkea %i aktiivista yhteyttä nykyisessä ikkunassa?"

#: src/rcw.c:1399
msgid "Viewport fullscreen mode"
msgstr "Näytä kokonäytön tilassa"

#: src/rcw.c:1407 data/ui/remmina_preferences.glade:607
msgid "Scrolled fullscreen"
msgstr "Vieritetty koko näyttö"

#: src/rcw.c:1493
msgid "Keep aspect ratio when scaled"
msgstr "Säilytä kuvasuhde skaalatessa"

#: src/rcw.c:1501
msgid "Fill client window when scaled"
msgstr "Täytä asiakasikkuna, kun skaalataan"

#: src/rcw.c:2049
#, fuzzy
msgid "Send clipboard content as keystrokes"
msgstr "Lähetä leikepöydän sisältö näppäinpainalluksina"

#: src/rcw.c:2155
msgid "Turn off scaling to avoid screenshot distortion."
msgstr "Poista skaalaus käytöstä kuvakaappauksen vääristymien välttämiseksi."

#: src/rcw.c:2215 plugins/www/www_plugin.c:855
msgid "Screenshot taken"
msgstr "Kuvakaappaus otettu"

#: src/rcw.c:2298
msgid "_Menu"
msgstr "_Valikko"

#: src/rcw.c:2299
msgid "Menu"
msgstr "Valikko"

#: src/rcw.c:2308
msgid "Open the Remmina main window"
msgstr "Avaa Remminan pääikkuna"

#: src/rcw.c:2318
msgid "Duplicate current connection"
msgstr "Kahdenna nykyinen yhteys"

#: src/rcw.c:2335
msgid "Resize the window to fit in remote resolution"
msgstr "Muuta ikkunan koko vastaamaan etäpään resoluutiota"

#: src/rcw.c:2346
msgid "Toggle fullscreen mode"
msgstr "Koko näytön tila päälle/pois"

#: src/rcw.c:2392 data/ui/remmina_preferences.glade:1332
#: data/ui/remmina_preferences.glade:1342
msgid "Multi monitor"
msgstr "Moninäyttö"

#: src/rcw.c:2408
msgid "Toggle dynamic resolution update"
msgstr "Vaihda dynaamisen resoluution päivitystä"

#: src/rcw.c:2418
msgid "Toggle scaled mode"
msgstr "Skaalattu tila päällä/pois"

#: src/rcw.c:2458 data/ui/remmina_preferences.glade:1066
msgid "Switch tab pages"
msgstr "Vaihtaa välilehtien sivuja"

#: src/rcw.c:2468
msgid "Grab all keyboard events"
msgstr "Kaappaa kaikki näppäimistön tapahtumat"

#: src/rcw.c:2478
msgid "Preferences"
msgstr "_Asetukset"

#: src/rcw.c:2487
msgid "_Tools"
msgstr "_Työkalut"

#: src/rcw.c:2488 data/ui/remmina_main.glade:207
msgid "Tools"
msgstr "Työkalut"

#: src/rcw.c:2501 data/ui/remmina_preferences.glade:1267
#: data/ui/remmina_preferences.glade:1277
msgid "Screenshot"
msgstr "Kuvakaappaus"

#: src/rcw.c:2515 data/ui/remmina_preferences.glade:1174
msgid "Minimize window"
msgstr "Pienennä ikkuna"

#: src/rcw.c:2525 data/ui/remmina_preferences.glade:1205
msgid "Disconnect"
msgstr "Katkaise yhteys"

#: src/rcw.c:4297
#, c-format
msgid "The file “%s” is corrupted, unreadable, or could not be found."
msgstr "Tiedosto \"%s\" on vioittunut, lukukelvoton tai sitä ei löytynyt."

#: src/rcw.c:4466
msgid "Warning: This plugin requires GtkSocket, but it’s not available."
msgstr ""
"Varoitus: Tämä liitännäinen vaatii GtkSocketin, mutta se ei ole saatavilla."
=======

#: src/remmina_message_panel.c:163 data/ui/remmina_mpc.glade:46
#: data/ui/remmina_unlock.glade:46
msgid "Cancel"
msgstr "Peru"

#: src/remmina_message_panel.c:199 data/ui/remmina_snap_info_dialog.glade:28
#: data/ui/remmina_string_list.glade:8 data/ui/remmina_string_list.glade:9
#: data/ui/remmina_string_list.glade:63 data/ui/remmina_news.glade:33
#: data/ui/remmina_preferences.glade:2622
msgid "Close"
msgstr "Sulje"

#: src/remmina_message_panel.c:260
msgid "Yes"
msgstr "Kyllä"

#: src/remmina_message_panel.c:267
msgid "No"
msgstr "Ei"

#: src/remmina_message_panel.c:391 plugins/rdp/rdp_plugin.c:2724
#: data/ui/remmina_mpc.glade:172
msgid "Domain"
msgstr "Verkkoalue"

#: src/remmina_message_panel.c:420
msgid "Save password"
msgstr "Tallenna salasana"

#: src/remmina_message_panel.c:457 src/remmina_message_panel.c:629
#: src/remmina_sftp_client.c:947 src/remmina_file_editor.c:241
#: src/remmina_file_editor.c:1783 plugins/spice/spice_plugin_file_transfer.c:84
#: data/ui/remmina_key_chooser.glade:8 data/ui/remmina_key_chooser.glade:9
#: data/ui/remmina_spinner.glade:8 data/ui/remmina_spinner.glade:9
msgid "_Cancel"
msgstr "_Peru"

#: src/remmina_message_panel.c:513
msgid "Enter certificate authentication files"
msgstr "Kirjoita varmenteen todennustiedostot"

#: src/remmina_message_panel.c:525
msgid "CA Certificate File"
msgstr "CA-varmennetiedosto"

#: src/remmina_message_panel.c:547
msgid "CA CRL File"
msgstr "CA CRL-tiedosto"

#: src/remmina_message_panel.c:569
msgid "Client Certificate File"
msgstr "Asiakasvarmennetiedosto"

#: src/remmina_message_panel.c:591
msgid "Client Certificate Key"
msgstr "Asiakasvarmenteen avain"

#: src/rcw.c:655
#, c-format
msgid ""
"Are you sure you want to close %i active connections in the current window?"
msgstr "Haluatko varmasti sulkea %i aktiivista yhteyttä nykyisessä ikkunassa?"

#: src/rcw.c:1399
msgid "Viewport fullscreen mode"
msgstr "Näytä kokonäytön tilassa"

#: src/rcw.c:1407 data/ui/remmina_preferences.glade:607
msgid "Scrolled fullscreen"
msgstr "Vieritetty koko näyttö"

#: src/rcw.c:1493
msgid "Keep aspect ratio when scaled"
msgstr "Säilytä kuvasuhde skaalatessa"

#: src/rcw.c:1501
msgid "Fill client window when scaled"
msgstr "Täytä asiakasikkuna, kun skaalataan"

#: src/rcw.c:2049
#, fuzzy
msgid "Send clipboard content as keystrokes"
msgstr "Lähetä leikepöydän sisältö näppäinpainalluksina"

#: src/rcw.c:2155
msgid "Turn off scaling to avoid screenshot distortion."
msgstr "Poista skaalaus käytöstä kuvakaappauksen vääristymien välttämiseksi."

#: src/rcw.c:2215 plugins/www/www_plugin.c:855
msgid "Screenshot taken"
msgstr "Kuvakaappaus otettu"

#: src/rcw.c:2298
msgid "_Menu"
msgstr "_Valikko"

#: src/rcw.c:2299
msgid "Menu"
msgstr "Valikko"

#: src/rcw.c:2308
msgid "Open the Remmina main window"
msgstr "Avaa Remminan pääikkuna"

#: src/rcw.c:2318
msgid "Duplicate current connection"
msgstr "Kahdenna nykyinen yhteys"

#: src/rcw.c:2335
msgid "Resize the window to fit in remote resolution"
msgstr "Muuta ikkunan koko vastaamaan etäpään resoluutiota"

#: src/rcw.c:2346
msgid "Toggle fullscreen mode"
msgstr "Koko näytön tila päälle/pois"

#: src/rcw.c:2392 data/ui/remmina_preferences.glade:1332
#: data/ui/remmina_preferences.glade:1342
msgid "Multi monitor"
msgstr "Moninäyttö"

#: src/rcw.c:2408
msgid "Toggle dynamic resolution update"
msgstr "Vaihda dynaamisen resoluution päivitystä"

#: src/rcw.c:2418
msgid "Toggle scaled mode"
msgstr "Skaalattu tila päällä/pois"

#: src/rcw.c:2458 data/ui/remmina_preferences.glade:1066
msgid "Switch tab pages"
msgstr "Vaihtaa välilehtien sivuja"

#: src/rcw.c:2468
msgid "Grab all keyboard events"
msgstr "Kaappaa kaikki näppäimistön tapahtumat"

#: src/rcw.c:2478
msgid "Preferences"
msgstr "_Asetukset"

#: src/rcw.c:2487
msgid "_Tools"
msgstr "_Työkalut"

#: src/rcw.c:2488 data/ui/remmina_main.glade:207
msgid "Tools"
msgstr "Työkalut"

#: src/rcw.c:2501 data/ui/remmina_preferences.glade:1267
#: data/ui/remmina_preferences.glade:1277
msgid "Screenshot"
msgstr "Kuvakaappaus"

#: src/rcw.c:2515 data/ui/remmina_preferences.glade:1174
msgid "Minimize window"
msgstr "Pienennä ikkuna"

#: src/rcw.c:2525 data/ui/remmina_preferences.glade:1205
msgid "Disconnect"
msgstr "Katkaise yhteys"

#: src/rcw.c:4297
#, c-format
msgid "The file “%s” is corrupted, unreadable, or could not be found."
msgstr "Tiedosto \"%s\" on vioittunut, lukukelvoton tai sitä ei löytynyt."

#. TRANSLATORS: This should be a link to the Remmina Wiki page:
#. TRANSLATORS: 'GtkSocket feature is not available'.
#: src/rcw.c:4372
msgid ""
"https://gitlab.com/Remmina/Remmina/-/wikis/GtkSocket-feature-is-not-"
"available-in-a-Wayland-session"
msgstr ""

#: src/rcw.c:4509
#, fuzzy
#| msgid "Warning: This plugin requires GtkSocket, but it’s not available."
msgid ""
"Warning: This plugin requires GtkSocket, but this feature is unavailable in "
"a Wayland session."
msgstr ""
"Varoitus: Tämä liitännäinen vaatii GtkSocketin, mutta se ei ole saatavilla."

#. TRANSLATORS: This should be a link to the Remmina Wiki page:
#. 'GtkSocket feature is not available'.
#: src/rcw.c:4515
msgid ""
"Plugins relying on GtkSocket can't run in a Wayland session.\n"
"For more information and a possible workaround, please visit the Remmina "
"Wiki at:\n"
"\n"
"https://gitlab.com/Remmina/Remmina/-/wikis/GtkSocket-feature-is-not-"
"available-in-a-Wayland-session"
msgstr ""

#: src/rcw.c:4529
#, fuzzy
#| msgid "Open Main Window"
msgid "Open in browser"
msgstr "Avaa pääikkuna"
>>>>>>> 050fc71c

#: src/remmina_mpchange.c:234
msgid "The passwords do not match"
msgstr "Salasanat eivät täsmää"

#: src/remmina_mpchange.c:244
msgid "Resetting passwords, please wait…"
msgstr "Salasanoja nollataan, odota hetki…"

#: src/remmina_mpchange.c:327
msgid "The multi password changer requires a secrecy plugin.\n"
msgstr "Salasanojen monivaihdin vaatii secrecy-liitännäisen.\n"

#: src/remmina_mpchange.c:330
msgid "The multi password changer requires a secrecy service.\n"
msgstr "Salasanojen monivaihdin vaatii secrecy-palvelun.\n"

#: src/remmina_mpchange.c:409
#, c-format
msgid "%d password changed."
msgid_plural "%d passwords changed."
msgstr[0] "%d salasana vaihdettu."
msgstr[1] "%d salasanaa vaihdettu."

#. TRANSLATORS: Shown in terminal. Do not use characters that may be not supported on a terminal
#: src/remmina.c:86
msgid "Show 'About'"
msgstr "Näytä 'Tietoja'"
<<<<<<< HEAD

#. TRANSLATORS: Shown in terminal. Do not use characters that may be not supported on a terminal
#: src/remmina.c:88
msgid ""
"Connect either to a desktop described in a file (.remmina or a filetype "
"supported by a plugin) or a supported URI (RDP, VNC, SSH or SPICE)"
msgstr ""
"Yhteyden muodostaminen työpöydälle kuvattu tiedostossa (.remmina tai "
"liitännäisen tukema tyyppi)"

#: src/remmina.c:88 src/remmina.c:90 src/remmina.c:92
msgid "FILE"
msgstr "TIEDOSTO"

#. TRANSLATORS: Shown in terminal. Do not use characters that may be not supported on a terminal
#: src/remmina.c:90
msgid ""
"Connect to a desktop described in a file (.remmina or a type supported by a "
"plugin)"
msgstr ""
"Yhteyden muodostaminen työpöydälle kuvattu tiedostossa (.remmina tai "
"liitännäisen tukema tyyppi)"

#. TRANSLATORS: Shown in terminal. Do not use characters that may be not supported on a terminal
#: src/remmina.c:92
msgid ""
"Edit desktop connection described in file (.remmina or type supported by "
"plugin)"
msgstr ""
"Muokkaa tiedostossa kuvattua työpöydän yhteyttä (.remmina tai liitännäisen "
"tukema tyyppi)"

#. TRANSLATORS: Shown in terminal. Do not use characters that may be not supported on a terminal
#: src/remmina.c:95
msgid "Start in kiosk mode"
msgstr "Käynnistä kioskitilassa"

#. TRANSLATORS: Shown in terminal. Do not use characters that may be not supported on a terminal
#: src/remmina.c:97
msgid "Create new connection profile"
msgstr "Luo uusi yhteysprofiili"

#. TRANSLATORS: Shown in terminal. Do not use characters that may be not supported on a terminal
=======

#. TRANSLATORS: Shown in terminal. Do not use characters that may be not supported on a terminal
#: src/remmina.c:88
msgid ""
"Connect either to a desktop described in a file (.remmina or a filetype "
"supported by a plugin) or a supported URI (RDP, VNC, SSH or SPICE)"
msgstr ""
"Yhteyden muodostaminen työpöydälle kuvattu tiedostossa (.remmina tai "
"liitännäisen tukema tyyppi)"

#: src/remmina.c:88 src/remmina.c:90 src/remmina.c:92
msgid "FILE"
msgstr "TIEDOSTO"

#. TRANSLATORS: Shown in terminal. Do not use characters that may be not supported on a terminal
#: src/remmina.c:90
#, fuzzy
#| msgid ""
#| "Connect to a desktop described in a file (.remmina or a type supported by "
#| "a plugin)"
msgid ""
"Connect to a desktop described in a file (.remmina or a filetype supported "
"by a plugin)"
msgstr ""
"Yhteyden muodostaminen työpöydälle kuvattu tiedostossa (.remmina tai "
"liitännäisen tukema tyyppi)"

#. TRANSLATORS: Shown in terminal. Do not use characters that may be not supported on a terminal
#: src/remmina.c:92
#, fuzzy
#| msgid ""
#| "Edit desktop connection described in file (.remmina or type supported by "
#| "plugin)"
msgid ""
"Edit desktop connection described in file (.remmina or a filetype supported "
"by plugin)"
msgstr ""
"Muokkaa tiedostossa kuvattua työpöydän yhteyttä (.remmina tai liitännäisen "
"tukema tyyppi)"

#. TRANSLATORS: Shown in terminal. Do not use characters that may be not supported on a terminal
#: src/remmina.c:95
msgid "Start in kiosk mode"
msgstr "Käynnistä kioskitilassa"

#. TRANSLATORS: Shown in terminal. Do not use characters that may be not supported on a terminal
#: src/remmina.c:97
msgid "Create new connection profile"
msgstr "Luo uusi yhteysprofiili"

#. TRANSLATORS: Shown in terminal. Do not use characters that may be not supported on a terminal
>>>>>>> 050fc71c
#: src/remmina.c:99
msgid "Show preferences"
msgstr "Näytä asetukset"

#: src/remmina.c:99
msgid "TABINDEX"
msgstr "TAB-INDEKSI"

#. TRANSLATORS: Shown in terminal. Do not use characters that may be not supported on a terminal
#: src/remmina.c:106
msgid "Quit"
msgstr "Lopeta"

#. TRANSLATORS: Shown in terminal. Do not use characters that may be not supported on a terminal
#: src/remmina.c:108
msgid "Use default server name (for --new)"
msgstr "Käytä palvelimen oletusnimeä (for --new)"

#: src/remmina.c:108
msgid "SERVER"
msgstr "PALVELIN"

#. TRANSLATORS: Shown in terminal. Do not use characters that may be not supported on a terminal
#: src/remmina.c:110
msgid "Use default protocol (for --new)"
msgstr "Käytä oletusprotokollaa (for --new)"

#: src/remmina.c:110
msgid "PROTOCOL"
msgstr "PROTOKOLLA"

#. TRANSLATORS: Shown in terminal. Do not use characters that may be not supported on a terminal
#: src/remmina.c:112
msgid "Start in tray"
msgstr "Käynnistä järjestelmän ilmoitusalueelle"

#. TRANSLATORS: Shown in terminal. Do not use characters that may be not supported on a terminal
#: src/remmina.c:114
msgid "Show the application version"
msgstr "Näytä sovelluksen versio"

#. TRANSLATORS: Shown in terminal. Do not use characters that may be not supported on a terminal
#: src/remmina.c:116
msgid "Show version of the application and its plugins"
msgstr "Näytä sovelluksen versio ja sen liitännäiset"

#. TRANSLATORS: Shown in terminal. Do not use characters that may be not supported on a terminal
#: src/remmina.c:118
msgid "Modify connection profile (requires --set-option)"
msgstr "Muokkaa yhteysprofiilia (vaatii --set-option)"

#. TRANSLATORS: Shown in terminal. Do not use characters that may be not supported on a terminal
#: src/remmina.c:120
msgid "Set one or more profile settings, to be used with --update-profile"
msgstr ""
"Aseta yksi tai useampi profiiliasetus, jota käytetään --update-profile kanssa"

#: src/remmina.c:121
msgid "Encrypt a password"
msgstr "Anna VNC-salasana"

#. TRANSLATORS:
#. * This link should point to a resource explaining how to get Remmina
#. * to log more verbose statements.
#.
#: src/remmina.c:337
msgid ""
"Remmina does not log all output statements. Turn on more verbose output by "
"using \"G_MESSAGES_DEBUG=all\" as an environment variable.\n"
"More info available on the Remmina wiki at:\n"
"https://gitlab.com/Remmina/Remmina/-/wikis/Usage/Remmina-debugging"
msgstr ""

#. TRANSLATORS: Shown in terminal. Do not use characters that may be not supported on a terminal
#: src/remmina.c:391
msgid "- or protocol://username:encryptedpassword@host:port"
msgstr "- tai protokolla://käyttäjänimi:salattu_salasana@isäntä:portti"

#: src/remmina.c:394
msgid ""
"Examples:\n"
"To connect using an existing connection profile, use:\n"
"\n"
"\tremmina -c FILE.remmina\n"
"\n"
"To quick connect using a URI:\n"
"\n"
"\tremmina -c rdp://username@server\n"
"\tremmina -c rdp://domain\\\\username@server\n"
"\tremmina -c vnc://username@server\n"
"\tremmina -c vnc://server?VncUsername=username\n"
"\tremmina -c ssh://user@server\n"
"\tremmina -c spice://server\n"
"\n"
"To quick connect using a URI along with an encrypted password:\n"
"\n"
"\tremmina -c rdp://username:encrypted-password@server\n"
"\tremmina -c vnc://username:encrypted-password@server\n"
"\tremmina -c vnc://server?VncUsername=username\\&VncPassword=encrypted-"
"password\n"
"\n"
"To encrypt a password for use with a URI:\n"
"\n"
"\tremmina --encrypt-password\n"
"\n"
"To update username and password and set a different resolution mode of a "
"Remmina connection profile, use:\n"
"\n"
"\techo \"username\\napassword\" | remmina --update-profile /PATH/TO/FOO."
"remmina --set-option username --set-option resolution_mode=2 --set-option "
"password\n"
msgstr ""
"Esimerkkejä:\n"
"Yhdistä olemassa olevalla yhteysprofiililla käyttämällä:\n"
"\n"
"\tremmina -c FILE.remmina\n"
"\n"
"Yhteyden muodostaminen nopeasti URI:n avulla:\n"
"\n"
"\tremmina -c rdp://username@server\n"
"\tremmina -c rdp://domain\\\\username@server\n"
"\tremmina -c vnc://username@server\n"
"\tremmina -c vnc://server?VncUsername=username\n"
"\tremmina -c ssh://user@server\n"
"\tremmina -c spice://server\n"
"\n"
"Yhteyden muodostaminen nopeasti URI:n ja salatun salasanan avulla:\n"
"\n"
"\tremmina -c rdp://username:encrypted-password@server\n"
"\tremmina -c vnc://username:encrypted-password@server\n"
"\tremmina -c vnc://server?VncUsername=username\\&VncPassword=encrypted-"
"password\n"
"\n"
"URI:n kanssa käytettävän salasanan salaus:\n"
"\n"
"\tremmina --encrypt-password\n"
"\n"
"Päivitääksesi käyttäjänimi ja salasana ja aseta Remmina-yhteysprofiilille "
"erilainen resoluutiotila käytä:\n"
"\n"
"\techo \"username\\napassword\" | remmina --update-profile /PATH/TO/FOO."
"remmina --set-option username --set-option resolution_mode=2 --set-option "
"password\n"

#: src/remmina_public.c:345
#, c-format
msgid "Address is too long for UNIX socket_path: %s"
msgstr "Osoite on liian pitkä UNIX-pistorasian polulle: %s"
<<<<<<< HEAD

#: src/remmina_public.c:355
#, c-format
msgid "Creating UNIX socket failed: %s"
msgstr "UNIX-pistokkeen luominen epäonnistui: %s"

#: src/remmina_public.c:361
#, c-format
msgid "Connecting to UNIX socket failed: %s"
msgstr "Yhdistäminen UNIX-pistokkeeseen epäonnistui: %s"

#: src/remmina_public.c:631
msgid "Please enter format 'widthxheight'."
msgstr "Syötä muodossa 'widthxheight'."

#: src/remmina_public.c:653
msgid "Change security settings"
msgstr "Laatuasetukset"

#. TRANSLATORS: translator-credits should be replaced with a formatted list of translators in your own language
#: src/remmina_about.c:54
msgid "translator-credits"
msgstr ""
"Launchpad Contributions:\n"
"  Jiri Grönroos https://launchpad.net/~jiri-gronroos\n"
"  Joonas Kylmälä https://launchpad.net/~j.kylmala\n"
"  Timo Jyrinki https://launchpad.net/~timo-jyrinki"

#: src/remmina_ftp_client.c:389
msgid "Choose download location"
msgstr "Valitse lataussijainti"

#: src/remmina_ftp_client.c:529
msgid "Are you sure to delete the selected files on server?"
msgstr "Haluatko varmasti poistaa valitut tiedostot palvelimelta?"

#: src/remmina_ftp_client.c:586
msgid "Choose a file to upload"
msgstr "Valitse lähetettävä tiedosto"

#: src/remmina_ftp_client.c:593
msgid "Upload folder"
msgstr "Latauskansio"

#: src/remmina_ftp_client.c:649 src/remmina_ftp_client.c:763
msgid "Download"
msgstr "Lataa"

#: src/remmina_ftp_client.c:656 src/remmina_ftp_client.c:770
msgid "Upload"
msgstr "Lähetä"

#: src/remmina_ftp_client.c:663
msgid "_Delete"
msgstr "_Poista"

#: src/remmina_ftp_client.c:748
msgid "Home"
msgstr "Koti"

#: src/remmina_ftp_client.c:749
msgid "Go to home folder"
msgstr "Siirry kotikansioon"

#: src/remmina_ftp_client.c:753
msgid "Up"
msgstr "Ylös"

#: src/remmina_ftp_client.c:754
msgid "Go to parent folder"
msgstr "Siirry yläkansioon"

#: src/remmina_ftp_client.c:758 plugins/rdp/rdp_plugin.c:2770
#: plugins/vnc/vnc_plugin.c:2027
msgid "Refresh"
msgstr "Päivitä"

#: src/remmina_ftp_client.c:759
msgid "Refresh current folder"
msgstr "Päivitä nykyinen kansio"

#: src/remmina_ftp_client.c:764
msgid "Download from server"
msgstr "Lataa palvelimelta"

#: src/remmina_ftp_client.c:771
msgid "Upload to server"
msgstr "Lähetä palvelimelle"

#: src/remmina_ftp_client.c:775 data/ui/remmina_main.glade:197
msgid "Delete"
msgstr "Poista"

=======

#: src/remmina_public.c:355
#, c-format
msgid "Creating UNIX socket failed: %s"
msgstr "UNIX-pistokkeen luominen epäonnistui: %s"

#: src/remmina_public.c:361
#, c-format
msgid "Connecting to UNIX socket failed: %s"
msgstr "Yhdistäminen UNIX-pistokkeeseen epäonnistui: %s"

#: src/remmina_public.c:631
msgid "Please enter format 'widthxheight'."
msgstr "Syötä muodossa 'widthxheight'."

#: src/remmina_public.c:653
msgid "Change security settings"
msgstr "Laatuasetukset"

#. TRANSLATORS: translator-credits should be replaced with a formatted list of translators in your own language
#: src/remmina_about.c:54
msgid "translator-credits"
msgstr ""
"Launchpad Contributions:\n"
"  Jiri Grönroos https://launchpad.net/~jiri-gronroos\n"
"  Joonas Kylmälä https://launchpad.net/~j.kylmala\n"
"  Timo Jyrinki https://launchpad.net/~timo-jyrinki"

#: src/remmina_ftp_client.c:389
msgid "Choose download location"
msgstr "Valitse lataussijainti"

#: src/remmina_ftp_client.c:529
msgid "Are you sure to delete the selected files on server?"
msgstr "Haluatko varmasti poistaa valitut tiedostot palvelimelta?"

#: src/remmina_ftp_client.c:586
msgid "Choose a file to upload"
msgstr "Valitse lähetettävä tiedosto"

#: src/remmina_ftp_client.c:593
msgid "Upload folder"
msgstr "Latauskansio"

#: src/remmina_ftp_client.c:649 src/remmina_ftp_client.c:763
msgid "Download"
msgstr "Lataa"

#: src/remmina_ftp_client.c:656 src/remmina_ftp_client.c:770
msgid "Upload"
msgstr "Lähetä"

#: src/remmina_ftp_client.c:663
msgid "_Delete"
msgstr "_Poista"

#: src/remmina_ftp_client.c:748
msgid "Home"
msgstr "Koti"

#: src/remmina_ftp_client.c:749
msgid "Go to home folder"
msgstr "Siirry kotikansioon"

#: src/remmina_ftp_client.c:753
msgid "Up"
msgstr "Ylös"

#: src/remmina_ftp_client.c:754
msgid "Go to parent folder"
msgstr "Siirry yläkansioon"

#: src/remmina_ftp_client.c:758 plugins/rdp/rdp_plugin.c:2813
#: plugins/vnc/vnc_plugin.c:2027
msgid "Refresh"
msgstr "Päivitä"

#: src/remmina_ftp_client.c:759
msgid "Refresh current folder"
msgstr "Päivitä nykyinen kansio"

#: src/remmina_ftp_client.c:764
msgid "Download from server"
msgstr "Lataa palvelimelta"

#: src/remmina_ftp_client.c:771
msgid "Upload to server"
msgstr "Lähetä palvelimelle"

#: src/remmina_ftp_client.c:775 data/ui/remmina_main.glade:197
msgid "Delete"
msgstr "Poista"

>>>>>>> 050fc71c
#: src/remmina_ftp_client.c:776
msgid "Delete files on server"
msgstr "Poista tiedostoja palvelimelta"

#: src/remmina_ftp_client.c:905 src/remmina_ftp_client.c:974
msgid "Filename"
msgstr "Tiedostonimi"

#: src/remmina_ftp_client.c:918 src/remmina_ftp_client.c:1003
msgid "Size"
msgstr "Koko"

#: src/remmina_ftp_client.c:926
msgid "User"
msgstr "Käyttäjä"

#: src/remmina_ftp_client.c:932 src/remmina_file_editor.c:1933
#: data/ui/remmina_mpc.glade:115 data/ui/remmina_main.glade:464
msgid "Group"
msgstr "Ryhmä"

#: src/remmina_ftp_client.c:938
msgid "Permission"
msgstr "Oikeudet"

<<<<<<< HEAD
#: src/remmina_ftp_client.c:990 plugins/rdp/rdp_plugin.c:2568
msgid "Remote"
msgstr "Etä"

#: src/remmina_ftp_client.c:997 plugins/rdp/rdp_plugin.c:2567
=======
#: src/remmina_ftp_client.c:990 plugins/rdp/rdp_plugin.c:2611
msgid "Remote"
msgstr "Etä"

#: src/remmina_ftp_client.c:997 plugins/rdp/rdp_plugin.c:2610
>>>>>>> 050fc71c
msgid "Local"
msgstr "Paikallinen"

#: src/remmina_ftp_client.c:1011
msgid "Progress"
msgstr "Edistyminen"

<<<<<<< HEAD
#: src/remmina_protocol_widget.c:290 src/remmina_ssh_plugin.c:829
=======
#: src/remmina_protocol_widget.c:291 src/remmina_ssh_plugin.c:829
>>>>>>> 050fc71c
#: src/remmina_ssh_plugin.c:1445
msgid "Open SFTP transfer…"
msgstr "Avaa SFTP-siirto…"

<<<<<<< HEAD
#: src/remmina_protocol_widget.c:319
=======
#: src/remmina_protocol_widget.c:320
>>>>>>> 050fc71c
msgid "Executing external commands…"
msgstr "Suoritetaan ulkoisia komentoja…"

#. TRANSLATORS: “%s” is a placeholder for the connection profile name
<<<<<<< HEAD
#: src/remmina_protocol_widget.c:327
=======
#: src/remmina_protocol_widget.c:328
>>>>>>> 050fc71c
#, c-format
msgid "Connecting to “%s”…"
msgstr "Yhdistetään kohteeseen \"%s\"…"

#. TRANSLATORS: “%s” is a placeholder for an hostname or an IP address.
<<<<<<< HEAD
#: src/remmina_protocol_widget.c:915 src/remmina_protocol_widget.c:1100
=======
#: src/remmina_protocol_widget.c:916 src/remmina_protocol_widget.c:1101
>>>>>>> 050fc71c
#, c-format
msgid "Connecting to “%s” via SSH…"
msgstr "Yhdistetään kohteeseen ”%s”…"

#. TRANSLATORS: “%i” is a placeholder for a TCP port number.
<<<<<<< HEAD
#: src/remmina_protocol_widget.c:1164
=======
#: src/remmina_protocol_widget.c:1165
>>>>>>> 050fc71c
#, c-format
msgid "Awaiting incoming SSH connection on port %i…"
msgstr "Odotetaan saapuvaa SSH-yhteyttä portissa %i…"

<<<<<<< HEAD
#: src/remmina_protocol_widget.c:1217
=======
#: src/remmina_protocol_widget.c:1218
>>>>>>> 050fc71c
#, c-format
msgid "The “%s” command is not available on the SSH server."
msgstr "Komento \"%s\" ei ole käytettävissä SSH-palvelimessa."

<<<<<<< HEAD
#: src/remmina_protocol_widget.c:1222
=======
#: src/remmina_protocol_widget.c:1223
>>>>>>> 050fc71c
#, c-format
msgid "Could not run the “%s” command on the SSH server (status = %i)."
msgstr ""
"Komennon \"%s\" suorittaminen SSH-palvelimessa ei onnistunut (tila = %i)."

#. TRANSLATORS: %s is a placeholder for an error message
<<<<<<< HEAD
#: src/remmina_protocol_widget.c:1230
=======
#: src/remmina_protocol_widget.c:1231
>>>>>>> 050fc71c
#, c-format
msgid "Could not run command. %s"
msgstr "Komentoa ei voitu suorittaa. %s"

#. TRANSLATORS: “%s” is a placeholder for a hostname or IP address.
<<<<<<< HEAD
#: src/remmina_protocol_widget.c:1300
=======
#: src/remmina_protocol_widget.c:1301
>>>>>>> 050fc71c
#, c-format
msgid "Connecting to %s via SSH…"
msgstr "Yhdistetään kohteeseen ”%s”…"

<<<<<<< HEAD
#: src/remmina_protocol_widget.c:1694
msgid "Type in SSH username and password."
msgstr "Kirjoita käyttäjänimi ja salasana SSH:lle."

#: src/remmina_protocol_widget.c:1749 src/remmina_protocol_widget.c:1781
=======
#: src/remmina_protocol_widget.c:1695
msgid "Type in SSH username and password."
msgstr "Kirjoita käyttäjänimi ja salasana SSH:lle."

#: src/remmina_protocol_widget.c:1750 src/remmina_protocol_widget.c:1782
>>>>>>> 050fc71c
msgid "Fingerprint automatically accepted"
msgstr "Sormenjälki hyväksytty automaattisesti"

#. TRANSLATORS: The user is asked to verify a new SSL certificate.
<<<<<<< HEAD
#: src/remmina_protocol_widget.c:1757
=======
#: src/remmina_protocol_widget.c:1758
>>>>>>> 050fc71c
msgid "Certificate details:"
msgstr "Varmenteen tiedot:"

#. TRANSLATORS: An SSL certificate subject is usually the remote server the user connect to.
<<<<<<< HEAD
#: src/remmina_protocol_widget.c:1759 src/remmina_protocol_widget.c:1791
=======
#: src/remmina_protocol_widget.c:1760 src/remmina_protocol_widget.c:1792
>>>>>>> 050fc71c
msgid "Subject:"
msgstr "Aihe:"

#. TRANSLATORS: The name or email of the entity that have issued the SSL certificate
<<<<<<< HEAD
#: src/remmina_protocol_widget.c:1761 src/remmina_protocol_widget.c:1793
=======
#: src/remmina_protocol_widget.c:1762 src/remmina_protocol_widget.c:1794
>>>>>>> 050fc71c
msgid "Issuer:"
msgstr "Myöntäjä:"

#. TRANSLATORS: An SSL certificate fingerprint, is a hash of a certificate calculated on all certificate's data and its signature.
<<<<<<< HEAD
#: src/remmina_protocol_widget.c:1763
=======
#: src/remmina_protocol_widget.c:1764
>>>>>>> 050fc71c
msgid "Fingerprint:"
msgstr "Sormenjälki:"

#. TRANSLATORS: The user is asked to accept or refuse a new SSL certificate.
<<<<<<< HEAD
#: src/remmina_protocol_widget.c:1765
=======
#: src/remmina_protocol_widget.c:1766
>>>>>>> 050fc71c
msgid "Accept certificate?"
msgstr "Hyväksytäänkö varmenne?"

#. TRANSLATORS: The user is asked to verify a new SSL certificate.
<<<<<<< HEAD
#: src/remmina_protocol_widget.c:1789
=======
#: src/remmina_protocol_widget.c:1790
>>>>>>> 050fc71c
msgid "The certificate changed! Details:"
msgstr "Varmenne muuttui! Tiedot:"

#. TRANSLATORS: An SSL certificate fingerprint, is a hash of a certificate calculated on all certificate's data and its signature.
<<<<<<< HEAD
#: src/remmina_protocol_widget.c:1795
=======
#: src/remmina_protocol_widget.c:1796
>>>>>>> 050fc71c
msgid "Old fingerprint:"
msgstr "Vanha sormenjälki:"

#. TRANSLATORS: An SSL certificate fingerprint, is a hash of a certificate calculated on all certificate's data and its signature.
<<<<<<< HEAD
#: src/remmina_protocol_widget.c:1797
=======
#: src/remmina_protocol_widget.c:1798
>>>>>>> 050fc71c
msgid "New fingerprint:"
msgstr "Uusi sormenjälki:"

#. TRANSLATORS: The user is asked to accept or refuse a new SSL certificate.
<<<<<<< HEAD
#: src/remmina_protocol_widget.c:1799
=======
#: src/remmina_protocol_widget.c:1800
>>>>>>> 050fc71c
msgid "Accept changed certificate?"
msgstr "Hyväksytäänkö muuttunut varmenne?"

#. TRANSLATORS: “%i” is a placeholder for a port number. “%s”  is a placeholder for a protocol name (VNC).
<<<<<<< HEAD
#: src/remmina_protocol_widget.c:1942
=======
#: src/remmina_protocol_widget.c:1943
>>>>>>> 050fc71c
#, c-format
msgid "Listening on port %i for an incoming %s connection…"
msgstr "Kuunnellaan porttia %i saapuvan %s-yhteyden varalta…"

<<<<<<< HEAD
#: src/remmina_protocol_widget.c:1967
msgid "Could not authenticate, attempting reconnection…"
msgstr "Todentaminen epäonnistui. Yritetään yhdistää uudelleen…"

#: src/remmina_protocol_widget.c:2029 src/remmina_file_editor.c:436
#: src/remmina_file_editor.c:1172 data/ui/remmina_main.glade:478
msgid "Server"
msgstr "Palvelin"

#. TRANSLATORS: “%s” is a placeholder for a protocol name, like “RDP”.
#: src/remmina_protocol_widget.c:2047
#, c-format
msgid "Install the %s protocol plugin first."
msgstr "Asenna %s-protokollan liitännäinen ensin."

#: src/remmina_ssh.c:236
#, c-format
msgid "Could not authenticate with TOTP/OTP/2FA. %s"
msgstr "Ei voitu todentaa SSH-salasanaa. %s"

#: src/remmina_ssh.c:295 src/remmina_ssh.c:676
#, c-format
msgid "Could not authenticate with SSH password. %s"
msgstr "Ei voitu todentaa SSH-salasanaa. %s"

#: src/remmina_ssh.c:322 src/remmina_ssh.c:389
msgid "No saved SSH passphrase supplied. Asking user to enter it."
msgstr ""
"Tallennettua SSH-salasanaa ei toimiteta. Pyydetään käyttäjää syöttämään se."

#. TRANSLATORS: The placeholder %s is an error message
#: src/remmina_ssh.c:327 src/remmina_ssh.c:368 src/remmina_ssh.c:394
#: src/remmina_ssh.c:433 src/remmina_ssh.c:746
#, c-format
msgid "Could not authenticate with public SSH key. %s"
msgstr "Todennus ei onnistunut julkisen SSH-avaimen avulla. %s"

#. TRANSLATORS: The placeholder %s is an error message
#: src/remmina_ssh.c:336
#, c-format
msgid "SSH certificate cannot be imported. %s"
msgstr "SSH-varmennetta ei voi tuoda. %s"

#. TRANSLATORS: The placeholder %s is an error message
#: src/remmina_ssh.c:345
#, c-format
msgid "SSH certificate cannot be copied into the private SSH key. %s"
msgstr "SSH-varmennetta ei voi kopioida yksityiseen SSH-avaimeen. %s"

#. TRANSLATORS: The placeholder %s is an error message
#: src/remmina_ssh.c:355
#, c-format
=======
#: src/remmina_protocol_widget.c:1968
msgid "Could not authenticate, attempting reconnection…"
msgstr "Todentaminen epäonnistui. Yritetään yhdistää uudelleen…"

#: src/remmina_protocol_widget.c:2030 src/remmina_file_editor.c:436
#: src/remmina_file_editor.c:1172 data/ui/remmina_main.glade:478
msgid "Server"
msgstr "Palvelin"

#. TRANSLATORS: “%s” is a placeholder for a protocol name, like “RDP”.
#: src/remmina_protocol_widget.c:2048
#, c-format
msgid "Install the %s protocol plugin first."
msgstr "Asenna %s-protokollan liitännäinen ensin."

#: src/remmina_ssh.c:236
#, c-format
msgid "Could not authenticate with TOTP/OTP/2FA. %s"
msgstr "Ei voitu todentaa SSH-salasanaa. %s"

#: src/remmina_ssh.c:295 src/remmina_ssh.c:676
#, c-format
msgid "Could not authenticate with SSH password. %s"
msgstr "Ei voitu todentaa SSH-salasanaa. %s"

#: src/remmina_ssh.c:322 src/remmina_ssh.c:389
msgid "No saved SSH passphrase supplied. Asking user to enter it."
msgstr ""
"Tallennettua SSH-salasanaa ei toimiteta. Pyydetään käyttäjää syöttämään se."

#. TRANSLATORS: The placeholder %s is an error message
#: src/remmina_ssh.c:327 src/remmina_ssh.c:368 src/remmina_ssh.c:394
#: src/remmina_ssh.c:433 src/remmina_ssh.c:746
#, c-format
msgid "Could not authenticate with public SSH key. %s"
msgstr "Todennus ei onnistunut julkisen SSH-avaimen avulla. %s"

#. TRANSLATORS: The placeholder %s is an error message
#: src/remmina_ssh.c:336
#, c-format
msgid "SSH certificate cannot be imported. %s"
msgstr "SSH-varmennetta ei voi tuoda. %s"

#. TRANSLATORS: The placeholder %s is an error message
#: src/remmina_ssh.c:345
#, c-format
msgid "SSH certificate cannot be copied into the private SSH key. %s"
msgstr "SSH-varmennetta ei voi kopioida yksityiseen SSH-avaimeen. %s"

#. TRANSLATORS: The placeholder %s is an error message
#: src/remmina_ssh.c:355
#, c-format
>>>>>>> 050fc71c
msgid "Could not authenticate using SSH certificate. %s"
msgstr "Todennus ei onnistunut SSH-varmenteen avulla. %s"

#: src/remmina_ssh.c:369
msgid "SSH identity file not selected."
msgstr "SSH-avaintiedostoa ei ole asetettu."

#. TRANSLATORS: The placeholder %s is an error message
#: src/remmina_ssh.c:380
#, c-format
msgid "Public SSH key cannot be imported. %s"
msgstr "Julkista SSH-avainta ei voi tuoda. %s"

#: src/remmina_ssh.c:478
#, c-format
msgid "Could not authenticate automatically with public SSH key. %s"
msgstr ""
"Automaattista todentamista julkisen SSH-avaimen avulla ei voitu suorittaa. %s"

#: src/remmina_ssh.c:523
#, c-format
msgid "Could not authenticate automatically with SSH agent. %s"
msgstr ""
"Automaattista todentamista julkisen SSH-avaimen avulla ei voitu suorittaa. %s"

#: src/remmina_ssh.c:569 src/remmina_ssh.c:856
#, c-format
msgid "Could not authenticate with SSH GSSAPI/Kerberos. %s"
msgstr ""
"Todennusta ei voitu todentaa SSH-Kerberos/GSSAPI-todennuksen avulla. %s"

#: src/remmina_ssh.c:598
msgid "The public SSH key changed!"
msgstr "Julkinen SSH-avain on muutettu!"

#: src/remmina_ssh.c:711
#, c-format
msgid "Could not authenticate with keyboard-interactive. %s"
msgstr "Todennus ei onnistunut julkisen SSH-avaimen avulla. %s"

#: src/remmina_ssh.c:813
#, c-format
msgid "Could not authenticate with automatic public SSH key. %s"
msgstr "Todennus ei onnistunut julkisen SSH-avaimen avulla. %s"

#. TRANSLATORS: The placeholder %s is an error message
#: src/remmina_ssh.c:921
#, c-format
msgid "Could not fetch the server's public SSH key. %s"
msgstr "Palvelimen julkisen SSH-avaimen hakeminen ei onnistunut. %s"

#. TRANSLATORS: The placeholder %s is an error message
#: src/remmina_ssh.c:928
#, c-format
msgid "Could not fetch public SSH key. %s"
msgstr "Julkisen SSH-avaimen hakeminen ei onnistunut. %s"

#. TRANSLATORS: The placeholder %s is an error message
#: src/remmina_ssh.c:936
#, c-format
msgid "Could not fetch checksum of the public SSH key. %s"
msgstr "Julkisen SSH-avaimen tarkistussumman hakeminen ei onnistunut. %s"

#: src/remmina_ssh.c:949
msgid "The server is unknown. The public key fingerprint is:"
msgstr "Palvelin on tuntematon. Julkisen avaimen sormenjälki:"

#: src/remmina_ssh.c:951 src/remmina_ssh.c:957
msgid "Do you trust the new public key?"
msgstr "Luotatko uuteen julkiseen avaimeen?"

#: src/remmina_ssh.c:954
msgid ""
"Warning: The server has changed its public key. This means you are either "
"under attack,\n"
"or the administrator has changed the key. The new public key fingerprint is:"
msgstr ""
"VAROITUS: Palvelimen julkinen avain on muuttunut. Tämä tarkoittaa, että joko "
"kyseessä on tietoturvahyökkäys\n"
"tai palvelimen ylläpitäjä on muuttanut avaimen. Uuden julkisen avaimen "
"sormenjälki:"

#. TRANSLATORS: The placeholder %s is an error message
#: src/remmina_ssh.c:979
#, c-format
msgid "Could not check list of known SSH hosts. %s"
msgstr "Tunnettujen SSH-koneiden luetteloa ei voitu tarkistaa. %s"

#: src/remmina_ssh.c:988
msgid "SSH password"
msgstr "SSH-salasana"

#: src/remmina_ssh.c:995 src/remmina_ssh.c:1039
msgid "SSH private key passphrase"
msgstr "Yksityisen SSH-avaimen salalause"

#: src/remmina_ssh.c:1000
msgid "SSH Kerberos/GSSAPI"
msgstr "SSH Kerberos/GSSAPI"

#: src/remmina_ssh.c:1005
msgid "Enter TOTP/OTP/2FA code"
msgstr "Kirjoita TOTP-/OTP-/2FA-koodi"

#: src/remmina_ssh.c:1035 src/remmina_ssh.c:1061
msgid "SSH tunnel credentials"
msgstr "SSH-tunnelin kirjautumistiedot"

#: src/remmina_ssh.c:1035 src/remmina_ssh.c:1061
msgid "SSH credentials"
msgstr "SSH-kirjautumistiedot"

#: src/remmina_ssh.c:1112
msgid "Keyboard interactive login, TOTP/OTP/2FA"
msgstr "Vuorovaikutteinen näppäimistökirjautuminen, TOTP/OTP/2FA"

#. TRANSLATORS: The placeholder %s is an error message
#: src/remmina_ssh.c:1337
#, c-format
msgid "Could not start SSH session. %s"
msgstr "SSH-istunnon käynnistys epäonnistui. %s"

#. TRANSLATORS: The placeholder %s is an error message
#: src/remmina_ssh.c:1735
#, c-format
msgid "Could not create channel. %s"
msgstr "Kanavaa ei voitu luoda. %s"

#. TRANSLATORS: The placeholder %s is an error message
#: src/remmina_ssh.c:1746
#, c-format
msgid "Could not connect to SSH tunnel. %s"
msgstr "SSH-tunneliin ei voitu muodostaa yhteyttä. %s"

#. TRANSLATORS: The placeholder %s is an error message
#: src/remmina_ssh.c:1816 src/remmina_ssh.c:1837 src/remmina_ssh.c:1846
#, c-format
msgid "Could not request port forwarding. %s"
msgstr "Portin edelleenlähetystä ei voitu pyytää. %s"

#: src/remmina_ssh.c:1876
msgid "The server did not respond."
msgstr "Palvelin ei vastannut."

#: src/remmina_ssh.c:1916
#, c-format
msgid "Cannot connect to local port %i."
msgstr "Yhteyden muodostaminen paikalliseen porttiin %i ei onnistu."

#. TRANSLATORS: The placeholder %s is an error message
#: src/remmina_ssh.c:1965
#, c-format
msgid "Could not write to SSH channel. %s"
msgstr "SSH-kanavaan ei voitu kirjoittaa. %s"

#. TRANSLATORS: The placeholder %s is an error message
#: src/remmina_ssh.c:1972
#, c-format
msgid "Could not read from tunnel listening socket. %s"
msgstr "Tunnelin kuuntelupistokkeesta ei voitu lukea. %s"

#. TRANSLATORS: The placeholder %s is an error message
#: src/remmina_ssh.c:1992
#, c-format
msgid "Could not poll SSH channel. %s"
msgstr "SSH-kanavan kysely ei onnistunut. %s"

#. TRANSLATORS: The placeholder %s is an error message
#: src/remmina_ssh.c:1999
#, c-format
msgid "Could not read SSH channel in a non-blocking way. %s"
msgstr "SSH-kanavaa ei voitu lukea estottomalla tavalla. %s"

#. TRANSLATORS: The placeholder %s is an error message
#: src/remmina_ssh.c:2018
#, c-format
msgid "Could not send data to tunnel listening socket. %s"
msgstr "Tietoja ei voitu lähettää tunnelin kuuntelupistokkeeseen. %s"

#: src/remmina_ssh.c:2120
msgid "Assign a destination port."
msgstr "Määritä kohdeportti."

#: src/remmina_ssh.c:2127
msgid "Could not create socket."
msgstr "Pistoketta ei voitu luoda."

#: src/remmina_ssh.c:2137
msgid "Could not bind server socket to local port."
msgstr "Palvelimen pistoketta ei voitu sitoa paikalliseen porttiin."

#: src/remmina_ssh.c:2143
msgid "Could not listen to local port."
msgstr "Paikallista porttia ei voida kuunnella."

#. TRANSLATORS: Do not translate pthread
#: src/remmina_ssh.c:2153 src/remmina_ssh.c:2170 src/remmina_ssh.c:2188
msgid "Could not start pthread."
msgstr "Pthreadin käynnistys ei onnistunut."

#. TRANSLATORS: The placeholder %s is an error message
#: src/remmina_ssh.c:2280
#, c-format
msgid "Could not create SFTP session. %s"
msgstr "SFTP-istuntoa ei voitu luoda. %s"

#. TRANSLATORS: The placeholder %s is an error message
#: src/remmina_ssh.c:2285
#, c-format
msgid "Could not start SFTP session. %s"
msgstr "SFTP-istuntoa ei voitu käynnistää. %s"

#. TRANSLATORS: The placeholder %s is an error message
<<<<<<< HEAD
#: src/remmina_ssh.c:2378
=======
#: src/remmina_ssh.c:2379
>>>>>>> 050fc71c
#, c-format
msgid "Could not open channel. %s"
msgstr "Kanavaa ei voitu avata. %s"

#. TRANSLATORS: The placeholder %s is an error message
<<<<<<< HEAD
#: src/remmina_ssh.c:2393
=======
#: src/remmina_ssh.c:2394
>>>>>>> 050fc71c
#, c-format
msgid "Could not request shell. %s"
msgstr "Komentotulkkia ei voitu pyytää. %s"

<<<<<<< HEAD
#: src/remmina_ssh.c:2511
=======
#: src/remmina_ssh.c:2521
>>>>>>> 050fc71c
msgid "Could not create PTY device."
msgstr "PTY-laitetta ei voitu luoda."

#: src/remmina_exec.c:475
#, c-format
msgid "Plugin %s is not registered."
msgstr "Liitännäistä %s ei ole rekisteröity."

#: src/remmina_main.c:669
<<<<<<< HEAD
msgid "The latest successful connection attempt, or a pre-computed date"
msgstr ""
=======
#, fuzzy
msgid "The latest successful connection attempt, or a pre-computed date"
msgstr "Viimeisin onnistunut yhteysyritys tai ennalta laskettu päivämäärä."
>>>>>>> 050fc71c

#: src/remmina_main.c:671
#, c-format
msgid "Total %i item."
msgid_plural "Total %i items."
msgstr[0] "Yhteensä %i kohde."
msgstr[1] "Yhteensä %i kohdetta."

#: src/remmina_main.c:865
#, c-format
msgid "Are you sure you want to delete “%s”?"
msgstr "Haluatko varmasti poistaa \"%s\"?"

#: src/remmina_main.c:989
#, c-format
msgid ""
"Unable to import:\n"
"%s"
msgstr ""
"Tuonti ei onnistunut:\n"
"%s"

#: src/remmina_main.c:1015 data/ui/remmina_main.glade:285
msgid "Import"
msgstr "Tuo"

#: src/remmina_main.c:1038 src/remmina_file_editor.c:1791
msgid "_Save"
msgstr "_Tallenna"

#: src/remmina_main.c:1044
msgid "This protocol does not support exporting."
msgstr "Tämä protokolla ei tue vientiä."

#: src/remmina_main.c:1361
msgid "Remmina Remote Desktop Client"
msgstr "Remmina-etätyöpöytäsovellus"

#: src/remmina_main.c:1363
msgid "Remmina Kiosk"
msgstr "Remmina-kioski"

#. TRANSLATORS: The placeholder %s is a directory path
#: src/remmina_sftp_client.c:173
#, c-format
msgid "Could not create the folder “%s”."
msgstr "Kansiota \"%s\" ei voitu luoda."

#. TRANSLATORS: The placeholder %s is a file path
#: src/remmina_sftp_client.c:181 src/remmina_sftp_client.c:202
#, c-format
msgid "Could not create the file “%s”."
msgstr "Tiedostoa \"%s\" ei voitu luoda."

#. TRANSLATORS: The placeholders %s are a file path, and an error message.
#: src/remmina_sftp_client.c:220
#, c-format
msgid "Could not open the file “%s” on the server. %s"
msgstr "Tiedostoa \"%s\" ei voitu avata palvelimella. %s"

#: src/remmina_sftp_client.c:242
#, c-format
msgid "Could not save the file “%s”."
msgstr "Tiedostoa \"%s\" ei voitu tallentaa."

#: src/remmina_sftp_client.c:281 src/remmina_sftp_client.c:698
#: src/remmina_sftp_client.c:761
#, c-format
msgid "Could not open the folder “%s”. %s"
msgstr "Kansiota \"%s\" ei voitu avata. %s"

#: src/remmina_sftp_client.c:385
#, c-format
msgid "Could not create the folder “%s” on the server. %s"
msgstr "Kansiota %s ei voitu luoda palvelimelle. %s"

#: src/remmina_sftp_client.c:413 src/remmina_sftp_client.c:435
#, c-format
msgid "Could not create the file “%s” on the server. %s"
msgstr "Tiedostoa %s ei voitu luoda palvelimelle. %s"

#: src/remmina_sftp_client.c:456
#, c-format
msgid "Could not open the file “%s”."
msgstr "Tiedostoa \"%s\" ei voi avata."

#: src/remmina_sftp_client.c:476
#, c-format
msgid "Could not write to the file “%s” on the server. %s"
msgstr "Palvelimen tiedostoon \"%s\" ei voitu kirjoittaa. %s"

#: src/remmina_sftp_client.c:716
#, c-format
msgid "Could not read from the folder. %s"
msgstr "Kansiota ei voitu lukea. %s"

#: src/remmina_sftp_client.c:823
msgid "Are you sure you want to cancel the file transfer in progress?"
msgstr "Haluatko varmasti perua käynnissä olevan tiedostonsiirron?"

#: src/remmina_sftp_client.c:857
#, c-format
msgid "Could not delete “%s”. %s"
msgstr "Kohteen \"%s\" poistaminen ei onnistunut. %s"

#: src/remmina_sftp_client.c:942
msgid "The file exists already"
msgstr "Tiedosto on jo olemassa"

#: src/remmina_sftp_client.c:945
msgid "Resume"
msgstr "Jatka"

#: src/remmina_sftp_client.c:946
msgid "Overwrite"
msgstr "Korvaa"

#: src/remmina_sftp_client.c:964
msgid "The following file already exists in the target folder:"
msgstr "Seuraava tiedosto on jo olemassa kohdekansiossa:"

#: src/remmina_file_editor.c:61
msgid ""
"<big>Supported formats\n"
"• server\n"
"• server[:port]\n"
"VNC additional formats\n"
"• ID:repeater ID number\n"
"• unix:///path/socket.sock</big>"
msgstr ""
"<big>Tuetut formaatit\n"
"- palvelin\n"
"- palvelin:portti\n"
"VNC:n lisäformaatit\n"
"- ID:toistimen ID-numero\n"
"- unix:///path/socket.sock</big>"

#: src/remmina_file_editor.c:70
msgid ""
"<big>• command in PATH args %h\n"
"• /path/to/foo -options %h %u\n"
"• %h is substituted with the server name\n"
"• %t is substituted with the SSH server name\n"
"• %u is substituted with the username\n"
"• %U is substituted with the SSH username\n"
"• %p is substituted with Remmina profile name\n"
"• %g is substituted with Remmina profile group name\n"
"• %d is substituted with local date and time in ISO 8601 format\n"
"Do not run in background if you want the command to be executed before "
"connecting.\n"
"</big>"
msgstr ""
"<big>• command in PATH args %h\n"
"• /path/to/foo -options %h %u\n"
"• %h on korvattu palvelimen nimellä \n"
"• %t on korvattu SSH-palvelimen nimellä \n"
"• %u on korvattu käyttäjätunnuksella\n"
"• %U on korvattu SSH-käyttäjätunnuksellaame\n"
"• %p on korvattu Remmina profiilin nimellä\n"
"• %g on korvattu Remmina profiilin nimellä\n"
"• %d korvataan paikallisella päivämääräajalla iso8601-muodossa\n"
"Älä käynnistä taustalla, jos haluat, että komento suoritetaan ennen yhteyden "
"muodostamista.\n"
"</big>"

#: src/remmina_file_editor.c:84
msgid ""
"<big>Supported formats\n"
"• server\n"
"• server[:port]\n"
"• username@server[:port] (SSH protocol only)</big>"
msgstr ""
"<big>Tuetut muodot\n"
"• palvelin\n"
"• palvelin[:portti]\n"
"• käyttäjätunnus@palvelin[:portti] (vain SSH-protokolla)</big>"

#: src/remmina_file_editor.c:162
<<<<<<< HEAD
msgid "Input is invalid."
msgstr ""
=======
#, fuzzy
msgid "Input is invalid."
msgstr "Tulo on virheellinen."
>>>>>>> 050fc71c

#: src/remmina_file_editor.c:239
msgid "Choose a Remote Desktop Server"
msgstr "Valitse etäpalvelin"

#: src/remmina_file_editor.c:460
#, c-format
msgid "Browse the network to find a %s server"
msgstr "Selaa verkkoa löytääksesi %s-palvelimen"

#: src/remmina_file_editor.c:564
msgid "Resolution"
msgstr "Resoluutio"

#: src/remmina_file_editor.c:571
msgid "Use initial window size"
msgstr "Käytä alkuperäistä ikkunakokoa"

#: src/remmina_file_editor.c:575
msgid "Use client resolution"
msgstr "Käytä asiakkaan resoluutiota"

#: src/remmina_file_editor.c:586 src/remmina_file_editor.c:1152
msgid "Custom"
msgstr "Mukautettu"

#: src/remmina_file_editor.c:945
msgid "Keyboard mapping"
msgstr "Näppäimistöasettelu"

#: src/remmina_file_editor.c:1072
msgid "Behavior"
msgstr "Toiminta"

#: src/remmina_file_editor.c:1075
msgid "Execute a Command"
msgstr "Suorita komento"

#: src/remmina_file_editor.c:1079
msgid "Before connecting"
msgstr "Yhteyttä kohti"

#: src/remmina_file_editor.c:1081
msgid "command %h %u %t %U %p %g --option"
msgstr "komento %h %u %t %U %p %g --optio"

#: src/remmina_file_editor.c:1086
msgid "After connecting"
msgstr "Yhteyttä kohti"

#: src/remmina_file_editor.c:1088
msgid "/path/to/command -opt1 arg %h %u %t -opt2 %U %p %g"
msgstr "/polku/kohteeseen/komento -opt1 arg %h %u %t -opt2 %U %p %g"

#: src/remmina_file_editor.c:1092
msgid "Start-up"
msgstr "Käynnistä"

#: src/remmina_file_editor.c:1095
msgid "Auto-start this profile"
msgstr "Käynnistä tämä profiili automaattisesti"

#: src/remmina_file_editor.c:1125
msgid "SSH Tunnel"
msgstr "SSH-tunneli"

#: src/remmina_file_editor.c:1126
msgid "Enable SSH tunnel"
msgstr "Käytä SSH-tunnelia"

#: src/remmina_file_editor.c:1133
msgid "Tunnel via loopback address"
msgstr "Tunneli loopback-osoitteen kautta"

#: src/remmina_file_editor.c:1143
#, c-format
msgid "Same server at port %i"
msgstr "Sama palvelin portissa %i"

<<<<<<< HEAD
#: src/remmina_file_editor.c:1193 plugins/rdp/rdp_plugin.c:2724
=======
#: src/remmina_file_editor.c:1193 plugins/rdp/rdp_plugin.c:2767
>>>>>>> 050fc71c
msgid "Start-up path"
msgstr "Käynnistyspolku"

#: src/remmina_file_editor.c:1202
msgid "SSH Authentication"
msgstr "SSH-todennus"

#: src/remmina_file_editor.c:1229
msgid "SSH private key file"
msgstr "Yksityisen SSH-avaimen tiedosto"

#: src/remmina_file_editor.c:1235 src/remmina_ssh_plugin.c:1474
msgid "SSH certificate file"
msgstr "SSH-varmennetiedosto"

#: src/remmina_file_editor.c:1293
msgid "Basic"
msgstr "Perusasetukset"

#: src/remmina_file_editor.c:1299
msgid "Advanced"
msgstr "Lisäasetukset"

#: src/remmina_file_editor.c:1310
msgid "Notes"
msgstr "Huomautukset"

#: src/remmina_file_editor.c:1438
<<<<<<< HEAD
#, c-format
msgid "(%s: %i): Can't validate setting '%s' since 'value' or 'gfe' are NULL!"
msgstr ""

#: src/remmina_file_editor.c:1441
#, c-format
=======
#, fuzzy, c-format
msgid "(%s: %i): Can't validate setting '%s' since 'value' or 'gfe' are NULL!"
msgstr "(%s: %i): X34X]', koska 'value' tai 'gfe' ovat NULL!"

#: src/remmina_file_editor.c:1441
#, fuzzy, c-format
>>>>>>> 050fc71c
msgid ""
"(%s: %i): Can't validate user input since 'setting_name_to_validate', "
"'value' or 'gfe' are NULL!"
msgstr ""
<<<<<<< HEAD

#. TRANSLATORS: Meta-error. Shouldn't be visible.
#: src/remmina_file_editor.c:1445 plugins/x2go/x2go_plugin.c:856
#: plugins/x2go/x2go_plugin.c:1440
#, fuzzy
#| msgid "Transfer error"
msgid "Internal error."
msgstr "Siirtovirhe"
=======
"(%s: %i): koska 'setting_name_to_validate', 'value' tai 'gfe' ovat NULL!"

#. TRANSLATORS: Meta-error. Shouldn't be visible.
#: src/remmina_file_editor.c:1445 plugins/x2go/x2go_plugin.c:2188
#: plugins/x2go/x2go_plugin.c:2817
#, fuzzy
#| msgid "Transfer error"
msgid "Internal error."
msgstr "Sisäinen virhe"
>>>>>>> 050fc71c

#: src/remmina_file_editor.c:1667 src/remmina_file_editor.c:1703
#: src/remmina_file_editor.c:1724 src/remmina_file_editor.c:1747
#, fuzzy, c-format
#| msgid "Could not create SFTP session. %s"
msgid "Couldn't validate user input. %s"
<<<<<<< HEAD
msgstr "SFTP-istuntoa ei voitu luoda. %s"
=======
msgstr "Käyttäjän syötettä ei voitu validoida. %s"
>>>>>>> 050fc71c

#: src/remmina_file_editor.c:1691
msgid "Default settings saved."
msgstr "Oletusasetukset tallennettu."

#: src/remmina_file_editor.c:1781
msgid "Remote Connection Profile"
msgstr "Uusi yhteysprofiili"

#: src/remmina_file_editor.c:1787
msgid "Save as Default"
msgstr "Tallenna oletuksena"

#: src/remmina_file_editor.c:1788
msgid "Use the current settings as the default for all new connection profiles"
msgstr ""
"Käytä nykyisiä asetuksia kaikkien uusien yhteysprofiilien oletusasetuksina"

#: src/remmina_file_editor.c:1796 data/ui/remmina_main.glade:160
msgid "Connect"
msgstr "Yhdistä"

#: src/remmina_file_editor.c:1799
msgid "_Save and Connect"
msgstr "_Tallenna ja yhdistä"

#: src/remmina_file_editor.c:1922
msgid "Quick Connect"
msgstr "Pikayhteys"

#: src/remmina_file_editor.c:1946
#, c-format
msgid "Use '%s' as subgroup delimiter"
msgstr "Käytä '%s' alaryhmän erottimena"

#: src/remmina_file_editor.c:2012 src/remmina_file_editor.c:2030
#, c-format
msgid "Could not find the file “%s”."
msgstr "Tiedostoa \"%s\" ei löytynyt."

#. TRANSLATORS: This is a message that pops up when an external Remmina plugin tries to set the window resolution using a legacy parameter.
#. TRANSLATORS: This is a message that pop-up when an external Remmina plugin tries to set the windows resolution using a legacy parameter.
#: src/remmina_file.c:451 src/remmina_file.c:497
<<<<<<< HEAD
=======
#, fuzzy
>>>>>>> 050fc71c
msgid ""
"Using the «resolution» parameter in the Remmina preferences file is "
"deprecated.\n"
msgstr ""
<<<<<<< HEAD

#: src/remmina_icon.c:136
msgid "Open Main Window"
msgstr "Avaa pääikkuna"

#: src/remmina_icon.c:141 data/ui/remmina_main.glade:254
msgid "_Preferences"
msgstr "_Asetukset"

#: src/remmina_icon.c:146
msgid "_About"
msgstr "_Tietoja"

#: src/remmina_icon.c:156
msgid "Enable Service Discovery"
msgstr "Käytä Service Discovery -etsintäprotokollaa"

#: src/remmina_icon.c:168 data/ui/remmina_main.glade:404
msgid "_Quit"
msgstr "_Lopeta"

#. TRANSLATORS: Applet name as per the Freedesktop Desktop entry specification https://specifications.freedesktop.org/desktop-entry-spec/latest/
#. TRANSLATORS: Applet Name as per the Freedesktop Desktop entry specification https://specifications.freedesktop.org/desktop-entry-spec/latest/
#: src/remmina_icon.c:294 src/remmina_icon.c:450
msgid "Remmina Applet"
msgstr "Remmina-sovelma"

#. TRANSLATORS: Applet comment/description as per the Freedesktop Desktop entry specification https://specifications.freedesktop.org/desktop-entry-spec/latest/
#: src/remmina_icon.c:296 src/remmina_icon.c:452
msgid "Connect to remote desktops through the applet menu"
msgstr "Yhdistä etätyöpöytiin käyttäen sovelmavalikkoa"

#: src/remmina_icon.c:359
msgid "StatusNotifier/Appindicator support in “"
msgstr ""

#. TRANSLATORS: %s is a placeholder for "StatusNotifier/Appindicator suppor in “DESKTOP NAME”: "
#: src/remmina_icon.c:366
#, c-format
msgid "%s your desktop does support it"
msgstr ""

#. TRANSLATORS: %s is a placeholder for "StatusNotifier/Appindicator suppor in “DESKTOP NAME”: "
#: src/remmina_icon.c:368
#, c-format
msgid "%s and Remmina has built-in (compiled) support for libappindicator."
msgstr ""

#. TRANSLATORS: %s is a placeholder for "StatusNotifier/Appindicator suppor in “DESKTOP NAME”: "
#: src/remmina_icon.c:371
#, c-format
msgid ""
"%s not supported natively by your Desktop Environment. libappindicator will "
"try to fallback to GtkStatusIcon/xembed"
msgstr ""

#. TRANSLATORS: %s is a placeholder for "StatusNotifier/Appindicator suppor in “DESKTOP NAME”: "
#: src/remmina_icon.c:375
#, c-format
msgid "%s You may need to install, and use XApp Status Applet"
msgstr ""

#. TRANSLATORS: %s is a placeholder for "StatusNotifier/Appindicator suppor in “DESKTOP NAME”: "
#: src/remmina_icon.c:378
#, c-format
msgid "%s You may need to install, and use KStatusNotifierItem"
msgstr ""

#. TRANSLATORS: %s is a placeholder for "StatusNotifier/Appindicator suppor in “DESKTOP NAME”: "
#: src/remmina_icon.c:381
#, c-format
msgid "%s You may need to install, and use XEmbed SNI Proxy"
msgstr ""

#. TRANSLATORS: %s is a placeholder for "StatusNotifier/Appindicator suppor in “DESKTOP NAME”: "
#: src/remmina_icon.c:384
#, c-format
msgid "%s You may need to install, and use Gnome Shell Extension Appindicator"
msgstr ""

#. TRANSLATORS: %s is a placeholder for an error message
#: src/remmina_ssh_plugin.c:539
#, c-format
msgid "Error: %s"
msgstr "Virhe: %s"

#: src/remmina_ssh_plugin.c:556
msgid "Terminal content saved in"
msgstr "Päätesisältö, joka on tallennettu"

#: src/remmina_ssh_plugin.c:822
msgid "Select All (host+A)"
msgstr "Valitse kaikki (Host + A)"

#: src/remmina_ssh_plugin.c:823
msgid "Copy (host+C)"
msgstr "Kopioi (Host + C)"

#: src/remmina_ssh_plugin.c:824
msgid "Paste (host+V)"
msgstr "Liitä (Host + V)"

#: src/remmina_ssh_plugin.c:825
msgid "Save session to file"
msgstr "Tallenna istunto tiedostoon"

#: src/remmina_ssh_plugin.c:826
msgid "Increase font size (host+Page Up)"
msgstr "Suurenna fontin kokoa (host+Page Up)"

#: src/remmina_ssh_plugin.c:827
msgid "Decrease font size (host+Page Down)"
msgstr "Pienennä fontin kokoa (host+Page Down)"

#: src/remmina_ssh_plugin.c:828
msgid "Find text (host+G)"
msgstr "Etsi tekstiä (Host + G)"

#: src/remmina_ssh_plugin.c:1439 data/ui/remmina_main.glade:177
msgid "Copy"
msgstr "Kopioi"

#: src/remmina_ssh_plugin.c:1439
msgid "_Copy"
msgstr "_Kopioi"

#: src/remmina_ssh_plugin.c:1440
msgid "Paste"
msgstr "Liitä"

#: src/remmina_ssh_plugin.c:1440
msgid "_Paste"
msgstr "_Liitä"

#: src/remmina_ssh_plugin.c:1441
msgid "Select all"
msgstr "Valitse kaikki"

#: src/remmina_ssh_plugin.c:1441
msgid "_Select all"
msgstr "_Valitse kaikki"

#: src/remmina_ssh_plugin.c:1442
msgid "Increase font size"
msgstr "Suurenna fontin kokoa"

#: src/remmina_ssh_plugin.c:1442
msgid "_Increase font size"
msgstr "_Suurenna fontin kokoa"

#: src/remmina_ssh_plugin.c:1443
msgid "Decrease font size"
msgstr "Pienennä fontin kokoa"

#: src/remmina_ssh_plugin.c:1443
msgid "_Decrease font size"
msgstr "_Pienennä fontin kokoa"

#: src/remmina_ssh_plugin.c:1444
msgid "Find text"
msgstr "Etsi teksti"

#: src/remmina_ssh_plugin.c:1444
msgid "_Find text"
msgstr "_Etsi teksti"

#: src/remmina_ssh_plugin.c:1471 plugins/spice/spice_plugin.c:674
#: plugins/vnc/vnc_plugin.c:1977 plugins/vnc/vnc_plugin.c:1989
msgid "User password"
msgstr "Käyttäjän salasana"

#: src/remmina_ssh_plugin.c:1477 plugins/rdp/rdp_plugin.c:2723
msgid "Start-up program"
msgstr "Käynnistettävä ohjelma"

#: src/remmina_ssh_plugin.c:1482
msgid ""
"The filename can use the following placeholders:\n"
"\n"
"  • %h is substituted with the server name\n"
"  • %t is substituted with the SSH server name\n"
"  • %u is substituted with the username\n"
"  • %U is substituted with the SSH username\n"
"  • %p is substituted with Remmina profile name\n"
"  • %g is substituted with Remmina profile group name\n"
"  • %d is substituted with local date and time in ISO 8601 format\n"
msgstr ""
"Tiedostonimi voi käyttää seuraavia paikkamerkkejä:\n"
"\n"
"  • %h korvataan palvelimen nimellä\n"
"  • %t korvataan SSH-palvelimen nimellä\n"
"  • %u korvataan käyttäjänimellä\n"
"  • %U korvataan SSH-käyttäjänimellä\n"
"  • %p korvataan Remminan profiilinimellä\n"
"  • %g korvataan Remmina-profiiliryhmän nimellä\n"
"  • %d korvataan paikallisella päivämääräajalla iso8601-muodossa\n"

#: src/remmina_ssh_plugin.c:1504
msgid "Terminal colour scheme"
msgstr "Päätteen värimaailma"

#: src/remmina_ssh_plugin.c:1505
msgid "Character set"
msgstr "Merkistö"

#: src/remmina_ssh_plugin.c:1507
msgid "KEX (Key Exchange) algorithms"
msgstr "KEX- eli avainten vaihdon algoritmit"

#: src/remmina_ssh_plugin.c:1508
msgid "Symmetric cipher client to server"
msgstr "Symmetrinen salausohjelma palvelimelle"

#: src/remmina_ssh_plugin.c:1509
msgid "Preferred server host key types"
msgstr "Ensisijaiset palvelimen isäntäavaintyypit"

#: src/remmina_ssh_plugin.c:1510
msgid "Folder for SSH session log"
msgstr "Kansio SSH-istuntolokille"

#: src/remmina_ssh_plugin.c:1511
msgid "Filename for SSH session log"
msgstr "SSH-istuntolokin tiedostonimi"

#: src/remmina_ssh_plugin.c:1512
msgid "Log SSH session when exiting Remmina"
msgstr "Lokita SSH-istunto poistuessaan Remminasta"

#: src/remmina_ssh_plugin.c:1513
msgid "Log SSH session asynchronously"
msgstr "SSH-istunnon kirjaaminen asynkronisesti"

#: src/remmina_ssh_plugin.c:1513
msgid "Saving the session asynchronously may have a notable performance impact"
msgstr ""
"Istunnon tallentaminen asynkronisesti voi vaikuttaa merkittävästi "
"suorituskykyyn"

#: src/remmina_ssh_plugin.c:1514
msgid "Audible terminal bell"
msgstr "Päätteen äänikello"
=======
"Parametrin \"resoluutio\" käyttäminen Remminan asetustiedostossa on "
"vanhentunut.\n"

#: src/remmina_icon.c:136
msgid "Open Main Window"
msgstr "Avaa pääikkuna"

#: src/remmina_icon.c:141 data/ui/remmina_main.glade:254
msgid "_Preferences"
msgstr "_Asetukset"

#: src/remmina_icon.c:146
msgid "_About"
msgstr "_Tietoja"

#: src/remmina_icon.c:156
msgid "Enable Service Discovery"
msgstr "Käytä Service Discovery -etsintäprotokollaa"

#: src/remmina_icon.c:168 data/ui/remmina_main.glade:404
msgid "_Quit"
msgstr "_Lopeta"

#. TRANSLATORS: Applet name as per the Freedesktop Desktop entry specification https://specifications.freedesktop.org/desktop-entry-spec/latest/
#. TRANSLATORS: Applet Name as per the Freedesktop Desktop entry specification https://specifications.freedesktop.org/desktop-entry-spec/latest/
#: src/remmina_icon.c:294 src/remmina_icon.c:450
msgid "Remmina Applet"
msgstr "Remmina-sovelma"

#. TRANSLATORS: Applet comment/description as per the Freedesktop Desktop entry specification https://specifications.freedesktop.org/desktop-entry-spec/latest/
#: src/remmina_icon.c:296 src/remmina_icon.c:452
msgid "Connect to remote desktops through the applet menu"
msgstr "Yhdistä etätyöpöytiin käyttäen sovelmavalikkoa"

#: src/remmina_icon.c:359
#, fuzzy
msgid "StatusNotifier/Appindicator support in “"
msgstr "StatusNotifier/Appindicator-tuki \""

#. TRANSLATORS: %s is a placeholder for "StatusNotifier/Appindicator suppor in “DESKTOP NAME”: "
#: src/remmina_icon.c:366
#, fuzzy, c-format
msgid "%s your desktop does support it"
msgstr "%s työpöytäsi tukee sitä."

#. TRANSLATORS: %s is a placeholder for "StatusNotifier/Appindicator suppor in “DESKTOP NAME”: "
#: src/remmina_icon.c:368
#, fuzzy, c-format
msgid "%s and Remmina has built-in (compiled) support for libappindicator."
msgstr ""
"%s ja Remminassa on sisäänrakennettu (käännetty) tuki libappindicatorille."

#. TRANSLATORS: %s is a placeholder for "StatusNotifier/Appindicator suppor in “DESKTOP NAME”: "
#: src/remmina_icon.c:371
#, fuzzy, c-format
msgid ""
"%s not supported natively by your Desktop Environment. libappindicator will "
"try to fallback to GtkStatusIcon/xembed"
msgstr ""
"%s ei tueta natiivisti työpöytäympäristössäsi. libappindicator yrittää "
"käyttää GtkStatusIcon/xembed-tilaa."

#. TRANSLATORS: %s is a placeholder for "StatusNotifier/Appindicator suppor in “DESKTOP NAME”: "
#: src/remmina_icon.c:375
#, fuzzy, c-format
msgid "%s You may need to install, and use XApp Status Applet"
msgstr ""
"%s Sinun on ehkä asennettava ja käytettävä XApp Status Applet -sovellusta."

#. TRANSLATORS: %s is a placeholder for "StatusNotifier/Appindicator suppor in “DESKTOP NAME”: "
#: src/remmina_icon.c:378
#, fuzzy, c-format
msgid "%s You may need to install, and use KStatusNotifierItem"
msgstr ""
"%s Sinun on ehkä asennettava ja käytettävä KStatusNotifierItem-ominaisuutta"

#. TRANSLATORS: %s is a placeholder for "StatusNotifier/Appindicator suppor in “DESKTOP NAME”: "
#: src/remmina_icon.c:381
#, fuzzy, c-format
msgid "%s You may need to install, and use XEmbed SNI Proxy"
msgstr "%s Sinun on ehkä asennettava ja käytettävä XEmbed SNI Proxy -ohjelmaa."

#. TRANSLATORS: %s is a placeholder for "StatusNotifier/Appindicator suppor in “DESKTOP NAME”: "
#: src/remmina_icon.c:384
#, fuzzy, c-format
msgid "%s You may need to install, and use Gnome Shell Extension Appindicator"
msgstr ""
"%s Sinun on ehkä asennettava ja käytettävä Gnome Shell -laajennusta "
"Appindicator."

#. TRANSLATORS: %s is a placeholder for an error message
#: src/remmina_ssh_plugin.c:539
#, c-format
msgid "Error: %s"
msgstr "Virhe: %s"

#: src/remmina_ssh_plugin.c:556
msgid "Terminal content saved in"
msgstr "Päätesisältö, joka on tallennettu"

#: src/remmina_ssh_plugin.c:822
msgid "Select All (host+A)"
msgstr "Valitse kaikki (Host + A)"

#: src/remmina_ssh_plugin.c:823
msgid "Copy (host+C)"
msgstr "Kopioi (Host + C)"

#: src/remmina_ssh_plugin.c:824
msgid "Paste (host+V)"
msgstr "Liitä (Host + V)"

#: src/remmina_ssh_plugin.c:825
msgid "Save session to file"
msgstr "Tallenna istunto tiedostoon"

#: src/remmina_ssh_plugin.c:826
msgid "Increase font size (host+Page Up)"
msgstr "Suurenna fontin kokoa (host+Page Up)"

#: src/remmina_ssh_plugin.c:827
msgid "Decrease font size (host+Page Down)"
msgstr "Pienennä fontin kokoa (host+Page Down)"

#: src/remmina_ssh_plugin.c:828
msgid "Find text (host+G)"
msgstr "Etsi tekstiä (Host + G)"

#: src/remmina_ssh_plugin.c:1439 data/ui/remmina_main.glade:177
msgid "Copy"
msgstr "Kopioi"

#: src/remmina_ssh_plugin.c:1439
msgid "_Copy"
msgstr "_Kopioi"

#: src/remmina_ssh_plugin.c:1440
msgid "Paste"
msgstr "Liitä"

#: src/remmina_ssh_plugin.c:1440
msgid "_Paste"
msgstr "_Liitä"

#: src/remmina_ssh_plugin.c:1441
msgid "Select all"
msgstr "Valitse kaikki"

#: src/remmina_ssh_plugin.c:1441
msgid "_Select all"
msgstr "_Valitse kaikki"

#: src/remmina_ssh_plugin.c:1442
msgid "Increase font size"
msgstr "Suurenna fontin kokoa"

#: src/remmina_ssh_plugin.c:1442
msgid "_Increase font size"
msgstr "_Suurenna fontin kokoa"

#: src/remmina_ssh_plugin.c:1443
msgid "Decrease font size"
msgstr "Pienennä fontin kokoa"

#: src/remmina_ssh_plugin.c:1443
msgid "_Decrease font size"
msgstr "_Pienennä fontin kokoa"

#: src/remmina_ssh_plugin.c:1444
msgid "Find text"
msgstr "Etsi teksti"

#: src/remmina_ssh_plugin.c:1444
msgid "_Find text"
msgstr "_Etsi teksti"

#: src/remmina_ssh_plugin.c:1471 plugins/spice/spice_plugin.c:674
#: plugins/vnc/vnc_plugin.c:1977 plugins/vnc/vnc_plugin.c:1989
msgid "User password"
msgstr "Käyttäjän salasana"

#: src/remmina_ssh_plugin.c:1477
#, fuzzy
#| msgid "Pre-command"
msgid "Opening command"
msgstr "Esikomento"

#: src/remmina_ssh_plugin.c:1478
#, fuzzy
#| msgid "Start-up program"
msgid "Start-up background program"
msgstr "Käynnistettävä ohjelma"

#: src/remmina_ssh_plugin.c:1483
msgid ""
"The filename can use the following placeholders:\n"
"\n"
"  • %h is substituted with the server name\n"
"  • %t is substituted with the SSH server name\n"
"  • %u is substituted with the username\n"
"  • %U is substituted with the SSH username\n"
"  • %p is substituted with Remmina profile name\n"
"  • %g is substituted with Remmina profile group name\n"
"  • %d is substituted with local date and time in ISO 8601 format\n"
msgstr ""
"Tiedostonimi voi käyttää seuraavia paikkamerkkejä:\n"
"\n"
"  • %h korvataan palvelimen nimellä\n"
"  • %t korvataan SSH-palvelimen nimellä\n"
"  • %u korvataan käyttäjänimellä\n"
"  • %U korvataan SSH-käyttäjänimellä\n"
"  • %p korvataan Remminan profiilinimellä\n"
"  • %g korvataan Remmina-profiiliryhmän nimellä\n"
"  • %d korvataan paikallisella päivämääräajalla iso8601-muodossa\n"

#: src/remmina_ssh_plugin.c:1505
msgid "Terminal colour scheme"
msgstr "Päätteen värimaailma"

#: src/remmina_ssh_plugin.c:1506
msgid "Character set"
msgstr "Merkistö"

#: src/remmina_ssh_plugin.c:1508
msgid "KEX (Key Exchange) algorithms"
msgstr "KEX- eli avainten vaihdon algoritmit"

#: src/remmina_ssh_plugin.c:1509
msgid "Symmetric cipher client to server"
msgstr "Symmetrinen salausohjelma palvelimelle"

#: src/remmina_ssh_plugin.c:1510
msgid "Preferred server host key types"
msgstr "Ensisijaiset palvelimen isäntäavaintyypit"

#: src/remmina_ssh_plugin.c:1511
msgid "Folder for SSH session log"
msgstr "Kansio SSH-istuntolokille"

#: src/remmina_ssh_plugin.c:1512
msgid "Filename for SSH session log"
msgstr "SSH-istuntolokin tiedostonimi"

#: src/remmina_ssh_plugin.c:1513
msgid "Log SSH session when exiting Remmina"
msgstr "Lokita SSH-istunto poistuessaan Remminasta"

#: src/remmina_ssh_plugin.c:1514
msgid "Log SSH session asynchronously"
msgstr "SSH-istunnon kirjaaminen asynkronisesti"

#: src/remmina_ssh_plugin.c:1514
msgid "Saving the session asynchronously may have a notable performance impact"
msgstr ""
"Istunnon tallentaminen asynkronisesti voi vaikuttaa merkittävästi "
"suorituskykyyn"

#: src/remmina_ssh_plugin.c:1515
msgid "Audible terminal bell"
msgstr "Päätteen äänikello"

#: src/remmina_ssh_plugin.c:1516
msgid "SSH compression"
msgstr "SSH-pakkaus"

#: src/remmina_ssh_plugin.c:1517
msgid "Don't remember passwords"
msgstr "Älä muista salasanoja"

#: src/remmina_ssh_plugin.c:1518
msgid "Strict host key checking"
msgstr "Tiukka isäntäavaimen tarkistus"

#: src/remmina_ssh_plugin.c:1532
msgid "SSH - Secure Shell"
msgstr "SSH - Secure Shell"

#: plugins/kwallet/src/kwallet_plugin_main.c:118
msgid "Secured password storage in KWallet"
msgstr "Salasanojen tallentaminen KDE-lompakkoon"

#: plugins/rdp/rdp_settings.c:217
msgid "<Auto-detect>"
msgstr "<Havaitse automaattisesti>"

#: plugins/rdp/rdp_settings.c:249
msgid "<Not set>"
msgstr "< Ei määritetty >"

#: plugins/rdp/rdp_settings.c:280
msgid "<Choose a quality level to edit…>"
msgstr "<Valitse muokattava laatutaso…>"

#: plugins/rdp/rdp_settings.c:282 plugins/rdp/rdp_plugin.c:2585
#: plugins/vnc/vnc_plugin.c:1934
msgid "Poor (fastest)"
msgstr "Heikko (nopein)"

#: plugins/rdp/rdp_settings.c:284 plugins/rdp/rdp_plugin.c:2586
#: plugins/vnc/vnc_plugin.c:1933
msgid "Medium"
msgstr "Keskitaso"

#: plugins/rdp/rdp_settings.c:286 plugins/rdp/rdp_plugin.c:2587
#: plugins/vnc/vnc_plugin.c:1931
msgid "Good"
msgstr "Hyvä"

#: plugins/rdp/rdp_settings.c:288 plugins/rdp/rdp_plugin.c:2588
#: plugins/vnc/vnc_plugin.c:1932
msgid "Best (slowest)"
msgstr "Paras (hitain)"

#: plugins/rdp/rdp_settings.c:427
msgid "Keyboard layout"
msgstr "Näppäimistön asettelu"

#: plugins/rdp/rdp_settings.c:457
msgid "Use client keyboard mapping"
msgstr "Käytä asiakasnäppäimistön kartoitusta"

#: plugins/rdp/rdp_settings.c:468
msgid "Keyboard scancode remapping"
msgstr "Näppäimistöasettelun uudelleenmääritys"

#: plugins/rdp/rdp_settings.c:483
#, fuzzy
msgid "List of key=value,… pairs to remap scancodes. E.g. 0x56=0x29,0x29=0x56"
msgstr ""
"Luettelo key=value,... -pareista scancodien uudelleenkoodausta varten. Esim. "
"0x56=0x29,0x29=0x56."

#: plugins/rdp/rdp_settings.c:486
msgid "FreeRDP > 2.3.0 is required to map scancodes"
msgstr "FreeRDP> 2.3.0 vaaditaan skannauskoodien kartoittamiseen"

#: plugins/rdp/rdp_settings.c:494
msgid "Quality settings"
msgstr "Laatuasetukset"

#: plugins/rdp/rdp_settings.c:517
msgid "Wallpaper"
msgstr "Taustakuva"

#: plugins/rdp/rdp_settings.c:525
msgid "Window drag"
msgstr "Ikkunan raahaus"

#: plugins/rdp/rdp_settings.c:532
msgid "Menu animation"
msgstr "Valikon animaatio"

#: plugins/rdp/rdp_settings.c:540
msgid "Theme"
msgstr "Teema"

#: plugins/rdp/rdp_settings.c:547
msgid "Cursor shadow"
msgstr "Kohdistimen varjo"

#: plugins/rdp/rdp_settings.c:555
msgid "Cursor blinking"
msgstr "Vilkkuva kohdistin"

#: plugins/rdp/rdp_settings.c:562
msgid "Font smoothing"
msgstr "Fontin pehmennys"

#: plugins/rdp/rdp_settings.c:570
msgid "Composition"
msgstr "Kompositio"

#: plugins/rdp/rdp_settings.c:580
msgid "Remote scale factor"
msgstr "Etäasteikkokerroin"

#: plugins/rdp/rdp_settings.c:595
msgid "Desktop scale factor %"
msgstr "Työpöydän skaalauskerroin-%"

#: plugins/rdp/rdp_settings.c:607
msgid "Device scale factor %"
msgstr "Laitteen skaalauskerroin-%"

#: plugins/rdp/rdp_settings.c:630
msgid "Desktop orientation"
msgstr "Työpöydän suunta"

#: plugins/rdp/rdp_settings.c:650
msgid "Input device settings"
msgstr "Syöttölaitteen asetukset"

#: plugins/rdp/rdp_settings.c:658 plugins/rdp/rdp_plugin.c:2729
#: plugins/vnc/vnc_plugin.c:2014
msgid "Disable smooth scrolling"
msgstr "Poista tasainen vieritys käytöstä"

#: plugins/rdp/rdp_settings.c:669
msgid "General settings"
msgstr "Yleiset asetukset"

#: plugins/rdp/rdp_settings.c:676 plugins/rdp/rdp_plugin.c:2781
msgid "Reconnect attempts number"
msgstr "Yhteyden uudelleen muodostamisyritysten määrä"

#: plugins/rdp/rdp_settings.c:689 plugins/rdp/rdp_plugin.c:2781
msgid ""
"The maximum number of reconnect attempts upon an RDP disconnect (default: 20)"
msgstr ""
"RDP-yhteyden katkaisun yhteydessä tehtävien uudelleenyhdistysyritysten "
"enimmäismäärä (oletusarvo: 20)"

#: plugins/rdp/rdp_plugin.c:769 plugins/rdp/rdp_plugin.c:834
msgid "Enter RDP authentication credentials"
msgstr "Syötä RDP-kirjautumistiedot"

#: plugins/rdp/rdp_plugin.c:842
msgid "Enter RDP gateway authentication credentials"
msgstr "Syötä RDP-yhdyskäytävän kirjautumistiedot"

#: plugins/rdp/rdp_plugin.c:2116
#, c-format
msgid ""
"Could not access the RDP server “%s”.\n"
"Account locked out."
msgstr ""
"Pääsy RDP-palvelimeen \"%s\" epäonnistui.\n"
"Tili on lukittu."

#: plugins/rdp/rdp_plugin.c:2123
#, c-format
msgid ""
"Could not access the RDP server “%s”.\n"
"Account expired."
msgstr ""
"Pääsy RDP-palvelimeen \"%s\" epäonnistui.\n"
"Tili on vanhentunut."

#: plugins/rdp/rdp_plugin.c:2130
#, c-format
msgid ""
"Could not access the RDP server “%s”.\n"
"Password expired."
msgstr ""
"Pääsy RDP-palvelimeen \"%s\" epäonnistui.\n"
"Salasana on vanhentunut."

#: plugins/rdp/rdp_plugin.c:2137
#, c-format
msgid ""
"Could not access the RDP server “%s”.\n"
"Account disabled."
msgstr ""
"Pääsy RDP-palvelimeen \"%s\" epäonnistui.\n"
"Tili on poistettu käytöstä."

#: plugins/rdp/rdp_plugin.c:2143
#, c-format
msgid ""
"Could not access the RDP server “%s”.\n"
"Insufficient user privileges."
msgstr ""
"Pääsy RDP-palvelimeen \"%s\" epäonnistui. \n"
"Käyttäjällä ei ole riittävästi oikeuksia."

#: plugins/rdp/rdp_plugin.c:2151
#, c-format
msgid ""
"Could not access the RDP server “%s”.\n"
"Account restricted."
msgstr ""
"Pääsy RDP-palvelimeen \"%s\" epäonnistui.\n"
"Tilillä on rajoituksia."

#: plugins/rdp/rdp_plugin.c:2159
#, c-format
msgid ""
"Could not access the RDP server “%s”.\n"
"Change user password before connecting."
msgstr ""
"Pääsy RDP-palvelimeen \"%s\" epäonnistui.\n"
"Käyttäjän on vaihdettava salasana ennen yhteyden muodostamista."

#: plugins/rdp/rdp_plugin.c:2164
#, c-format
msgid "Lost connection to the RDP server “%s”."
msgstr "Yhteyden muodostaminen RDP-palvelimeen \"%s\" ei onnistunut."

#: plugins/rdp/rdp_plugin.c:2167
#, c-format
msgid "Could not find the address for the RDP server “%s”."
msgstr "RDP-palvelimen osoitetta \"%s\" ei löytynyt."

#: plugins/rdp/rdp_plugin.c:2171
#, c-format
msgid ""
"Could not connect to the RDP server “%s” via TLS. Check that client and "
"server support a common TLS version."
msgstr ""
"Virhe muodostettaessa TLS-yhteyttä RDP-palvelimeen \"%s\". Tarkista, että "
"asiakas ja palvelin tukevat yhteistä TLS-versiota."

#. TRANSLATORS: the placeholder may be either an IP/FQDN or a server hostname
#: plugins/rdp/rdp_plugin.c:2175
#, c-format
msgid ""
"Unable to establish a connection to the RDP server “%s”. Check “Security "
"protocol negotiation”."
msgstr ""
"Yhteyttä RDP-palvelimeen \"%s\" ei pystytä muodostamaan. Tarkista "
"\"Tietoturvaprotokollan neuvottelu\"."

#: plugins/rdp/rdp_plugin.c:2183
#, c-format
msgid "Cannot connect to the RDP server “%s”."
msgstr "Yhteyden muodostaminen RDP-palvelimeen \"%s\" ei onnistunut."

#: plugins/rdp/rdp_plugin.c:2186
msgid "Could not start libfreerdp-gdi."
msgstr "Ei voitu käynnistää libfreerdp-gdi:tä."

#: plugins/rdp/rdp_plugin.c:2189
#, c-format
msgid ""
"You requested a H.264 GFX mode for the server “%s”, but your libfreerdp does "
"not support H.264. Please use a non-AVC colour depth setting."
msgstr ""
"Pyysit H.264 GFX -tilaa palvelimelle \"%s\", mutta käytössäsi oleva "
"libfreerdp ei tue H.264:aa. Käytä muuta kuin AVC-värisyvyysasetusta."

#: plugins/rdp/rdp_plugin.c:2196
#, c-format
msgid "The “%s” server refused the connection."
msgstr "Palvelin \"%s\" esti yhteyden."

#: plugins/rdp/rdp_plugin.c:2201
#, c-format
msgid ""
"The Remote Desktop Gateway “%s” denied the user “%s\\%s” access due to "
"policy."
msgstr ""
"Etätyöpöytäyhdyskäytävä \"%s\" esti käyttäjän \"%s\\%s\" pääsyn policy-"
"käytännön vuoksi."

#: plugins/rdp/rdp_plugin.c:2211
#, c-format
msgid "Cannot connect to the “%s” RDP server."
msgstr "Yhteyden muodostaminen RDP-palvelimeen \"%s\" ei onnistu."

#: plugins/rdp/rdp_plugin.c:2554
msgid "Automatic (32 bpp) (Server chooses its best format)"
msgstr "Automaattinen (32 bpp) (Palvelin valitsee parhaan muodon)"

#: plugins/rdp/rdp_plugin.c:2555
msgid "GFX AVC444 (32 bpp)"
msgstr "GFX AVC444 (32 bpp)"

#: plugins/rdp/rdp_plugin.c:2556
msgid "GFX AVC420 (32 bpp)"
msgstr "GFX AVC420 (32 bpp)"

#: plugins/rdp/rdp_plugin.c:2557
msgid "GFX RFX (32 bpp)"
msgstr "GFX RFX (32 bpp)"

#: plugins/rdp/rdp_plugin.c:2558
msgid "GFX RFX Progressive (32 bpp)"
msgstr "GFX RFX (32 bpp)"

#: plugins/rdp/rdp_plugin.c:2559
msgid "RemoteFX (32 bpp)"
msgstr "RemoteFX (32 bpp)"

#: plugins/rdp/rdp_plugin.c:2560 plugins/vnc/vnc_plugin.c:1922
msgid "True colour (32 bpp)"
msgstr "True colour (32 bpp)"

#: plugins/rdp/rdp_plugin.c:2561
msgid "True colour (24 bpp)"
msgstr "True colour (24 bpp)"

#: plugins/rdp/rdp_plugin.c:2562 plugins/vnc/vnc_plugin.c:1923
msgid "High colour (16 bpp)"
msgstr "High colour (16 bpp)"

#: plugins/rdp/rdp_plugin.c:2563
msgid "High colour (15 bpp)"
msgstr "High colour (15 bpp)"

#: plugins/rdp/rdp_plugin.c:2564 plugins/vnc/vnc_plugin.c:1924
msgid "256 colours (8 bpp)"
msgstr "256 väriä (8 bpp)"

#: plugins/rdp/rdp_plugin.c:2595 data/ui/remmina_preferences.glade:641
msgid "None"
msgstr "Ei mitään"

#: plugins/rdp/rdp_plugin.c:2596
msgid "Auto-detect"
msgstr "<Havaitse automaattisesti>"

#: plugins/rdp/rdp_plugin.c:2597
msgid "Modem"
msgstr "Modeemi"

#: plugins/rdp/rdp_plugin.c:2598
msgid "Low performance broadband"
msgstr "Matala suorituskykyinen laajakaista"

#: plugins/rdp/rdp_plugin.c:2599
msgid "Satellite"
msgstr "Satelliitti"

#: plugins/rdp/rdp_plugin.c:2600
msgid "High performance broadband"
msgstr "Korkea suorituskykyinen laajakaista"

#: plugins/rdp/rdp_plugin.c:2601
msgid "WAN"
msgstr "WAN"

#: plugins/rdp/rdp_plugin.c:2602
msgid "LAN"
msgstr "LAN"

#: plugins/rdp/rdp_plugin.c:2609 plugins/spice/spice_plugin.c:635
#: data/ui/remmina_preferences.glade:677
msgid "Off"
msgstr "Pois"

#: plugins/rdp/rdp_plugin.c:2618
msgid "Automatic negotiation"
msgstr "Neuvottele automaattisesti"

#: plugins/rdp/rdp_plugin.c:2619
msgid "NLA protocol security"
msgstr "NLA-protokollan turvallisuus"

#: plugins/rdp/rdp_plugin.c:2620
msgid "TLS protocol security"
msgstr "TLS-protokollan turvallisuus"

#: plugins/rdp/rdp_plugin.c:2621
msgid "RDP protocol security"
msgstr "RDP-protokollan turvallisuus"

#: plugins/rdp/rdp_plugin.c:2622
msgid "NLA extended protocol security"
msgstr "NLA:n laajennetun protokollan turvallisuus"

#: plugins/rdp/rdp_plugin.c:2635
msgid "2600 (Windows XP), 7601 (Windows Vista/7), 9600 (Windows 8 and newer)"
msgstr "2600 (Windows XP), 7601 (Windows Vista/7), 9600 (Windows 8 ja uudempi)"

#: plugins/rdp/rdp_plugin.c:2638
msgid ""
"Used i.a. by terminal services in a smart card channel to distinguish client "
"capabilities:\n"
"  • < 4034: Windows XP base smart card functions\n"
"  • 4034-7064: Windows Vista/7: SCardReadCache(),\n"
"    SCardWriteCache(), SCardGetTransmitCount()\n"
"  • >= 7065: Windows 8 and newer: SCardGetReaderIcon(),\n"
"    SCardGetDeviceTypeId()"
msgstr ""
"Käytetty esim. päätepalveluissa älykorttikanavan asiakasominaisuuksien "
"erottamiseksi:\n"
"  • < 4034: Windows XP  - älykorttien perustoiminnallisuudet\n"
"  • 4034-7064: Windows Vista/7: SCardReadCache(), SCardWriteCache(),\n"
"    SCardGetTransmitCount()\n"
"  • >= 7065: Windows 8 ja uudempi: SCardGetReaderIcon(), "
"SCardGetDeviceTypeId()"

#: plugins/rdp/rdp_plugin.c:2646
msgid ""
"Options for redirection of audio input:\n"
"  • [sys:<sys>,][dev:<dev>,][format:<format>,][rate:<rate>,]\n"
"    [channel:<channel>] Audio input (microphone)\n"
"  • sys:pulse\n"
"  • format:1\n"
"  • sys:oss,dev:1,format:1\n"
"  • sys:alsa"
msgstr ""
"Vaihtoehdot äänitulon uudelleenohjaamiseksi:\n"
"  • [sys:<sys>,][dev:<dev>,][format:<format>,][rate:<rate>,]\n"
"    [channel:<channel>] Audio input (microphone)\n"
"  • sys:pulse\n"
"  • format:1\n"
"  • sys:oss,dev:1,format:1\n"
"  • sys:alsa"

#: plugins/rdp/rdp_plugin.c:2655
msgid ""
"Options for redirection of audio output:\n"
"  • [sys:<sys>,][dev:<dev>,][format:<format>,][rate:<rate>,]\n"
"    [channel:<channel>] Audio output\n"
"  • sys:pulse\n"
"  • format:1\n"
"  • sys:oss,dev:1,format:1\n"
"  • sys:alsa"
msgstr ""
"Äänilähdön uudelleenohjauksen vaihtoehdot:\n"
"  • [sys:<sys>,][dev:<dev>,][format:<format>,][rate:<rate>,]\n"
"    [channel:<channel>] Audio output\n"
"  • sys:pulse\n"
"  • format:1\n"
"  • sys:oss,dev:1,format:1\n"
"  • sys:alsa"

#: plugins/rdp/rdp_plugin.c:2665
msgid ""
"Options for redirection of USB device:\n"
"  • [dbg,][id:<vid>:<pid>#…,][addr:<bus>:<addr>#…,][auto]\n"
"  • auto\n"
"  • id:054c:0268#4669:6e6b,addr:04:0c"
msgstr ""
"Vaihtoehdot USB-laitteen uudelleenohjaukselle:\n"
"  • [dbg,][id:<vid>:<pid>#…,][addr:<bus>:<addr>#…,][auto]\n"
"  • auto\n"
"  • id:054c:0268#4669:6e6b,addr:04:0c"

#: plugins/rdp/rdp_plugin.c:2671
msgid ""
"Advanced setting for high latency links:\n"
"Adjusts the connection timeout. Use if your connection times out.\n"
"The highest possible value is 600000 ms (10 minutes).\n"
msgstr ""
"Lisäasetukset korkean viiveen linkeille:\n"
"Säätää yhteyden aikakatkaisua. Käytä, jos yhteys katkeaa.\n"
"Suurin mahdollinen arvo on 600000 ms (kymmenen minuuttia).\n"

#: plugins/rdp/rdp_plugin.c:2676
msgid ""
"Performance optimisations based on the network connection type:\n"
"Using auto-detection is advised.\n"
"If “Auto-detect” fails, choose the most appropriate option in the list.\n"
msgstr ""
"Suorituskyvyn optimoinnit verkkoyhteyden tyypin mukaan:\n"
"Automaattisen tunnistuksen käyttäminen on suositeltavaa.\n"
"Jos automaattinen tunnistus ei onnistu, valitse sopivin vaihtoehto "
"luettelosta.\n"

#: plugins/rdp/rdp_plugin.c:2681
msgid ""
"Comma-separated list of monitor IDs and desktop orientations:\n"
"  • [<id>:<orientation-in-degrees>,]\n"
"  • 0,1,2,3\n"
"  • 0:270,1:90\n"
"Orientations are specified in degrees, valid values are:\n"
"  •   0 (landscape)\n"
"  •  90 (portrait)\n"
"  • 180 (landscape flipped)\n"
"  • 270 (portrait flipped)\n"
"\n"
msgstr ""
"Pilkulla erotettu luettelo näytön tunnuksista ja työpöydän suuntauksista:\n"
"  - [<id>:<suuntaus asteina>,]\n"
"  - 0,1,2,3\n"
"  - 0:270,1:90\n"
"Suuntaukset määritetään asteina, kelvolliset arvot ovat:\n"
"  - 0 (maisema)\n"
"  - 90 (muotokuva)\n"
"  - 180 (maisemakuva käännettynä)\n"
"  - 270 (muotokuva käännettynä)\n"
"\n"

#: plugins/rdp/rdp_plugin.c:2693
msgid ""
"Redirect directory <path> as named share <name>.\n"
"  • <name>,<fullpath>[;<name>,<fullpath>[;…]]\n"
"  • MyHome,/home/remminer\n"
"  • /home/remminer\n"
"  • MyHome,/home/remminer;SomePath,/path/to/somepath\n"
"Hotplug support is enabled with:\n"
"  • hotplug,*\n"
"\n"
msgstr ""
"Ohjaa hakemisto <polku> uudelleen nimettyyn jakoon <nimi>.\n"
"  - <nimi>,<täydellinenpolku>[;<nimi>,<täydellinenpolku>[;...]]\n"
"  - MyHome,/home/remminer\n"
"  - /home/remminer\n"
"  - MyHome,/home/remminer;SomePath,/path/to/somepath\n"
"Hotplug-tuki on käytössä seuraavilla asetuksilla:\n"
"  - hotplug,*\n"
"\n"

#: plugins/rdp/rdp_plugin.c:2725 plugins/spice/spice_plugin.c:677
msgid "Share folder"
msgstr "Jaa kansio"

#: plugins/rdp/rdp_plugin.c:2725
msgid "Use “Redirect directory” in the advanced tab for multiple directories"
msgstr ""
"Käytä \"Ohjaa hakemisto uudelleen\" lisäasetukset-välilehdellä useita "
"hakemistoja varten."

#: plugins/rdp/rdp_plugin.c:2726
#, fuzzy
msgid "Restricted admin mode"
msgstr "Rajoitettu hallintatila"

#: plugins/rdp/rdp_plugin.c:2727
msgid "Password hash"
msgstr "Salasanan tiiviste"

#: plugins/rdp/rdp_plugin.c:2727
#, fuzzy
msgid "Restricted admin mode password hash"
msgstr "Rajoitetun hallintatilan salasanan hash"

#: plugins/rdp/rdp_plugin.c:2728
msgid "Left-handed mouse support"
msgstr "Vasemman käden hiirituki"

#: plugins/rdp/rdp_plugin.c:2728
msgid "Swap left and right mouse buttons for left-handed mouse support"
msgstr "Vaihda vasen ja oikea hiiren painike vasenkätisen hiiren tueksi"

#: plugins/rdp/rdp_plugin.c:2730
msgid "Enable multi monitor"
msgstr "Ota moninäyttö käyttöön"

#: plugins/rdp/rdp_plugin.c:2731
msgid "Span screen over multiple monitors"
msgstr "Jatka näyttöä useiden näyttöjen yli"

#: plugins/rdp/rdp_plugin.c:2732
msgid "List monitor IDs"
msgstr "Luettelo monitorin tunnuksista"

#: plugins/rdp/rdp_plugin.c:2734 plugins/vnc/vnc_plugin.c:1978
#: plugins/vnc/vnc_plugin.c:1990 plugins/gvnc/gvnc_plugin.c:849
msgid "Colour depth"
msgstr "Värisyvyys"

#: plugins/rdp/rdp_plugin.c:2735
msgid "Network connection type"
msgstr "Uusi yhteysprofiili"

#: plugins/rdp/rdp_plugin.c:2750 plugins/vnc/vnc_plugin.c:1979
#: plugins/vnc/vnc_plugin.c:1991
msgid "Quality"
msgstr "Laatu"

#: plugins/rdp/rdp_plugin.c:2751
msgid "Security protocol negotiation"
msgstr "Turvallisuusprotokollan neuvottelut"

#: plugins/rdp/rdp_plugin.c:2752
msgid "Gateway transport type"
msgstr "Yhdyskäytävän liikenteen tyyppi"

#: plugins/rdp/rdp_plugin.c:2753
msgid "FreeRDP log level"
msgstr "FreeRDP-lokitaso"

#: plugins/rdp/rdp_plugin.c:2754
msgid "FreeRDP log filters"
msgstr "FreeRDP-lokitaso"

#: plugins/rdp/rdp_plugin.c:2754
msgid "tag:level[,tag:level[,…]]"
msgstr "tag:level[,tag:level[,…]]"

#: plugins/rdp/rdp_plugin.c:2755
msgid "Audio output mode"
msgstr "Äänilähtötila"

#: plugins/rdp/rdp_plugin.c:2756
msgid "Redirect local audio output"
msgstr "Ohjaa paikallinen mikrofoni"

#: plugins/rdp/rdp_plugin.c:2757
msgid "Redirect local microphone"
msgstr "Ohjaa paikallinen mikrofoni"

#: plugins/rdp/rdp_plugin.c:2758
msgid "Connection timeout in ms"
msgstr "Yhteyden aikakatkaisu ms:na"

#: plugins/rdp/rdp_plugin.c:2759
msgid "Remote Desktop Gateway server"
msgstr "Etätyöpöydän yhdyskäytäväpalvelin"

#: plugins/rdp/rdp_plugin.c:2760
msgid "Remote Desktop Gateway username"
msgstr "Etätyöpöydän yhdyskäytävän käyttäjätunnus"

#: plugins/rdp/rdp_plugin.c:2761
msgid "Remote Desktop Gateway password"
msgstr "Etätyöpöydän yhdyskäytävän salasana"

#: plugins/rdp/rdp_plugin.c:2762
msgid "Remote Desktop Gateway domain"
msgstr "Etätyöpöydän yhdyskäytävän verkkotunnus"

#: plugins/rdp/rdp_plugin.c:2763
msgid "Redirect directory"
msgstr "Uudelleenohjaushakemisto"

#: plugins/rdp/rdp_plugin.c:2764
msgid "Client name"
msgstr "Asiakkaan nimi"

#: plugins/rdp/rdp_plugin.c:2765
msgid "Client build"
msgstr "Asiakkaan koontiversio"

#: plugins/rdp/rdp_plugin.c:2766
msgid "Start-up program"
msgstr "Käynnistettävä ohjelma"

#: plugins/rdp/rdp_plugin.c:2768
msgid "Load balance info"
msgstr "Kuormitustiedot"

#. TRANSLATORS: Do not use typographic quotation marks, these must stay as "double quote", also know as “Typewriter ("programmer's") quote, ambidextrous.”
#: plugins/rdp/rdp_plugin.c:2770
msgid "Override printer drivers"
msgstr "Ohita tulostinajurit"

#: plugins/rdp/rdp_plugin.c:2770
msgid ""
"\"Samsung_CLX-3300_Series\":\"Samsung CLX-3300 Series PS\";\"Canon MF410\":"
"\"Canon MF410 Series UFR II\""
msgstr ""
"\"Samsung_CLX-3300_Series\":\"Samsung CLX-3300 Series PS\";\"Canon MF410\":"
"\"Canon MF410 Series UFR II\""

#: plugins/rdp/rdp_plugin.c:2771
msgid "USB device redirection"
msgstr "Valitse USB-laitteet uudelleenohjausta varten"

#: plugins/rdp/rdp_plugin.c:2772
msgid "Local serial name"
msgstr "Paikallinen sarjanimi"

#: plugins/rdp/rdp_plugin.c:2772
msgid "COM1, COM2, etc."
msgstr "COM1, COM2 jne."

#: plugins/rdp/rdp_plugin.c:2773
msgid "Local serial driver"
msgstr "Paikallinen sarjaohjain"

#: plugins/rdp/rdp_plugin.c:2773
msgid "Serial"
msgstr "Sarja"

#: plugins/rdp/rdp_plugin.c:2774
msgid "Local serial path"
msgstr "Paikallinen sarjapolku"

#: plugins/rdp/rdp_plugin.c:2774
msgid "/dev/ttyS0, /dev/ttyS1, etc."
msgstr "/dev/ttyS0,/dev/ttyS1, jne."

#: plugins/rdp/rdp_plugin.c:2775
msgid "Local parallel name"
msgstr "Paikallinen rinnakkaisnimi"

#: plugins/rdp/rdp_plugin.c:2776
msgid "Local parallel device"
msgstr "Paikallinen rinnakkaislaite"

#: plugins/rdp/rdp_plugin.c:2777
msgid "Name of smart card"
msgstr "Älykortin nimi"

#: plugins/rdp/rdp_plugin.c:2778
msgid "Dynamic virtual channel"
msgstr "Dynaaminen virtuaalikanava"

#: plugins/rdp/rdp_plugin.c:2778 plugins/rdp/rdp_plugin.c:2779
msgid "<channel>[,<options>]"
msgstr "<channel>[,<options>]"

#: plugins/rdp/rdp_plugin.c:2779
msgid "Static virtual channel"
msgstr "Staattinen virtuaalikanava"

#: plugins/rdp/rdp_plugin.c:2780
msgid "TCP redirection"
msgstr "TCP-uudelleenohjaus"

#: plugins/rdp/rdp_plugin.c:2780
msgid "/PATH/TO/rdp2tcp"
msgstr "/PATH/TO/rdp2tcp"

#: plugins/rdp/rdp_plugin.c:2782
msgid "Prefer IPv6 AAAA record over IPv4 A record"
msgstr "Suosi IPv6 AAAA -tietuetta IPv4 A -tietueen sijaan"

#: plugins/rdp/rdp_plugin.c:2783
msgid "Share printers"
msgstr "Jaa tulostimet"

#: plugins/rdp/rdp_plugin.c:2784
msgid "Share serial ports"
msgstr "Jaa sarjaportit"

#: plugins/rdp/rdp_plugin.c:2785
msgid "(SELinux) permissive mode for serial ports"
msgstr "(SELinux) - sarjaportit salliva tila"

#: plugins/rdp/rdp_plugin.c:2786
msgid "Share parallel ports"
msgstr "Jaa rinnakkaisportit"

#: plugins/rdp/rdp_plugin.c:2787
msgid "Share a smart card"
msgstr "Jaa älykortti"

#: plugins/rdp/rdp_plugin.c:2788 plugins/vnc/vnc_plugin.c:2009
msgid "Turn off clipboard sync"
msgstr "Estä leikepöytien synkronointi"

#: plugins/rdp/rdp_plugin.c:2789
msgid "Ignore certificate"
msgstr "Ohita varmenne"

#: plugins/rdp/rdp_plugin.c:2790
msgid "Use the old license workflow"
msgstr "Käytä vanhaa lisenssin työnkulkua"

#: plugins/rdp/rdp_plugin.c:2790
msgid "It disables CAL and hwId is set to 0"
msgstr "Poistaa CAL:in käytöstä ja asettaa hwId:n arvoon 0"

#: plugins/rdp/rdp_plugin.c:2791 plugins/spice/spice_plugin.c:702
#: plugins/vnc/vnc_plugin.c:2013 plugins/www/www_plugin.c:919
#: plugins/gvnc/gvnc_plugin.c:867
msgid "Forget passwords after use"
msgstr "Unohda salasanat käytön jälkeen"

#: plugins/rdp/rdp_plugin.c:2792
msgid "Attach to console (2003/2003 R2)"
msgstr "Kiinnitä konsoliin (Windows 2003 / 2003 R2)"

#: plugins/rdp/rdp_plugin.c:2793
msgid "Turn off fast-path"
msgstr "Poista fast-path käytöstä"

#: plugins/rdp/rdp_plugin.c:2794
msgid "Server detection using Remote Desktop Gateway"
msgstr "Palvelimen tunnistus etätyöpöytäyhdyskäytävän avulla"

#: plugins/rdp/rdp_plugin.c:2796
msgid "Use system proxy settings"
msgstr "Käytä järjestelmän välityspalvelimen asetuksia"

#: plugins/rdp/rdp_plugin.c:2798
msgid "Turn off automatic reconnection"
msgstr "Älä käytä automaattista uudelleenyhdistämistä"

#: plugins/rdp/rdp_plugin.c:2799
msgid "Relax order checks"
msgstr "Rentoudu, tilaustarkistukset"

#: plugins/rdp/rdp_plugin.c:2800
msgid "Glyph cache"
msgstr "Glyph-välimuisti"

#: plugins/rdp/rdp_plugin.c:2801
msgid "Enable multitransport protocol (UDP)"
msgstr "Ota monikuljetusprotokolla (UDP) käyttöön"

#: plugins/rdp/rdp_plugin.c:2801
msgid "Using the UDP protocol may improve performance"
msgstr "UDP-protokollan käyttö voi parantaa suorituskykyä"

#: plugins/rdp/rdp_plugin.c:2802
msgid "Use base credentials for gateway too"
msgstr "Käytä myös yhdyskäytävän perustietoja"

#: plugins/rdp/rdp_plugin.c:2804
msgid "Enable Gateway websockets support"
msgstr "Ota käyttöön Gateway websockets -tuki"

#: plugins/rdp/rdp_plugin.c:2817 plugins/spice/spice_plugin.c:715
#: plugins/vnc/vnc_plugin.c:2029
msgid "Send Ctrl+Alt+Delete"
msgstr "Lähetä Ctrl+Alt+Delete"

#: plugins/rdp/rdp_plugin.c:2830
msgid "RDP - Remote Desktop Protocol"
msgstr "RDP - Etätyöpöytäprotokolla"

#: plugins/rdp/rdp_plugin.c:2855
msgid "RDP - RDP File Handler"
msgstr "RDP - RDP-tiedostonkäsittelijä"

#: plugins/rdp/rdp_plugin.c:2870
msgid "RDP - Preferences"
msgstr "RDP-asetukset"

#: plugins/rdp/rdp_plugin.c:2923
msgid "Export connection in Windows .rdp file format"
msgstr "Vie yhteys Windowsin .rdp-tiedostomuotoon"

#: plugins/rdp/rdp_event.c:344
#, c-format
msgid "Reconnection attempt %d of %d…"
msgstr "Uudelleenyhdistämisen yritys %d/%d…"

#: plugins/spice/spice_plugin_file_transfer.c:82
msgid "File Transfers"
msgstr "Tiedostosiirrot"

#: plugins/spice/spice_plugin_file_transfer.c:219
msgid "Transfer error"
msgstr "Siirtovirhe"

#: plugins/spice/spice_plugin_file_transfer.c:220
#, c-format
msgid "%s: %s"
msgstr "%s: %s"

#: plugins/spice/spice_plugin_file_transfer.c:223
msgid "Transfer completed"
msgstr "Siirto on valmistunut"

#: plugins/spice/spice_plugin_file_transfer.c:224
#, c-format
msgid "The %s file has been transferred"
msgstr "%s on siirretty"

#: plugins/spice/spice_plugin.c:351
msgid "Enter SPICE password"
msgstr "Kirjoita SPICE-salasana"

#: plugins/spice/spice_plugin.c:386
#, c-format
msgid "Disconnected from the SPICE server “%s”."
msgstr "Katkaistu yhteys SPICE-palvelimeen \"%s\"."

#: plugins/spice/spice_plugin.c:402
msgid "TLS connection error."
msgstr "TLS-yhteysvirhe."

#: plugins/spice/spice_plugin.c:408
msgid "Connection to the SPICE server dropped."
msgstr "Yhteys SPICE-palvelimeen epäonnistui."

#: plugins/spice/spice_plugin.c:616 plugins/spice/spice_plugin.c:634
msgid "Default"
msgstr "Oletus"

#: plugins/spice/spice_plugin.c:636
msgid "Auto GLZ"
msgstr "Auto-GLZ"

#: plugins/spice/spice_plugin.c:637
msgid "Auto LZ"
msgstr "Auto-LZ"

#: plugins/spice/spice_plugin.c:650
msgid "Disable video overlay if videos are not displayed properly.\n"
msgstr ""
"Poista videoiden peittokuva käytöstä, jos videoita ei näytetä oikein.\n"

#: plugins/spice/spice_plugin.c:675
msgid "Use TLS encryption"
msgstr "Käytä TLS-salausta"

#: plugins/spice/spice_plugin.c:676
msgid "Server CA certificate"
msgstr "Palvelimen CA-varmenne"

#: plugins/spice/spice_plugin.c:694
msgid "Prefered video codec"
msgstr "Asetukset"

#: plugins/spice/spice_plugin.c:695
msgid "Turn off GStreamer overlay"
msgstr "Poista palvelimen syöte käytöstä"

#: plugins/spice/spice_plugin.c:698
msgid "Prefered image compression"
msgstr "Ensisijainen kuvan pakkaus"

#: plugins/spice/spice_plugin.c:701 plugins/spice/spice_plugin.c:714
#: plugins/gvnc/gvnc_plugin.c:866 plugins/gvnc/gvnc_plugin.c:880
msgid "No clipboard sync"
msgstr "Estä leikepöytien synkronointi"

#: plugins/spice/spice_plugin.c:703 plugins/gvnc/gvnc_plugin.c:869
msgid "Enable audio channel"
msgstr "Ota äänikanava käyttöön"

#: plugins/spice/spice_plugin.c:704
msgid "Share smart card"
msgstr "Jaa älykortti"

#: plugins/spice/spice_plugin.c:705 plugins/spice/spice_plugin.c:713
#: plugins/vnc/vnc_plugin.c:2008 plugins/vnc/vnc_plugin.c:2025
#: plugins/gvnc/gvnc_plugin.c:870 plugins/gvnc/gvnc_plugin.c:879
msgid "View only"
msgstr "Näytä vain"

#: plugins/spice/spice_plugin.c:716 plugins/spice/spice_plugin_usb.c:51
msgid "Select USB devices for redirection"
msgstr "Valitse USB-laitteet uudelleenohjausta varten"

#: plugins/spice/spice_plugin.c:727
msgid "SPICE - Simple Protocol for Independent Computing Environments"
msgstr ""
"SPICE - Yksinkertainen protokolla riippumattomille tietokoneympäristöille"

#: plugins/spice/spice_plugin_usb.c:54
msgid "_Close"
msgstr "_Sulje"

#: plugins/spice/spice_plugin_usb.c:94
msgid "USB redirection error"
msgstr "USB-uudelleenohjausvirhe"
>>>>>>> 050fc71c

#: src/remmina_ssh_plugin.c:1515
msgid "SSH compression"
msgstr "SSH-pakkaus"

<<<<<<< HEAD
#: src/remmina_ssh_plugin.c:1516
msgid "Don't remember passwords"
msgstr "Älä muista salasanoja"
=======
#: plugins/vnc/vnc_plugin.c:825 plugins/gvnc/gvnc_plugin.c:539
msgid "Enter VNC authentication credentials"
msgstr "Syötä NX-todennustiedot"

#: plugins/vnc/vnc_plugin.c:936
msgid "Unable to connect to VNC server"
msgstr "Yhdistäminen VNC-palvelimeen ei onnistu"
>>>>>>> 050fc71c

#: src/remmina_ssh_plugin.c:1517
msgid "Strict host key checking"
msgstr "Tiukka isäntäavaimen tarkistus"

#: src/remmina_ssh_plugin.c:1531
msgid "SSH - Secure Shell"
msgstr "SSH - Secure Shell"

#: plugins/kwallet/src/kwallet_plugin_main.c:118
msgid "Secured password storage in KWallet"
msgstr "Salasanojen tallentaminen KDE-lompakkoon"

#: plugins/rdp/rdp_settings.c:217
msgid "<Auto-detect>"
msgstr "<Havaitse automaattisesti>"

#: plugins/rdp/rdp_settings.c:249
msgid "<Not set>"
msgstr "< Ei määritetty >"

<<<<<<< HEAD
#: plugins/rdp/rdp_settings.c:280
msgid "<Choose a quality level to edit…>"
msgstr "<Valitse muokattava laatutaso…>"

#: plugins/rdp/rdp_settings.c:282 plugins/rdp/rdp_plugin.c:2542
#: plugins/vnc/vnc_plugin.c:1934
msgid "Poor (fastest)"
msgstr "Heikko (nopein)"

#: plugins/rdp/rdp_settings.c:284 plugins/rdp/rdp_plugin.c:2543
#: plugins/vnc/vnc_plugin.c:1933
msgid "Medium"
msgstr "Keskitaso"

#: plugins/rdp/rdp_settings.c:286 plugins/rdp/rdp_plugin.c:2544
#: plugins/vnc/vnc_plugin.c:1931
msgid "Good"
msgstr "Hyvä"

#: plugins/rdp/rdp_settings.c:288 plugins/rdp/rdp_plugin.c:2545
#: plugins/vnc/vnc_plugin.c:1932
msgid "Best (slowest)"
msgstr "Paras (hitain)"

#: plugins/rdp/rdp_settings.c:427
msgid "Keyboard layout"
msgstr "Näppäimistön asettelu"

#: plugins/rdp/rdp_settings.c:457
msgid "Use client keyboard mapping"
msgstr "Käytä asiakasnäppäimistön kartoitusta"

#: plugins/rdp/rdp_settings.c:468
msgid "Keyboard scancode remapping"
msgstr "Näppäimistöasettelun uudelleenmääritys"

#: plugins/rdp/rdp_settings.c:483
#, fuzzy
msgid "List of key=value,… pairs to remap scancodes. E.g. 0x56=0x29,0x29=0x56"
msgstr ""
"Luettelo key=value,... -pareista scancodien uudelleenkoodausta varten. Esim. "
"0x56=0x29,0x29=0x56."

#: plugins/rdp/rdp_settings.c:486
msgid "FreeRDP > 2.3.0 is required to map scancodes"
msgstr "FreeRDP> 2.3.0 vaaditaan skannauskoodien kartoittamiseen"

#: plugins/rdp/rdp_settings.c:494
msgid "Quality settings"
msgstr "Laatuasetukset"

#: plugins/rdp/rdp_settings.c:517
msgid "Wallpaper"
msgstr "Taustakuva"

#: plugins/rdp/rdp_settings.c:525
msgid "Window drag"
msgstr "Ikkunan raahaus"

#: plugins/rdp/rdp_settings.c:532
msgid "Menu animation"
msgstr "Valikon animaatio"

#: plugins/rdp/rdp_settings.c:540
msgid "Theme"
msgstr "Teema"

#: plugins/rdp/rdp_settings.c:547
msgid "Cursor shadow"
msgstr "Kohdistimen varjo"

#: plugins/rdp/rdp_settings.c:555
msgid "Cursor blinking"
msgstr "Vilkkuva kohdistin"

#: plugins/rdp/rdp_settings.c:562
msgid "Font smoothing"
msgstr "Fontin pehmennys"
=======
#: plugins/vnc/vnc_plugin.c:1939
msgid ""
"Connect to VNC using a repeater:\n"
"  • The server field must contain the repeater ID, e.g. ID:123456789\n"
"  • The repeater field have to be set to the repeater IP and port, like:\n"
"    10.10.10.12:5901\n"
"  • From the remote VNC server, you will connect to\n"
"    the repeater, e.g. with x11vnc:\n"
"    x11vnc -connect repeater=ID:123456789+10.10.10.12:5500"
msgstr ""
"Muodosta yhteys VNC:hen toistimen avulla:\n"
"  - ID:123456789.\n"
"  - Toistin-kenttään on asetettava toistimen IP ja portti, esim. "
"seuraavasti:\n"
"    10.10.10.12:5901\n"
"  - Etäisestä VNC-palvelimesta muodostetaan yhteys osoitteeseen\n"
"    toistimeen esimerkiksi x11vnc:llä:\n"
"    x11vnc -connect repeater=ID:123456789+10.10.10.10.12:5500."

#: plugins/vnc/vnc_plugin.c:1948
#, fuzzy
msgid ""
"Listening for remote VNC connection:\n"
"  • The \"Listen on port\" field is the port Remmina will listen to,\n"
"    e.g. 8888\n"
"  • From the remote VNC server, you will connect to\n"
"    Remmina, e.g. with x11vnc:\n"
"    x11vnc -display :0 -connect 192.168.1.36:8888"
msgstr ""
"Kuuntelee etä-VNC-yhteyttä:\n"
"  - Kenttä \"Listen on port\" on portti, jota Remmina kuuntelee,\n"
"    esim. 8888\n"
"  - Etäisestä VNC-palvelimesta muodostetaan yhteys osoitteeseen\n"
"    Remminaan esim. x11vnc:llä:\n"
"    x11vnc -display :0 -connect 192.168.1.36:8888: x11vnc -display :0 -"
"connect 192.168.1.36:8888"

#: plugins/vnc/vnc_plugin.c:1975
msgid "Repeater"
msgstr "Toistin"

#: plugins/vnc/vnc_plugin.c:1987
msgid "Listen on port"
msgstr "Kuuntele portissa"

#: plugins/vnc/vnc_plugin.c:2007
msgid "Show remote cursor"
msgstr "Näytä etäpään kohdistin"

#: plugins/vnc/vnc_plugin.c:2010
msgid "Turn off encryption"
msgstr "Käytä TLS-salausta"

#: plugins/vnc/vnc_plugin.c:2011 plugins/vnc/vnc_plugin.c:2026
msgid "Prevent local interaction on the server"
msgstr "Estä paikallinen vuorovaikutus palvelimella"

#: plugins/vnc/vnc_plugin.c:2012 plugins/gvnc/gvnc_plugin.c:868
msgid "Ignore remote bell messages"
msgstr "Ohita etäkelloviestit"

#: plugins/vnc/vnc_plugin.c:2028
msgid "Open Chat…"
msgstr "Avaa keskustelu…"

#: plugins/vnc/vnc_plugin.h:41
msgid "Remmina VNC Plugin"
msgstr "Remminan VNC-liitännäinen"
>>>>>>> 050fc71c

#: plugins/rdp/rdp_settings.c:570
msgid "Composition"
msgstr "Kompositio"

<<<<<<< HEAD
#: plugins/rdp/rdp_settings.c:580
msgid "Remote scale factor"
msgstr "Etäasteikkokerroin"

#: plugins/rdp/rdp_settings.c:595
msgid "Desktop scale factor %"
msgstr "Työpöydän skaalauskerroin-%"

#: plugins/rdp/rdp_settings.c:607
msgid "Device scale factor %"
msgstr "Laitteen skaalauskerroin-%"

#: plugins/rdp/rdp_settings.c:630
msgid "Desktop orientation"
msgstr "Työpöydän suunta"

#: plugins/rdp/rdp_settings.c:650
msgid "Input device settings"
msgstr "Syöttölaitteen asetukset"

#: plugins/rdp/rdp_settings.c:658 plugins/rdp/rdp_plugin.c:2686
#: plugins/vnc/vnc_plugin.c:2014
msgid "Disable smooth scrolling"
msgstr "Poista tasainen vieritys käytöstä"

#: plugins/rdp/rdp_settings.c:669
msgid "General settings"
msgstr "Yleiset asetukset"

#: plugins/rdp/rdp_settings.c:676 plugins/rdp/rdp_plugin.c:2738
msgid "Reconnect attempts number"
msgstr "Yhteyden uudelleen muodostamisyritysten määrä"

#: plugins/rdp/rdp_settings.c:689 plugins/rdp/rdp_plugin.c:2738
msgid ""
"The maximum number of reconnect attempts upon an RDP disconnect (default: 20)"
msgstr ""
"RDP-yhteyden katkaisun yhteydessä tehtävien uudelleenyhdistysyritysten "
"enimmäismäärä (oletusarvo: 20)"

#: plugins/rdp/rdp_plugin.c:762 plugins/rdp/rdp_plugin.c:827
msgid "Enter RDP authentication credentials"
msgstr "Syötä RDP-kirjautumistiedot"

#: plugins/rdp/rdp_plugin.c:835
msgid "Enter RDP gateway authentication credentials"
msgstr "Syötä RDP-yhdyskäytävän kirjautumistiedot"

#: plugins/rdp/rdp_plugin.c:2073
#, c-format
msgid ""
"Could not access the RDP server “%s”.\n"
"Account locked out."
msgstr ""
"Pääsy RDP-palvelimeen \"%s\" epäonnistui.\n"
"Tili on lukittu."

#: plugins/rdp/rdp_plugin.c:2080
#, c-format
msgid ""
"Could not access the RDP server “%s”.\n"
"Account expired."
msgstr ""
"Pääsy RDP-palvelimeen \"%s\" epäonnistui.\n"
"Tili on vanhentunut."

#: plugins/rdp/rdp_plugin.c:2087
#, c-format
msgid ""
"Could not access the RDP server “%s”.\n"
"Password expired."
msgstr ""
"Pääsy RDP-palvelimeen \"%s\" epäonnistui.\n"
"Salasana on vanhentunut."

#: plugins/rdp/rdp_plugin.c:2094
#, c-format
msgid ""
"Could not access the RDP server “%s”.\n"
"Account disabled."
msgstr ""
"Pääsy RDP-palvelimeen \"%s\" epäonnistui.\n"
"Tili on poistettu käytöstä."

#: plugins/rdp/rdp_plugin.c:2100
#, c-format
msgid ""
"Could not access the RDP server “%s”.\n"
"Insufficient user privileges."
msgstr ""
"Pääsy RDP-palvelimeen \"%s\" epäonnistui. \n"
"Käyttäjällä ei ole riittävästi oikeuksia."

#: plugins/rdp/rdp_plugin.c:2108
#, c-format
=======
#: plugins/www/www_config.h:43
msgid "Remmina web-browser plugin"
msgstr "Remmina-selainliitännäinen"

#: plugins/www/www_plugin.c:98
msgid "File downloaded"
msgstr "Tiedosto ladattu"

#: plugins/www/www_plugin.c:581
msgid "Enter WWW authentication credentials"
msgstr "Syötä WWW-todennustiedot"

#: plugins/www/www_plugin.c:893
msgid "URL"
msgstr "URL"

#: plugins/www/www_plugin.c:893
msgid "http://address or https://address"
msgstr "http://osoite tai https://osoite"

#: plugins/www/www_plugin.c:910
msgid "User agent"
msgstr "Käyttäjäagentti"

#: plugins/www/www_plugin.c:911
msgid "Proxy URL"
msgstr "Välityspalvelimen URL"

#: plugins/www/www_plugin.c:911
msgid "E.g. https://example.org, socks://mysocks:1080"
msgstr "Esim. https://example.org, socks://mysocks:1080"

#: plugins/www/www_plugin.c:912
msgid "Turn on Java support"
msgstr "Ota Java-tuki käyttöön"

#: plugins/www/www_plugin.c:913
msgid "Turn on smooth scrolling"
msgstr "Ota tasainen vieritys käyttöön"

#: plugins/www/www_plugin.c:914
msgid "Turn on spatial navigation"
msgstr "Kytke paikallinen navigointi päälle"

#: plugins/www/www_plugin.c:915
msgid "Turn on plugin support"
msgstr "Ota liitännäistuki käyttöön"

#: plugins/www/www_plugin.c:916
msgid "Turn on WebGL support"
msgstr "Ota WebGL-tuki käyttöön"

#: plugins/www/www_plugin.c:917
msgid "Turn on HTML5 audio support"
msgstr "Ota HTML5-äänituki käyttöön"

#: plugins/www/www_plugin.c:918
msgid "Ignore TLS errors"
msgstr "Ohita TLS-virheet"

#: plugins/www/www_plugin.c:921
msgid "Turn on Web Inspector"
msgstr "Ota Web-tarkastaja käyttöön"

#: plugins/exec/exec_plugin.c:160
msgid "You did not set any command to be executed"
msgstr "Et määrittänyt mitään komentoa suoritettavaksi"

#: plugins/exec/exec_plugin.c:206
>>>>>>> 050fc71c
msgid ""
"Warning: Running a command synchronously may cause Remmina not to respond.\n"
"Do you really want to continue?"
msgstr ""
"VAROITUS! Komennon suorittaminen synkronisesti voi johtaa siihen, että "
"Remmina ei vastaa.\n"
"Haluatko todella jatkaa?"

<<<<<<< HEAD
#: plugins/rdp/rdp_plugin.c:2116
#, c-format
msgid ""
"Could not access the RDP server “%s”.\n"
"Change user password before connecting."
msgstr ""
"Pääsy RDP-palvelimeen \"%s\" epäonnistui.\n"
"Käyttäjän on vaihdettava salasana ennen yhteyden muodostamista."

#: plugins/rdp/rdp_plugin.c:2121
#, c-format
msgid "Lost connection to the RDP server “%s”."
msgstr "Yhteyden muodostaminen RDP-palvelimeen \"%s\" ei onnistunut."

#: plugins/rdp/rdp_plugin.c:2124
#, c-format
msgid "Could not find the address for the RDP server “%s”."
msgstr "RDP-palvelimen osoitetta \"%s\" ei löytynyt."

#: plugins/rdp/rdp_plugin.c:2128
#, c-format
msgid ""
"Could not connect to the RDP server “%s” via TLS. Check that client and "
"server support a common TLS version."
msgstr ""
"Virhe muodostettaessa TLS-yhteyttä RDP-palvelimeen \"%s\". Tarkista, että "
"asiakas ja palvelin tukevat yhteistä TLS-versiota."

#. TRANSLATORS: the placeholder may be either an IP/FQDN or a server hostname
#: plugins/rdp/rdp_plugin.c:2132
#, c-format
=======
#: plugins/exec/exec_plugin.c:274
msgid "Command"
msgstr "Komento"

#: plugins/exec/exec_plugin.c:275
msgid "Asynchronous execution"
msgstr "Asynkroninen toteutus"

#: plugins/exec/exec_plugin_config.h:41
msgid "Execute a command"
msgstr "Suorita komento"

#: plugins/tool_hello_world/plugin_config.h:40
msgid "Hello, World!"
msgstr "Hei, maailma!"

#: plugins/secret/src/glibsecret_plugin.c:188
msgid "Secured password storage in the GNOME keyring"
msgstr "Suojattu salasana, joka tallennetaan GNOME-avainrenkaaseen"

#: plugins/x2go/x2go_plugin.c:67
#, fuzzy, c-format
>>>>>>> 050fc71c
msgid ""
"The command-line feature '%s' is not available! Attempting to start PyHoca-"
"CLI without using this feature…"
msgstr ""
<<<<<<< HEAD
"Yhteyttä RDP-palvelimeen \"%s\" ei pystytä muodostamaan. Tarkista "
"\"Tietoturvaprotokollan neuvottelu\"."

#: plugins/rdp/rdp_plugin.c:2140
#, c-format
msgid "Cannot connect to the RDP server “%s”."
msgstr "Yhteyden muodostaminen RDP-palvelimeen \"%s\" ei onnistunut."

#: plugins/rdp/rdp_plugin.c:2143
msgid "Could not start libfreerdp-gdi."
msgstr "Ei voitu käynnistää libfreerdp-gdi:tä."

#: plugins/rdp/rdp_plugin.c:2146
#, c-format
msgid ""
"You requested a H.264 GFX mode for the server “%s”, but your libfreerdp does "
"not support H.264. Please use a non-AVC colour depth setting."
=======
"Komentorivin ominaisuus '%s' ei ole käytettävissä! PyHoca-CLI:n "
"käynnistäminen ilman tätä ominaisuutta…"

#: plugins/x2go/x2go_plugin.c:287 plugins/x2go/x2go_plugin.c:419
#: plugins/x2go/x2go_plugin.c:478 plugins/x2go/x2go_plugin.c:581
#: plugins/x2go/x2go_plugin.c:656 plugins/x2go/x2go_plugin.c:668
#: plugins/x2go/x2go_plugin.c:676 plugins/x2go/x2go_plugin.c:699
#: plugins/x2go/x2go_plugin.c:708 plugins/x2go/x2go_plugin.c:724
#: plugins/x2go/x2go_plugin.c:763 plugins/x2go/x2go_plugin.c:775
#: plugins/x2go/x2go_plugin.c:806 plugins/x2go/x2go_plugin.c:817
#: plugins/x2go/x2go_plugin.c:825 plugins/x2go/x2go_plugin.c:939
#: plugins/x2go/x2go_plugin.c:966 plugins/x2go/x2go_plugin.c:980
#: plugins/x2go/x2go_plugin.c:1077 plugins/x2go/x2go_plugin.c:1141
#: plugins/x2go/x2go_plugin.c:1445 plugins/x2go/x2go_plugin.c:1479
#: plugins/x2go/x2go_plugin.c:1575 plugins/x2go/x2go_plugin.c:1869
#: plugins/x2go/x2go_plugin.c:2669 plugins/x2go/x2go_plugin.c:2882
#: plugins/x2go/x2go_plugin.c:2887 plugins/x2go/x2go_plugin.c:2892
#: plugins/x2go/x2go_plugin.c:2897 plugins/x2go/x2go_plugin.c:2912
#: plugins/x2go/x2go_plugin.c:2917 plugins/x2go/x2go_plugin.c:2922
#: plugins/x2go/x2go_plugin.c:2927
#, fuzzy, c-format
#| msgid "Transfer error"
msgid "Internal error: %s"
msgstr "Sisäinen virhe: %s"

#: plugins/x2go/x2go_plugin.c:288 plugins/x2go/x2go_plugin.c:420
#: plugins/x2go/x2go_plugin.c:479 plugins/x2go/x2go_plugin.c:1078
#, fuzzy
msgid "Parameter 'custom_data' is not initialized!"
msgstr "Parametri 'default_username' ei ole alustettu."

#: plugins/x2go/x2go_plugin.c:301
#, fuzzy
msgid "Broken `DialogData`! Aborting…"
msgstr "Rikkinäinen `DialogData`! Keskeytys…"

#: plugins/x2go/x2go_plugin.c:305
#, fuzzy
msgid "Can't retrieve `DialogData`! Aborting…"
msgstr "`DialogDataa` ei voi hakea! Keskeytys…"

#: plugins/x2go/x2go_plugin.c:488
#, fuzzy
msgid "Couldn't retrieve valid `DialogData` or `sessions_list`! Aborting…"
>>>>>>> 050fc71c
msgstr ""
"Kelvollista `DialogData`- tai `sessions_list`-luetteloa ei voitu hakea! "
"Keskeytys…"

<<<<<<< HEAD
#: plugins/rdp/rdp_plugin.c:2153
#, c-format
msgid "The “%s” server refused the connection."
msgstr "Palvelin \"%s\" esti yhteyden."

#: plugins/rdp/rdp_plugin.c:2158
#, c-format
msgid ""
"The Remote Desktop Gateway “%s” denied the user “%s\\%s” access due to "
"policy."
msgstr ""
"Etätyöpöytäyhdyskäytävä \"%s\" esti käyttäjän \"%s\\%s\" pääsyn policy-"
"käytännön vuoksi."

#: plugins/rdp/rdp_plugin.c:2168
#, c-format
msgid "Cannot connect to the “%s” RDP server."
msgstr "Yhteyden muodostaminen RDP-palvelimeen \"%s\" ei onnistu."

#: plugins/rdp/rdp_plugin.c:2511
msgid "Automatic (32 bpp) (Server chooses its best format)"
msgstr "Automaattinen (32 bpp) (Palvelin valitsee parhaan muodon)"

#: plugins/rdp/rdp_plugin.c:2512
msgid "GFX AVC444 (32 bpp)"
msgstr "GFX AVC444 (32 bpp)"

#: plugins/rdp/rdp_plugin.c:2513
msgid "GFX AVC420 (32 bpp)"
msgstr "GFX AVC420 (32 bpp)"

#: plugins/rdp/rdp_plugin.c:2514
msgid "GFX RFX (32 bpp)"
msgstr "GFX RFX (32 bpp)"

#: plugins/rdp/rdp_plugin.c:2515
msgid "GFX RFX Progressive (32 bpp)"
msgstr "GFX RFX (32 bpp)"

#: plugins/rdp/rdp_plugin.c:2516
msgid "RemoteFX (32 bpp)"
msgstr "RemoteFX (32 bpp)"

#: plugins/rdp/rdp_plugin.c:2517 plugins/vnc/vnc_plugin.c:1922
msgid "True colour (32 bpp)"
msgstr "True colour (32 bpp)"

#: plugins/rdp/rdp_plugin.c:2518
msgid "True colour (24 bpp)"
msgstr "True colour (24 bpp)"

#: plugins/rdp/rdp_plugin.c:2519 plugins/vnc/vnc_plugin.c:1923
msgid "High colour (16 bpp)"
msgstr "High colour (16 bpp)"

#: plugins/rdp/rdp_plugin.c:2520
msgid "High colour (15 bpp)"
msgstr "High colour (15 bpp)"

#: plugins/rdp/rdp_plugin.c:2521 plugins/vnc/vnc_plugin.c:1924
msgid "256 colours (8 bpp)"
msgstr "256 väriä (8 bpp)"

#: plugins/rdp/rdp_plugin.c:2552 data/ui/remmina_preferences.glade:641
msgid "None"
msgstr "Ei mitään"

#: plugins/rdp/rdp_plugin.c:2553
msgid "Auto-detect"
msgstr "<Havaitse automaattisesti>"

#: plugins/rdp/rdp_plugin.c:2554
msgid "Modem"
msgstr "Modeemi"

#: plugins/rdp/rdp_plugin.c:2555
msgid "Low performance broadband"
msgstr "Matala suorituskykyinen laajakaista"

#: plugins/rdp/rdp_plugin.c:2556
msgid "Satellite"
msgstr "Satelliitti"

#: plugins/rdp/rdp_plugin.c:2557
msgid "High performance broadband"
msgstr "Korkea suorituskykyinen laajakaista"

#: plugins/rdp/rdp_plugin.c:2558
msgid "WAN"
msgstr "WAN"

#: plugins/rdp/rdp_plugin.c:2559
msgid "LAN"
msgstr "LAN"

#: plugins/rdp/rdp_plugin.c:2566 plugins/spice/spice_plugin.c:635
#: data/ui/remmina_preferences.glade:677
msgid "Off"
msgstr "Pois"

#: plugins/rdp/rdp_plugin.c:2575
msgid "Automatic negotiation"
msgstr "Neuvottele automaattisesti"

#: plugins/rdp/rdp_plugin.c:2576
msgid "NLA protocol security"
msgstr "NLA-protokollan turvallisuus"

#: plugins/rdp/rdp_plugin.c:2577
msgid "TLS protocol security"
msgstr "TLS-protokollan turvallisuus"

#: plugins/rdp/rdp_plugin.c:2578
msgid "RDP protocol security"
msgstr "RDP-protokollan turvallisuus"

#: plugins/rdp/rdp_plugin.c:2579
msgid "NLA extended protocol security"
msgstr "NLA:n laajennetun protokollan turvallisuus"

#: plugins/rdp/rdp_plugin.c:2592
msgid "2600 (Windows XP), 7601 (Windows Vista/7), 9600 (Windows 8 and newer)"
msgstr "2600 (Windows XP), 7601 (Windows Vista/7), 9600 (Windows 8 ja uudempi)"

#: plugins/rdp/rdp_plugin.c:2595
=======
#. TRANSLATORS: Stick to x2goclient's translation for terminate.
#: plugins/x2go/x2go_plugin.c:497
#, fuzzy
#| msgid "Terminate"
msgid "_Terminate"
msgstr "Lopeta"

#. TRANSLATORS: Stick to x2goclient's translation for resume.
#: plugins/x2go/x2go_plugin.c:500
#, fuzzy
#| msgid "Resume"
msgid "_Resume"
msgstr "Jatka"

#: plugins/x2go/x2go_plugin.c:502
#, fuzzy
msgid "_New"
msgstr "_Uusi"

#. TRANSLATORS: Tooltip for terminating button inside Session-Chooser-Dialog.
#. TRANSLATORS: Please stick to X2GoClient's way of translating.
#: plugins/x2go/x2go_plugin.c:511
msgid "Terminating X2Go sessions can take a moment."
msgstr ""

#: plugins/x2go/x2go_plugin.c:568
#, fuzzy
#| msgid "Display"
msgid "X Display"
msgstr "Näyttö"

#: plugins/x2go/x2go_plugin.c:569
msgid "Status"
msgstr "Tila"

#: plugins/x2go/x2go_plugin.c:570
#, fuzzy
#| msgid "Permission"
msgid "Session ID"
msgstr "Istunnon ID"

#: plugins/x2go/x2go_plugin.c:571
#, fuzzy
msgid "Create date"
msgstr "Luo päivämäärä"

#: plugins/x2go/x2go_plugin.c:572
#, fuzzy
msgid "Suspended since"
msgstr "Keskeytetty vuodesta"

#: plugins/x2go/x2go_plugin.c:573
#, fuzzy
msgid "Agent PID"
msgstr "Agentti PID"

#: plugins/x2go/x2go_plugin.c:575
#, fuzzy
#| msgid "Username"
msgid "Hostname"
msgstr "Isäntänimi"

#: plugins/x2go/x2go_plugin.c:576
#, fuzzy
msgid "Cookie"
msgstr "Cookie"

#: plugins/x2go/x2go_plugin.c:577
#, fuzzy
msgid "Graphic port"
msgstr "Graafinen portti"

#: plugins/x2go/x2go_plugin.c:578
#, fuzzy
msgid "SND port"
msgstr "SND-portti"

#: plugins/x2go/x2go_plugin.c:579
#, fuzzy
#| msgid "Local SSH port"
msgid "SSHFS port"
msgstr "SSHFS-portti"

#: plugins/x2go/x2go_plugin.c:582
#, fuzzy
msgid "Unknown property"
msgstr "Tuntematon omaisuus"

#: plugins/x2go/x2go_plugin.c:657 plugins/x2go/x2go_plugin.c:700
#, fuzzy
msgid "Couldn't find child GtkTreeView of session chooser dialog."
msgstr "Istunnon valintaikkunan GtkTreeView-lapsi ei löytynyt."

#: plugins/x2go/x2go_plugin.c:669
#, fuzzy
msgid "Both parameters 'dialog' and 'treeview' are uninitialized!"
msgstr "parametri 'env' on joko virheellinen tai alustamaton."

#: plugins/x2go/x2go_plugin.c:677
msgid ""
"GtkTreeModel of session chooser dialog could not be obtained for an unknown "
"reason."
msgstr ""

#: plugins/x2go/x2go_plugin.c:709
#, fuzzy
msgid "Couldn't get currently selected row (session)!"
msgstr "Ei saatu istunnon tunnistetta valitulta riviltä."

#: plugins/x2go/x2go_plugin.c:725
#, fuzzy, c-format
msgid ""
"Exactly one session should be selectable but '%i' rows (sessions) are "
"selected."
msgstr "vain yksi istunto pitäisi voida valita."

#: plugins/x2go/x2go_plugin.c:764
#, fuzzy
msgid "Failed to fill 'GtkTreeIter'."
msgstr "'GtkTreeIter' ei onnistunut täyttämään 'GtkTreeIter'."

#: plugins/x2go/x2go_plugin.c:776
#, fuzzy, c-format
msgid "Couldn't get property with index '%i' out of selected row."
msgstr "Ei saatu istunnon tunnistetta valitulta riviltä."

#: plugins/x2go/x2go_plugin.c:807
#, fuzzy
msgid "parameter 'argv' is 'NULL'."
msgstr "parametri 'argv' on 'NULL'."

#: plugins/x2go/x2go_plugin.c:818
#, fuzzy
msgid "parameter 'error' is 'NULL'."
msgstr "parametri 'error' on 'NULL'."

#: plugins/x2go/x2go_plugin.c:826
#, fuzzy
msgid "parameter 'env' is either invalid or uninitialized."
msgstr "parametri 'env' on joko virheellinen tai alustamaton."

#: plugins/x2go/x2go_plugin.c:842 plugins/x2go/x2go_plugin.c:2170
#, fuzzy
msgid "Started PyHoca-CLI with the following arguments:"
msgstr "PyHoca-CLI käynnistettiin seuraavilla argumenteilla:"

#: plugins/x2go/x2go_plugin.c:870
#, fuzzy
>>>>>>> 050fc71c
msgid ""
"The necessary PyHoca-CLI process has encountered a internet connection "
"problem."
msgstr "PyHoca-CLI-prosessi on törmännyt Internet-yhteysongelmaan."

<<<<<<< HEAD
#: plugins/rdp/rdp_plugin.c:2603
msgid ""
"Options for redirection of audio input:\n"
"  • [sys:<sys>,][dev:<dev>,][format:<format>,][rate:<rate>,]\n"
"    [channel:<channel>] Audio input (microphone)\n"
"  • sys:pulse\n"
"  • format:1\n"
"  • sys:oss,dev:1,format:1\n"
"  • sys:alsa"
msgstr ""
"Vaihtoehdot äänitulon uudelleenohjaamiseksi:\n"
"  • [sys:<sys>,][dev:<dev>,][format:<format>,][rate:<rate>,]\n"
"    [channel:<channel>] Audio input (microphone)\n"
"  • sys:pulse\n"
"  • format:1\n"
"  • sys:oss,dev:1,format:1\n"
"  • sys:alsa"

#: plugins/rdp/rdp_plugin.c:2612
=======
#: plugins/x2go/x2go_plugin.c:880
#, fuzzy
#| msgid "An error occured while starting a X2Go session."
msgid "An unknown error occured while trying to start PyHoca-CLI."
msgstr "PyHoca-CLI:tä käynnistettäessä tapahtui tuntematon virhe."

#: plugins/x2go/x2go_plugin.c:890
#, fuzzy, c-format
>>>>>>> 050fc71c
msgid ""
"An unknown error occured while trying to start PyHoca-CLI. Exit code: %i"
msgstr ""
"PyHoca-CLI:tä käynnistettäessä tapahtui tuntematon virhe. Poistumiskoodi: %i"

<<<<<<< HEAD
#: plugins/rdp/rdp_plugin.c:2622
=======
#: plugins/x2go/x2go_plugin.c:897
#, fuzzy, c-format
>>>>>>> 050fc71c
msgid ""
"An unknown error occured while trying to start PyHoca-CLI. Exit code: %i. "
"Error: '%s'"
msgstr ""
"PyHoca-CLI:tä käynnistettäessä tapahtui tuntematon virhe. Poistumiskoodi: "
"%i. Virhe: '%s'"

<<<<<<< HEAD
#: plugins/rdp/rdp_plugin.c:2628
msgid ""
"Advanced setting for high latency links:\n"
"Adjusts the connection timeout. Use if your connection times out.\n"
"The highest possible value is 600000 ms (10 minutes).\n"
msgstr ""
"Lisäasetukset korkean viiveen linkeille:\n"
"Säätää yhteyden aikakatkaisua. Käytä, jos yhteys katkeaa.\n"
"Suurin mahdollinen arvo on 600000 ms (kymmenen minuuttia).\n"

#: plugins/rdp/rdp_plugin.c:2633
msgid ""
"Performance optimisations based on the network connection type:\n"
"Using auto-detection is advised.\n"
"If “Auto-detect” fails, choose the most appropriate option in the list.\n"
msgstr ""
"Suorituskyvyn optimoinnit verkkoyhteyden tyypin mukaan:\n"
"Automaattisen tunnistuksen käyttäminen on suositeltavaa.\n"
"Jos automaattinen tunnistus ei onnistu, valitse sopivin vaihtoehto "
"luettelosta.\n"

#: plugins/rdp/rdp_plugin.c:2638
msgid ""
"Comma-separated list of monitor IDs and desktop orientations:\n"
"  • [<id>:<orientation-in-degrees>,]\n"
"  • 0,1,2,3\n"
"  • 0:270,1:90\n"
"Orientations are specified in degrees, valid values are:\n"
"  •   0 (landscape)\n"
"  •  90 (portrait)\n"
"  • 180 (landscape flipped)\n"
"  • 270 (portrait flipped)\n"
"\n"
msgstr ""
"Pilkulla erotettu luettelo näytön tunnuksista ja työpöydän suuntauksista:\n"
"  - [<id>:<suuntaus asteina>,]\n"
"  - 0,1,2,3\n"
"  - 0:270,1:90\n"
"Suuntaukset määritetään asteina, kelvolliset arvot ovat:\n"
"  - 0 (maisema)\n"
"  - 90 (muotokuva)\n"
"  - 180 (maisemakuva käännettynä)\n"
"  - 270 (muotokuva käännettynä)\n"
"\n"

#: plugins/rdp/rdp_plugin.c:2650
=======
#: plugins/x2go/x2go_plugin.c:940
#, fuzzy
msgid "Parameter 'custom_data' is not fully initialized!"
msgstr "Parametri 'default_username' ei ole alustettu."

#: plugins/x2go/x2go_plugin.c:967 plugins/x2go/x2go_plugin.c:1576
#: plugins/x2go/x2go_plugin.c:1870
#, fuzzy
#| msgid "Shared connection"
msgid "'Invalid connection data.'"
msgstr "'Virheelliset yhteystiedot.'"

#: plugins/x2go/x2go_plugin.c:981
#, fuzzy
msgid "Parameter 'session_id' is not initialized!"
msgstr "Parametri 'default_username' ei ole alustettu."

#: plugins/x2go/x2go_plugin.c:1047
#, fuzzy, c-format
#| msgid "An error occured while starting a X2Go session."
msgid "An error occured while trying to terminate a X2Go session: %s"
msgstr "X2Go-istuntoa aloittaessa tapahtui virhe."

#: plugins/x2go/x2go_plugin.c:1094 plugins/x2go/x2go_plugin.c:1118
#, fuzzy
msgid "Couldn't get session ID from session chooser dialog."
msgstr "Istunnon ID:tä ei saatu istunnon valintaikkunasta."

#: plugins/x2go/x2go_plugin.c:1101
#, fuzzy, c-format
msgid "Resuming session: '%s'"
msgstr "Istunnon jatkaminen: '%s'"

#: plugins/x2go/x2go_plugin.c:1125
#, fuzzy, c-format
msgid "Terminating session: '%s'"
msgstr "Istunnon jatkaminen: '%s'"

#: plugins/x2go/x2go_plugin.c:1142
msgid "GtkTreePath 'path' describes a non-existing row!"
msgstr ""

#: plugins/x2go/x2go_plugin.c:1380
#, fuzzy
msgid "PyHoca-CLI exited unexpectedly. This connection will now be closed."
msgstr "PyHoca-CLI päättyi odottamatta. Tämä yhteys suljetaan nyt."

#: plugins/x2go/x2go_plugin.c:1388
msgid "An error occured."
msgstr "Tapahtui virhe."

#: plugins/x2go/x2go_plugin.c:1389
#, fuzzy
>>>>>>> 050fc71c
msgid ""
"The necessary child process 'pyhoca-cli' stopped unexpectedly.\n"
"Please check your profile settings and PyHoca-CLI's output for possible "
"errors. Also ensure the remote server is reachable."
msgstr ""
<<<<<<< HEAD
"Ohjaa hakemisto <polku> uudelleen nimettyyn jakoon <nimi>.\n"
"  - <nimi>,<täydellinenpolku>[;<nimi>,<täydellinenpolku>[;...]]\n"
"  - MyHome,/home/remminer\n"
"  - /home/remminer\n"
"  - MyHome,/home/remminer;SomePath,/path/to/somepath\n"
"Hotplug-tuki on käytössä seuraavilla asetuksilla:\n"
"  - hotplug,*\n"
"\n"

#: plugins/rdp/rdp_plugin.c:2682 plugins/spice/spice_plugin.c:677
msgid "Share folder"
msgstr "Jaa kansio"

#: plugins/rdp/rdp_plugin.c:2682
msgid "Use “Redirect directory” in the advanced tab for multiple directories"
msgstr ""
"Käytä \"Ohjaa hakemisto uudelleen\" lisäasetukset-välilehdellä useita "
"hakemistoja varten."

#: plugins/rdp/rdp_plugin.c:2683
msgid "Restricted admin mode"
msgstr ""

#: plugins/rdp/rdp_plugin.c:2684
msgid "Password hash"
msgstr "Salasanan tiiviste"

#: plugins/rdp/rdp_plugin.c:2684
msgid "Restricted admin mode password hash"
msgstr ""

#: plugins/rdp/rdp_plugin.c:2685
msgid "Left-handed mouse support"
msgstr "Vasemman käden hiirituki"

#: plugins/rdp/rdp_plugin.c:2685
msgid "Swap left and right mouse buttons for left-handed mouse support"
msgstr "Vaihda vasen ja oikea hiiren painike vasenkätisen hiiren tueksi"

#: plugins/rdp/rdp_plugin.c:2687
msgid "Enable multi monitor"
msgstr "Ota moninäyttö käyttöön"

#: plugins/rdp/rdp_plugin.c:2688
msgid "Span screen over multiple monitors"
msgstr "Jatka näyttöä useiden näyttöjen yli"

#: plugins/rdp/rdp_plugin.c:2689
msgid "List monitor IDs"
msgstr "Luettelo monitorin tunnuksista"

#: plugins/rdp/rdp_plugin.c:2691 plugins/vnc/vnc_plugin.c:1978
#: plugins/vnc/vnc_plugin.c:1990 plugins/gvnc/gvnc_plugin.c:849
msgid "Colour depth"
msgstr "Värisyvyys"

#: plugins/rdp/rdp_plugin.c:2692
msgid "Network connection type"
msgstr "Uusi yhteysprofiili"

#: plugins/rdp/rdp_plugin.c:2707 plugins/vnc/vnc_plugin.c:1979
#: plugins/vnc/vnc_plugin.c:1991
msgid "Quality"
msgstr "Laatu"

#: plugins/rdp/rdp_plugin.c:2708
msgid "Security protocol negotiation"
msgstr "Turvallisuusprotokollan neuvottelut"

#: plugins/rdp/rdp_plugin.c:2709
msgid "Gateway transport type"
msgstr "Yhdyskäytävän liikenteen tyyppi"

#: plugins/rdp/rdp_plugin.c:2710
msgid "FreeRDP log level"
msgstr "FreeRDP-lokitaso"

#: plugins/rdp/rdp_plugin.c:2711
msgid "FreeRDP log filters"
msgstr "FreeRDP-lokitaso"

#: plugins/rdp/rdp_plugin.c:2711
msgid "tag:level[,tag:level[,…]]"
msgstr "tag:level[,tag:level[,…]]"

#: plugins/rdp/rdp_plugin.c:2712
msgid "Audio output mode"
msgstr "Äänilähtötila"

#: plugins/rdp/rdp_plugin.c:2713
msgid "Redirect local audio output"
msgstr "Ohjaa paikallinen mikrofoni"

#: plugins/rdp/rdp_plugin.c:2714
msgid "Redirect local microphone"
msgstr "Ohjaa paikallinen mikrofoni"

#: plugins/rdp/rdp_plugin.c:2715
msgid "Connection timeout in ms"
msgstr "Yhteyden aikakatkaisu ms:na"

#: plugins/rdp/rdp_plugin.c:2716
msgid "Remote Desktop Gateway server"
msgstr "Etätyöpöydän yhdyskäytäväpalvelin"

#: plugins/rdp/rdp_plugin.c:2717
msgid "Remote Desktop Gateway username"
msgstr "Etätyöpöydän yhdyskäytävän käyttäjätunnus"

#: plugins/rdp/rdp_plugin.c:2718
msgid "Remote Desktop Gateway password"
msgstr "Etätyöpöydän yhdyskäytävän salasana"

#: plugins/rdp/rdp_plugin.c:2719
msgid "Remote Desktop Gateway domain"
msgstr "Etätyöpöydän yhdyskäytävän verkkotunnus"

#: plugins/rdp/rdp_plugin.c:2720
msgid "Redirect directory"
msgstr "Uudelleenohjaushakemisto"

#: plugins/rdp/rdp_plugin.c:2721
msgid "Client name"
msgstr "Asiakkaan nimi"

#: plugins/rdp/rdp_plugin.c:2722
msgid "Client build"
msgstr "Asiakkaan koontiversio"

#: plugins/rdp/rdp_plugin.c:2725
msgid "Load balance info"
msgstr "Kuormitustiedot"

#. TRANSLATORS: Do not use typographic quotation marks, these must stay as "double quote", also know as “Typewriter ("programmer's") quote, ambidextrous.”
#: plugins/rdp/rdp_plugin.c:2727
msgid "Override printer drivers"
msgstr "Ohita tulostinajurit"

#: plugins/rdp/rdp_plugin.c:2727
msgid ""
"\"Samsung_CLX-3300_Series\":\"Samsung CLX-3300 Series PS\";\"Canon MF410\":"
"\"Canon MF410 Series UFR II\""
msgstr ""
"\"Samsung_CLX-3300_Series\":\"Samsung CLX-3300 Series PS\";\"Canon MF410\":"
"\"Canon MF410 Series UFR II\""

#: plugins/rdp/rdp_plugin.c:2728
msgid "USB device redirection"
msgstr "Valitse USB-laitteet uudelleenohjausta varten"

#: plugins/rdp/rdp_plugin.c:2729
msgid "Local serial name"
msgstr "Paikallinen sarjanimi"

#: plugins/rdp/rdp_plugin.c:2729
msgid "COM1, COM2, etc."
msgstr "COM1, COM2 jne."

#: plugins/rdp/rdp_plugin.c:2730
msgid "Local serial driver"
msgstr "Paikallinen sarjaohjain"

#: plugins/rdp/rdp_plugin.c:2730
msgid "Serial"
msgstr "Sarja"

#: plugins/rdp/rdp_plugin.c:2731
msgid "Local serial path"
msgstr "Paikallinen sarjapolku"

#: plugins/rdp/rdp_plugin.c:2731
msgid "/dev/ttyS0, /dev/ttyS1, etc."
msgstr "/dev/ttyS0,/dev/ttyS1, jne."

#: plugins/rdp/rdp_plugin.c:2732
msgid "Local parallel name"
msgstr "Paikallinen rinnakkaisnimi"

#: plugins/rdp/rdp_plugin.c:2733
msgid "Local parallel device"
msgstr "Paikallinen rinnakkaislaite"

#: plugins/rdp/rdp_plugin.c:2734
msgid "Name of smart card"
msgstr "Älykortin nimi"

#: plugins/rdp/rdp_plugin.c:2735
msgid "Dynamic virtual channel"
msgstr "Dynaaminen virtuaalikanava"

#: plugins/rdp/rdp_plugin.c:2735 plugins/rdp/rdp_plugin.c:2736
msgid "<channel>[,<options>]"
msgstr "<channel>[,<options>]"

#: plugins/rdp/rdp_plugin.c:2736
msgid "Static virtual channel"
msgstr "Staattinen virtuaalikanava"

#: plugins/rdp/rdp_plugin.c:2737
msgid "TCP redirection"
msgstr "TCP-uudelleenohjaus"

#: plugins/rdp/rdp_plugin.c:2737
msgid "/PATH/TO/rdp2tcp"
msgstr "/PATH/TO/rdp2tcp"

#: plugins/rdp/rdp_plugin.c:2739
msgid "Prefer IPv6 AAAA record over IPv4 A record"
msgstr "Suosi IPv6 AAAA -tietuetta IPv4 A -tietueen sijaan"

#: plugins/rdp/rdp_plugin.c:2740
msgid "Share printers"
msgstr "Jaa tulostimet"

#: plugins/rdp/rdp_plugin.c:2741
msgid "Share serial ports"
msgstr "Jaa sarjaportit"

#: plugins/rdp/rdp_plugin.c:2742
msgid "(SELinux) permissive mode for serial ports"
msgstr "(SELinux) - sarjaportit salliva tila"

#: plugins/rdp/rdp_plugin.c:2743
msgid "Share parallel ports"
msgstr "Jaa rinnakkaisportit"

#: plugins/rdp/rdp_plugin.c:2744
msgid "Share a smart card"
msgstr "Jaa älykortti"

#: plugins/rdp/rdp_plugin.c:2745 plugins/vnc/vnc_plugin.c:2009
msgid "Turn off clipboard sync"
msgstr "Estä leikepöytien synkronointi"

#: plugins/rdp/rdp_plugin.c:2746
msgid "Ignore certificate"
msgstr "Ohita varmenne"

#: plugins/rdp/rdp_plugin.c:2747
msgid "Use the old license workflow"
msgstr "Käytä vanhaa lisenssin työnkulkua"

#: plugins/rdp/rdp_plugin.c:2747
msgid "It disables CAL and hwId is set to 0"
msgstr "Poistaa CAL:in käytöstä ja asettaa hwId:n arvoon 0"

#: plugins/rdp/rdp_plugin.c:2748 plugins/spice/spice_plugin.c:702
#: plugins/vnc/vnc_plugin.c:2013 plugins/www/www_plugin.c:919
#: plugins/gvnc/gvnc_plugin.c:867
msgid "Forget passwords after use"
msgstr "Unohda salasanat käytön jälkeen"

#: plugins/rdp/rdp_plugin.c:2749
msgid "Attach to console (2003/2003 R2)"
msgstr "Kiinnitä konsoliin (Windows 2003 / 2003 R2)"

#: plugins/rdp/rdp_plugin.c:2750
msgid "Turn off fast-path"
msgstr "Poista fast-path käytöstä"

#: plugins/rdp/rdp_plugin.c:2751
msgid "Server detection using Remote Desktop Gateway"
msgstr "Palvelimen tunnistus etätyöpöytäyhdyskäytävän avulla"

#: plugins/rdp/rdp_plugin.c:2753
msgid "Use system proxy settings"
msgstr "Käytä järjestelmän välityspalvelimen asetuksia"

#: plugins/rdp/rdp_plugin.c:2755
msgid "Turn off automatic reconnection"
msgstr "Älä käytä automaattista uudelleenyhdistämistä"

#: plugins/rdp/rdp_plugin.c:2756
msgid "Relax order checks"
msgstr "Rentoudu, tilaustarkistukset"

#: plugins/rdp/rdp_plugin.c:2757
msgid "Glyph cache"
msgstr "Glyph-välimuisti"

#: plugins/rdp/rdp_plugin.c:2758
msgid "Enable multitransport protocol (UDP)"
msgstr "Ota monikuljetusprotokolla (UDP) käyttöön"

#: plugins/rdp/rdp_plugin.c:2758
msgid "Using the UDP protocol may improve performance"
msgstr "UDP-protokollan käyttö voi parantaa suorituskykyä"

#: plugins/rdp/rdp_plugin.c:2759
msgid "Use base credentials for gateway too"
msgstr "Käytä myös yhdyskäytävän perustietoja"

#: plugins/rdp/rdp_plugin.c:2761
msgid "Enable Gateway websockets support"
msgstr "Ota käyttöön Gateway websockets -tuki"

#: plugins/rdp/rdp_plugin.c:2774 plugins/spice/spice_plugin.c:715
#: plugins/vnc/vnc_plugin.c:2029
msgid "Send Ctrl+Alt+Delete"
msgstr "Lähetä Ctrl+Alt+Delete"

#: plugins/rdp/rdp_plugin.c:2787
msgid "RDP - Remote Desktop Protocol"
msgstr "RDP - Etätyöpöytäprotokolla"

#: plugins/rdp/rdp_plugin.c:2812
msgid "RDP - RDP File Handler"
msgstr "RDP - RDP-tiedostonkäsittelijä"

#: plugins/rdp/rdp_plugin.c:2827
msgid "RDP - Preferences"
msgstr "RDP-asetukset"

#: plugins/rdp/rdp_plugin.c:2880
msgid "Export connection in Windows .rdp file format"
msgstr "Vie yhteys Windowsin .rdp-tiedostomuotoon"

#: plugins/rdp/rdp_event.c:344
#, c-format
msgid "Reconnection attempt %d of %d…"
msgstr "Uudelleenyhdistämisen yritys %d/%d…"

#: plugins/spice/spice_plugin_file_transfer.c:82
msgid "File Transfers"
msgstr "Tiedostosiirrot"

#: plugins/spice/spice_plugin_file_transfer.c:219
msgid "Transfer error"
msgstr "Siirtovirhe"

#: plugins/spice/spice_plugin_file_transfer.c:220
#, c-format
msgid "%s: %s"
msgstr "%s: %s"

#: plugins/spice/spice_plugin_file_transfer.c:223
msgid "Transfer completed"
msgstr "Siirto on valmistunut"

#: plugins/spice/spice_plugin_file_transfer.c:224
#, c-format
msgid "The %s file has been transferred"
msgstr "%s on siirretty"

#: plugins/spice/spice_plugin.c:351
msgid "Enter SPICE password"
msgstr "Kirjoita SPICE-salasana"

#: plugins/spice/spice_plugin.c:386
#, c-format
msgid "Disconnected from the SPICE server “%s”."
msgstr "Katkaistu yhteys SPICE-palvelimeen \"%s\"."

#: plugins/spice/spice_plugin.c:402
msgid "TLS connection error."
msgstr "TLS-yhteysvirhe."

#: plugins/spice/spice_plugin.c:408
msgid "Connection to the SPICE server dropped."
msgstr "Yhteys SPICE-palvelimeen epäonnistui."

#: plugins/spice/spice_plugin.c:616 plugins/spice/spice_plugin.c:634
msgid "Default"
msgstr "Oletus"

#: plugins/spice/spice_plugin.c:636
msgid "Auto GLZ"
msgstr "Auto-GLZ"

#: plugins/spice/spice_plugin.c:637
msgid "Auto LZ"
msgstr "Auto-LZ"

#: plugins/spice/spice_plugin.c:650
msgid "Disable video overlay if videos are not displayed properly.\n"
msgstr ""
"Poista videoiden peittokuva käytöstä, jos videoita ei näytetä oikein.\n"

#: plugins/spice/spice_plugin.c:675
msgid "Use TLS encryption"
msgstr "Käytä TLS-salausta"

#: plugins/spice/spice_plugin.c:676
msgid "Server CA certificate"
msgstr "Palvelimen CA-varmenne"

#: plugins/spice/spice_plugin.c:694
msgid "Prefered video codec"
msgstr "Asetukset"

#: plugins/spice/spice_plugin.c:695
msgid "Turn off GStreamer overlay"
msgstr "Poista palvelimen syöte käytöstä"

#: plugins/spice/spice_plugin.c:698
msgid "Prefered image compression"
msgstr "Ensisijainen kuvan pakkaus"

#: plugins/spice/spice_plugin.c:701 plugins/spice/spice_plugin.c:714
#: plugins/gvnc/gvnc_plugin.c:866 plugins/gvnc/gvnc_plugin.c:880
msgid "No clipboard sync"
msgstr "Estä leikepöytien synkronointi"

#: plugins/spice/spice_plugin.c:703 plugins/gvnc/gvnc_plugin.c:869
msgid "Enable audio channel"
msgstr "Ota äänikanava käyttöön"

#: plugins/spice/spice_plugin.c:704
msgid "Share smart card"
msgstr "Jaa älykortti"

#: plugins/spice/spice_plugin.c:705 plugins/spice/spice_plugin.c:713
#: plugins/vnc/vnc_plugin.c:2008 plugins/vnc/vnc_plugin.c:2025
#: plugins/gvnc/gvnc_plugin.c:870 plugins/gvnc/gvnc_plugin.c:879
msgid "View only"
msgstr "Näytä vain"

#: plugins/spice/spice_plugin.c:716 plugins/spice/spice_plugin_usb.c:51
msgid "Select USB devices for redirection"
msgstr "Valitse USB-laitteet uudelleenohjausta varten"

#: plugins/spice/spice_plugin.c:727
msgid "SPICE - Simple Protocol for Independent Computing Environments"
msgstr ""
"SPICE - Yksinkertainen protokolla riippumattomille tietokoneympäristöille"

#: plugins/spice/spice_plugin_usb.c:54
msgid "_Close"
msgstr "_Sulje"

#: plugins/spice/spice_plugin_usb.c:94
msgid "USB redirection error"
msgstr "USB-uudelleenohjausvirhe"

#: plugins/vnc/vnc_plugin.c:772
msgid "Enter VNC password"
msgstr "Anna VNC-salasana"

#: plugins/vnc/vnc_plugin.c:825 plugins/gvnc/gvnc_plugin.c:539
msgid "Enter VNC authentication credentials"
msgstr "Syötä NX-todennustiedot"

#: plugins/vnc/vnc_plugin.c:936
msgid "Unable to connect to VNC server"
msgstr "Yhdistäminen VNC-palvelimeen ei onnistu"

#: plugins/vnc/vnc_plugin.c:937
#, c-format
msgid "Couldn’t convert '%s' to host address"
msgstr "Kohteen %s muuntaminen isäntäosoitteeksi epäonnistui"

#: plugins/vnc/vnc_plugin.c:938
#, c-format
msgid "VNC connection failed: %s"
msgstr "VNC-yhteys epäonnistui: %s"

#: plugins/vnc/vnc_plugin.c:939
msgid "Your connection has been rejected."
msgstr "Yhteytesi on hylätty."

#: plugins/vnc/vnc_plugin.c:966
#, c-format
msgid "The VNC server requested an unknown authentication method. %s"
msgstr "VNC-palvelin pyysi tuntematonta todennusmenetelmää. %s"

#: plugins/vnc/vnc_plugin.c:968
msgid "Please retry after turning on encryption for this profile."
msgstr "Yritä uudelleen, kun salaus on otettu käyttöön tässä profiilissa."

#: plugins/vnc/vnc_plugin.c:1939
msgid ""
"Connect to VNC using a repeater:\n"
"  • The server field must contain the repeater ID, e.g. ID:123456789\n"
"  • The repeater field have to be set to the repeater IP and port, like:\n"
"    10.10.10.12:5901\n"
"  • From the remote VNC server, you will connect to\n"
"    the repeater, e.g. with x11vnc:\n"
"    x11vnc -connect repeater=ID:123456789+10.10.10.12:5500"
msgstr ""
"Muodosta yhteys VNC:hen toistimen avulla:\n"
"  - ID:123456789.\n"
"  - Toistin-kenttään on asetettava toistimen IP ja portti, esim. "
"seuraavasti:\n"
"    10.10.10.12:5901\n"
"  - Etäisestä VNC-palvelimesta muodostetaan yhteys osoitteeseen\n"
"    toistimeen esimerkiksi x11vnc:llä:\n"
"    x11vnc -connect repeater=ID:123456789+10.10.10.10.12:5500."

#: plugins/vnc/vnc_plugin.c:1948
msgid ""
"Listening for remote VNC connection:\n"
"  • The \"Listen on port\" field is the port Remmina will listen to,\n"
"    e.g. 8888\n"
"  • From the remote VNC server, you will connect to\n"
"    Remmina, e.g. with x11vnc:\n"
"    x11vnc -display :0 -connect 192.168.1.36:8888"
msgstr ""

#: plugins/vnc/vnc_plugin.c:1975
msgid "Repeater"
msgstr "Toistin"

#: plugins/vnc/vnc_plugin.c:1987
msgid "Listen on port"
msgstr "Kuuntele portissa"

#: plugins/vnc/vnc_plugin.c:2007
msgid "Show remote cursor"
msgstr "Näytä etäpään kohdistin"

#: plugins/vnc/vnc_plugin.c:2010
msgid "Turn off encryption"
msgstr "Käytä TLS-salausta"

#: plugins/vnc/vnc_plugin.c:2011 plugins/vnc/vnc_plugin.c:2026
msgid "Prevent local interaction on the server"
msgstr "Estä paikallinen vuorovaikutus palvelimella"

#: plugins/vnc/vnc_plugin.c:2012 plugins/gvnc/gvnc_plugin.c:868
msgid "Ignore remote bell messages"
msgstr "Ohita etäkelloviestit"

#: plugins/vnc/vnc_plugin.c:2028
msgid "Open Chat…"
msgstr "Avaa keskustelu…"

#: plugins/vnc/vnc_plugin.h:41
msgid "Remmina VNC Plugin"
msgstr "Remminan VNC-liitännäinen"

#: plugins/vnc/vnc_plugin.h:46
msgid "Remmina VNC listener Plugin"
msgstr "Remminan VNC-kuuntelijaliitännäinen"

#: plugins/www/www_config.h:43
msgid "Remmina web-browser plugin"
msgstr "Remmina-selainliitännäinen"

#: plugins/www/www_plugin.c:98
msgid "File downloaded"
msgstr "Tiedosto ladattu"

#: plugins/www/www_plugin.c:581
msgid "Enter WWW authentication credentials"
msgstr "Syötä WWW-todennustiedot"

#: plugins/www/www_plugin.c:893
msgid "URL"
msgstr "URL"

#: plugins/www/www_plugin.c:893
msgid "http://address or https://address"
msgstr "http://osoite tai https://osoite"

#: plugins/www/www_plugin.c:910
msgid "User agent"
msgstr "Käyttäjäagentti"

#: plugins/www/www_plugin.c:911
msgid "Proxy URL"
msgstr "Välityspalvelimen URL"

#: plugins/www/www_plugin.c:911
msgid "E.g. https://example.org, socks://mysocks:1080"
msgstr "Esim. https://example.org, socks://mysocks:1080"

#: plugins/www/www_plugin.c:912
msgid "Turn on Java support"
msgstr "Ota Java-tuki käyttöön"

#: plugins/www/www_plugin.c:913
msgid "Turn on smooth scrolling"
msgstr "Ota tasainen vieritys käyttöön"

#: plugins/www/www_plugin.c:914
msgid "Turn on spatial navigation"
msgstr "Kytke paikallinen navigointi päälle"

#: plugins/www/www_plugin.c:915
msgid "Turn on plugin support"
msgstr "Ota liitännäistuki käyttöön"

#: plugins/www/www_plugin.c:916
msgid "Turn on WebGL support"
msgstr "Ota WebGL-tuki käyttöön"

#: plugins/www/www_plugin.c:917
msgid "Turn on HTML5 audio support"
msgstr "Ota HTML5-äänituki käyttöön"

#: plugins/www/www_plugin.c:918
msgid "Ignore TLS errors"
msgstr "Ohita TLS-virheet"

#: plugins/www/www_plugin.c:921
msgid "Turn on Web Inspector"
msgstr "Ota Web-tarkastaja käyttöön"

#: plugins/exec/exec_plugin.c:160
msgid "You did not set any command to be executed"
msgstr "Et määrittänyt mitään komentoa suoritettavaksi"

#: plugins/exec/exec_plugin.c:206
msgid ""
"Warning: Running a command synchronously may cause Remmina not to respond.\n"
"Do you really want to continue?"
msgstr ""
"VAROITUS! Komennon suorittaminen synkronisesti voi johtaa siihen, että "
"Remmina ei vastaa.\n"
"Haluatko todella jatkaa?"

#: plugins/exec/exec_plugin.c:274
msgid "Command"
msgstr "Komento"

#: plugins/exec/exec_plugin.c:275
msgid "Asynchronous execution"
msgstr "Asynkroninen toteutus"

#: plugins/exec/exec_plugin_config.h:41
msgid "Execute a command"
msgstr "Suorita komento"

#: plugins/tool_hello_world/plugin_config.h:40
msgid "Hello, World!"
msgstr "Hei, maailma!"

#: plugins/secret/src/glibsecret_plugin.c:188
msgid "Secured password storage in the GNOME keyring"
msgstr "Suojattu salasana, joka tallennetaan GNOME-avainrenkaaseen"

#: plugins/x2go/x2go_plugin.c:275
msgid "Broken `DialogData`! Aborting…"
msgstr ""

#: plugins/x2go/x2go_plugin.c:279
msgid "Can't retrieve `DialogData`! Aborting…"
msgstr ""

#: plugins/x2go/x2go_plugin.c:505
msgid "PyHoca-CLI exited unexpectedly. This connection will now be closed."
msgstr ""

#: plugins/x2go/x2go_plugin.c:514
msgid "An error occured."
msgstr "Tapahtui virhe."

#: plugins/x2go/x2go_plugin.c:515
msgid ""
"The necessary child process 'pyhoca-cli' stopped unexpectedly.\n"
"Please check your profile settings and PyHoca-CLI's output for possible "
"errors. Also ensure the remote server is reachable."
msgstr ""

#: plugins/x2go/x2go_plugin.c:561
msgid "Started PyHoca-CLI with the following arguments:"
msgstr ""

#: plugins/x2go/x2go_plugin.c:580
#, c-format
msgid "Could not retrieve PyHoca-CLI's command-line features! Exit code: %i"
msgstr ""

#: plugins/x2go/x2go_plugin.c:585
#, c-format
msgid "Error: '%s'"
msgstr "Virhe: '%s'"

#: plugins/x2go/x2go_plugin.c:609
msgid "Can't save empty username!"
msgstr ""

#: plugins/x2go/x2go_plugin.c:621
msgid "Internal error: Could not save new credentials."
msgstr ""

#: plugins/x2go/x2go_plugin.c:623
msgid ""
"An error occured while trying to save new credentials: 's_password' or "
"'s_username' strings were not set."
msgstr ""

#: plugins/x2go/x2go_plugin.c:659
msgid "Enter X2Go credentials"
msgstr "Syötä X2Go-todennustiedot"

#: plugins/x2go/x2go_plugin.c:818
msgid "DPI setting is out of bounds. Please adjust it in profile settings."
msgstr ""

#: plugins/x2go/x2go_plugin.c:838
msgid "Started pyhoca-cli with following arguments:"
msgstr ""

#: plugins/x2go/x2go_plugin.c:858
#, fuzzy
#| msgid "An error occured while starting a X2Go session."
msgid "An error occured while starting an X2Go session…"
msgstr "X2Go-istuntoa aloittaessa tapahtui virhe."

#: plugins/x2go/x2go_plugin.c:867
#, fuzzy
#| msgid "Could not start SSH session. %s"
msgid "Could not start X2Go session."
msgstr "SSH-istunnon käynnistys epäonnistui. %s"

#: plugins/x2go/x2go_plugin.c:868
#, fuzzy, c-format
#| msgid "Failed to start pyhoca-cli (%i): '%s'"
msgid "Could not start PyHoca-CLI (%i): '%s'"
msgstr "Ei voitu käynnistää pyhoca-cli (%i): '%s'"

#: plugins/x2go/x2go_plugin.c:945
msgid ""
"Couldn't get PyHoca-CLI's command-line features. This indicates it is either "
"too old, or not installed. An old limited set of features will be used for "
"now."
=======
"Tarvittava lapsiprosessi 'pyhoca-cli' pysähtyi odottamatta.\n"
"Tarkista profiiliasetukset ja PyHoca-CLI:n tulosteet mahdollisten virheiden "
"varalta. Varmista myös, että etäpalvelin on tavoitettavissa."

#: plugins/x2go/x2go_plugin.c:1432
#, fuzzy
msgid "Can't save empty username!"
msgstr "Tyhjää käyttäjätunnusta ei voi tallentaa!"

#: plugins/x2go/x2go_plugin.c:1446
#, fuzzy
msgid "Could not save new credentials."
msgstr "Uusia tunnuksia ei voitu tallentaa."

#: plugins/x2go/x2go_plugin.c:1449
#, fuzzy
msgid ""
"An error occured while trying to save new credentials: 's_password' or "
"'s_username' strings were not set."
msgstr ""
"Tapahtui virhe, kun yritettiin tallentaa uusia tunnistetietoja: 's_password' "
"tai 's_username' -merkkijonoja ei ollut asetettu."

#: plugins/x2go/x2go_plugin.c:1480
#, fuzzy
msgid "Parameter 'default_username' is uninitialized."
msgstr "Parametri 'default_username' ei ole alustettu."

#: plugins/x2go/x2go_plugin.c:1509
msgid "Enter X2Go credentials"
msgstr "Syötä X2Go-todennustiedot"

#: plugins/x2go/x2go_plugin.c:1706
#, fuzzy
msgid ""
"Couldn't parse the output of PyHoca-CLI's --list-sessions option. Creating a "
"new session now."
msgstr ""
"PyHoca-CLI:n --list-sessions -vaihtoehdon tulostetta ei pystytty "
"jäsentämään. Luodaan nyt uusi istunto."

#: plugins/x2go/x2go_plugin.c:1745
#, fuzzy
msgid "Couldn't allocate enough memory!"
msgstr "Muistia ei voitu varata tarpeeksi!"

#: plugins/x2go/x2go_plugin.c:1755
#, fuzzy, c-format
msgid "Found already existing X2Go session with ID: '%s'"
msgstr "Löytyi jo olemassa oleva X2Go-istunto tunnuksella: '%s'."

#. TRANSLATORS: Please stick to X2GoClient's translation.
#: plugins/x2go/x2go_plugin.c:1798
#, fuzzy
msgid "Suspended"
msgstr "Keskeytetty vuodesta"

#. TRANSLATORS: Please stick to X2GoClient's translation.
#: plugins/x2go/x2go_plugin.c:1801
msgid "Running"
msgstr ""

#. TRANSLATORS: Please stick to X2GoClient's translation.
#: plugins/x2go/x2go_plugin.c:1804
#, fuzzy
#| msgid "Terminate"
msgid "Terminated"
msgstr "Lopeta"

#: plugins/x2go/x2go_plugin.c:1837
#, fuzzy
msgid ""
"Could not find any sessions on remote machine. Creating a new session now."
msgstr "Etäkoneesta ei löytynyt istuntoja. Luodaan nyt uusi istunto."

#: plugins/x2go/x2go_plugin.c:1892
#, fuzzy
#| msgid "Choose a file to upload"
msgid "Choose a session to resume:"
msgstr "Valitse jatkettava istunto:"

#: plugins/x2go/x2go_plugin.c:1935
#, fuzzy
msgid "Waiting for user to select a session…"
msgstr "Odotetaan, että käyttäjä valitsee istunnon…"

#: plugins/x2go/x2go_plugin.c:1943
#, fuzzy
msgid "No session was selected. Creating a new one."
msgstr "Mitään istuntoa ei valittu. Luodaan uusi."

#: plugins/x2go/x2go_plugin.c:1991
#, fuzzy, c-format
msgid "A non-critical error happened: %s"
msgstr "Tapahtui ei-kriittinen virhe: %s"

#: plugins/x2go/x2go_plugin.c:1996
#, fuzzy, c-format
msgid "User chose to resume session with ID: '%s'"
msgstr "Käyttäjä päätti jatkaa istuntoa tunnuksella: '%s'."

#. TRANSLATORS: Please stick to X2GoClient's way of translating.
#: plugins/x2go/x2go_plugin.c:2017
#, fuzzy, c-format
msgid "Resuming session '%s'…"
msgstr "Istunnon '%s' jatkaminen…"

#: plugins/x2go/x2go_plugin.c:2148
#, fuzzy
msgid "DPI setting is out of bounds. Please adjust it in profile settings."
msgstr "DPI-asetus on rajojen ulkopuolella. Säädä sitä profiiliasetuksissa."

#: plugins/x2go/x2go_plugin.c:2190
#, fuzzy
#| msgid "An error occured while starting a X2Go session."
msgid "An error occured while starting an X2Go session…"
msgstr "X2Go-istuntoa aloittaessa tapahtui virhe."

#: plugins/x2go/x2go_plugin.c:2198
#, fuzzy
#| msgid "Could not start SSH session. %s"
msgid "Could not start X2Go session."
msgstr "X2Go-istuntoa ei voitu käynnistää."

#: plugins/x2go/x2go_plugin.c:2199
#, fuzzy, c-format
#| msgid "Failed to start pyhoca-cli (%i): '%s'"
msgid "Could not start PyHoca-CLI (%i): '%s'"
msgstr "PyHoca-CLI:tä (%i) ei voitu käynnistää: '%s'"

#: plugins/x2go/x2go_plugin.c:2314
#, fuzzy
msgid ""
"Couldn't get PyHoca-CLI's command-line features. This indicates it is either "
"too old, or not installed. An old limited set of features will be used for "
"now."
msgstr ""
"PyHoca-CLI:n komentorivin ominaisuuksia ei saatu käyttöön. Tämä osoittaa, "
"että se on joko liian vanha tai sitä ei ole asennettu. Vanhoja rajoitettuja "
"ominaisuuksia käytetään toistaiseksi."

#: plugins/x2go/x2go_plugin.c:2323
#, fuzzy
msgid ""
"Could not parse PyHoca-CLI's command-line features. Using a limited feature-"
"set for now."
>>>>>>> 050fc71c
msgstr ""
"PyHoca-CLI:n komentorivin ominaisuuksia ei pystytty jäsentämään. Käytetään "
"toistaiseksi rajoitettua ominaisuusvalikoimaa."

<<<<<<< HEAD
#: plugins/x2go/x2go_plugin.c:956
msgid ""
"Could not parse PyHoca-CLI's command-line features. Using a limited feature-"
"set for now."
msgstr ""

#: plugins/x2go/x2go_plugin.c:962
#, fuzzy
#| msgid "Successfully retrieved following pyhoca-cli features:"
msgid "Retrieved the following PyHoca-CLI command-line features:"
msgstr "Vastaanotettiin seuraavat pyhoca-cli-ominaisuudet:"

#: plugins/x2go/x2go_plugin.c:967
#, c-format
msgid "Available feature[%i]: '%s'"
msgstr "Käytettäviss oleva ominaisuus[%i]: '%s'"

#: plugins/x2go/x2go_plugin.c:1072
#, fuzzy
#| msgid "Could not open channel. %s"
msgid "Could not open X11 DISPLAY."
msgstr "Kanavaa ei voitu avata. %s"

#: plugins/x2go/x2go_plugin.c:1112
msgid "Waiting for window of X2Go Agent to appear…"
msgstr ""

#: plugins/x2go/x2go_plugin.c:1138
msgid "Waiting for PyHoca-CLI to show the session's window…"
msgstr ""

#: plugins/x2go/x2go_plugin.c:1189
msgid "No X2Go session window appeared. Something went wrong…"
msgstr ""

#: plugins/x2go/x2go_plugin.c:1298
msgid "Internal error: RemminaProtocolWidget* gp is NULL!"
msgstr ""

#: plugins/x2go/x2go_plugin.c:1319
#, fuzzy, c-format
#| msgid ""
#| "The protocol “%s” is unavailable because GtkSocket only works under X.Org."
msgid "The %s protocol is unavailable because GtkSocket only works under X.org"
msgstr ""
"Protokolla \"%s\" ei ole käytettävissä, koska GtkSocket toimii vain X."
"Orgissa."

#: plugins/x2go/x2go_plugin.c:1327
msgid "Could not initialize pthread. Falling back to non-threaded mode…"
msgstr ""

#. TRANSLATORS: Presumably you just want to translate 'and' into
#. your language.
#. (Except your listing-grammar differs from english.)
#. 'value1', 'value2', 'valueN-1' and 'valueN'
#. TRANSLATORS: Presumably you just want to translate 'and' into
#. your language.
#. (Except your listing-grammar differs from english.)
#. 'value1' and 'value2'
#: plugins/x2go/x2go_plugin.c:1370 plugins/x2go/x2go_plugin.c:1388
#, c-format
msgid "%sand '%s'"
msgstr ""

#. TRANSLATORS: Presumably you just want to leave it english.
#. (Except your listing-grammar differs from english.)
#. 'value1', 'value2', 'valueN-1' and 'valueN'
#. TRANSLATORS: Presumably you just want to leave it english.
#. (Except your listing-grammar differs from english.)
#. 'value1' and 'value2'
#: plugins/x2go/x2go_plugin.c:1375 plugins/x2go/x2go_plugin.c:1393
#, c-format
msgid "%s'%s' "
msgstr ""

#. TRANSLATORS: Presumably you just want to leave it english.
#. (Except your listing-grammar differs from english.)
#. 'value1', 'value2', 'valueN-1' and 'valueN'
#: plugins/x2go/x2go_plugin.c:1380
#, c-format
msgid "%s'%s', "
msgstr ""

#: plugins/x2go/x2go_plugin.c:1418
msgid "Invalid validation data in ProtocolSettings array!"
msgstr ""

#: plugins/x2go/x2go_plugin.c:1430 plugins/x2go/x2go_plugin.c:1492
msgid "Validation data in ProtocolSettings array is invalid!"
msgstr ""

#: plugins/x2go/x2go_plugin.c:1457
#, c-format
msgid "Allowed values are %s."
msgstr ""

#: plugins/x2go/x2go_plugin.c:1459
#, c-format
msgid "The only allowed value is '%s'."
msgstr ""

#: plugins/x2go/x2go_plugin.c:1501
msgid "The lower limit is not a valid integer!"
msgstr ""

#: plugins/x2go/x2go_plugin.c:1503
msgid "The lower limit is too high!"
msgstr ""

#: plugins/x2go/x2go_plugin.c:1505
msgid "The lower limit is too low!"
msgstr ""

#: plugins/x2go/x2go_plugin.c:1507 plugins/x2go/x2go_plugin.c:1533
#: plugins/x2go/x2go_plugin.c:1552
msgid "Something went wrong."
msgstr ""

#: plugins/x2go/x2go_plugin.c:1511 plugins/x2go/x2go_plugin.c:1537
#: plugins/x2go/x2go_plugin.c:1556
=======
#: plugins/x2go/x2go_plugin.c:2329
#, fuzzy
#| msgid "Successfully retrieved following pyhoca-cli features:"
msgid "Retrieved the following PyHoca-CLI command-line features:"
msgstr "Hae seuraavat PyHoca-CLI:n komentorivin ominaisuudet:"

#: plugins/x2go/x2go_plugin.c:2337
#, c-format
msgid "Available feature[%i]: '%s'"
msgstr "Käytettäviss oleva ominaisuus[%i]: '%s'"

#: plugins/x2go/x2go_plugin.c:2442
#, fuzzy
#| msgid "Could not open channel. %s"
msgid "Could not open X11 DISPLAY."
msgstr "X11 DISPLAY -näyttöä ei voitu avata."

#: plugins/x2go/x2go_plugin.c:2482
#, fuzzy
msgid "Waiting for window of X2Go Agent to appear…"
msgstr "Odotan X2Go Agentin ikkunan ilmestymistä…"

#: plugins/x2go/x2go_plugin.c:2508
#, fuzzy
msgid "Waiting for PyHoca-CLI to show the session's window…"
msgstr "Odotetaan, että PyHoca-CLI näyttää istunnon ikkunan…"

#: plugins/x2go/x2go_plugin.c:2559
#, fuzzy
msgid "No X2Go session window appeared. Something went wrong…"
msgstr "X2Go-istuntoikkunaa ei tullut näkyviin. Jokin meni pieleen…"

#: plugins/x2go/x2go_plugin.c:2670
#, fuzzy
msgid "RemminaProtocolWidget* gp is 'NULL'!"
msgstr "RemminaProtocolWidget* gp on 'NULL'!"

#: plugins/x2go/x2go_plugin.c:2691
#, fuzzy, c-format
#| msgid ""
#| "The protocol “%s” is unavailable because GtkSocket only works under X.Org."
msgid "The %s protocol is unavailable because GtkSocket only works under X.org"
msgstr ""
"%s-protokolla ei ole käytettävissä, koska GtkSocket toimii vain X.org-"
"verkkopalvelussa."

#: plugins/x2go/x2go_plugin.c:2700
#, fuzzy
msgid "Could not initialize pthread. Falling back to non-threaded mode…"
msgstr ""
"Pthreadia ei voitu alustaa. Palataan takaisin ei-säikeistettyyn tilaan…"

#. TRANSLATORS: Presumably you just want to translate 'and' into
#. your language.
#. (Except your listing-grammar differs from english.)
#. 'value1', 'value2', 'valueN-1' and 'valueN'
#. TRANSLATORS: Presumably you just want to translate 'and' into
#. your language.
#. (Except your listing-grammar differs from english.)
#. 'value1' and 'value2'
#: plugins/x2go/x2go_plugin.c:2743 plugins/x2go/x2go_plugin.c:2761
#, fuzzy, c-format
msgid "%sand '%s'"
msgstr "%sja \"%s\"."

#. TRANSLATORS: Presumably you just want to leave it english.
#. (Except your listing-grammar differs from english.)
#. 'value1', 'value2', 'valueN-1' and 'valueN'
#. TRANSLATORS: Presumably you just want to leave it english.
#. (Except your listing-grammar differs from english.)
#. 'value1' and 'value2'
#: plugins/x2go/x2go_plugin.c:2748 plugins/x2go/x2go_plugin.c:2766
#, fuzzy, c-format
msgid "%s'%s' "
msgstr "%s'%s'' "

#. TRANSLATORS: Presumably you just want to leave it english.
#. (Except your listing-grammar differs from english.)
#. 'value1', 'value2', 'valueN-1' and 'valueN'
#: plugins/x2go/x2go_plugin.c:2753
#, fuzzy, c-format
msgid "%s'%s', "
msgstr "%s'%s', "

#: plugins/x2go/x2go_plugin.c:2792
#, fuzzy
msgid "Invalid validation data in ProtocolSettings array!"
msgstr "Virheelliset validointitiedot ProtocolSettings-massassa!"

#: plugins/x2go/x2go_plugin.c:2807 plugins/x2go/x2go_plugin.c:2872
#, fuzzy
msgid "Validation data in ProtocolSettings array is invalid!"
msgstr "Validointitiedot ProtocolSettings-massassa ovat virheellisiä!"

#: plugins/x2go/x2go_plugin.c:2816
#, fuzzy
msgid "Parameters 'key' or 'value' are 'NULL'!"
msgstr "Parametrit 'key' tai 'value' ovat 'NULL'!"

#: plugins/x2go/x2go_plugin.c:2834
#, fuzzy, c-format
msgid "Allowed values are %s."
msgstr "Sallitut arvot ovat %s."

#: plugins/x2go/x2go_plugin.c:2836
#, fuzzy, c-format
msgid "The only allowed value is '%s'."
msgstr "Ainoa sallittu arvo on \"%s\"."

#: plugins/x2go/x2go_plugin.c:2883
#, fuzzy
msgid "The lower limit is not a valid integer!"
msgstr "Alaraja ei ole kelvollinen kokonaisluku!"

#: plugins/x2go/x2go_plugin.c:2888
#, fuzzy
msgid "The lower limit is too high!"
msgstr "Alaraja on liian korkea!"

#: plugins/x2go/x2go_plugin.c:2893
#, fuzzy
msgid "The lower limit is too low!"
msgstr "Alaraja on liian alhainen!"

#: plugins/x2go/x2go_plugin.c:2898 plugins/x2go/x2go_plugin.c:2928
#: plugins/x2go/x2go_plugin.c:2948
#, fuzzy
msgid "Something unknown went wrong."
msgstr "Jokin tuntematon asia meni pieleen."

#: plugins/x2go/x2go_plugin.c:2903 plugins/x2go/x2go_plugin.c:2933
#: plugins/x2go/x2go_plugin.c:2952
#, fuzzy
>>>>>>> 050fc71c
msgid "Please check the RemminaProtocolSetting array for possible errors."
msgstr ""
"Tarkista RemminaProtocolSetting-mallisto mahdollisten virheiden varalta."

<<<<<<< HEAD
#: plugins/x2go/x2go_plugin.c:1520 plugins/x2go/x2go_plugin.c:1524
#: plugins/x2go/x2go_plugin.c:1528 plugins/x2go/x2go_plugin.c:1532
#, fuzzy
#| msgid "Transfer error"
msgid "Internal error: "
msgstr "Siirtovirhe"

#: plugins/x2go/x2go_plugin.c:1521
msgid "The upper limit is not a valid integer!"
msgstr ""

#: plugins/x2go/x2go_plugin.c:1525
msgid "The upper limit is too high!"
msgstr ""

#: plugins/x2go/x2go_plugin.c:1529
msgid "The upper limit is too low!"
msgstr ""

#: plugins/x2go/x2go_plugin.c:1547
msgid "The input is not a valid integer!"
msgstr ""

#: plugins/x2go/x2go_plugin.c:1549 plugins/x2go/x2go_plugin.c:1568
#, c-format
msgid "Input must be a number between %i and %i."
msgstr ""

#: plugins/x2go/x2go_plugin.c:1597
=======
#: plugins/x2go/x2go_plugin.c:2913
#, fuzzy
msgid "The upper limit is not a valid integer!"
msgstr "Yläraja ei ole kelvollinen kokonaisluku!"

#: plugins/x2go/x2go_plugin.c:2918
#, fuzzy
msgid "The upper limit is too high!"
msgstr "Yläraja on liian korkea!"

#: plugins/x2go/x2go_plugin.c:2923
#, fuzzy
msgid "The upper limit is too low!"
msgstr "Yläraja on liian alhainen!"

#: plugins/x2go/x2go_plugin.c:2943
#, fuzzy
msgid "The input is not a valid integer!"
msgstr "Syöttö ei ole kelvollinen kokonaisluku!"

#: plugins/x2go/x2go_plugin.c:2945 plugins/x2go/x2go_plugin.c:2964
#, fuzzy, c-format
msgid "Input must be a number between %i and %i."
msgstr "Syötettävän numeron on oltava %i ja %i väliltä."

#: plugins/x2go/x2go_plugin.c:2993
>>>>>>> 050fc71c
#, fuzzy
#| msgid "Start-up program"
msgid "Startup program"
msgstr "Käynnistettävä ohjelma"

<<<<<<< HEAD
#: plugins/x2go/x2go_plugin.c:1599
msgid "Which command should be executed after creating the X2Go session?"
msgstr ""

#: plugins/x2go/x2go_plugin.c:1601
msgid "Keyboard Layout (auto)"
msgstr "Näppäimistön asettelu (automaattinen)"

#: plugins/x2go/x2go_plugin.c:1602
msgid "Keyboard type (auto)"
msgstr "Näppäimistön tyyppi (automaattinen)"

#: plugins/x2go/x2go_plugin.c:1603
msgid "Audio support"
msgstr "Äänituki"

#: plugins/x2go/x2go_plugin.c:1605
=======
#: plugins/x2go/x2go_plugin.c:2995
#, fuzzy
msgid "Which command should be executed after creating the X2Go session?"
msgstr "Mikä komento on suoritettava X2Go-istunnon luomisen jälkeen?"

#: plugins/x2go/x2go_plugin.c:2997
msgid "Keyboard Layout (auto)"
msgstr "Näppäimistön asettelu (automaattinen)"

#: plugins/x2go/x2go_plugin.c:2998
msgid "Keyboard type (auto)"
msgstr "Näppäimistön tyyppi (automaattinen)"

#: plugins/x2go/x2go_plugin.c:2999
msgid "Audio support"
msgstr "Äänituki"

#: plugins/x2go/x2go_plugin.c:3001
>>>>>>> 050fc71c
#, fuzzy
#| msgid "X2Go server's sound system (default: 'pulse')."
msgid "The sound system of the X2Go server (default: 'pulse')."
msgstr "X2Go-palvelimen äänijärjestelmä (oletus: 'pulse')."

<<<<<<< HEAD
#: plugins/x2go/x2go_plugin.c:1608
#, fuzzy
#| msgid "TCP redirection"
msgid "Clipboard direction"
msgstr "TCP-uudelleenohjaus"

#: plugins/x2go/x2go_plugin.c:1610
msgid "Which direction should clipboard content be copied? (default: 'both')."
msgstr ""

#: plugins/x2go/x2go_plugin.c:1614
#, fuzzy
#| msgid "Resolution"
msgid "DPI resolution"
msgstr "Resoluutio"

#: plugins/x2go/x2go_plugin.c:1615
=======
#: plugins/x2go/x2go_plugin.c:3004
#, fuzzy
#| msgid "TCP redirection"
msgid "Clipboard direction"
msgstr "Leikepöydän suunta"

#: plugins/x2go/x2go_plugin.c:3006
#, fuzzy
msgid "Which direction should clipboard content be copied? (default: 'both')."
msgstr ""
"Mihin suuntaan leikepöydän sisältö pitäisi kopioida? (oletus: 'molemmat')."

#: plugins/x2go/x2go_plugin.c:3010
#, fuzzy
#| msgid "Resolution"
msgid "DPI resolution"
msgstr "DPI-resoluutio"

#: plugins/x2go/x2go_plugin.c:3011
#, fuzzy
>>>>>>> 050fc71c
msgid ""
"Launch session with a specific resolution (in dots per inch). Must be "
"between 20 and 400."
msgstr ""
<<<<<<< HEAD

#: plugins/x2go/x2go_plugin.c:1659
=======
"Käynnistä istunto tietyllä resoluutiolla (pisteinä tuumaa kohti). Sen on "
"oltava 20 ja 400 välillä."

#: plugins/x2go/x2go_plugin.c:3055
>>>>>>> 050fc71c
msgid "X2Go plugin loaded."
msgstr "X2Go-liitännäinen ladattu."

#: plugins/x2go/x2go_plugin.h:43
msgid "X2Go - Launch an X2Go session"
msgstr "X2Go - Käynnistä X2Go-istunto"

#: plugins/gvnc/gvnc_plugin_config.h:40
msgid "Remmina VNC plugin for GNOME and KVM"
msgstr "Remminan VNC-liitännäinen Gnomelle ja KVM:lle"

#: plugins/gvnc/gvnc_plugin.c:477
#, c-format
msgid "Unsupported authentication type %u"
msgstr "Ei-tuettu todennustyyppi %u"

#: plugins/gvnc/gvnc_plugin.c:489
#, c-format
msgid "Authentication failure: %s"
msgstr "Todennusvirhe: %s"

#: plugins/gvnc/gvnc_plugin.c:820
msgid "Use server settings"
msgstr "Käytä palvelimen asetuksia"
<<<<<<< HEAD

#: plugins/gvnc/gvnc_plugin.c:821
msgid "True colour (24 bits)"
msgstr "True colour (24 bit)"

#: plugins/gvnc/gvnc_plugin.c:822
msgid "High colour (16 bits)"
msgstr "High colour (16 bit)"

#: plugins/gvnc/gvnc_plugin.c:823
msgid "Low colour (8 bits)"
msgstr "Low colour (8 bit)"

#: plugins/gvnc/gvnc_plugin.c:824
msgid "Ultra low colour (3 bits)"
msgstr "Ultra low colour (3 bit)"

#: plugins/gvnc/gvnc_plugin.c:848
msgid "VNC password"
msgstr "VNC-salasana"

#: plugins/gvnc/gvnc_plugin.c:850
msgid "Use JPEG Compression"
msgstr "Käytä JPEG-pakkausta"

#: plugins/gvnc/gvnc_plugin.c:850
msgid "This might not work on all VNC servers"
msgstr "Tämä ei välttämättä toimi kaikilla VNC-palvelimilla"

#: plugins/gvnc/gvnc_plugin.c:851
msgid "Enable GTK-VNC debug"
msgstr "Ota GTK-VNC-vianmääritys käyttöön"

#: plugins/gvnc/gvnc_plugin.c:871
msgid "Shared connection"
msgstr "Jaettu yhteys"

#: plugins/gvnc/gvnc_plugin.c:871
#, fuzzy
msgid ""
"If the server should try to share the desktop by leaving other clients "
"connected"
msgstr ""
"Jos palvelin yrittää jakaa työpöydän jättämällä muut asiakkaat kytkettyinä "
"toisiinsa."

#: plugins/gvnc/gvnc_plugin.c:881
msgid "Send Ctrl+Alt+_Del"
msgstr "Lähetä Ctrl+Alt+_Del"

#: plugins/gvnc/gvnc_plugin.c:882
msgid "Send Ctrl+Alt+_Backspace"
msgstr "Lähetä Ctrl+Alt+_Backspace"

#: plugins/gvnc/gvnc_plugin.c:883
msgid "Send Ctrl+Alt+_F1"
msgstr "Lähetä Ctrl+Alt+_F1"

#: plugins/gvnc/gvnc_plugin.c:884
msgid "Send Ctrl+Alt+_F2"
msgstr "Lähetä Ctrl+Alt+_F2"

#: plugins/gvnc/gvnc_plugin.c:885
msgid "Send Ctrl+Alt+_F3"
msgstr "Lähetä Ctrl+Alt+_F3"

#: plugins/gvnc/gvnc_plugin.c:886
msgid "Send Ctrl+Alt+_F4"
msgstr "Lähetä Ctrl+Alt+_F4"

#: plugins/gvnc/gvnc_plugin.c:887
msgid "Send Ctrl+Alt+_F5"
msgstr "Lähetä Ctrl+Alt+_F5"

#: plugins/gvnc/gvnc_plugin.c:888
msgid "Send Ctrl+Alt+_F6"
msgstr "Lähetä Ctrl+Alt+_F6"

#: plugins/gvnc/gvnc_plugin.c:889
msgid "Send Ctrl+Alt+_F7"
msgstr "Lähetä Ctrl+Alt+_F7"

#: plugins/gvnc/gvnc_plugin.c:890
msgid "Send Ctrl+Alt+_F8"
msgstr "Lähetä Ctrl+Alt+_F8"

#: plugins/gvnc/gvnc_plugin.c:891
msgid "Send Ctrl+Alt+_F9"
msgstr "Lähetä Ctrl+Alt+_F9"

#: plugins/gvnc/gvnc_plugin.c:892
msgid "Send Ctrl+Alt+_F10"
msgstr "Lähetä Ctrl+Alt+_F10"

#: plugins/gvnc/gvnc_plugin.c:893
msgid "Send Ctrl+Alt+_F11"
msgstr "Lähetä Ctrl+Alt+_F11"

#: plugins/gvnc/gvnc_plugin.c:894
msgid "Send Ctrl+Alt+_F12"
msgstr "Lähetä Ctrl+Alt+_F12"

#: plugins/gvnc/gvnc_plugin.c:896
msgid "Reboot remote host"
msgstr "Käynnistä etäpää uudelleen"

#: plugins/gvnc/gvnc_plugin.c:897
msgid "Reset remote host (hard reboot)"
msgstr "Nollaa etäpää (pakotettu uudelleenkäynnistys)"

=======

#: plugins/gvnc/gvnc_plugin.c:821
msgid "True colour (24 bits)"
msgstr "True colour (24 bit)"

#: plugins/gvnc/gvnc_plugin.c:822
msgid "High colour (16 bits)"
msgstr "High colour (16 bit)"

#: plugins/gvnc/gvnc_plugin.c:823
msgid "Low colour (8 bits)"
msgstr "Low colour (8 bit)"

#: plugins/gvnc/gvnc_plugin.c:824
msgid "Ultra low colour (3 bits)"
msgstr "Ultra low colour (3 bit)"

#: plugins/gvnc/gvnc_plugin.c:848
msgid "VNC password"
msgstr "VNC-salasana"

#: plugins/gvnc/gvnc_plugin.c:850
msgid "Use JPEG Compression"
msgstr "Käytä JPEG-pakkausta"

#: plugins/gvnc/gvnc_plugin.c:850
msgid "This might not work on all VNC servers"
msgstr "Tämä ei välttämättä toimi kaikilla VNC-palvelimilla"

#: plugins/gvnc/gvnc_plugin.c:851
msgid "Enable GTK-VNC debug"
msgstr "Ota GTK-VNC-vianmääritys käyttöön"

#: plugins/gvnc/gvnc_plugin.c:871
msgid "Shared connection"
msgstr "Jaettu yhteys"

#: plugins/gvnc/gvnc_plugin.c:871
#, fuzzy
msgid ""
"If the server should try to share the desktop by leaving other clients "
"connected"
msgstr ""
"Jos palvelin yrittää jakaa työpöydän jättämällä muut asiakkaat kytkettyinä "
"toisiinsa."

#: plugins/gvnc/gvnc_plugin.c:881
msgid "Send Ctrl+Alt+_Del"
msgstr "Lähetä Ctrl+Alt+_Del"

#: plugins/gvnc/gvnc_plugin.c:882
msgid "Send Ctrl+Alt+_Backspace"
msgstr "Lähetä Ctrl+Alt+_Backspace"

#: plugins/gvnc/gvnc_plugin.c:883
msgid "Send Ctrl+Alt+_F1"
msgstr "Lähetä Ctrl+Alt+_F1"

#: plugins/gvnc/gvnc_plugin.c:884
msgid "Send Ctrl+Alt+_F2"
msgstr "Lähetä Ctrl+Alt+_F2"

#: plugins/gvnc/gvnc_plugin.c:885
msgid "Send Ctrl+Alt+_F3"
msgstr "Lähetä Ctrl+Alt+_F3"

#: plugins/gvnc/gvnc_plugin.c:886
msgid "Send Ctrl+Alt+_F4"
msgstr "Lähetä Ctrl+Alt+_F4"

#: plugins/gvnc/gvnc_plugin.c:887
msgid "Send Ctrl+Alt+_F5"
msgstr "Lähetä Ctrl+Alt+_F5"

#: plugins/gvnc/gvnc_plugin.c:888
msgid "Send Ctrl+Alt+_F6"
msgstr "Lähetä Ctrl+Alt+_F6"

#: plugins/gvnc/gvnc_plugin.c:889
msgid "Send Ctrl+Alt+_F7"
msgstr "Lähetä Ctrl+Alt+_F7"

#: plugins/gvnc/gvnc_plugin.c:890
msgid "Send Ctrl+Alt+_F8"
msgstr "Lähetä Ctrl+Alt+_F8"

#: plugins/gvnc/gvnc_plugin.c:891
msgid "Send Ctrl+Alt+_F9"
msgstr "Lähetä Ctrl+Alt+_F9"

#: plugins/gvnc/gvnc_plugin.c:892
msgid "Send Ctrl+Alt+_F10"
msgstr "Lähetä Ctrl+Alt+_F10"

#: plugins/gvnc/gvnc_plugin.c:893
msgid "Send Ctrl+Alt+_F11"
msgstr "Lähetä Ctrl+Alt+_F11"

#: plugins/gvnc/gvnc_plugin.c:894
msgid "Send Ctrl+Alt+_F12"
msgstr "Lähetä Ctrl+Alt+_F12"

#: plugins/gvnc/gvnc_plugin.c:896
msgid "Reboot remote host"
msgstr "Käynnistä etäpää uudelleen"

#: plugins/gvnc/gvnc_plugin.c:897
msgid "Reset remote host (hard reboot)"
msgstr "Nollaa etäpää (pakotettu uudelleenkäynnistys)"

>>>>>>> 050fc71c
#: plugins/gvnc/gvnc_plugin.c:898
msgid "Shutdown remote host"
msgstr "Sammuta etäpää"

#: plugins/telepathy/telepathy_channel_handler.c:237
#, c-format
msgid ""
"%s wants to share their desktop.\n"
"Do you accept?"
msgstr ""
"%s haluaa jakaa työpöydän.\n"
"Hyväksytkö kutsun?"

#: plugins/telepathy/telepathy_channel_handler.c:240
msgid "Desktop sharing invitation"
msgstr "Työpöydän jakokutsu"

#: plugins/telepathy/telepathy_plugin.c:57
msgid "Telepathy - Desktop Sharing"
msgstr "Telepathy-työpöydän jakaminen"

#: data/ui/remmina_snap_info_dialog.glade:71
msgid ""
"<big><b>Remmina Snap package</b></big>\n"
"\n"
"<span>\n"
"Remmina is running on your system as a Snap package.\n"
"Some Remmina functions need to be set up to work properly.\n"
"</span>\n"
msgstr ""
"<big><b>Remminan Snap-paketti</b></big>\n"
"\n"
"<span>\n"
"Remmina toimii järjestelmässäsi Snap-pakettina.\n"
"Jotkin Remminan toiminnot tulee määrittää, jotta ne toimivat oikein.\n"
"</span>\n"

#: data/ui/remmina_snap_info_dialog.glade:120
msgid ""
"To enable access to some important features, like password saving in your "
"keyring and RDP printer sharing, please open your software center and give "
"the appropriate permissions to Remmina. As an alternative you can enter the "
"following commands in a terminal window:"
msgstr ""
"Vaikuttaa siltä, että Remmina on käynnissä järjestelmässäsi SNAP-pakettina. "
"Jotta pääsy joihinkin tärkeisiin ominaisuuksiin, kuten salasanan "
"tallentamiseen avaimenperään ja RDP-kirjoittimien jakamiseen, avaa "
"ohjelmistokeskus ja anna tarvittavat oikeudet Remminalle. Vaihtoehtoisesti "
"voit kirjoittaa seuraavat komennot pääteikkunaan:"

#: data/ui/remmina_snap_info_dialog.glade:167
msgid "<big>Permissions</big>"
msgstr "<big>Oikeudet</big>"

#: data/ui/remmina_snap_info_dialog.glade:202
msgid ""
"Since Snap packages run confined from the rest of the system, Remmina "
"profiles are saved inside the Snap file system by default. You can change "
"the location in the Remmina preferences."
msgstr ""
"Koska Snap-paketit toimivat rajoitetusti muusta järjestelmästä, Remmina-"
"profiilit tallennetaan oletusarvoisesti Snap-tiedostojärjestelmään. Voit "
"muuttaa sijaintia Remmina-suosituksissa."

#: data/ui/remmina_snap_info_dialog.glade:222
msgid "Change where Remmina profiles are stored"
msgstr "Muuta Remmina-profiilien tallennuspaikkaa"

#: data/ui/remmina_snap_info_dialog.glade:261
msgid "<big>Snap settings</big>"
msgstr "<big>Osallistu</big>"

#: data/ui/remmina_snap_info_dialog.glade:274
msgid "Do not show this message again"
msgstr "Älä näytä tätä viestiä uudelleen"

#: data/ui/remmina_search_popover.glade:56 data/ui/remmina_search.glade:61
msgid "Search"
msgstr "Hae"

#: data/ui/remmina_search_popover.glade:70 data/ui/remmina_search.glade:75
msgid "Search for previous occurrence"
msgstr "Hae edellistä ilmentymää"

#: data/ui/remmina_search_popover.glade:93 data/ui/remmina_search.glade:98
msgid "Search for next occurrence"
msgstr "Hae seuraavaa ilmentymää"

#: data/ui/remmina_search_popover.glade:125 data/ui/remmina_search.glade:130
msgid "Toggle search options"
msgstr "Vaihda hakuvaihtoehtoja"

#: data/ui/remmina_search_popover.glade:186 data/ui/remmina_search.glade:191
msgid "_Match case"
msgstr "_Sama kirjainkoko"

#: data/ui/remmina_search_popover.glade:203 data/ui/remmina_search.glade:208
msgid "Match _entire word only"
msgstr "_Kokonaiset sanat"

#: data/ui/remmina_search_popover.glade:220 data/ui/remmina_search.glade:225
msgid "Match as _regular expression"
msgstr "_Säännöllinen lauseke"

#: data/ui/remmina_search_popover.glade:237 data/ui/remmina_search.glade:242
msgid "_Wrap around"
msgstr "_Jatka alusta"

#: data/ui/remmina_about.glade:30 data/ui/remmina_main.glade:395
msgid "About"
msgstr "Tietoja"

#: data/ui/remmina_about.glade:34
#, fuzzy
#| msgid ""
#| "\n"
#| "Copyright © 2014–2021 Antenore Gatta, Giovanni Panozzo.\n"
#| "Copyright © 2009–2014 Vic Lee\n"
#| "More details in COPYING\n"
#| "    "
msgid ""
"Copyright © 2014–2021 Antenore Gatta, Giovanni Panozzo.\n"
"Copyright © 2009–2014 Vic Lee\n"
"More details in COPYING"
msgstr ""
"Tekijänoikeudet © 2014–2021 Antenore Gatta, Giovanni Panozzo.\n"
"Tekijänoikeudet © 2009–2014 Vic Lee\n"
<<<<<<< HEAD
"Lisätietoja COPYING-tiedostossa\n"
"    "

#: data/ui/remmina_about.glade:38
msgid "https://www.remmina.org/"
msgstr ""

#: data/ui/remmina_string_list.glade:14 data/ui/remmina_string_list.glade:158
msgid "Add"
msgstr "Lisää"

#: data/ui/remmina_string_list.glade:20 data/ui/remmina_string_list.glade:137
#: data/ui/remmina_key_chooser.glade:14 data/ui/remmina_key_chooser.glade:15
msgid "_Remove"
msgstr "_Poista"

#: data/ui/remmina_string_list.glade:26 data/ui/remmina_string_list.glade:116
msgid "Move up"
msgstr "Siirrä ylös"

#: data/ui/remmina_string_list.glade:32 data/ui/remmina_string_list.glade:95
msgid "Move down"
msgstr "Siirrä alas"

#: data/ui/remmina_mpc.glade:14
msgid "<span weight='bold' size='larger'>Multi Password Changer</span>"
msgstr "<span weight='bold' size='larger'>Salasanojen monivaihdin</span>"

#: data/ui/remmina_mpc.glade:32
msgid "Change"
msgstr "Muuta"

#: data/ui/remmina_mpc.glade:201
msgid "Selection criteria"
msgstr "Valinnan perusteet"

#: data/ui/remmina_mpc.glade:261
msgid "Confirm password"
msgstr "Vahvista salasana"

#: data/ui/remmina_mpc.glade:294
msgid "Set new password"
msgstr "Aseta uusi salasana"

#. A column table with multiple check-boxes
#: data/ui/remmina_mpc.glade:331
msgctxt "Multi password changer"
msgid "Select"
msgstr "Valitse"

#: data/ui/remmina_mpc.glade:343
msgctxt "Multi password changer table"
msgid "Name"
msgstr "Nimi"

#: data/ui/remmina_mpc.glade:354
msgctxt "Multi password changer table"
msgid "Group"
msgstr "Ryhmä"

=======
"Lisätietoja COPYING-tiedostossa"

#: data/ui/remmina_about.glade:38
#, fuzzy
msgid "https://www.remmina.org/"
msgstr "https://www.remmina.org/"

#: data/ui/remmina_string_list.glade:14 data/ui/remmina_string_list.glade:158
msgid "Add"
msgstr "Lisää"

#: data/ui/remmina_string_list.glade:20 data/ui/remmina_string_list.glade:137
#: data/ui/remmina_key_chooser.glade:14 data/ui/remmina_key_chooser.glade:15
msgid "_Remove"
msgstr "_Poista"

#: data/ui/remmina_string_list.glade:26 data/ui/remmina_string_list.glade:116
msgid "Move up"
msgstr "Siirrä ylös"

#: data/ui/remmina_string_list.glade:32 data/ui/remmina_string_list.glade:95
msgid "Move down"
msgstr "Siirrä alas"

#: data/ui/remmina_mpc.glade:14
msgid "<span weight='bold' size='larger'>Multi Password Changer</span>"
msgstr "<span weight='bold' size='larger'>Salasanojen monivaihdin</span>"

#: data/ui/remmina_mpc.glade:32
msgid "Change"
msgstr "Muuta"

#: data/ui/remmina_mpc.glade:201
msgid "Selection criteria"
msgstr "Valinnan perusteet"

#: data/ui/remmina_mpc.glade:261
msgid "Confirm password"
msgstr "Vahvista salasana"

#: data/ui/remmina_mpc.glade:294
msgid "Set new password"
msgstr "Aseta uusi salasana"

#. A column table with multiple check-boxes
#: data/ui/remmina_mpc.glade:331
msgctxt "Multi password changer"
msgid "Select"
msgstr "Valitse"

#: data/ui/remmina_mpc.glade:343
msgctxt "Multi password changer table"
msgid "Name"
msgstr "Nimi"

#: data/ui/remmina_mpc.glade:354
msgctxt "Multi password changer table"
msgid "Group"
msgstr "Ryhmä"

>>>>>>> 050fc71c
#: data/ui/remmina_mpc.glade:365
msgctxt "Multi password changer table"
msgid "Domain\\Username"
msgstr "Verkkotunnus\\Käyttäjätunnus"

#: data/ui/remmina_news.glade:75
msgid ""
"<big><b>The news are turned off</b></big>\n"
"\n"
"<span>\n"
"Turning on news means the program connects to a Remmina server to download "
"the release notes.\n"
"</span>\n"
"\n"
"<span>\n"
"Version checking can only be activated at compile time.\n"
"</span>\n"
"\n"
"<span>\n"
"<a href=\"https://gitlab.com/Remmina/Remmina/-/tags/\" title=\"Remmina "
"release notes\"><i>Visit the website to read the release notes</i></a>.\n"
"</span>"
msgstr ""
"<big><b>Uutiset on kytketty pois päältä</b></big>\n"
"\n"
"<span>\n"
"Uutisten ottaminen käyttöön tarkoittaa, että ohjelma muodostaa yhteyden "
"Remmina-palvelimeen ladatakseen julkaisutiedot.\n"
"</span>\n"
"\n"
"<span>\n"
"Versiotarkistus voidaan aktivoida vain kääntämisajankohtana.\n"
"</span>\n"
"\n"
"<span>\n"
"<a href=\"https://gitlab.com/Remmina/Remmina/-/tags/\" title=\"Remmina "
"release notes\"><i>Käy verkkosivustolla lukeaksesi julkaisutiedot</i></a>.\n"
"</span>"

#. The star (*) is a reference to privacy consent
#: data/ui/remmina_news.glade:130 data/ui/remmina_preferences.glade:464
msgid ""
"Send <b><a href=\"https://remmina.gitlab.io/remminadoc.gitlab.io/"
"remmina__stats_8c.html#details\" title=\"Remmina usage statistics"
"\">anonymous</a></b> statistics. (*)"
msgstr ""
"Lähetä <b><a href=\"https://remmina.gitlab.io/remminadoc.gitlab.io/"
"remmina__stats_8c.html#details\" title=\"Remmina usage statistics"
"\">anonyymeja</a></b> tilastoja. (*)"

#: data/ui/remmina_news.glade:142 data/ui/remmina_news.glade:195
msgid "Send anonymous statistics"
msgstr "Lähetä anonyymeja tilastoja"

#: data/ui/remmina_news.glade:156
msgid "Use as default remote desktop client"
msgstr "Käytä oletusarvoisena etätyöpöytäsovelluksena"

#: data/ui/remmina_news.glade:165
msgid "Apply"
msgstr "Toteuta"

#: data/ui/remmina_news.glade:169
msgid "Allow Remmina to automatically open .rdp and .remmina files."
msgstr "Salli Remminan avata automaattisesti .rdp- ja .remmina-tiedostot."

#. The star (*) is a reference to privacy consent
#: data/ui/remmina_news.glade:183 data/ui/remmina_preferences.glade:479
msgid ""
"Fetch news from <a href=\"https://remmina.org\" title=\"Remmina news site"
"\">remmina.org</a> (*)"
msgstr ""
"Nouda uutiset <a href=\"https://remmina.org\" title=\"Remmina news site"
"\">remmina.orgista</a> (*)"

#: data/ui/remmina_news.glade:208 data/ui/remmina_preferences.glade:446
msgid ""
"* By enabling statistics and/or news you consent to send and fetch data to/"
"from remmina.org"
msgstr ""
"* Ottamalla tilastot ja/tai uutiset käyttöön, annat hyväksynnän lähettää ja/"
"tai noutaa tietoja remmina.orgista"

#: data/ui/remmina_news.glade:231
msgid "<big>Take part</big>"
msgstr "<big>Osallistu</big>"

#. Pay attention to the quoting characters as they may break the pango layout. If in doubt and cannot test, copy and paste the symbols from the English string.
#: data/ui/remmina_news.glade:257
msgid ""
"<span>\n"
"<b>You have our gratitude in choosing copylefted libre software, <a href="
"\"https://remmina.org/donations/\" title=\"Where’s the money, Lebowski? "
"“blblblblblb”\">donations also make us happy</a>, and further help improve "
"Remmina.</b>\n"
"</span>\n"
msgstr ""
"<span>\n"
"<b> Kiitos, että valitsit vapaan copyleft-ohjelman. <a href=\"https://"
"remmina.org/donations/\" title=\"Remmina-lahjoituksia\">Lahjoitukset</a> "
"tekevät meistä iloisia ja auttavat parantamaan ohjelmaa entisestään.</b>\n"
"</span>\n"

#: data/ui/remmina_news.glade:277
msgid "<big>Contribute</big>"
msgstr "<big>Myötävaikuta</big>"

#: data/ui/remmina_key_chooser.glade:23
msgid "Choose a new key"
msgstr "Valitse uusi näppäin"

#: data/ui/remmina_key_chooser.glade:82
msgid "Please press the new key…"
msgstr "Paina uutta näppäintä…"

#: data/ui/remmina_main.glade:35
msgid "Hide or show the search bar"
msgstr "Piilota tai näytä hakupalkki"

#: data/ui/remmina_main.glade:41
msgid "Add a new connection profile"
msgstr "Lisää uusi yhteysprofiili"

#: data/ui/remmina_main.glade:47
msgid "Switch from grouped to list view"
msgstr "Vaihda ryhmitetystä luettelonäkymään"

#: data/ui/remmina_main.glade:79
msgid "Select the protocol to use with the quick connect bar."
msgstr "Valitse pikayhteyspalkissa käytettävä protokolla."

#: data/ui/remmina_main.glade:97
msgid "Search string or server name/IP address for “Quick Connect”"
msgstr "Hakumerkkijono tai palvelimen nimi/IP-osoite \"pikayhteys\"-kohteelle"

#: data/ui/remmina_main.glade:101 data/ui/remmina_main.glade:103
msgid "Server name or IP address"
msgstr "Palvelimen nimi tai IP-osoite"

#: data/ui/remmina_main.glade:102 data/ui/remmina_main.glade:104
#: data/ui/remmina_preferences.glade:504
msgid "Clear"
msgstr "Tyhjennä"

#: data/ui/remmina_main.glade:187
msgid "Edit"
msgstr "Muokkaa"

#: data/ui/remmina_main.glade:217
msgid "Collapse all"
msgstr "Tiivistä kaikki"

#: data/ui/remmina_main.glade:227
msgid "Expand all"
msgstr "Laajenna kaikki"
<<<<<<< HEAD

#: data/ui/remmina_main.glade:265
msgid "Multi password changer"
msgstr "Salasanojen monivaihdin"

#: data/ui/remmina_main.glade:275
msgid "Debugging"
msgstr "Vianjäljitys"

#: data/ui/remmina_main.glade:295
msgid "Export"
msgstr "Vie"

#: data/ui/remmina_main.glade:322
msgid "Make Remmina your default remote desktop client"
msgstr "Tee Remminasta oletusarvoinen etätyöpöytäsovellus"

#: data/ui/remmina_main.glade:338
msgid "News"
msgstr "Uutiset"

#: data/ui/remmina_main.glade:348
msgid "Homepage"
msgstr "Kotisivu"

#: data/ui/remmina_main.glade:358
msgid "Donations"
msgstr "Lahjoitukset"

#: data/ui/remmina_main.glade:368
msgid "Wiki"
msgstr "Wiki"

#. Remmina community website
#: data/ui/remmina_main.glade:378
msgid "Community"
msgstr "Yhteisö"

#: data/ui/remmina_main.glade:492
msgid "Plugin"
msgstr "Liitännäinen"

#: data/ui/remmina_main.glade:506
msgid "Last used"
msgstr "Viimeksi käytetty"

#: data/ui/remmina_main.glade:555
msgid "New connection profile"
msgstr "Uusi yhteysprofiili"

=======

#: data/ui/remmina_main.glade:265
msgid "Multi password changer"
msgstr "Salasanojen monivaihdin"

#: data/ui/remmina_main.glade:275
msgid "Debugging"
msgstr "Vianjäljitys"

#: data/ui/remmina_main.glade:295
msgid "Export"
msgstr "Vie"

#: data/ui/remmina_main.glade:322
msgid "Make Remmina your default remote desktop client"
msgstr "Tee Remminasta oletusarvoinen etätyöpöytäsovellus"

#: data/ui/remmina_main.glade:338
msgid "News"
msgstr "Uutiset"

#: data/ui/remmina_main.glade:348
msgid "Homepage"
msgstr "Kotisivu"

#: data/ui/remmina_main.glade:358
msgid "Donations"
msgstr "Lahjoitukset"

#: data/ui/remmina_main.glade:368
msgid "Wiki"
msgstr "Wiki"

#. Remmina community website
#: data/ui/remmina_main.glade:378
msgid "Community"
msgstr "Yhteisö"

#: data/ui/remmina_main.glade:492
msgid "Plugin"
msgstr "Liitännäinen"

#: data/ui/remmina_main.glade:506
msgid "Last used"
msgstr "Viimeksi käytetty"

#: data/ui/remmina_main.glade:555
msgid "New connection profile"
msgstr "Uusi yhteysprofiili"

>>>>>>> 050fc71c
#: data/ui/remmina_main.glade:567
msgid "Show search bar"
msgstr "Näytä hakupalkki"

#: data/ui/remmina_main.glade:587
msgid "Remmina main menu"
msgstr "Remminan päävalikko"

#: data/ui/remmina_main.glade:594
msgid "Actions"
msgstr "Toiminnot"

#: data/ui/remmina_main.glade:609
msgid "Toggle view"
msgstr "Vaihda näkymä"

#: data/ui/remmina_spinner.glade:54
msgid "Please wait…"
msgstr "Odota hetki…"

#: data/ui/remmina_preferences.glade:42
msgid "Double-click action"
msgstr "Kaksoisnapsautuksen toiminto"

#: data/ui/remmina_preferences.glade:58
msgid "Open connection"
msgstr "Avaa yhteys"

#: data/ui/remmina_preferences.glade:59
msgid "Edit settings"
msgstr "Muokkaa asetuksia"

#: data/ui/remmina_preferences.glade:75
msgid "Scaling quality"
msgstr "Skaalauslaatu"

#: data/ui/remmina_preferences.glade:91
msgid "Nearest"
msgstr "Lähin"

#: data/ui/remmina_preferences.glade:92
msgid "Tiles"
msgstr "Laatat"

#: data/ui/remmina_preferences.glade:93
msgid "Bilinear"
msgstr "Bilineaarinen"

#: data/ui/remmina_preferences.glade:94
msgid "Hyper"
msgstr "Hyper"

#: data/ui/remmina_preferences.glade:110
msgid "Step size for auto-scroll"
msgstr "Automaattisen vierityksen askelkoko"

#: data/ui/remmina_preferences.glade:139
msgid "Maximal amount of recent items"
msgstr "Enimmäismäärä viimeaikaisia kohteita"

#: data/ui/remmina_preferences.glade:154
msgid "Screen resolutions"
msgstr "Näytön tarkkuudet"

#: data/ui/remmina_preferences.glade:200
msgid "Folder for screenshots"
msgstr "Kansio kuvakaappauksiin"

#: data/ui/remmina_preferences.glade:212
msgid "Choose a folder to save screenshots from Remmina in."
msgstr "Valitse kansio, johon Remmina tallentaa kuvakaappauksen."

#: data/ui/remmina_preferences.glade:216 data/ui/remmina_preferences.glade:302
msgid "Select a folder"
msgstr "Valitse kansio"

#: data/ui/remmina_preferences.glade:227
msgid "Set up"
msgstr "Määritä"

#: data/ui/remmina_preferences.glade:249
msgid "Screenshot filenames"
msgstr "Kuvakaappauksen tiedostonimet"

#: data/ui/remmina_preferences.glade:261
msgid ""
"%p Profile name\n"
"%h Server name/IP\n"
"%Y Year, %m Month, %d Day, %H Hour, %M Minute, %S Seconds (UTC time)\n"
msgstr ""
"%p Profiilin nimi\n"
"%h Palvelimen nimi/IP\n"
"%Y vuosi, %m kuukausi, %d päivä, %H tunti, %M minuutti, %S sekunti (UTC-"
"aika)\n"

#: data/ui/remmina_preferences.glade:280
msgid ""
"The folder connection profiles are saved in, it defaults to the XDG_USER_DATA"
msgstr ""
"Kansio, johon yhteysprofiilit tallennetaan, sen oletusarvo on XDG_USER_DATA"

#. The folder where profiles are saved
#: data/ui/remmina_preferences.glade:285
msgid "Remmina data folder"
msgstr "Remminan datakansio"

#: data/ui/remmina_preferences.glade:297
msgid "Choose a folder to save connection profiles from Remmina in."
msgstr "Valitse kansio, johon Remmina tallentaa yhteysprofiilit."

#: data/ui/remmina_preferences.glade:315
msgid "Remember last view for each connection"
msgstr "Muista kunkin yhteyden viimeinen näkymätila"

#. The star (*) is a reference to privacy consent
#: data/ui/remmina_preferences.glade:319
msgid "Remember last view mode"
msgstr "Muista viimeinen näyttötila"

#: data/ui/remmina_preferences.glade:359
msgid ""
"Set a custom filename for your Remmina connection profiles, using a "
"formatting string."
msgstr ""
"Aseta muokattu tiedostonimi Remmina-yhteysprofiileille muotoilujärjestyksen "
"avulla."

#: data/ui/remmina_preferences.glade:363
msgid "Template for profile filenames"
msgstr "Malli profiilin tiedostonimille"

#: data/ui/remmina_preferences.glade:375
msgid ""
"%G Group name (slash will be converted to - automatically)\n"
"%P Protocol name\n"
"%N Connection name\n"
"%h Hostname/IP\n"
"\n"
"\n"
msgstr ""
"%G Ryhmän nimi (viiva muunnetaan automaattisesti)\n"
"%P Protokollan nimi\n"
"%N Yhteyden nimi\n"
"%h Isäntänimi/IP\n"
"\n"
"\n"

#: data/ui/remmina_preferences.glade:397
msgid "Only save generated screenshots, don't copy them to clipboard."
msgstr "Tallenna vain luodut kuvakaappaukset, älä kopioi niitä leikepöydälle."

#: data/ui/remmina_preferences.glade:402
msgid "Prevent screenshots from entering clipboard"
msgstr "Estä kuvakaappauksien pääsy leikepöydälle"

#: data/ui/remmina_preferences.glade:529
msgid "Options"
msgstr "Valinnat"

#: data/ui/remmina_preferences.glade:554
msgid "Always show tabs"
msgstr "Näytä aina välilehdet"

#: data/ui/remmina_preferences.glade:570
msgid "Hide the toolbar shown in the tabbed interface"
msgstr "Piilota työkalurivi välilehtinäkymässä"

#: data/ui/remmina_preferences.glade:591
msgid "Default view"
msgstr "Oletusarvoinen näkymätila"

#: data/ui/remmina_preferences.glade:605
msgid "Automatic"
msgstr "Automaattinen"

#: data/ui/remmina_preferences.glade:606
msgid "Scrolled window"
msgstr "Vieritetty ikkuna"

#: data/ui/remmina_preferences.glade:608
msgid "Viewport fullscreen"
msgstr "Täysinäyttöinen näyttö"

#. How tabs are grouped in the Remmina connection window
#: data/ui/remmina_preferences.glade:624
msgctxt "Appearance preferences"
msgid "Tabs grouping"
msgstr "Välilehtien ryhmittely"

#: data/ui/remmina_preferences.glade:638
msgid "By group"
msgstr "Ryhmien mukaan"

#: data/ui/remmina_preferences.glade:639
msgid "By protocol"
msgstr "Protokollan mukaan"

#: data/ui/remmina_preferences.glade:640
msgid "Per connection"
msgstr "Yhteyttä kohti"

#: data/ui/remmina_preferences.glade:652
msgid "Fullscreen on the same screen as the connection window"
msgstr "Koko näyttö samassa näytössä kuin yhteysikkuna"

#: data/ui/remmina_preferences.glade:675
msgid "Peeking"
msgstr "Kurkista"

#: data/ui/remmina_preferences.glade:676
msgid "Hidden"
msgstr "Piilotettu"

#: data/ui/remmina_preferences.glade:693
msgid "Fullscreen toolbar visibility"
msgstr "Koko näytön työkalurivin näkyvyys"

#: data/ui/remmina_preferences.glade:703
msgid "Hide the search bar shown in the main window"
msgstr "Piilota pääikkunassa näkyvä hakupalkki"

#: data/ui/remmina_preferences.glade:719
msgid "Prefer dark theme"
msgstr "Suosi tummaa teemaa"

#: data/ui/remmina_preferences.glade:723
msgid ""
"If a GTK theme includes a dark variant, it will be used instead of the "
"configured theme."
msgstr ""
"Jos GTK-teema sisältää tumman muunnelman, sitä käytetään määritetyn teeman "
"sijaan."

#: data/ui/remmina_preferences.glade:743
msgid "“Grab all keyboard events” status colour"
msgstr "\"Tartu kaikkiin näppäimistötapahtumiin\" -tilaväri"

#: data/ui/remmina_preferences.glade:754
#, fuzzy
#| msgid "“Grab all keyboard events” status colour"
msgid "Enable/Disable “Grab all keyboard events” status colour"
msgstr ""
"Ota käyttöön/poista käytöstä \"Ota kaikki näppäimistötapahtumat talteen\" -"
"tilaväri."

#: data/ui/remmina_preferences.glade:770
msgid ""
"Hexadecimal- or colour names (red, #ff0000).\n"
"It changes the background colour of connection names in the Remmina "
"connection toolbar (when in fullscreen)."
msgstr ""
"Heksadesimaali- tai värinimet (punainen, #ff0000).\n"
"Se muuttaa yhteysnimien taustavärin Remmina-yhteyden työkalurivillä (kun se "
"on koko näytössä)."

#: data/ui/remmina_preferences.glade:827
msgid "Appearance"
msgstr "Ulkoasu"

#: data/ui/remmina_preferences.glade:853
msgid "Show new connection on top of the menu"
msgstr "Näytä uusi yhteys valikon yläosassa"

#: data/ui/remmina_preferences.glade:872
msgid "Hide total count shown in the group menu"
msgstr "Piilota ryhmävalikossa näkyvä kokonaismäärä"

#: data/ui/remmina_preferences.glade:890
msgid "No tray icon"
msgstr "Ei ilmoitusalueen kuvaketta"

#: data/ui/remmina_preferences.glade:909
msgid "Start in tray upon user login"
msgstr "Käynnistä järjestelmän ilmoitusalueelle sisäänkirjautumisen yhteydessä"

#: data/ui/remmina_preferences.glade:940
msgid "Applet"
msgstr "Sovelma"

#: data/ui/remmina_preferences.glade:972
msgid "Host key"
msgstr "Isännän näppäin"

#: data/ui/remmina_preferences.glade:1004
msgid "Show/hide fullscreen"
msgstr "Näytä/piilota koko näytön tila"

#: data/ui/remmina_preferences.glade:1035
msgid "Auto-fit window"
msgstr "Sovita ikkuna automaattisesti"

#: data/ui/remmina_preferences.glade:1112
msgid "Apply/remove scaling"
msgstr "Käytä/poista skaalaus"

#: data/ui/remmina_preferences.glade:1143
msgid "Grab keyboard"
msgstr "Kaappaa näppäimistö"

#: data/ui/remmina_preferences.glade:1236
msgid "Show/hide toolbar"
msgstr "Näytä/piilota työkalurivi"

#: data/ui/remmina_preferences.glade:1299
#: data/ui/remmina_preferences.glade:1309
msgid "View-only mode"
msgstr "Vain katselu -tila"

#: data/ui/remmina_preferences.glade:1372
msgid "Keyboard"
msgstr "Näppäimistö"

#: data/ui/remmina_preferences.glade:1403
msgid "Local SSH port"
msgstr "Paikallinen SSH-portti"

#: data/ui/remmina_preferences.glade:1427
msgid "Parse ~/.ssh/config"
msgstr "Jäsennä ~/.ssh/config"

#: data/ui/remmina_preferences.glade:1451
msgid "No logging at all"
msgstr "Ei lokiin kirjaamista lainkaan"

#: data/ui/remmina_preferences.glade:1452
msgid "Rare conditions or warnings"
msgstr "Harvinaiset olosuhteet tai varoitukset"

#: data/ui/remmina_preferences.glade:1453
msgid "API-accessible entrypoints"
msgstr "Sovellusrajapinnassa käytettävissä olevat pääsypisteet"

#: data/ui/remmina_preferences.glade:1454
msgid "Lower level protocol info, packet level"
msgstr "Matalan tason protokollatiedot, paketitaso"

#: data/ui/remmina_preferences.glade:1455
msgid "Function entering and leaving"
msgstr "Funktion saapuminen ja poistuminen"

#: data/ui/remmina_preferences.glade:1472
msgid "SSH log level"
msgstr "SSH-lokitaso"

#. http://man7.org/linux/man-pages/man7/tcp.7.html
#: data/ui/remmina_preferences.glade:1543
msgid "Seconds of connection idleness before TCP keepalive probes are sent."
msgstr ""
"Yhteyden tyhjäkäynnin sekunnit ennen kuin TCP:n pidä hengissä -luotaimet "
"(Keep Alive) on lähetetty."

#. http://man7.org/linux/man-pages/man7/tcp.7.html
#: data/ui/remmina_preferences.glade:1559
msgid "Seconds between each keepalive probe."
msgstr ""
"Sekunnit jokaisen pidättävän pidä hengissä (Keep Alive) -luotaimen välillä."

#. http://man7.org/linux/man-pages/man7/tcp.7.html
#: data/ui/remmina_preferences.glade:1575
msgid ""
"Number of keepalive probes sent via TCP connection before it is dropped."
msgstr ""
"Pidä hengissä (Keep Alive) -luotainten lukumäärä TCP-yhteyden kautta, ennen "
"kuin yhteys hylätään."

#. http://man7.org/linux/man-pages/man7/tcp.7.html
#: data/ui/remmina_preferences.glade:1591
msgid ""
"Amount of milliseconds to attempt acknowledging data before closing the "
"corresponding TCP connection forcibly."
msgstr ""
"Millisekuntien määrä datan tunnistamisen yrittämiseksi, ennen kuin vastaava "
"TCP-yhteys suljetaan väkisin."

#: data/ui/remmina_preferences.glade:1617
msgid "SSH options"
msgstr "SSH-asetukset"

#: data/ui/remmina_preferences.glade:1645
#: data/ui/remmina_preferences.glade:1714
#: data/ui/remmina_preferences.glade:1785
msgid "Use secret key authentication for some widgets"
msgstr "Käytä yksityisen avaimen todennusta joillekin widgeteille"

#: data/ui/remmina_preferences.glade:1649
msgid "Use master password"
msgstr "Käytä pääsalasanaa"

#: data/ui/remmina_preferences.glade:1662
msgid "Automatic lock interval"
msgstr "Automaattinen lukitusväli"

#: data/ui/remmina_preferences.glade:1688
msgid "Repeat the password"
msgstr "Toista salasana"

#: data/ui/remmina_preferences.glade:1699
msgid "Automatically accept all fingerprints and certificates"
msgstr "Hyväksy kaikki sormenjäljet ja varmenteet automaattisesti"

#: data/ui/remmina_preferences.glade:1703
msgid "Trust all fingerprints and certificates"
msgstr "Luota kaikkiin sormenjälkiin ja varmenteisiin"

#: data/ui/remmina_preferences.glade:1746
msgid "Master password validity in seconds"
msgstr "Pääsalasanan voimassaolo sekunteina"

#: data/ui/remmina_preferences.glade:1810
msgid "Security"
msgstr "Turvallisuus"

#: data/ui/remmina_preferences.glade:1841
msgid "Terminal font"
msgstr "Päätteen fontti"

#: data/ui/remmina_preferences.glade:1854
msgid "Scrollback lines"
msgstr "Vieritysrivit"

#: data/ui/remmina_preferences.glade:1902
msgid "Shortcuts for copying and pasting"
msgstr "Pikanäppäimet leikepöydälle kopioimiseksi ja liittämiseksi"

#: data/ui/remmina_preferences.glade:1915
msgid "Select all shortcuts"
msgstr "Valitse kaikki -pikanäppäin"

#: data/ui/remmina_preferences.glade:1928
#: data/ui/remmina_preferences.glade:1945
#: data/ui/remmina_preferences.glade:2398
#: data/ui/remmina_preferences.glade:2428
#: data/ui/remmina_preferences.glade:2562
#: data/ui/remmina_preferences.glade:2579
msgid "(Host key+)"
msgstr "(Host key +) (esim. oikea CTRL + )"

#: data/ui/remmina_preferences.glade:1963
msgid "Use default system font"
msgstr "Käytä järjestelmän oletusfonttia"

#: data/ui/remmina_preferences.glade:1988
msgid ""
"Selecting “SGR 1” also switches to the bright counterparts of the first 8 "
"palette colours (in addition to making text bold)."
msgstr ""
"\"SGR 1\":n valitseminen vaihtaa myös kahdeksan ensimmäisen paletin värin "
"kirkkaita vastaavia (tekstin lihavoinnin lisäksi)."

#: data/ui/remmina_preferences.glade:2004
msgid "Allow using bright colours with bold text"
msgstr "Salli kirkkaiden värien ja lihavoidun tekstin käyttö"

#: data/ui/remmina_preferences.glade:2018
msgid "Colour theme"
msgstr "Väriteema"

#: data/ui/remmina_preferences.glade:2029
msgid ""
"Choose a colour scheme file. Usually available in /usr/share/remmina/theme. "
"https://github.com/mbadolato/iTerm2-Color-Schemes has more details."
msgstr ""
"Valitse värimalli tiedostosta. Yleensä käytettävissä on /usr/share/remmina/"
"theme. Lisätietoja on saatavilla osoitteesta https://github.com/mbadolato/"
"iTerm2-Color-Schemes."

#: data/ui/remmina_preferences.glade:2033
msgid "Pick a terminal colouring file"
msgstr "Valitse päätteen väritystiedosto"

#: data/ui/remmina_preferences.glade:2048
msgid "Bright colours"
msgstr "Kirkkaat värit"

#: data/ui/remmina_preferences.glade:2062
msgid "Pick a light black colour"
msgstr "Valitse vaalean mustan väri"

#: data/ui/remmina_preferences.glade:2076
msgid "Pick a light red colour"
msgstr "Valitse vaaleanpunainen väri"

#: data/ui/remmina_preferences.glade:2090
msgid "Pick a bright green colour"
msgstr "Valitse kirkkaanvihreä väri"

#: data/ui/remmina_preferences.glade:2104
msgid "Pick a bright yellow colour"
msgstr "Valitse kirkkaankeltainen väri"

#: data/ui/remmina_preferences.glade:2118
msgid "Pick a bright blue colour"
msgstr "Valitse kirkkaansininen väri"

#: data/ui/remmina_preferences.glade:2132
msgid "Pick a light magenta colour"
msgstr "Valitse vaalean magentan väri"

#: data/ui/remmina_preferences.glade:2146
msgid "Pick a light cyan colour"
msgstr "Valitse vaalean syaanin väri"

#: data/ui/remmina_preferences.glade:2160
msgid "Pick a light white colour"
msgstr "Valitse vaalean valkoinen väri"

#: data/ui/remmina_preferences.glade:2174
msgid "Pick a black colour"
msgstr "Valitse musta väri"

#: data/ui/remmina_preferences.glade:2188
msgid "Pick a red colour"
msgstr "Valitse punainen väri"

#: data/ui/remmina_preferences.glade:2202
msgid "Pick a green colour"
msgstr "Valitse vihreä väri"

#: data/ui/remmina_preferences.glade:2216
msgid "Pick a yellow colour"
msgstr "Valitse keltainen väri"

#: data/ui/remmina_preferences.glade:2230
msgid "Pick a blue colour"
msgstr "Valitse sininen väri"

#: data/ui/remmina_preferences.glade:2244
msgid "Pick a magenta colour"
msgstr "Valitse magenta väri"

#: data/ui/remmina_preferences.glade:2258
msgid "Pick a cyan colour"
msgstr "Valitse syaani väri"

#: data/ui/remmina_preferences.glade:2272
msgid "Pick a white colour"
msgstr "Valitse valkoinen väri"

#: data/ui/remmina_preferences.glade:2285
msgid "Normal colours"
msgstr "Normaalit värit"

#: data/ui/remmina_preferences.glade:2298
#: data/ui/remmina_preferences.glade:2313
msgid "Cursor colour"
msgstr "Kohdistimen väri"

#: data/ui/remmina_preferences.glade:2327
#: data/ui/remmina_preferences.glade:2342
msgid "Background colour"
msgstr "Taustan väri"

#: data/ui/remmina_preferences.glade:2358
#: data/ui/remmina_preferences.glade:2372
msgid "Foreground colour"
msgstr "Edustan väri"

#: data/ui/remmina_preferences.glade:2385
msgid "Increase and decrease font size"
msgstr "Suurenna ja pienennä fontin kokoa"

#: data/ui/remmina_preferences.glade:2415
msgid "Search text shortcut"
msgstr "Etsi tekstiä -pikanäppäin"

#: data/ui/remmina_preferences.glade:2446
#: data/ui/remmina_preferences.glade:2461
msgid "Bold colour"
msgstr "Normaalit värit"

#: data/ui/remmina_preferences.glade:2475
#: data/ui/remmina_preferences.glade:2516
msgid "Highlight colour"
msgstr "Korosta väri"

#: data/ui/remmina_preferences.glade:2488
#: data/ui/remmina_preferences.glade:2532
msgid "Highlight foreground colour"
msgstr "Korosta edustaväri"

#: data/ui/remmina_preferences.glade:2501
#: data/ui/remmina_preferences.glade:2548
msgid "Cursor foreground colour"
msgstr "Kohdistimen etualan väri"

#: data/ui/remmina_preferences.glade:2604
msgid "Terminal"
msgstr "Pääte"

#: data/ui/remmina_preferences.glade:2618
msgid "Remmina Preferences"
msgstr "Remminan asetukset"

#: data/ui/remmina_unlock.glade:60
msgid "Unlock"
msgstr "Poista lukitus"

#: data/ui/remmina_unlock.glade:94
msgid "Unlock Remmina"
msgstr "Poista Remminan lukitus"

#: data/ui/remmina_unlock.glade:128
msgid "Master password"
msgstr "Pääsalasana"

<<<<<<< HEAD
#~ msgid "Website"
#~ msgstr "Verkkosivusto"

#~ msgid "User name"
#~ msgstr "Käyttäjänimi"

=======
#, fuzzy
#~ msgid "Started pyhoca-cli with following arguments:"
#~ msgstr "Käynnistettiin pyhoca-cli seuraavilla argumenteilla:"

#, fuzzy
#~| msgid "_Select all"
#~ msgid "_Select session"
#~ msgstr "_Valitse istunto"

#, fuzzy
#~ msgid "Started PyHoca-CLI with the following environment variables:"
#~ msgstr "PyHoca-CLI käynnistettiin seuraavilla ympäristömuuttujilla:"

#, fuzzy, c-format
#~ msgid "Could not retrieve PyHoca-CLI's command-line features! Exit code: %i"
#~ msgstr ""
#~ "PyHoca-CLI:n komentorivin ominaisuuksia ei voitu hakea! Poistumiskoodi: %i"

#, c-format
#~ msgid "Error: '%s'"
#~ msgstr "Virhe: '%s'"

#~ msgid "Website"
#~ msgstr "Verkkosivusto"

#~ msgid "User name"
#~ msgstr "Käyttäjänimi"

>>>>>>> 050fc71c
#~ msgid "Could not run %s on SSH server."
#~ msgstr "Kohdetta %s ei voitu suorittaa SSH-palvelimessa."

#~ msgid "Ran out of available local X display numbers."
#~ msgstr "Käytettävissä olevat paikalliset X-näyttönumerot loppuivat."

#~ msgid "Grayscale"
#~ msgstr "Harmaasävy"

#~ msgid "256 colours"
#~ msgstr "256 väriä"

#~ msgid "High colour (16 bit)"
#~ msgstr "High colour (16 bit)"

#~ msgid "True colour (24 bit)"
#~ msgstr "True colour (24 bit)"

#~ msgid "Use local cursor"
#~ msgstr "Käytä paikallista kohdistinta"

#~ msgid "Disconnect after first session"
#~ msgstr "Katkaise yhteys ensimmäisen istunnon jälkeen"

#~ msgid "Listen for TCP connections"
#~ msgstr "Kuuntele TCP-yhteyksiä"

#~ msgid "XDMCP - X Remote Session"
#~ msgstr "XDMCP - X-etäistunto"

#~ msgid "Terminal Emulator"
#~ msgstr "Pääte-emulaattori"

#~ msgid "Command to be executed"
#~ msgstr "Suoritettava komento"

#~ msgid "Detached window"
#~ msgstr "Irrotettu ikkuna"

#~ msgid "Remmina simple terminal"
#~ msgstr "Remminan yksinkertainen pääte"

#~ msgid "Terminating…"
#~ msgstr "Lopetetaan…"

#~ msgid "NX sessions on %s"
#~ msgstr "NX-istunnot kohteessa %s"

#~ msgid "Attach"
#~ msgstr "Kiinnitä"

#~ msgid "Restore"
#~ msgstr "Palauta"

#~ msgid "Start"
#~ msgstr "Käynnistä"

#~ msgid "Password for private SSH key"
#~ msgstr "Yksityisen SSH-avaimen salasana"

#~ msgid "Disable clipboard sync"
#~ msgstr "Estä leikepöytien synkronointi"

#~ msgid "Disable encryption"
#~ msgstr "Poista salaus käytöstä"

#~ msgid "Send Ctrl+Alt+Del"
#~ msgstr "Lähetä Ctrl+Alt+Del"

#~ msgid "NX - NX Technology"
#~ msgstr "NX - NX-Teknologia"

#~ msgid "Tabs"
#~ msgstr "Välilehdet"

#~ msgid "File encryption"
#~ msgstr "Tiedostojen salaus"

#~ msgid "Fingerprints and certificates"
#~ msgstr "Sormenjäljet ja varmenteet"

#~ msgid "Shortcut for pasting from clipboard"
#~ msgstr "Pikanäppäin leikepöydältä liittämiseksi"

#~ msgid "Show the Remmina changelog."
#~ msgstr "Näytä Remminan muutosloki."

#, fuzzy
#~| msgid ""
#~| "<tt><big>Supported formats\n"
#~| "• server\n"
#~| "• server:port\n"
#~| "• [server]:port</big></tt>"
#~ msgid ""
#~ "<tt><big>Supported formats\n"
#~ "• server\n"
#~ "• server:port\n"
#~ "• server:[port]</big></tt>"
#~ msgstr ""
#~ "<tt><big>Tuetut muodot\n"
#~ "* palvelin\n"
#~ "* palvelin:portti\n"
#~ "* [palvelin]:portti</big></tt>"

#~ msgid "Remote Desktop Client"
#~ msgstr "Remmina-etätyöpöytäasiakasohjelma"

#~ msgid "SSH agent (automatic)"
#~ msgstr "SSH-agentti (automaattinen)"

#, fuzzy
#~| msgid "CA Certificate File"
#~ msgid "SSH certificat file"
#~ msgstr "CA-varmennetiedosto"

#~ msgid "_Open"
#~ msgstr "_Avaa"

#~ msgid "Local - low quality"
#~ msgstr "Paikallinen - matala laatu"

#~ msgid "Local - medium quality"
#~ msgstr "Paikallinen - normaali laatu"

#~ msgid "Local - high quality"
#~ msgstr "Paikallinen - korkea laatu"

#~ msgid "Sound"
#~ msgstr "Ääni"

#~ msgid "Dark tray icon"
#~ msgstr "Tumma ilmoitusalueen kuvake"

#~ msgid "Improves contrast if you have a light panel."
#~ msgstr "Parantaa kontrastia, jos käytössäsi on vaalea paneeli."

#~ msgid "Connecting to \"%s\" via SSH…"
#~ msgstr "Muodostetaan yhteys kohteeseen \"%s\" SSH-yhteyden kautta…"

#~ msgid "Could not authenticate with public SSH key using SSH agent. %s"
#~ msgstr "Julkista SSH-avainta ei voitu todentaa SSH-agentin avulla. %s"

#, fuzzy
#~| msgid "Could not authenticate with SSH password. %s"
#~ msgid "Could not authenticate with password. %s"
#~ msgstr "Ei voitu todentaa SSH-salasanaa. %s"

#~ msgid "Identity file"
#~ msgstr "Identiteettitiedosto"

#~ msgid "SSH passphrase is empty, it should not be."
#~ msgstr "SSH-salasana on tyhjä, sen ei pitäisi olla."

#~ msgid "True color (32 bpp)"
#~ msgstr "True color (32 bit)"

#~ msgid "High color (16 bpp)"
#~ msgstr "High color (16 bit)"

#~ msgid "256 colors (8 bpp)"
#~ msgstr "256 väriä (8 bit)"

#~ msgid "Color depth"
#~ msgstr "Värisyvyys"

#~ msgid "Disable server input"
#~ msgstr "Poista palvelimen syöte käytöstä"

#~ msgid "Profile filename template"
#~ msgstr "Profiilitiedoston malli"

#~ msgid "Allow bold text"
#~ msgstr "Salli lihavoitu teksti"

#~ msgid "Resize guest to match window size"
#~ msgstr "Muuta vieraan kokoa ikkunan koon mukaan"

#~ msgid "Remote Desktop Preference"
#~ msgstr "Etätyöpöydän asetukset"

#~ msgid "button"
#~ msgstr "painike"

#~ msgid "Run a plugin"
#~ msgstr "Suorita liitännäinen"

#~ msgid "Autostart"
#~ msgstr "Automaattinen käynnistys"

#~ msgid "Post-command"
#~ msgstr "Jälkikomento"

#~ msgid ""
#~ "Send anonymous statistics for use on https://remmina.org/remmina-stats"
#~ msgstr ""
#~ "Lähettää nimettömiä tilastoja käytettäväksi https://remmina.org/remmina-"
#~ "stats"

#~ msgid "Negotiate protocol security"
#~ msgstr "Neuvottele protokollan suojauksesta"<|MERGE_RESOLUTION|>--- conflicted
+++ resolved
@@ -13,15 +13,9 @@
 msgstr ""
 "Project-Id-Version: remmina\n"
 "Report-Msgid-Bugs-To: l10n@lists.remmina.org\n"
-<<<<<<< HEAD
-"POT-Creation-Date: 2021-10-29 12:14+0000\n"
-"PO-Revision-Date: 2021-09-23 10:45+0000\n"
-"Last-Translator: Jiri Grönroos <jiri.gronroos@iki.fi>\n"
-=======
 "POT-Creation-Date: 2021-12-03 09:34+0000\n"
 "PO-Revision-Date: 2021-11-11 20:01+0000\n"
 "Last-Translator: Anonymous <noreply@weblate.org>\n"
->>>>>>> 050fc71c
 "Language-Team: Finnish <https://hosted.weblate.org/projects/remmina/remmina/"
 "fi/>\n"
 "Language: fi\n"
@@ -29,16 +23,6 @@
 "Content-Type: text/plain; charset=UTF-8\n"
 "Content-Transfer-Encoding: 8bit\n"
 "Plural-Forms: nplurals=2; plural=n != 1;\n"
-<<<<<<< HEAD
-"X-Generator: Weblate 4.9-dev\n"
-"X-Launchpad-Export-Date: 2014-09-20 14:24+0000\n"
-
-#: src/remmina_sftp_plugin.c:310 src/remmina_sftp_plugin.c:354
-#: src/remmina_protocol_widget.c:1676 src/remmina_protocol_widget.c:1695
-#: src/remmina_file_editor.c:1101 src/remmina_file_editor.c:1222
-#: src/remmina_ssh_plugin.c:1360 plugins/rdp/rdp_plugin.c:2680
-#: plugins/www/www_plugin.c:895 plugins/x2go/x2go_plugin.c:1596
-=======
 "X-Generator: Weblate 4.9.1-dev\n"
 "X-Launchpad-Export-Date: 2014-09-20 14:24+0000\n"
 
@@ -47,7 +31,6 @@
 #: src/remmina_file_editor.c:1101 src/remmina_file_editor.c:1222
 #: src/remmina_ssh_plugin.c:1360 plugins/rdp/rdp_plugin.c:2723
 #: plugins/www/www_plugin.c:895 plugins/x2go/x2go_plugin.c:2992
->>>>>>> 050fc71c
 #: data/ui/remmina_mpc.glade:236 data/ui/remmina_preferences.glade:1675
 #: data/ui/remmina_unlock.glade:116
 msgid "Password"
@@ -86,26 +69,16 @@
 msgid "Resume all file transfers"
 msgstr "Tiedostosiirrot"
 
-<<<<<<< HEAD
-#: src/remmina_sftp_plugin.c:328 src/remmina_protocol_widget.c:283
-=======
 #: src/remmina_sftp_plugin.c:328 src/remmina_protocol_widget.c:284
->>>>>>> 050fc71c
 msgid "Connect via SSH from a new terminal"
 msgstr "Yhdistä SSH:n kautta uudesta päätteestä"
 
 #: src/remmina_sftp_plugin.c:353 src/remmina_message_panel.c:330
 #: src/remmina_file_editor.c:1216 src/remmina_ssh_plugin.c:1470
-<<<<<<< HEAD
-#: plugins/rdp/rdp_plugin.c:2679 plugins/vnc/vnc_plugin.c:1976
-#: plugins/vnc/vnc_plugin.c:1988 plugins/www/www_plugin.c:894
-#: plugins/x2go/x2go_plugin.c:1595 data/ui/remmina_mpc.glade:144
-=======
 #: plugins/rdp/rdp_plugin.c:2722 plugins/vnc/vnc_plugin.c:1976
 #: plugins/vnc/vnc_plugin.c:1988 plugins/www/www_plugin.c:894
 #: plugins/x2go/x2go_plugin.c:574 plugins/x2go/x2go_plugin.c:2991
 #: data/ui/remmina_mpc.glade:144
->>>>>>> 050fc71c
 msgid "Username"
 msgstr "Käyttäjänimi"
 
@@ -119,11 +92,7 @@
 msgid "Password to unlock private key"
 msgstr "Salasana avataksesi yksityisen avaimen"
 
-<<<<<<< HEAD
-#: src/remmina_sftp_plugin.c:358 src/remmina_ssh_plugin.c:1506
-=======
 #: src/remmina_sftp_plugin.c:358 src/remmina_ssh_plugin.c:1507
->>>>>>> 050fc71c
 msgid "SSH Proxy Command"
 msgstr "SSH Proxy -komento"
 
@@ -269,7 +238,6 @@
 "Tämä tiedosto sisältää \"Mukautetun\" päätelaitteen värimaailman, joka "
 "voidaan valita päätelaiteyhteyksien \"Lisäasetukset\"-välilehdeltä ja jota "
 "voidaan muokata asetusten \"Pääte\"-välilehdellä."
-<<<<<<< HEAD
 
 #: src/remmina_message_panel.c:163 data/ui/remmina_mpc.glade:46
 #: data/ui/remmina_unlock.glade:46
@@ -291,7 +259,7 @@
 msgid "No"
 msgstr "Ei"
 
-#: src/remmina_message_panel.c:391 plugins/rdp/rdp_plugin.c:2681
+#: src/remmina_message_panel.c:391 plugins/rdp/rdp_plugin.c:2724
 #: data/ui/remmina_mpc.glade:172
 msgid "Domain"
 msgstr "Verkkoalue"
@@ -438,179 +406,6 @@
 msgid "The file “%s” is corrupted, unreadable, or could not be found."
 msgstr "Tiedosto \"%s\" on vioittunut, lukukelvoton tai sitä ei löytynyt."
 
-#: src/rcw.c:4466
-msgid "Warning: This plugin requires GtkSocket, but it’s not available."
-msgstr ""
-"Varoitus: Tämä liitännäinen vaatii GtkSocketin, mutta se ei ole saatavilla."
-=======
-
-#: src/remmina_message_panel.c:163 data/ui/remmina_mpc.glade:46
-#: data/ui/remmina_unlock.glade:46
-msgid "Cancel"
-msgstr "Peru"
-
-#: src/remmina_message_panel.c:199 data/ui/remmina_snap_info_dialog.glade:28
-#: data/ui/remmina_string_list.glade:8 data/ui/remmina_string_list.glade:9
-#: data/ui/remmina_string_list.glade:63 data/ui/remmina_news.glade:33
-#: data/ui/remmina_preferences.glade:2622
-msgid "Close"
-msgstr "Sulje"
-
-#: src/remmina_message_panel.c:260
-msgid "Yes"
-msgstr "Kyllä"
-
-#: src/remmina_message_panel.c:267
-msgid "No"
-msgstr "Ei"
-
-#: src/remmina_message_panel.c:391 plugins/rdp/rdp_plugin.c:2724
-#: data/ui/remmina_mpc.glade:172
-msgid "Domain"
-msgstr "Verkkoalue"
-
-#: src/remmina_message_panel.c:420
-msgid "Save password"
-msgstr "Tallenna salasana"
-
-#: src/remmina_message_panel.c:457 src/remmina_message_panel.c:629
-#: src/remmina_sftp_client.c:947 src/remmina_file_editor.c:241
-#: src/remmina_file_editor.c:1783 plugins/spice/spice_plugin_file_transfer.c:84
-#: data/ui/remmina_key_chooser.glade:8 data/ui/remmina_key_chooser.glade:9
-#: data/ui/remmina_spinner.glade:8 data/ui/remmina_spinner.glade:9
-msgid "_Cancel"
-msgstr "_Peru"
-
-#: src/remmina_message_panel.c:513
-msgid "Enter certificate authentication files"
-msgstr "Kirjoita varmenteen todennustiedostot"
-
-#: src/remmina_message_panel.c:525
-msgid "CA Certificate File"
-msgstr "CA-varmennetiedosto"
-
-#: src/remmina_message_panel.c:547
-msgid "CA CRL File"
-msgstr "CA CRL-tiedosto"
-
-#: src/remmina_message_panel.c:569
-msgid "Client Certificate File"
-msgstr "Asiakasvarmennetiedosto"
-
-#: src/remmina_message_panel.c:591
-msgid "Client Certificate Key"
-msgstr "Asiakasvarmenteen avain"
-
-#: src/rcw.c:655
-#, c-format
-msgid ""
-"Are you sure you want to close %i active connections in the current window?"
-msgstr "Haluatko varmasti sulkea %i aktiivista yhteyttä nykyisessä ikkunassa?"
-
-#: src/rcw.c:1399
-msgid "Viewport fullscreen mode"
-msgstr "Näytä kokonäytön tilassa"
-
-#: src/rcw.c:1407 data/ui/remmina_preferences.glade:607
-msgid "Scrolled fullscreen"
-msgstr "Vieritetty koko näyttö"
-
-#: src/rcw.c:1493
-msgid "Keep aspect ratio when scaled"
-msgstr "Säilytä kuvasuhde skaalatessa"
-
-#: src/rcw.c:1501
-msgid "Fill client window when scaled"
-msgstr "Täytä asiakasikkuna, kun skaalataan"
-
-#: src/rcw.c:2049
-#, fuzzy
-msgid "Send clipboard content as keystrokes"
-msgstr "Lähetä leikepöydän sisältö näppäinpainalluksina"
-
-#: src/rcw.c:2155
-msgid "Turn off scaling to avoid screenshot distortion."
-msgstr "Poista skaalaus käytöstä kuvakaappauksen vääristymien välttämiseksi."
-
-#: src/rcw.c:2215 plugins/www/www_plugin.c:855
-msgid "Screenshot taken"
-msgstr "Kuvakaappaus otettu"
-
-#: src/rcw.c:2298
-msgid "_Menu"
-msgstr "_Valikko"
-
-#: src/rcw.c:2299
-msgid "Menu"
-msgstr "Valikko"
-
-#: src/rcw.c:2308
-msgid "Open the Remmina main window"
-msgstr "Avaa Remminan pääikkuna"
-
-#: src/rcw.c:2318
-msgid "Duplicate current connection"
-msgstr "Kahdenna nykyinen yhteys"
-
-#: src/rcw.c:2335
-msgid "Resize the window to fit in remote resolution"
-msgstr "Muuta ikkunan koko vastaamaan etäpään resoluutiota"
-
-#: src/rcw.c:2346
-msgid "Toggle fullscreen mode"
-msgstr "Koko näytön tila päälle/pois"
-
-#: src/rcw.c:2392 data/ui/remmina_preferences.glade:1332
-#: data/ui/remmina_preferences.glade:1342
-msgid "Multi monitor"
-msgstr "Moninäyttö"
-
-#: src/rcw.c:2408
-msgid "Toggle dynamic resolution update"
-msgstr "Vaihda dynaamisen resoluution päivitystä"
-
-#: src/rcw.c:2418
-msgid "Toggle scaled mode"
-msgstr "Skaalattu tila päällä/pois"
-
-#: src/rcw.c:2458 data/ui/remmina_preferences.glade:1066
-msgid "Switch tab pages"
-msgstr "Vaihtaa välilehtien sivuja"
-
-#: src/rcw.c:2468
-msgid "Grab all keyboard events"
-msgstr "Kaappaa kaikki näppäimistön tapahtumat"
-
-#: src/rcw.c:2478
-msgid "Preferences"
-msgstr "_Asetukset"
-
-#: src/rcw.c:2487
-msgid "_Tools"
-msgstr "_Työkalut"
-
-#: src/rcw.c:2488 data/ui/remmina_main.glade:207
-msgid "Tools"
-msgstr "Työkalut"
-
-#: src/rcw.c:2501 data/ui/remmina_preferences.glade:1267
-#: data/ui/remmina_preferences.glade:1277
-msgid "Screenshot"
-msgstr "Kuvakaappaus"
-
-#: src/rcw.c:2515 data/ui/remmina_preferences.glade:1174
-msgid "Minimize window"
-msgstr "Pienennä ikkuna"
-
-#: src/rcw.c:2525 data/ui/remmina_preferences.glade:1205
-msgid "Disconnect"
-msgstr "Katkaise yhteys"
-
-#: src/rcw.c:4297
-#, c-format
-msgid "The file “%s” is corrupted, unreadable, or could not be found."
-msgstr "Tiedosto \"%s\" on vioittunut, lukukelvoton tai sitä ei löytynyt."
-
 #. TRANSLATORS: This should be a link to the Remmina Wiki page:
 #. TRANSLATORS: 'GtkSocket feature is not available'.
 #: src/rcw.c:4372
@@ -645,7 +440,6 @@
 #| msgid "Open Main Window"
 msgid "Open in browser"
 msgstr "Avaa pääikkuna"
->>>>>>> 050fc71c
 
 #: src/remmina_mpchange.c:234
 msgid "The passwords do not match"
@@ -674,7 +468,6 @@
 #: src/remmina.c:86
 msgid "Show 'About'"
 msgstr "Näytä 'Tietoja'"
-<<<<<<< HEAD
 
 #. TRANSLATORS: Shown in terminal. Do not use characters that may be not supported on a terminal
 #: src/remmina.c:88
@@ -691,18 +484,26 @@
 
 #. TRANSLATORS: Shown in terminal. Do not use characters that may be not supported on a terminal
 #: src/remmina.c:90
-msgid ""
-"Connect to a desktop described in a file (.remmina or a type supported by a "
-"plugin)"
+#, fuzzy
+#| msgid ""
+#| "Connect to a desktop described in a file (.remmina or a type supported by "
+#| "a plugin)"
+msgid ""
+"Connect to a desktop described in a file (.remmina or a filetype supported "
+"by a plugin)"
 msgstr ""
 "Yhteyden muodostaminen työpöydälle kuvattu tiedostossa (.remmina tai "
 "liitännäisen tukema tyyppi)"
 
 #. TRANSLATORS: Shown in terminal. Do not use characters that may be not supported on a terminal
 #: src/remmina.c:92
-msgid ""
-"Edit desktop connection described in file (.remmina or type supported by "
-"plugin)"
+#, fuzzy
+#| msgid ""
+#| "Edit desktop connection described in file (.remmina or type supported by "
+#| "plugin)"
+msgid ""
+"Edit desktop connection described in file (.remmina or a filetype supported "
+"by plugin)"
 msgstr ""
 "Muokkaa tiedostossa kuvattua työpöydän yhteyttä (.remmina tai liitännäisen "
 "tukema tyyppi)"
@@ -718,59 +519,6 @@
 msgstr "Luo uusi yhteysprofiili"
 
 #. TRANSLATORS: Shown in terminal. Do not use characters that may be not supported on a terminal
-=======
-
-#. TRANSLATORS: Shown in terminal. Do not use characters that may be not supported on a terminal
-#: src/remmina.c:88
-msgid ""
-"Connect either to a desktop described in a file (.remmina or a filetype "
-"supported by a plugin) or a supported URI (RDP, VNC, SSH or SPICE)"
-msgstr ""
-"Yhteyden muodostaminen työpöydälle kuvattu tiedostossa (.remmina tai "
-"liitännäisen tukema tyyppi)"
-
-#: src/remmina.c:88 src/remmina.c:90 src/remmina.c:92
-msgid "FILE"
-msgstr "TIEDOSTO"
-
-#. TRANSLATORS: Shown in terminal. Do not use characters that may be not supported on a terminal
-#: src/remmina.c:90
-#, fuzzy
-#| msgid ""
-#| "Connect to a desktop described in a file (.remmina or a type supported by "
-#| "a plugin)"
-msgid ""
-"Connect to a desktop described in a file (.remmina or a filetype supported "
-"by a plugin)"
-msgstr ""
-"Yhteyden muodostaminen työpöydälle kuvattu tiedostossa (.remmina tai "
-"liitännäisen tukema tyyppi)"
-
-#. TRANSLATORS: Shown in terminal. Do not use characters that may be not supported on a terminal
-#: src/remmina.c:92
-#, fuzzy
-#| msgid ""
-#| "Edit desktop connection described in file (.remmina or type supported by "
-#| "plugin)"
-msgid ""
-"Edit desktop connection described in file (.remmina or a filetype supported "
-"by plugin)"
-msgstr ""
-"Muokkaa tiedostossa kuvattua työpöydän yhteyttä (.remmina tai liitännäisen "
-"tukema tyyppi)"
-
-#. TRANSLATORS: Shown in terminal. Do not use characters that may be not supported on a terminal
-#: src/remmina.c:95
-msgid "Start in kiosk mode"
-msgstr "Käynnistä kioskitilassa"
-
-#. TRANSLATORS: Shown in terminal. Do not use characters that may be not supported on a terminal
-#: src/remmina.c:97
-msgid "Create new connection profile"
-msgstr "Luo uusi yhteysprofiili"
-
-#. TRANSLATORS: Shown in terminal. Do not use characters that may be not supported on a terminal
->>>>>>> 050fc71c
 #: src/remmina.c:99
 msgid "Show preferences"
 msgstr "Näytä asetukset"
@@ -919,7 +667,6 @@
 #, c-format
 msgid "Address is too long for UNIX socket_path: %s"
 msgstr "Osoite on liian pitkä UNIX-pistorasian polulle: %s"
-<<<<<<< HEAD
 
 #: src/remmina_public.c:355
 #, c-format
@@ -992,100 +739,6 @@
 msgid "Go to parent folder"
 msgstr "Siirry yläkansioon"
 
-#: src/remmina_ftp_client.c:758 plugins/rdp/rdp_plugin.c:2770
-#: plugins/vnc/vnc_plugin.c:2027
-msgid "Refresh"
-msgstr "Päivitä"
-
-#: src/remmina_ftp_client.c:759
-msgid "Refresh current folder"
-msgstr "Päivitä nykyinen kansio"
-
-#: src/remmina_ftp_client.c:764
-msgid "Download from server"
-msgstr "Lataa palvelimelta"
-
-#: src/remmina_ftp_client.c:771
-msgid "Upload to server"
-msgstr "Lähetä palvelimelle"
-
-#: src/remmina_ftp_client.c:775 data/ui/remmina_main.glade:197
-msgid "Delete"
-msgstr "Poista"
-
-=======
-
-#: src/remmina_public.c:355
-#, c-format
-msgid "Creating UNIX socket failed: %s"
-msgstr "UNIX-pistokkeen luominen epäonnistui: %s"
-
-#: src/remmina_public.c:361
-#, c-format
-msgid "Connecting to UNIX socket failed: %s"
-msgstr "Yhdistäminen UNIX-pistokkeeseen epäonnistui: %s"
-
-#: src/remmina_public.c:631
-msgid "Please enter format 'widthxheight'."
-msgstr "Syötä muodossa 'widthxheight'."
-
-#: src/remmina_public.c:653
-msgid "Change security settings"
-msgstr "Laatuasetukset"
-
-#. TRANSLATORS: translator-credits should be replaced with a formatted list of translators in your own language
-#: src/remmina_about.c:54
-msgid "translator-credits"
-msgstr ""
-"Launchpad Contributions:\n"
-"  Jiri Grönroos https://launchpad.net/~jiri-gronroos\n"
-"  Joonas Kylmälä https://launchpad.net/~j.kylmala\n"
-"  Timo Jyrinki https://launchpad.net/~timo-jyrinki"
-
-#: src/remmina_ftp_client.c:389
-msgid "Choose download location"
-msgstr "Valitse lataussijainti"
-
-#: src/remmina_ftp_client.c:529
-msgid "Are you sure to delete the selected files on server?"
-msgstr "Haluatko varmasti poistaa valitut tiedostot palvelimelta?"
-
-#: src/remmina_ftp_client.c:586
-msgid "Choose a file to upload"
-msgstr "Valitse lähetettävä tiedosto"
-
-#: src/remmina_ftp_client.c:593
-msgid "Upload folder"
-msgstr "Latauskansio"
-
-#: src/remmina_ftp_client.c:649 src/remmina_ftp_client.c:763
-msgid "Download"
-msgstr "Lataa"
-
-#: src/remmina_ftp_client.c:656 src/remmina_ftp_client.c:770
-msgid "Upload"
-msgstr "Lähetä"
-
-#: src/remmina_ftp_client.c:663
-msgid "_Delete"
-msgstr "_Poista"
-
-#: src/remmina_ftp_client.c:748
-msgid "Home"
-msgstr "Koti"
-
-#: src/remmina_ftp_client.c:749
-msgid "Go to home folder"
-msgstr "Siirry kotikansioon"
-
-#: src/remmina_ftp_client.c:753
-msgid "Up"
-msgstr "Ylös"
-
-#: src/remmina_ftp_client.c:754
-msgid "Go to parent folder"
-msgstr "Siirry yläkansioon"
-
 #: src/remmina_ftp_client.c:758 plugins/rdp/rdp_plugin.c:2813
 #: plugins/vnc/vnc_plugin.c:2027
 msgid "Refresh"
@@ -1107,7 +760,6 @@
 msgid "Delete"
 msgstr "Poista"
 
->>>>>>> 050fc71c
 #: src/remmina_ftp_client.c:776
 msgid "Delete files on server"
 msgstr "Poista tiedostoja palvelimelta"
@@ -1133,19 +785,11 @@
 msgid "Permission"
 msgstr "Oikeudet"
 
-<<<<<<< HEAD
-#: src/remmina_ftp_client.c:990 plugins/rdp/rdp_plugin.c:2568
-msgid "Remote"
-msgstr "Etä"
-
-#: src/remmina_ftp_client.c:997 plugins/rdp/rdp_plugin.c:2567
-=======
 #: src/remmina_ftp_client.c:990 plugins/rdp/rdp_plugin.c:2611
 msgid "Remote"
 msgstr "Etä"
 
 #: src/remmina_ftp_client.c:997 plugins/rdp/rdp_plugin.c:2610
->>>>>>> 050fc71c
 msgid "Local"
 msgstr "Paikallinen"
 
@@ -1153,253 +797,115 @@
 msgid "Progress"
 msgstr "Edistyminen"
 
-<<<<<<< HEAD
-#: src/remmina_protocol_widget.c:290 src/remmina_ssh_plugin.c:829
-=======
 #: src/remmina_protocol_widget.c:291 src/remmina_ssh_plugin.c:829
->>>>>>> 050fc71c
 #: src/remmina_ssh_plugin.c:1445
 msgid "Open SFTP transfer…"
 msgstr "Avaa SFTP-siirto…"
 
-<<<<<<< HEAD
-#: src/remmina_protocol_widget.c:319
-=======
 #: src/remmina_protocol_widget.c:320
->>>>>>> 050fc71c
 msgid "Executing external commands…"
 msgstr "Suoritetaan ulkoisia komentoja…"
 
 #. TRANSLATORS: “%s” is a placeholder for the connection profile name
-<<<<<<< HEAD
-#: src/remmina_protocol_widget.c:327
-=======
 #: src/remmina_protocol_widget.c:328
->>>>>>> 050fc71c
 #, c-format
 msgid "Connecting to “%s”…"
 msgstr "Yhdistetään kohteeseen \"%s\"…"
 
 #. TRANSLATORS: “%s” is a placeholder for an hostname or an IP address.
-<<<<<<< HEAD
-#: src/remmina_protocol_widget.c:915 src/remmina_protocol_widget.c:1100
-=======
 #: src/remmina_protocol_widget.c:916 src/remmina_protocol_widget.c:1101
->>>>>>> 050fc71c
 #, c-format
 msgid "Connecting to “%s” via SSH…"
 msgstr "Yhdistetään kohteeseen ”%s”…"
 
 #. TRANSLATORS: “%i” is a placeholder for a TCP port number.
-<<<<<<< HEAD
-#: src/remmina_protocol_widget.c:1164
-=======
 #: src/remmina_protocol_widget.c:1165
->>>>>>> 050fc71c
 #, c-format
 msgid "Awaiting incoming SSH connection on port %i…"
 msgstr "Odotetaan saapuvaa SSH-yhteyttä portissa %i…"
 
-<<<<<<< HEAD
-#: src/remmina_protocol_widget.c:1217
-=======
 #: src/remmina_protocol_widget.c:1218
->>>>>>> 050fc71c
 #, c-format
 msgid "The “%s” command is not available on the SSH server."
 msgstr "Komento \"%s\" ei ole käytettävissä SSH-palvelimessa."
 
-<<<<<<< HEAD
-#: src/remmina_protocol_widget.c:1222
-=======
 #: src/remmina_protocol_widget.c:1223
->>>>>>> 050fc71c
 #, c-format
 msgid "Could not run the “%s” command on the SSH server (status = %i)."
 msgstr ""
 "Komennon \"%s\" suorittaminen SSH-palvelimessa ei onnistunut (tila = %i)."
 
 #. TRANSLATORS: %s is a placeholder for an error message
-<<<<<<< HEAD
-#: src/remmina_protocol_widget.c:1230
-=======
 #: src/remmina_protocol_widget.c:1231
->>>>>>> 050fc71c
 #, c-format
 msgid "Could not run command. %s"
 msgstr "Komentoa ei voitu suorittaa. %s"
 
 #. TRANSLATORS: “%s” is a placeholder for a hostname or IP address.
-<<<<<<< HEAD
-#: src/remmina_protocol_widget.c:1300
-=======
 #: src/remmina_protocol_widget.c:1301
->>>>>>> 050fc71c
 #, c-format
 msgid "Connecting to %s via SSH…"
 msgstr "Yhdistetään kohteeseen ”%s”…"
 
-<<<<<<< HEAD
-#: src/remmina_protocol_widget.c:1694
-msgid "Type in SSH username and password."
-msgstr "Kirjoita käyttäjänimi ja salasana SSH:lle."
-
-#: src/remmina_protocol_widget.c:1749 src/remmina_protocol_widget.c:1781
-=======
 #: src/remmina_protocol_widget.c:1695
 msgid "Type in SSH username and password."
 msgstr "Kirjoita käyttäjänimi ja salasana SSH:lle."
 
 #: src/remmina_protocol_widget.c:1750 src/remmina_protocol_widget.c:1782
->>>>>>> 050fc71c
 msgid "Fingerprint automatically accepted"
 msgstr "Sormenjälki hyväksytty automaattisesti"
 
 #. TRANSLATORS: The user is asked to verify a new SSL certificate.
-<<<<<<< HEAD
-#: src/remmina_protocol_widget.c:1757
-=======
 #: src/remmina_protocol_widget.c:1758
->>>>>>> 050fc71c
 msgid "Certificate details:"
 msgstr "Varmenteen tiedot:"
 
 #. TRANSLATORS: An SSL certificate subject is usually the remote server the user connect to.
-<<<<<<< HEAD
-#: src/remmina_protocol_widget.c:1759 src/remmina_protocol_widget.c:1791
-=======
 #: src/remmina_protocol_widget.c:1760 src/remmina_protocol_widget.c:1792
->>>>>>> 050fc71c
 msgid "Subject:"
 msgstr "Aihe:"
 
 #. TRANSLATORS: The name or email of the entity that have issued the SSL certificate
-<<<<<<< HEAD
-#: src/remmina_protocol_widget.c:1761 src/remmina_protocol_widget.c:1793
-=======
 #: src/remmina_protocol_widget.c:1762 src/remmina_protocol_widget.c:1794
->>>>>>> 050fc71c
 msgid "Issuer:"
 msgstr "Myöntäjä:"
 
 #. TRANSLATORS: An SSL certificate fingerprint, is a hash of a certificate calculated on all certificate's data and its signature.
-<<<<<<< HEAD
-#: src/remmina_protocol_widget.c:1763
-=======
 #: src/remmina_protocol_widget.c:1764
->>>>>>> 050fc71c
 msgid "Fingerprint:"
 msgstr "Sormenjälki:"
 
 #. TRANSLATORS: The user is asked to accept or refuse a new SSL certificate.
-<<<<<<< HEAD
-#: src/remmina_protocol_widget.c:1765
-=======
 #: src/remmina_protocol_widget.c:1766
->>>>>>> 050fc71c
 msgid "Accept certificate?"
 msgstr "Hyväksytäänkö varmenne?"
 
 #. TRANSLATORS: The user is asked to verify a new SSL certificate.
-<<<<<<< HEAD
-#: src/remmina_protocol_widget.c:1789
-=======
 #: src/remmina_protocol_widget.c:1790
->>>>>>> 050fc71c
 msgid "The certificate changed! Details:"
 msgstr "Varmenne muuttui! Tiedot:"
 
 #. TRANSLATORS: An SSL certificate fingerprint, is a hash of a certificate calculated on all certificate's data and its signature.
-<<<<<<< HEAD
-#: src/remmina_protocol_widget.c:1795
-=======
 #: src/remmina_protocol_widget.c:1796
->>>>>>> 050fc71c
 msgid "Old fingerprint:"
 msgstr "Vanha sormenjälki:"
 
 #. TRANSLATORS: An SSL certificate fingerprint, is a hash of a certificate calculated on all certificate's data and its signature.
-<<<<<<< HEAD
-#: src/remmina_protocol_widget.c:1797
-=======
 #: src/remmina_protocol_widget.c:1798
->>>>>>> 050fc71c
 msgid "New fingerprint:"
 msgstr "Uusi sormenjälki:"
 
 #. TRANSLATORS: The user is asked to accept or refuse a new SSL certificate.
-<<<<<<< HEAD
-#: src/remmina_protocol_widget.c:1799
-=======
 #: src/remmina_protocol_widget.c:1800
->>>>>>> 050fc71c
 msgid "Accept changed certificate?"
 msgstr "Hyväksytäänkö muuttunut varmenne?"
 
 #. TRANSLATORS: “%i” is a placeholder for a port number. “%s”  is a placeholder for a protocol name (VNC).
-<<<<<<< HEAD
-#: src/remmina_protocol_widget.c:1942
-=======
 #: src/remmina_protocol_widget.c:1943
->>>>>>> 050fc71c
 #, c-format
 msgid "Listening on port %i for an incoming %s connection…"
 msgstr "Kuunnellaan porttia %i saapuvan %s-yhteyden varalta…"
 
-<<<<<<< HEAD
-#: src/remmina_protocol_widget.c:1967
-msgid "Could not authenticate, attempting reconnection…"
-msgstr "Todentaminen epäonnistui. Yritetään yhdistää uudelleen…"
-
-#: src/remmina_protocol_widget.c:2029 src/remmina_file_editor.c:436
-#: src/remmina_file_editor.c:1172 data/ui/remmina_main.glade:478
-msgid "Server"
-msgstr "Palvelin"
-
-#. TRANSLATORS: “%s” is a placeholder for a protocol name, like “RDP”.
-#: src/remmina_protocol_widget.c:2047
-#, c-format
-msgid "Install the %s protocol plugin first."
-msgstr "Asenna %s-protokollan liitännäinen ensin."
-
-#: src/remmina_ssh.c:236
-#, c-format
-msgid "Could not authenticate with TOTP/OTP/2FA. %s"
-msgstr "Ei voitu todentaa SSH-salasanaa. %s"
-
-#: src/remmina_ssh.c:295 src/remmina_ssh.c:676
-#, c-format
-msgid "Could not authenticate with SSH password. %s"
-msgstr "Ei voitu todentaa SSH-salasanaa. %s"
-
-#: src/remmina_ssh.c:322 src/remmina_ssh.c:389
-msgid "No saved SSH passphrase supplied. Asking user to enter it."
-msgstr ""
-"Tallennettua SSH-salasanaa ei toimiteta. Pyydetään käyttäjää syöttämään se."
-
-#. TRANSLATORS: The placeholder %s is an error message
-#: src/remmina_ssh.c:327 src/remmina_ssh.c:368 src/remmina_ssh.c:394
-#: src/remmina_ssh.c:433 src/remmina_ssh.c:746
-#, c-format
-msgid "Could not authenticate with public SSH key. %s"
-msgstr "Todennus ei onnistunut julkisen SSH-avaimen avulla. %s"
-
-#. TRANSLATORS: The placeholder %s is an error message
-#: src/remmina_ssh.c:336
-#, c-format
-msgid "SSH certificate cannot be imported. %s"
-msgstr "SSH-varmennetta ei voi tuoda. %s"
-
-#. TRANSLATORS: The placeholder %s is an error message
-#: src/remmina_ssh.c:345
-#, c-format
-msgid "SSH certificate cannot be copied into the private SSH key. %s"
-msgstr "SSH-varmennetta ei voi kopioida yksityiseen SSH-avaimeen. %s"
-
-#. TRANSLATORS: The placeholder %s is an error message
-#: src/remmina_ssh.c:355
-#, c-format
-=======
 #: src/remmina_protocol_widget.c:1968
 msgid "Could not authenticate, attempting reconnection…"
 msgstr "Todentaminen epäonnistui. Yritetään yhdistää uudelleen…"
@@ -1452,7 +958,6 @@
 #. TRANSLATORS: The placeholder %s is an error message
 #: src/remmina_ssh.c:355
 #, c-format
->>>>>>> 050fc71c
 msgid "Could not authenticate using SSH certificate. %s"
 msgstr "Todennus ei onnistunut SSH-varmenteen avulla. %s"
 
@@ -1666,30 +1171,18 @@
 msgstr "SFTP-istuntoa ei voitu käynnistää. %s"
 
 #. TRANSLATORS: The placeholder %s is an error message
-<<<<<<< HEAD
-#: src/remmina_ssh.c:2378
-=======
 #: src/remmina_ssh.c:2379
->>>>>>> 050fc71c
 #, c-format
 msgid "Could not open channel. %s"
 msgstr "Kanavaa ei voitu avata. %s"
 
 #. TRANSLATORS: The placeholder %s is an error message
-<<<<<<< HEAD
-#: src/remmina_ssh.c:2393
-=======
 #: src/remmina_ssh.c:2394
->>>>>>> 050fc71c
 #, c-format
 msgid "Could not request shell. %s"
 msgstr "Komentotulkkia ei voitu pyytää. %s"
 
-<<<<<<< HEAD
-#: src/remmina_ssh.c:2511
-=======
 #: src/remmina_ssh.c:2521
->>>>>>> 050fc71c
 msgid "Could not create PTY device."
 msgstr "PTY-laitetta ei voitu luoda."
 
@@ -1699,14 +1192,9 @@
 msgstr "Liitännäistä %s ei ole rekisteröity."
 
 #: src/remmina_main.c:669
-<<<<<<< HEAD
-msgid "The latest successful connection attempt, or a pre-computed date"
-msgstr ""
-=======
 #, fuzzy
 msgid "The latest successful connection attempt, or a pre-computed date"
 msgstr "Viimeisin onnistunut yhteysyritys tai ennalta laskettu päivämäärä."
->>>>>>> 050fc71c
 
 #: src/remmina_main.c:671
 #, c-format
@@ -1885,14 +1373,9 @@
 "• käyttäjätunnus@palvelin[:portti] (vain SSH-protokolla)</big>"
 
 #: src/remmina_file_editor.c:162
-<<<<<<< HEAD
-msgid "Input is invalid."
-msgstr ""
-=======
 #, fuzzy
 msgid "Input is invalid."
 msgstr "Tulo on virheellinen."
->>>>>>> 050fc71c
 
 #: src/remmina_file_editor.c:239
 msgid "Choose a Remote Desktop Server"
@@ -1972,11 +1455,7 @@
 msgid "Same server at port %i"
 msgstr "Sama palvelin portissa %i"
 
-<<<<<<< HEAD
-#: src/remmina_file_editor.c:1193 plugins/rdp/rdp_plugin.c:2724
-=======
 #: src/remmina_file_editor.c:1193 plugins/rdp/rdp_plugin.c:2767
->>>>>>> 050fc71c
 msgid "Start-up path"
 msgstr "Käynnistyspolku"
 
@@ -2005,35 +1484,16 @@
 msgstr "Huomautukset"
 
 #: src/remmina_file_editor.c:1438
-<<<<<<< HEAD
-#, c-format
-msgid "(%s: %i): Can't validate setting '%s' since 'value' or 'gfe' are NULL!"
-msgstr ""
-
-#: src/remmina_file_editor.c:1441
-#, c-format
-=======
 #, fuzzy, c-format
 msgid "(%s: %i): Can't validate setting '%s' since 'value' or 'gfe' are NULL!"
 msgstr "(%s: %i): X34X]', koska 'value' tai 'gfe' ovat NULL!"
 
 #: src/remmina_file_editor.c:1441
 #, fuzzy, c-format
->>>>>>> 050fc71c
 msgid ""
 "(%s: %i): Can't validate user input since 'setting_name_to_validate', "
 "'value' or 'gfe' are NULL!"
 msgstr ""
-<<<<<<< HEAD
-
-#. TRANSLATORS: Meta-error. Shouldn't be visible.
-#: src/remmina_file_editor.c:1445 plugins/x2go/x2go_plugin.c:856
-#: plugins/x2go/x2go_plugin.c:1440
-#, fuzzy
-#| msgid "Transfer error"
-msgid "Internal error."
-msgstr "Siirtovirhe"
-=======
 "(%s: %i): koska 'setting_name_to_validate', 'value' tai 'gfe' ovat NULL!"
 
 #. TRANSLATORS: Meta-error. Shouldn't be visible.
@@ -2043,18 +1503,13 @@
 #| msgid "Transfer error"
 msgid "Internal error."
 msgstr "Sisäinen virhe"
->>>>>>> 050fc71c
 
 #: src/remmina_file_editor.c:1667 src/remmina_file_editor.c:1703
 #: src/remmina_file_editor.c:1724 src/remmina_file_editor.c:1747
 #, fuzzy, c-format
 #| msgid "Could not create SFTP session. %s"
 msgid "Couldn't validate user input. %s"
-<<<<<<< HEAD
-msgstr "SFTP-istuntoa ei voitu luoda. %s"
-=======
 msgstr "Käyttäjän syötettä ei voitu validoida. %s"
->>>>>>> 050fc71c
 
 #: src/remmina_file_editor.c:1691
 msgid "Default settings saved."
@@ -2098,258 +1553,11 @@
 #. TRANSLATORS: This is a message that pops up when an external Remmina plugin tries to set the window resolution using a legacy parameter.
 #. TRANSLATORS: This is a message that pop-up when an external Remmina plugin tries to set the windows resolution using a legacy parameter.
 #: src/remmina_file.c:451 src/remmina_file.c:497
-<<<<<<< HEAD
-=======
-#, fuzzy
->>>>>>> 050fc71c
+#, fuzzy
 msgid ""
 "Using the «resolution» parameter in the Remmina preferences file is "
 "deprecated.\n"
 msgstr ""
-<<<<<<< HEAD
-
-#: src/remmina_icon.c:136
-msgid "Open Main Window"
-msgstr "Avaa pääikkuna"
-
-#: src/remmina_icon.c:141 data/ui/remmina_main.glade:254
-msgid "_Preferences"
-msgstr "_Asetukset"
-
-#: src/remmina_icon.c:146
-msgid "_About"
-msgstr "_Tietoja"
-
-#: src/remmina_icon.c:156
-msgid "Enable Service Discovery"
-msgstr "Käytä Service Discovery -etsintäprotokollaa"
-
-#: src/remmina_icon.c:168 data/ui/remmina_main.glade:404
-msgid "_Quit"
-msgstr "_Lopeta"
-
-#. TRANSLATORS: Applet name as per the Freedesktop Desktop entry specification https://specifications.freedesktop.org/desktop-entry-spec/latest/
-#. TRANSLATORS: Applet Name as per the Freedesktop Desktop entry specification https://specifications.freedesktop.org/desktop-entry-spec/latest/
-#: src/remmina_icon.c:294 src/remmina_icon.c:450
-msgid "Remmina Applet"
-msgstr "Remmina-sovelma"
-
-#. TRANSLATORS: Applet comment/description as per the Freedesktop Desktop entry specification https://specifications.freedesktop.org/desktop-entry-spec/latest/
-#: src/remmina_icon.c:296 src/remmina_icon.c:452
-msgid "Connect to remote desktops through the applet menu"
-msgstr "Yhdistä etätyöpöytiin käyttäen sovelmavalikkoa"
-
-#: src/remmina_icon.c:359
-msgid "StatusNotifier/Appindicator support in “"
-msgstr ""
-
-#. TRANSLATORS: %s is a placeholder for "StatusNotifier/Appindicator suppor in “DESKTOP NAME”: "
-#: src/remmina_icon.c:366
-#, c-format
-msgid "%s your desktop does support it"
-msgstr ""
-
-#. TRANSLATORS: %s is a placeholder for "StatusNotifier/Appindicator suppor in “DESKTOP NAME”: "
-#: src/remmina_icon.c:368
-#, c-format
-msgid "%s and Remmina has built-in (compiled) support for libappindicator."
-msgstr ""
-
-#. TRANSLATORS: %s is a placeholder for "StatusNotifier/Appindicator suppor in “DESKTOP NAME”: "
-#: src/remmina_icon.c:371
-#, c-format
-msgid ""
-"%s not supported natively by your Desktop Environment. libappindicator will "
-"try to fallback to GtkStatusIcon/xembed"
-msgstr ""
-
-#. TRANSLATORS: %s is a placeholder for "StatusNotifier/Appindicator suppor in “DESKTOP NAME”: "
-#: src/remmina_icon.c:375
-#, c-format
-msgid "%s You may need to install, and use XApp Status Applet"
-msgstr ""
-
-#. TRANSLATORS: %s is a placeholder for "StatusNotifier/Appindicator suppor in “DESKTOP NAME”: "
-#: src/remmina_icon.c:378
-#, c-format
-msgid "%s You may need to install, and use KStatusNotifierItem"
-msgstr ""
-
-#. TRANSLATORS: %s is a placeholder for "StatusNotifier/Appindicator suppor in “DESKTOP NAME”: "
-#: src/remmina_icon.c:381
-#, c-format
-msgid "%s You may need to install, and use XEmbed SNI Proxy"
-msgstr ""
-
-#. TRANSLATORS: %s is a placeholder for "StatusNotifier/Appindicator suppor in “DESKTOP NAME”: "
-#: src/remmina_icon.c:384
-#, c-format
-msgid "%s You may need to install, and use Gnome Shell Extension Appindicator"
-msgstr ""
-
-#. TRANSLATORS: %s is a placeholder for an error message
-#: src/remmina_ssh_plugin.c:539
-#, c-format
-msgid "Error: %s"
-msgstr "Virhe: %s"
-
-#: src/remmina_ssh_plugin.c:556
-msgid "Terminal content saved in"
-msgstr "Päätesisältö, joka on tallennettu"
-
-#: src/remmina_ssh_plugin.c:822
-msgid "Select All (host+A)"
-msgstr "Valitse kaikki (Host + A)"
-
-#: src/remmina_ssh_plugin.c:823
-msgid "Copy (host+C)"
-msgstr "Kopioi (Host + C)"
-
-#: src/remmina_ssh_plugin.c:824
-msgid "Paste (host+V)"
-msgstr "Liitä (Host + V)"
-
-#: src/remmina_ssh_plugin.c:825
-msgid "Save session to file"
-msgstr "Tallenna istunto tiedostoon"
-
-#: src/remmina_ssh_plugin.c:826
-msgid "Increase font size (host+Page Up)"
-msgstr "Suurenna fontin kokoa (host+Page Up)"
-
-#: src/remmina_ssh_plugin.c:827
-msgid "Decrease font size (host+Page Down)"
-msgstr "Pienennä fontin kokoa (host+Page Down)"
-
-#: src/remmina_ssh_plugin.c:828
-msgid "Find text (host+G)"
-msgstr "Etsi tekstiä (Host + G)"
-
-#: src/remmina_ssh_plugin.c:1439 data/ui/remmina_main.glade:177
-msgid "Copy"
-msgstr "Kopioi"
-
-#: src/remmina_ssh_plugin.c:1439
-msgid "_Copy"
-msgstr "_Kopioi"
-
-#: src/remmina_ssh_plugin.c:1440
-msgid "Paste"
-msgstr "Liitä"
-
-#: src/remmina_ssh_plugin.c:1440
-msgid "_Paste"
-msgstr "_Liitä"
-
-#: src/remmina_ssh_plugin.c:1441
-msgid "Select all"
-msgstr "Valitse kaikki"
-
-#: src/remmina_ssh_plugin.c:1441
-msgid "_Select all"
-msgstr "_Valitse kaikki"
-
-#: src/remmina_ssh_plugin.c:1442
-msgid "Increase font size"
-msgstr "Suurenna fontin kokoa"
-
-#: src/remmina_ssh_plugin.c:1442
-msgid "_Increase font size"
-msgstr "_Suurenna fontin kokoa"
-
-#: src/remmina_ssh_plugin.c:1443
-msgid "Decrease font size"
-msgstr "Pienennä fontin kokoa"
-
-#: src/remmina_ssh_plugin.c:1443
-msgid "_Decrease font size"
-msgstr "_Pienennä fontin kokoa"
-
-#: src/remmina_ssh_plugin.c:1444
-msgid "Find text"
-msgstr "Etsi teksti"
-
-#: src/remmina_ssh_plugin.c:1444
-msgid "_Find text"
-msgstr "_Etsi teksti"
-
-#: src/remmina_ssh_plugin.c:1471 plugins/spice/spice_plugin.c:674
-#: plugins/vnc/vnc_plugin.c:1977 plugins/vnc/vnc_plugin.c:1989
-msgid "User password"
-msgstr "Käyttäjän salasana"
-
-#: src/remmina_ssh_plugin.c:1477 plugins/rdp/rdp_plugin.c:2723
-msgid "Start-up program"
-msgstr "Käynnistettävä ohjelma"
-
-#: src/remmina_ssh_plugin.c:1482
-msgid ""
-"The filename can use the following placeholders:\n"
-"\n"
-"  • %h is substituted with the server name\n"
-"  • %t is substituted with the SSH server name\n"
-"  • %u is substituted with the username\n"
-"  • %U is substituted with the SSH username\n"
-"  • %p is substituted with Remmina profile name\n"
-"  • %g is substituted with Remmina profile group name\n"
-"  • %d is substituted with local date and time in ISO 8601 format\n"
-msgstr ""
-"Tiedostonimi voi käyttää seuraavia paikkamerkkejä:\n"
-"\n"
-"  • %h korvataan palvelimen nimellä\n"
-"  • %t korvataan SSH-palvelimen nimellä\n"
-"  • %u korvataan käyttäjänimellä\n"
-"  • %U korvataan SSH-käyttäjänimellä\n"
-"  • %p korvataan Remminan profiilinimellä\n"
-"  • %g korvataan Remmina-profiiliryhmän nimellä\n"
-"  • %d korvataan paikallisella päivämääräajalla iso8601-muodossa\n"
-
-#: src/remmina_ssh_plugin.c:1504
-msgid "Terminal colour scheme"
-msgstr "Päätteen värimaailma"
-
-#: src/remmina_ssh_plugin.c:1505
-msgid "Character set"
-msgstr "Merkistö"
-
-#: src/remmina_ssh_plugin.c:1507
-msgid "KEX (Key Exchange) algorithms"
-msgstr "KEX- eli avainten vaihdon algoritmit"
-
-#: src/remmina_ssh_plugin.c:1508
-msgid "Symmetric cipher client to server"
-msgstr "Symmetrinen salausohjelma palvelimelle"
-
-#: src/remmina_ssh_plugin.c:1509
-msgid "Preferred server host key types"
-msgstr "Ensisijaiset palvelimen isäntäavaintyypit"
-
-#: src/remmina_ssh_plugin.c:1510
-msgid "Folder for SSH session log"
-msgstr "Kansio SSH-istuntolokille"
-
-#: src/remmina_ssh_plugin.c:1511
-msgid "Filename for SSH session log"
-msgstr "SSH-istuntolokin tiedostonimi"
-
-#: src/remmina_ssh_plugin.c:1512
-msgid "Log SSH session when exiting Remmina"
-msgstr "Lokita SSH-istunto poistuessaan Remminasta"
-
-#: src/remmina_ssh_plugin.c:1513
-msgid "Log SSH session asynchronously"
-msgstr "SSH-istunnon kirjaaminen asynkronisesti"
-
-#: src/remmina_ssh_plugin.c:1513
-msgid "Saving the session asynchronously may have a notable performance impact"
-msgstr ""
-"Istunnon tallentaminen asynkronisesti voi vaikuttaa merkittävästi "
-"suorituskykyyn"
-
-#: src/remmina_ssh_plugin.c:1514
-msgid "Audible terminal bell"
-msgstr "Päätteen äänikello"
-=======
 "Parametrin \"resoluutio\" käyttäminen Remminan asetustiedostossa on "
 "vanhentunut.\n"
 
@@ -3565,17 +2773,11 @@
 #: plugins/spice/spice_plugin_usb.c:94
 msgid "USB redirection error"
 msgstr "USB-uudelleenohjausvirhe"
->>>>>>> 050fc71c
-
-#: src/remmina_ssh_plugin.c:1515
-msgid "SSH compression"
-msgstr "SSH-pakkaus"
-
-<<<<<<< HEAD
-#: src/remmina_ssh_plugin.c:1516
-msgid "Don't remember passwords"
-msgstr "Älä muista salasanoja"
-=======
+
+#: plugins/vnc/vnc_plugin.c:772
+msgid "Enter VNC password"
+msgstr "Anna VNC-salasana"
+
 #: plugins/vnc/vnc_plugin.c:825 plugins/gvnc/gvnc_plugin.c:539
 msgid "Enter VNC authentication credentials"
 msgstr "Syötä NX-todennustiedot"
@@ -3583,108 +2785,30 @@
 #: plugins/vnc/vnc_plugin.c:936
 msgid "Unable to connect to VNC server"
 msgstr "Yhdistäminen VNC-palvelimeen ei onnistu"
->>>>>>> 050fc71c
-
-#: src/remmina_ssh_plugin.c:1517
-msgid "Strict host key checking"
-msgstr "Tiukka isäntäavaimen tarkistus"
-
-#: src/remmina_ssh_plugin.c:1531
-msgid "SSH - Secure Shell"
-msgstr "SSH - Secure Shell"
-
-#: plugins/kwallet/src/kwallet_plugin_main.c:118
-msgid "Secured password storage in KWallet"
-msgstr "Salasanojen tallentaminen KDE-lompakkoon"
-
-#: plugins/rdp/rdp_settings.c:217
-msgid "<Auto-detect>"
-msgstr "<Havaitse automaattisesti>"
-
-#: plugins/rdp/rdp_settings.c:249
-msgid "<Not set>"
-msgstr "< Ei määritetty >"
-
-<<<<<<< HEAD
-#: plugins/rdp/rdp_settings.c:280
-msgid "<Choose a quality level to edit…>"
-msgstr "<Valitse muokattava laatutaso…>"
-
-#: plugins/rdp/rdp_settings.c:282 plugins/rdp/rdp_plugin.c:2542
-#: plugins/vnc/vnc_plugin.c:1934
-msgid "Poor (fastest)"
-msgstr "Heikko (nopein)"
-
-#: plugins/rdp/rdp_settings.c:284 plugins/rdp/rdp_plugin.c:2543
-#: plugins/vnc/vnc_plugin.c:1933
-msgid "Medium"
-msgstr "Keskitaso"
-
-#: plugins/rdp/rdp_settings.c:286 plugins/rdp/rdp_plugin.c:2544
-#: plugins/vnc/vnc_plugin.c:1931
-msgid "Good"
-msgstr "Hyvä"
-
-#: plugins/rdp/rdp_settings.c:288 plugins/rdp/rdp_plugin.c:2545
-#: plugins/vnc/vnc_plugin.c:1932
-msgid "Best (slowest)"
-msgstr "Paras (hitain)"
-
-#: plugins/rdp/rdp_settings.c:427
-msgid "Keyboard layout"
-msgstr "Näppäimistön asettelu"
-
-#: plugins/rdp/rdp_settings.c:457
-msgid "Use client keyboard mapping"
-msgstr "Käytä asiakasnäppäimistön kartoitusta"
-
-#: plugins/rdp/rdp_settings.c:468
-msgid "Keyboard scancode remapping"
-msgstr "Näppäimistöasettelun uudelleenmääritys"
-
-#: plugins/rdp/rdp_settings.c:483
-#, fuzzy
-msgid "List of key=value,… pairs to remap scancodes. E.g. 0x56=0x29,0x29=0x56"
-msgstr ""
-"Luettelo key=value,... -pareista scancodien uudelleenkoodausta varten. Esim. "
-"0x56=0x29,0x29=0x56."
-
-#: plugins/rdp/rdp_settings.c:486
-msgid "FreeRDP > 2.3.0 is required to map scancodes"
-msgstr "FreeRDP> 2.3.0 vaaditaan skannauskoodien kartoittamiseen"
-
-#: plugins/rdp/rdp_settings.c:494
-msgid "Quality settings"
-msgstr "Laatuasetukset"
-
-#: plugins/rdp/rdp_settings.c:517
-msgid "Wallpaper"
-msgstr "Taustakuva"
-
-#: plugins/rdp/rdp_settings.c:525
-msgid "Window drag"
-msgstr "Ikkunan raahaus"
-
-#: plugins/rdp/rdp_settings.c:532
-msgid "Menu animation"
-msgstr "Valikon animaatio"
-
-#: plugins/rdp/rdp_settings.c:540
-msgid "Theme"
-msgstr "Teema"
-
-#: plugins/rdp/rdp_settings.c:547
-msgid "Cursor shadow"
-msgstr "Kohdistimen varjo"
-
-#: plugins/rdp/rdp_settings.c:555
-msgid "Cursor blinking"
-msgstr "Vilkkuva kohdistin"
-
-#: plugins/rdp/rdp_settings.c:562
-msgid "Font smoothing"
-msgstr "Fontin pehmennys"
-=======
+
+#: plugins/vnc/vnc_plugin.c:937
+#, c-format
+msgid "Couldn’t convert '%s' to host address"
+msgstr "Kohteen %s muuntaminen isäntäosoitteeksi epäonnistui"
+
+#: plugins/vnc/vnc_plugin.c:938
+#, c-format
+msgid "VNC connection failed: %s"
+msgstr "VNC-yhteys epäonnistui: %s"
+
+#: plugins/vnc/vnc_plugin.c:939
+msgid "Your connection has been rejected."
+msgstr "Yhteytesi on hylätty."
+
+#: plugins/vnc/vnc_plugin.c:966
+#, c-format
+msgid "The VNC server requested an unknown authentication method. %s"
+msgstr "VNC-palvelin pyysi tuntematonta todennusmenetelmää. %s"
+
+#: plugins/vnc/vnc_plugin.c:968
+msgid "Please retry after turning on encryption for this profile."
+msgstr "Yritä uudelleen, kun salaus on otettu käyttöön tässä profiilissa."
+
 #: plugins/vnc/vnc_plugin.c:1939
 msgid ""
 "Connect to VNC using a repeater:\n"
@@ -3753,109 +2877,11 @@
 #: plugins/vnc/vnc_plugin.h:41
 msgid "Remmina VNC Plugin"
 msgstr "Remminan VNC-liitännäinen"
->>>>>>> 050fc71c
-
-#: plugins/rdp/rdp_settings.c:570
-msgid "Composition"
-msgstr "Kompositio"
-
-<<<<<<< HEAD
-#: plugins/rdp/rdp_settings.c:580
-msgid "Remote scale factor"
-msgstr "Etäasteikkokerroin"
-
-#: plugins/rdp/rdp_settings.c:595
-msgid "Desktop scale factor %"
-msgstr "Työpöydän skaalauskerroin-%"
-
-#: plugins/rdp/rdp_settings.c:607
-msgid "Device scale factor %"
-msgstr "Laitteen skaalauskerroin-%"
-
-#: plugins/rdp/rdp_settings.c:630
-msgid "Desktop orientation"
-msgstr "Työpöydän suunta"
-
-#: plugins/rdp/rdp_settings.c:650
-msgid "Input device settings"
-msgstr "Syöttölaitteen asetukset"
-
-#: plugins/rdp/rdp_settings.c:658 plugins/rdp/rdp_plugin.c:2686
-#: plugins/vnc/vnc_plugin.c:2014
-msgid "Disable smooth scrolling"
-msgstr "Poista tasainen vieritys käytöstä"
-
-#: plugins/rdp/rdp_settings.c:669
-msgid "General settings"
-msgstr "Yleiset asetukset"
-
-#: plugins/rdp/rdp_settings.c:676 plugins/rdp/rdp_plugin.c:2738
-msgid "Reconnect attempts number"
-msgstr "Yhteyden uudelleen muodostamisyritysten määrä"
-
-#: plugins/rdp/rdp_settings.c:689 plugins/rdp/rdp_plugin.c:2738
-msgid ""
-"The maximum number of reconnect attempts upon an RDP disconnect (default: 20)"
-msgstr ""
-"RDP-yhteyden katkaisun yhteydessä tehtävien uudelleenyhdistysyritysten "
-"enimmäismäärä (oletusarvo: 20)"
-
-#: plugins/rdp/rdp_plugin.c:762 plugins/rdp/rdp_plugin.c:827
-msgid "Enter RDP authentication credentials"
-msgstr "Syötä RDP-kirjautumistiedot"
-
-#: plugins/rdp/rdp_plugin.c:835
-msgid "Enter RDP gateway authentication credentials"
-msgstr "Syötä RDP-yhdyskäytävän kirjautumistiedot"
-
-#: plugins/rdp/rdp_plugin.c:2073
-#, c-format
-msgid ""
-"Could not access the RDP server “%s”.\n"
-"Account locked out."
-msgstr ""
-"Pääsy RDP-palvelimeen \"%s\" epäonnistui.\n"
-"Tili on lukittu."
-
-#: plugins/rdp/rdp_plugin.c:2080
-#, c-format
-msgid ""
-"Could not access the RDP server “%s”.\n"
-"Account expired."
-msgstr ""
-"Pääsy RDP-palvelimeen \"%s\" epäonnistui.\n"
-"Tili on vanhentunut."
-
-#: plugins/rdp/rdp_plugin.c:2087
-#, c-format
-msgid ""
-"Could not access the RDP server “%s”.\n"
-"Password expired."
-msgstr ""
-"Pääsy RDP-palvelimeen \"%s\" epäonnistui.\n"
-"Salasana on vanhentunut."
-
-#: plugins/rdp/rdp_plugin.c:2094
-#, c-format
-msgid ""
-"Could not access the RDP server “%s”.\n"
-"Account disabled."
-msgstr ""
-"Pääsy RDP-palvelimeen \"%s\" epäonnistui.\n"
-"Tili on poistettu käytöstä."
-
-#: plugins/rdp/rdp_plugin.c:2100
-#, c-format
-msgid ""
-"Could not access the RDP server “%s”.\n"
-"Insufficient user privileges."
-msgstr ""
-"Pääsy RDP-palvelimeen \"%s\" epäonnistui. \n"
-"Käyttäjällä ei ole riittävästi oikeuksia."
-
-#: plugins/rdp/rdp_plugin.c:2108
-#, c-format
-=======
+
+#: plugins/vnc/vnc_plugin.h:46
+msgid "Remmina VNC listener Plugin"
+msgstr "Remminan VNC-kuuntelijaliitännäinen"
+
 #: plugins/www/www_config.h:43
 msgid "Remmina web-browser plugin"
 msgstr "Remmina-selainliitännäinen"
@@ -3925,7 +2951,6 @@
 msgstr "Et määrittänyt mitään komentoa suoritettavaksi"
 
 #: plugins/exec/exec_plugin.c:206
->>>>>>> 050fc71c
 msgid ""
 "Warning: Running a command synchronously may cause Remmina not to respond.\n"
 "Do you really want to continue?"
@@ -3934,39 +2959,6 @@
 "Remmina ei vastaa.\n"
 "Haluatko todella jatkaa?"
 
-<<<<<<< HEAD
-#: plugins/rdp/rdp_plugin.c:2116
-#, c-format
-msgid ""
-"Could not access the RDP server “%s”.\n"
-"Change user password before connecting."
-msgstr ""
-"Pääsy RDP-palvelimeen \"%s\" epäonnistui.\n"
-"Käyttäjän on vaihdettava salasana ennen yhteyden muodostamista."
-
-#: plugins/rdp/rdp_plugin.c:2121
-#, c-format
-msgid "Lost connection to the RDP server “%s”."
-msgstr "Yhteyden muodostaminen RDP-palvelimeen \"%s\" ei onnistunut."
-
-#: plugins/rdp/rdp_plugin.c:2124
-#, c-format
-msgid "Could not find the address for the RDP server “%s”."
-msgstr "RDP-palvelimen osoitetta \"%s\" ei löytynyt."
-
-#: plugins/rdp/rdp_plugin.c:2128
-#, c-format
-msgid ""
-"Could not connect to the RDP server “%s” via TLS. Check that client and "
-"server support a common TLS version."
-msgstr ""
-"Virhe muodostettaessa TLS-yhteyttä RDP-palvelimeen \"%s\". Tarkista, että "
-"asiakas ja palvelin tukevat yhteistä TLS-versiota."
-
-#. TRANSLATORS: the placeholder may be either an IP/FQDN or a server hostname
-#: plugins/rdp/rdp_plugin.c:2132
-#, c-format
-=======
 #: plugins/exec/exec_plugin.c:274
 msgid "Command"
 msgstr "Komento"
@@ -3989,30 +2981,10 @@
 
 #: plugins/x2go/x2go_plugin.c:67
 #, fuzzy, c-format
->>>>>>> 050fc71c
 msgid ""
 "The command-line feature '%s' is not available! Attempting to start PyHoca-"
 "CLI without using this feature…"
 msgstr ""
-<<<<<<< HEAD
-"Yhteyttä RDP-palvelimeen \"%s\" ei pystytä muodostamaan. Tarkista "
-"\"Tietoturvaprotokollan neuvottelu\"."
-
-#: plugins/rdp/rdp_plugin.c:2140
-#, c-format
-msgid "Cannot connect to the RDP server “%s”."
-msgstr "Yhteyden muodostaminen RDP-palvelimeen \"%s\" ei onnistunut."
-
-#: plugins/rdp/rdp_plugin.c:2143
-msgid "Could not start libfreerdp-gdi."
-msgstr "Ei voitu käynnistää libfreerdp-gdi:tä."
-
-#: plugins/rdp/rdp_plugin.c:2146
-#, c-format
-msgid ""
-"You requested a H.264 GFX mode for the server “%s”, but your libfreerdp does "
-"not support H.264. Please use a non-AVC colour depth setting."
-=======
 "Komentorivin ominaisuus '%s' ei ole käytettävissä! PyHoca-CLI:n "
 "käynnistäminen ilman tätä ominaisuutta…"
 
@@ -4057,138 +3029,10 @@
 #: plugins/x2go/x2go_plugin.c:488
 #, fuzzy
 msgid "Couldn't retrieve valid `DialogData` or `sessions_list`! Aborting…"
->>>>>>> 050fc71c
 msgstr ""
 "Kelvollista `DialogData`- tai `sessions_list`-luetteloa ei voitu hakea! "
 "Keskeytys…"
 
-<<<<<<< HEAD
-#: plugins/rdp/rdp_plugin.c:2153
-#, c-format
-msgid "The “%s” server refused the connection."
-msgstr "Palvelin \"%s\" esti yhteyden."
-
-#: plugins/rdp/rdp_plugin.c:2158
-#, c-format
-msgid ""
-"The Remote Desktop Gateway “%s” denied the user “%s\\%s” access due to "
-"policy."
-msgstr ""
-"Etätyöpöytäyhdyskäytävä \"%s\" esti käyttäjän \"%s\\%s\" pääsyn policy-"
-"käytännön vuoksi."
-
-#: plugins/rdp/rdp_plugin.c:2168
-#, c-format
-msgid "Cannot connect to the “%s” RDP server."
-msgstr "Yhteyden muodostaminen RDP-palvelimeen \"%s\" ei onnistu."
-
-#: plugins/rdp/rdp_plugin.c:2511
-msgid "Automatic (32 bpp) (Server chooses its best format)"
-msgstr "Automaattinen (32 bpp) (Palvelin valitsee parhaan muodon)"
-
-#: plugins/rdp/rdp_plugin.c:2512
-msgid "GFX AVC444 (32 bpp)"
-msgstr "GFX AVC444 (32 bpp)"
-
-#: plugins/rdp/rdp_plugin.c:2513
-msgid "GFX AVC420 (32 bpp)"
-msgstr "GFX AVC420 (32 bpp)"
-
-#: plugins/rdp/rdp_plugin.c:2514
-msgid "GFX RFX (32 bpp)"
-msgstr "GFX RFX (32 bpp)"
-
-#: plugins/rdp/rdp_plugin.c:2515
-msgid "GFX RFX Progressive (32 bpp)"
-msgstr "GFX RFX (32 bpp)"
-
-#: plugins/rdp/rdp_plugin.c:2516
-msgid "RemoteFX (32 bpp)"
-msgstr "RemoteFX (32 bpp)"
-
-#: plugins/rdp/rdp_plugin.c:2517 plugins/vnc/vnc_plugin.c:1922
-msgid "True colour (32 bpp)"
-msgstr "True colour (32 bpp)"
-
-#: plugins/rdp/rdp_plugin.c:2518
-msgid "True colour (24 bpp)"
-msgstr "True colour (24 bpp)"
-
-#: plugins/rdp/rdp_plugin.c:2519 plugins/vnc/vnc_plugin.c:1923
-msgid "High colour (16 bpp)"
-msgstr "High colour (16 bpp)"
-
-#: plugins/rdp/rdp_plugin.c:2520
-msgid "High colour (15 bpp)"
-msgstr "High colour (15 bpp)"
-
-#: plugins/rdp/rdp_plugin.c:2521 plugins/vnc/vnc_plugin.c:1924
-msgid "256 colours (8 bpp)"
-msgstr "256 väriä (8 bpp)"
-
-#: plugins/rdp/rdp_plugin.c:2552 data/ui/remmina_preferences.glade:641
-msgid "None"
-msgstr "Ei mitään"
-
-#: plugins/rdp/rdp_plugin.c:2553
-msgid "Auto-detect"
-msgstr "<Havaitse automaattisesti>"
-
-#: plugins/rdp/rdp_plugin.c:2554
-msgid "Modem"
-msgstr "Modeemi"
-
-#: plugins/rdp/rdp_plugin.c:2555
-msgid "Low performance broadband"
-msgstr "Matala suorituskykyinen laajakaista"
-
-#: plugins/rdp/rdp_plugin.c:2556
-msgid "Satellite"
-msgstr "Satelliitti"
-
-#: plugins/rdp/rdp_plugin.c:2557
-msgid "High performance broadband"
-msgstr "Korkea suorituskykyinen laajakaista"
-
-#: plugins/rdp/rdp_plugin.c:2558
-msgid "WAN"
-msgstr "WAN"
-
-#: plugins/rdp/rdp_plugin.c:2559
-msgid "LAN"
-msgstr "LAN"
-
-#: plugins/rdp/rdp_plugin.c:2566 plugins/spice/spice_plugin.c:635
-#: data/ui/remmina_preferences.glade:677
-msgid "Off"
-msgstr "Pois"
-
-#: plugins/rdp/rdp_plugin.c:2575
-msgid "Automatic negotiation"
-msgstr "Neuvottele automaattisesti"
-
-#: plugins/rdp/rdp_plugin.c:2576
-msgid "NLA protocol security"
-msgstr "NLA-protokollan turvallisuus"
-
-#: plugins/rdp/rdp_plugin.c:2577
-msgid "TLS protocol security"
-msgstr "TLS-protokollan turvallisuus"
-
-#: plugins/rdp/rdp_plugin.c:2578
-msgid "RDP protocol security"
-msgstr "RDP-protokollan turvallisuus"
-
-#: plugins/rdp/rdp_plugin.c:2579
-msgid "NLA extended protocol security"
-msgstr "NLA:n laajennetun protokollan turvallisuus"
-
-#: plugins/rdp/rdp_plugin.c:2592
-msgid "2600 (Windows XP), 7601 (Windows Vista/7), 9600 (Windows 8 and newer)"
-msgstr "2600 (Windows XP), 7601 (Windows Vista/7), 9600 (Windows 8 ja uudempi)"
-
-#: plugins/rdp/rdp_plugin.c:2595
-=======
 #. TRANSLATORS: Stick to x2goclient's translation for terminate.
 #: plugins/x2go/x2go_plugin.c:497
 #, fuzzy
@@ -4337,33 +3181,11 @@
 
 #: plugins/x2go/x2go_plugin.c:870
 #, fuzzy
->>>>>>> 050fc71c
 msgid ""
 "The necessary PyHoca-CLI process has encountered a internet connection "
 "problem."
 msgstr "PyHoca-CLI-prosessi on törmännyt Internet-yhteysongelmaan."
 
-<<<<<<< HEAD
-#: plugins/rdp/rdp_plugin.c:2603
-msgid ""
-"Options for redirection of audio input:\n"
-"  • [sys:<sys>,][dev:<dev>,][format:<format>,][rate:<rate>,]\n"
-"    [channel:<channel>] Audio input (microphone)\n"
-"  • sys:pulse\n"
-"  • format:1\n"
-"  • sys:oss,dev:1,format:1\n"
-"  • sys:alsa"
-msgstr ""
-"Vaihtoehdot äänitulon uudelleenohjaamiseksi:\n"
-"  • [sys:<sys>,][dev:<dev>,][format:<format>,][rate:<rate>,]\n"
-"    [channel:<channel>] Audio input (microphone)\n"
-"  • sys:pulse\n"
-"  • format:1\n"
-"  • sys:oss,dev:1,format:1\n"
-"  • sys:alsa"
-
-#: plugins/rdp/rdp_plugin.c:2612
-=======
 #: plugins/x2go/x2go_plugin.c:880
 #, fuzzy
 #| msgid "An error occured while starting a X2Go session."
@@ -4372,18 +3194,13 @@
 
 #: plugins/x2go/x2go_plugin.c:890
 #, fuzzy, c-format
->>>>>>> 050fc71c
 msgid ""
 "An unknown error occured while trying to start PyHoca-CLI. Exit code: %i"
 msgstr ""
 "PyHoca-CLI:tä käynnistettäessä tapahtui tuntematon virhe. Poistumiskoodi: %i"
 
-<<<<<<< HEAD
-#: plugins/rdp/rdp_plugin.c:2622
-=======
 #: plugins/x2go/x2go_plugin.c:897
 #, fuzzy, c-format
->>>>>>> 050fc71c
 msgid ""
 "An unknown error occured while trying to start PyHoca-CLI. Exit code: %i. "
 "Error: '%s'"
@@ -4391,54 +3208,6 @@
 "PyHoca-CLI:tä käynnistettäessä tapahtui tuntematon virhe. Poistumiskoodi: "
 "%i. Virhe: '%s'"
 
-<<<<<<< HEAD
-#: plugins/rdp/rdp_plugin.c:2628
-msgid ""
-"Advanced setting for high latency links:\n"
-"Adjusts the connection timeout. Use if your connection times out.\n"
-"The highest possible value is 600000 ms (10 minutes).\n"
-msgstr ""
-"Lisäasetukset korkean viiveen linkeille:\n"
-"Säätää yhteyden aikakatkaisua. Käytä, jos yhteys katkeaa.\n"
-"Suurin mahdollinen arvo on 600000 ms (kymmenen minuuttia).\n"
-
-#: plugins/rdp/rdp_plugin.c:2633
-msgid ""
-"Performance optimisations based on the network connection type:\n"
-"Using auto-detection is advised.\n"
-"If “Auto-detect” fails, choose the most appropriate option in the list.\n"
-msgstr ""
-"Suorituskyvyn optimoinnit verkkoyhteyden tyypin mukaan:\n"
-"Automaattisen tunnistuksen käyttäminen on suositeltavaa.\n"
-"Jos automaattinen tunnistus ei onnistu, valitse sopivin vaihtoehto "
-"luettelosta.\n"
-
-#: plugins/rdp/rdp_plugin.c:2638
-msgid ""
-"Comma-separated list of monitor IDs and desktop orientations:\n"
-"  • [<id>:<orientation-in-degrees>,]\n"
-"  • 0,1,2,3\n"
-"  • 0:270,1:90\n"
-"Orientations are specified in degrees, valid values are:\n"
-"  •   0 (landscape)\n"
-"  •  90 (portrait)\n"
-"  • 180 (landscape flipped)\n"
-"  • 270 (portrait flipped)\n"
-"\n"
-msgstr ""
-"Pilkulla erotettu luettelo näytön tunnuksista ja työpöydän suuntauksista:\n"
-"  - [<id>:<suuntaus asteina>,]\n"
-"  - 0,1,2,3\n"
-"  - 0:270,1:90\n"
-"Suuntaukset määritetään asteina, kelvolliset arvot ovat:\n"
-"  - 0 (maisema)\n"
-"  - 90 (muotokuva)\n"
-"  - 180 (maisemakuva käännettynä)\n"
-"  - 270 (muotokuva käännettynä)\n"
-"\n"
-
-#: plugins/rdp/rdp_plugin.c:2650
-=======
 #: plugins/x2go/x2go_plugin.c:940
 #, fuzzy
 msgid "Parameter 'custom_data' is not fully initialized!"
@@ -4492,731 +3261,11 @@
 
 #: plugins/x2go/x2go_plugin.c:1389
 #, fuzzy
->>>>>>> 050fc71c
 msgid ""
 "The necessary child process 'pyhoca-cli' stopped unexpectedly.\n"
 "Please check your profile settings and PyHoca-CLI's output for possible "
 "errors. Also ensure the remote server is reachable."
 msgstr ""
-<<<<<<< HEAD
-"Ohjaa hakemisto <polku> uudelleen nimettyyn jakoon <nimi>.\n"
-"  - <nimi>,<täydellinenpolku>[;<nimi>,<täydellinenpolku>[;...]]\n"
-"  - MyHome,/home/remminer\n"
-"  - /home/remminer\n"
-"  - MyHome,/home/remminer;SomePath,/path/to/somepath\n"
-"Hotplug-tuki on käytössä seuraavilla asetuksilla:\n"
-"  - hotplug,*\n"
-"\n"
-
-#: plugins/rdp/rdp_plugin.c:2682 plugins/spice/spice_plugin.c:677
-msgid "Share folder"
-msgstr "Jaa kansio"
-
-#: plugins/rdp/rdp_plugin.c:2682
-msgid "Use “Redirect directory” in the advanced tab for multiple directories"
-msgstr ""
-"Käytä \"Ohjaa hakemisto uudelleen\" lisäasetukset-välilehdellä useita "
-"hakemistoja varten."
-
-#: plugins/rdp/rdp_plugin.c:2683
-msgid "Restricted admin mode"
-msgstr ""
-
-#: plugins/rdp/rdp_plugin.c:2684
-msgid "Password hash"
-msgstr "Salasanan tiiviste"
-
-#: plugins/rdp/rdp_plugin.c:2684
-msgid "Restricted admin mode password hash"
-msgstr ""
-
-#: plugins/rdp/rdp_plugin.c:2685
-msgid "Left-handed mouse support"
-msgstr "Vasemman käden hiirituki"
-
-#: plugins/rdp/rdp_plugin.c:2685
-msgid "Swap left and right mouse buttons for left-handed mouse support"
-msgstr "Vaihda vasen ja oikea hiiren painike vasenkätisen hiiren tueksi"
-
-#: plugins/rdp/rdp_plugin.c:2687
-msgid "Enable multi monitor"
-msgstr "Ota moninäyttö käyttöön"
-
-#: plugins/rdp/rdp_plugin.c:2688
-msgid "Span screen over multiple monitors"
-msgstr "Jatka näyttöä useiden näyttöjen yli"
-
-#: plugins/rdp/rdp_plugin.c:2689
-msgid "List monitor IDs"
-msgstr "Luettelo monitorin tunnuksista"
-
-#: plugins/rdp/rdp_plugin.c:2691 plugins/vnc/vnc_plugin.c:1978
-#: plugins/vnc/vnc_plugin.c:1990 plugins/gvnc/gvnc_plugin.c:849
-msgid "Colour depth"
-msgstr "Värisyvyys"
-
-#: plugins/rdp/rdp_plugin.c:2692
-msgid "Network connection type"
-msgstr "Uusi yhteysprofiili"
-
-#: plugins/rdp/rdp_plugin.c:2707 plugins/vnc/vnc_plugin.c:1979
-#: plugins/vnc/vnc_plugin.c:1991
-msgid "Quality"
-msgstr "Laatu"
-
-#: plugins/rdp/rdp_plugin.c:2708
-msgid "Security protocol negotiation"
-msgstr "Turvallisuusprotokollan neuvottelut"
-
-#: plugins/rdp/rdp_plugin.c:2709
-msgid "Gateway transport type"
-msgstr "Yhdyskäytävän liikenteen tyyppi"
-
-#: plugins/rdp/rdp_plugin.c:2710
-msgid "FreeRDP log level"
-msgstr "FreeRDP-lokitaso"
-
-#: plugins/rdp/rdp_plugin.c:2711
-msgid "FreeRDP log filters"
-msgstr "FreeRDP-lokitaso"
-
-#: plugins/rdp/rdp_plugin.c:2711
-msgid "tag:level[,tag:level[,…]]"
-msgstr "tag:level[,tag:level[,…]]"
-
-#: plugins/rdp/rdp_plugin.c:2712
-msgid "Audio output mode"
-msgstr "Äänilähtötila"
-
-#: plugins/rdp/rdp_plugin.c:2713
-msgid "Redirect local audio output"
-msgstr "Ohjaa paikallinen mikrofoni"
-
-#: plugins/rdp/rdp_plugin.c:2714
-msgid "Redirect local microphone"
-msgstr "Ohjaa paikallinen mikrofoni"
-
-#: plugins/rdp/rdp_plugin.c:2715
-msgid "Connection timeout in ms"
-msgstr "Yhteyden aikakatkaisu ms:na"
-
-#: plugins/rdp/rdp_plugin.c:2716
-msgid "Remote Desktop Gateway server"
-msgstr "Etätyöpöydän yhdyskäytäväpalvelin"
-
-#: plugins/rdp/rdp_plugin.c:2717
-msgid "Remote Desktop Gateway username"
-msgstr "Etätyöpöydän yhdyskäytävän käyttäjätunnus"
-
-#: plugins/rdp/rdp_plugin.c:2718
-msgid "Remote Desktop Gateway password"
-msgstr "Etätyöpöydän yhdyskäytävän salasana"
-
-#: plugins/rdp/rdp_plugin.c:2719
-msgid "Remote Desktop Gateway domain"
-msgstr "Etätyöpöydän yhdyskäytävän verkkotunnus"
-
-#: plugins/rdp/rdp_plugin.c:2720
-msgid "Redirect directory"
-msgstr "Uudelleenohjaushakemisto"
-
-#: plugins/rdp/rdp_plugin.c:2721
-msgid "Client name"
-msgstr "Asiakkaan nimi"
-
-#: plugins/rdp/rdp_plugin.c:2722
-msgid "Client build"
-msgstr "Asiakkaan koontiversio"
-
-#: plugins/rdp/rdp_plugin.c:2725
-msgid "Load balance info"
-msgstr "Kuormitustiedot"
-
-#. TRANSLATORS: Do not use typographic quotation marks, these must stay as "double quote", also know as “Typewriter ("programmer's") quote, ambidextrous.”
-#: plugins/rdp/rdp_plugin.c:2727
-msgid "Override printer drivers"
-msgstr "Ohita tulostinajurit"
-
-#: plugins/rdp/rdp_plugin.c:2727
-msgid ""
-"\"Samsung_CLX-3300_Series\":\"Samsung CLX-3300 Series PS\";\"Canon MF410\":"
-"\"Canon MF410 Series UFR II\""
-msgstr ""
-"\"Samsung_CLX-3300_Series\":\"Samsung CLX-3300 Series PS\";\"Canon MF410\":"
-"\"Canon MF410 Series UFR II\""
-
-#: plugins/rdp/rdp_plugin.c:2728
-msgid "USB device redirection"
-msgstr "Valitse USB-laitteet uudelleenohjausta varten"
-
-#: plugins/rdp/rdp_plugin.c:2729
-msgid "Local serial name"
-msgstr "Paikallinen sarjanimi"
-
-#: plugins/rdp/rdp_plugin.c:2729
-msgid "COM1, COM2, etc."
-msgstr "COM1, COM2 jne."
-
-#: plugins/rdp/rdp_plugin.c:2730
-msgid "Local serial driver"
-msgstr "Paikallinen sarjaohjain"
-
-#: plugins/rdp/rdp_plugin.c:2730
-msgid "Serial"
-msgstr "Sarja"
-
-#: plugins/rdp/rdp_plugin.c:2731
-msgid "Local serial path"
-msgstr "Paikallinen sarjapolku"
-
-#: plugins/rdp/rdp_plugin.c:2731
-msgid "/dev/ttyS0, /dev/ttyS1, etc."
-msgstr "/dev/ttyS0,/dev/ttyS1, jne."
-
-#: plugins/rdp/rdp_plugin.c:2732
-msgid "Local parallel name"
-msgstr "Paikallinen rinnakkaisnimi"
-
-#: plugins/rdp/rdp_plugin.c:2733
-msgid "Local parallel device"
-msgstr "Paikallinen rinnakkaislaite"
-
-#: plugins/rdp/rdp_plugin.c:2734
-msgid "Name of smart card"
-msgstr "Älykortin nimi"
-
-#: plugins/rdp/rdp_plugin.c:2735
-msgid "Dynamic virtual channel"
-msgstr "Dynaaminen virtuaalikanava"
-
-#: plugins/rdp/rdp_plugin.c:2735 plugins/rdp/rdp_plugin.c:2736
-msgid "<channel>[,<options>]"
-msgstr "<channel>[,<options>]"
-
-#: plugins/rdp/rdp_plugin.c:2736
-msgid "Static virtual channel"
-msgstr "Staattinen virtuaalikanava"
-
-#: plugins/rdp/rdp_plugin.c:2737
-msgid "TCP redirection"
-msgstr "TCP-uudelleenohjaus"
-
-#: plugins/rdp/rdp_plugin.c:2737
-msgid "/PATH/TO/rdp2tcp"
-msgstr "/PATH/TO/rdp2tcp"
-
-#: plugins/rdp/rdp_plugin.c:2739
-msgid "Prefer IPv6 AAAA record over IPv4 A record"
-msgstr "Suosi IPv6 AAAA -tietuetta IPv4 A -tietueen sijaan"
-
-#: plugins/rdp/rdp_plugin.c:2740
-msgid "Share printers"
-msgstr "Jaa tulostimet"
-
-#: plugins/rdp/rdp_plugin.c:2741
-msgid "Share serial ports"
-msgstr "Jaa sarjaportit"
-
-#: plugins/rdp/rdp_plugin.c:2742
-msgid "(SELinux) permissive mode for serial ports"
-msgstr "(SELinux) - sarjaportit salliva tila"
-
-#: plugins/rdp/rdp_plugin.c:2743
-msgid "Share parallel ports"
-msgstr "Jaa rinnakkaisportit"
-
-#: plugins/rdp/rdp_plugin.c:2744
-msgid "Share a smart card"
-msgstr "Jaa älykortti"
-
-#: plugins/rdp/rdp_plugin.c:2745 plugins/vnc/vnc_plugin.c:2009
-msgid "Turn off clipboard sync"
-msgstr "Estä leikepöytien synkronointi"
-
-#: plugins/rdp/rdp_plugin.c:2746
-msgid "Ignore certificate"
-msgstr "Ohita varmenne"
-
-#: plugins/rdp/rdp_plugin.c:2747
-msgid "Use the old license workflow"
-msgstr "Käytä vanhaa lisenssin työnkulkua"
-
-#: plugins/rdp/rdp_plugin.c:2747
-msgid "It disables CAL and hwId is set to 0"
-msgstr "Poistaa CAL:in käytöstä ja asettaa hwId:n arvoon 0"
-
-#: plugins/rdp/rdp_plugin.c:2748 plugins/spice/spice_plugin.c:702
-#: plugins/vnc/vnc_plugin.c:2013 plugins/www/www_plugin.c:919
-#: plugins/gvnc/gvnc_plugin.c:867
-msgid "Forget passwords after use"
-msgstr "Unohda salasanat käytön jälkeen"
-
-#: plugins/rdp/rdp_plugin.c:2749
-msgid "Attach to console (2003/2003 R2)"
-msgstr "Kiinnitä konsoliin (Windows 2003 / 2003 R2)"
-
-#: plugins/rdp/rdp_plugin.c:2750
-msgid "Turn off fast-path"
-msgstr "Poista fast-path käytöstä"
-
-#: plugins/rdp/rdp_plugin.c:2751
-msgid "Server detection using Remote Desktop Gateway"
-msgstr "Palvelimen tunnistus etätyöpöytäyhdyskäytävän avulla"
-
-#: plugins/rdp/rdp_plugin.c:2753
-msgid "Use system proxy settings"
-msgstr "Käytä järjestelmän välityspalvelimen asetuksia"
-
-#: plugins/rdp/rdp_plugin.c:2755
-msgid "Turn off automatic reconnection"
-msgstr "Älä käytä automaattista uudelleenyhdistämistä"
-
-#: plugins/rdp/rdp_plugin.c:2756
-msgid "Relax order checks"
-msgstr "Rentoudu, tilaustarkistukset"
-
-#: plugins/rdp/rdp_plugin.c:2757
-msgid "Glyph cache"
-msgstr "Glyph-välimuisti"
-
-#: plugins/rdp/rdp_plugin.c:2758
-msgid "Enable multitransport protocol (UDP)"
-msgstr "Ota monikuljetusprotokolla (UDP) käyttöön"
-
-#: plugins/rdp/rdp_plugin.c:2758
-msgid "Using the UDP protocol may improve performance"
-msgstr "UDP-protokollan käyttö voi parantaa suorituskykyä"
-
-#: plugins/rdp/rdp_plugin.c:2759
-msgid "Use base credentials for gateway too"
-msgstr "Käytä myös yhdyskäytävän perustietoja"
-
-#: plugins/rdp/rdp_plugin.c:2761
-msgid "Enable Gateway websockets support"
-msgstr "Ota käyttöön Gateway websockets -tuki"
-
-#: plugins/rdp/rdp_plugin.c:2774 plugins/spice/spice_plugin.c:715
-#: plugins/vnc/vnc_plugin.c:2029
-msgid "Send Ctrl+Alt+Delete"
-msgstr "Lähetä Ctrl+Alt+Delete"
-
-#: plugins/rdp/rdp_plugin.c:2787
-msgid "RDP - Remote Desktop Protocol"
-msgstr "RDP - Etätyöpöytäprotokolla"
-
-#: plugins/rdp/rdp_plugin.c:2812
-msgid "RDP - RDP File Handler"
-msgstr "RDP - RDP-tiedostonkäsittelijä"
-
-#: plugins/rdp/rdp_plugin.c:2827
-msgid "RDP - Preferences"
-msgstr "RDP-asetukset"
-
-#: plugins/rdp/rdp_plugin.c:2880
-msgid "Export connection in Windows .rdp file format"
-msgstr "Vie yhteys Windowsin .rdp-tiedostomuotoon"
-
-#: plugins/rdp/rdp_event.c:344
-#, c-format
-msgid "Reconnection attempt %d of %d…"
-msgstr "Uudelleenyhdistämisen yritys %d/%d…"
-
-#: plugins/spice/spice_plugin_file_transfer.c:82
-msgid "File Transfers"
-msgstr "Tiedostosiirrot"
-
-#: plugins/spice/spice_plugin_file_transfer.c:219
-msgid "Transfer error"
-msgstr "Siirtovirhe"
-
-#: plugins/spice/spice_plugin_file_transfer.c:220
-#, c-format
-msgid "%s: %s"
-msgstr "%s: %s"
-
-#: plugins/spice/spice_plugin_file_transfer.c:223
-msgid "Transfer completed"
-msgstr "Siirto on valmistunut"
-
-#: plugins/spice/spice_plugin_file_transfer.c:224
-#, c-format
-msgid "The %s file has been transferred"
-msgstr "%s on siirretty"
-
-#: plugins/spice/spice_plugin.c:351
-msgid "Enter SPICE password"
-msgstr "Kirjoita SPICE-salasana"
-
-#: plugins/spice/spice_plugin.c:386
-#, c-format
-msgid "Disconnected from the SPICE server “%s”."
-msgstr "Katkaistu yhteys SPICE-palvelimeen \"%s\"."
-
-#: plugins/spice/spice_plugin.c:402
-msgid "TLS connection error."
-msgstr "TLS-yhteysvirhe."
-
-#: plugins/spice/spice_plugin.c:408
-msgid "Connection to the SPICE server dropped."
-msgstr "Yhteys SPICE-palvelimeen epäonnistui."
-
-#: plugins/spice/spice_plugin.c:616 plugins/spice/spice_plugin.c:634
-msgid "Default"
-msgstr "Oletus"
-
-#: plugins/spice/spice_plugin.c:636
-msgid "Auto GLZ"
-msgstr "Auto-GLZ"
-
-#: plugins/spice/spice_plugin.c:637
-msgid "Auto LZ"
-msgstr "Auto-LZ"
-
-#: plugins/spice/spice_plugin.c:650
-msgid "Disable video overlay if videos are not displayed properly.\n"
-msgstr ""
-"Poista videoiden peittokuva käytöstä, jos videoita ei näytetä oikein.\n"
-
-#: plugins/spice/spice_plugin.c:675
-msgid "Use TLS encryption"
-msgstr "Käytä TLS-salausta"
-
-#: plugins/spice/spice_plugin.c:676
-msgid "Server CA certificate"
-msgstr "Palvelimen CA-varmenne"
-
-#: plugins/spice/spice_plugin.c:694
-msgid "Prefered video codec"
-msgstr "Asetukset"
-
-#: plugins/spice/spice_plugin.c:695
-msgid "Turn off GStreamer overlay"
-msgstr "Poista palvelimen syöte käytöstä"
-
-#: plugins/spice/spice_plugin.c:698
-msgid "Prefered image compression"
-msgstr "Ensisijainen kuvan pakkaus"
-
-#: plugins/spice/spice_plugin.c:701 plugins/spice/spice_plugin.c:714
-#: plugins/gvnc/gvnc_plugin.c:866 plugins/gvnc/gvnc_plugin.c:880
-msgid "No clipboard sync"
-msgstr "Estä leikepöytien synkronointi"
-
-#: plugins/spice/spice_plugin.c:703 plugins/gvnc/gvnc_plugin.c:869
-msgid "Enable audio channel"
-msgstr "Ota äänikanava käyttöön"
-
-#: plugins/spice/spice_plugin.c:704
-msgid "Share smart card"
-msgstr "Jaa älykortti"
-
-#: plugins/spice/spice_plugin.c:705 plugins/spice/spice_plugin.c:713
-#: plugins/vnc/vnc_plugin.c:2008 plugins/vnc/vnc_plugin.c:2025
-#: plugins/gvnc/gvnc_plugin.c:870 plugins/gvnc/gvnc_plugin.c:879
-msgid "View only"
-msgstr "Näytä vain"
-
-#: plugins/spice/spice_plugin.c:716 plugins/spice/spice_plugin_usb.c:51
-msgid "Select USB devices for redirection"
-msgstr "Valitse USB-laitteet uudelleenohjausta varten"
-
-#: plugins/spice/spice_plugin.c:727
-msgid "SPICE - Simple Protocol for Independent Computing Environments"
-msgstr ""
-"SPICE - Yksinkertainen protokolla riippumattomille tietokoneympäristöille"
-
-#: plugins/spice/spice_plugin_usb.c:54
-msgid "_Close"
-msgstr "_Sulje"
-
-#: plugins/spice/spice_plugin_usb.c:94
-msgid "USB redirection error"
-msgstr "USB-uudelleenohjausvirhe"
-
-#: plugins/vnc/vnc_plugin.c:772
-msgid "Enter VNC password"
-msgstr "Anna VNC-salasana"
-
-#: plugins/vnc/vnc_plugin.c:825 plugins/gvnc/gvnc_plugin.c:539
-msgid "Enter VNC authentication credentials"
-msgstr "Syötä NX-todennustiedot"
-
-#: plugins/vnc/vnc_plugin.c:936
-msgid "Unable to connect to VNC server"
-msgstr "Yhdistäminen VNC-palvelimeen ei onnistu"
-
-#: plugins/vnc/vnc_plugin.c:937
-#, c-format
-msgid "Couldn’t convert '%s' to host address"
-msgstr "Kohteen %s muuntaminen isäntäosoitteeksi epäonnistui"
-
-#: plugins/vnc/vnc_plugin.c:938
-#, c-format
-msgid "VNC connection failed: %s"
-msgstr "VNC-yhteys epäonnistui: %s"
-
-#: plugins/vnc/vnc_plugin.c:939
-msgid "Your connection has been rejected."
-msgstr "Yhteytesi on hylätty."
-
-#: plugins/vnc/vnc_plugin.c:966
-#, c-format
-msgid "The VNC server requested an unknown authentication method. %s"
-msgstr "VNC-palvelin pyysi tuntematonta todennusmenetelmää. %s"
-
-#: plugins/vnc/vnc_plugin.c:968
-msgid "Please retry after turning on encryption for this profile."
-msgstr "Yritä uudelleen, kun salaus on otettu käyttöön tässä profiilissa."
-
-#: plugins/vnc/vnc_plugin.c:1939
-msgid ""
-"Connect to VNC using a repeater:\n"
-"  • The server field must contain the repeater ID, e.g. ID:123456789\n"
-"  • The repeater field have to be set to the repeater IP and port, like:\n"
-"    10.10.10.12:5901\n"
-"  • From the remote VNC server, you will connect to\n"
-"    the repeater, e.g. with x11vnc:\n"
-"    x11vnc -connect repeater=ID:123456789+10.10.10.12:5500"
-msgstr ""
-"Muodosta yhteys VNC:hen toistimen avulla:\n"
-"  - ID:123456789.\n"
-"  - Toistin-kenttään on asetettava toistimen IP ja portti, esim. "
-"seuraavasti:\n"
-"    10.10.10.12:5901\n"
-"  - Etäisestä VNC-palvelimesta muodostetaan yhteys osoitteeseen\n"
-"    toistimeen esimerkiksi x11vnc:llä:\n"
-"    x11vnc -connect repeater=ID:123456789+10.10.10.10.12:5500."
-
-#: plugins/vnc/vnc_plugin.c:1948
-msgid ""
-"Listening for remote VNC connection:\n"
-"  • The \"Listen on port\" field is the port Remmina will listen to,\n"
-"    e.g. 8888\n"
-"  • From the remote VNC server, you will connect to\n"
-"    Remmina, e.g. with x11vnc:\n"
-"    x11vnc -display :0 -connect 192.168.1.36:8888"
-msgstr ""
-
-#: plugins/vnc/vnc_plugin.c:1975
-msgid "Repeater"
-msgstr "Toistin"
-
-#: plugins/vnc/vnc_plugin.c:1987
-msgid "Listen on port"
-msgstr "Kuuntele portissa"
-
-#: plugins/vnc/vnc_plugin.c:2007
-msgid "Show remote cursor"
-msgstr "Näytä etäpään kohdistin"
-
-#: plugins/vnc/vnc_plugin.c:2010
-msgid "Turn off encryption"
-msgstr "Käytä TLS-salausta"
-
-#: plugins/vnc/vnc_plugin.c:2011 plugins/vnc/vnc_plugin.c:2026
-msgid "Prevent local interaction on the server"
-msgstr "Estä paikallinen vuorovaikutus palvelimella"
-
-#: plugins/vnc/vnc_plugin.c:2012 plugins/gvnc/gvnc_plugin.c:868
-msgid "Ignore remote bell messages"
-msgstr "Ohita etäkelloviestit"
-
-#: plugins/vnc/vnc_plugin.c:2028
-msgid "Open Chat…"
-msgstr "Avaa keskustelu…"
-
-#: plugins/vnc/vnc_plugin.h:41
-msgid "Remmina VNC Plugin"
-msgstr "Remminan VNC-liitännäinen"
-
-#: plugins/vnc/vnc_plugin.h:46
-msgid "Remmina VNC listener Plugin"
-msgstr "Remminan VNC-kuuntelijaliitännäinen"
-
-#: plugins/www/www_config.h:43
-msgid "Remmina web-browser plugin"
-msgstr "Remmina-selainliitännäinen"
-
-#: plugins/www/www_plugin.c:98
-msgid "File downloaded"
-msgstr "Tiedosto ladattu"
-
-#: plugins/www/www_plugin.c:581
-msgid "Enter WWW authentication credentials"
-msgstr "Syötä WWW-todennustiedot"
-
-#: plugins/www/www_plugin.c:893
-msgid "URL"
-msgstr "URL"
-
-#: plugins/www/www_plugin.c:893
-msgid "http://address or https://address"
-msgstr "http://osoite tai https://osoite"
-
-#: plugins/www/www_plugin.c:910
-msgid "User agent"
-msgstr "Käyttäjäagentti"
-
-#: plugins/www/www_plugin.c:911
-msgid "Proxy URL"
-msgstr "Välityspalvelimen URL"
-
-#: plugins/www/www_plugin.c:911
-msgid "E.g. https://example.org, socks://mysocks:1080"
-msgstr "Esim. https://example.org, socks://mysocks:1080"
-
-#: plugins/www/www_plugin.c:912
-msgid "Turn on Java support"
-msgstr "Ota Java-tuki käyttöön"
-
-#: plugins/www/www_plugin.c:913
-msgid "Turn on smooth scrolling"
-msgstr "Ota tasainen vieritys käyttöön"
-
-#: plugins/www/www_plugin.c:914
-msgid "Turn on spatial navigation"
-msgstr "Kytke paikallinen navigointi päälle"
-
-#: plugins/www/www_plugin.c:915
-msgid "Turn on plugin support"
-msgstr "Ota liitännäistuki käyttöön"
-
-#: plugins/www/www_plugin.c:916
-msgid "Turn on WebGL support"
-msgstr "Ota WebGL-tuki käyttöön"
-
-#: plugins/www/www_plugin.c:917
-msgid "Turn on HTML5 audio support"
-msgstr "Ota HTML5-äänituki käyttöön"
-
-#: plugins/www/www_plugin.c:918
-msgid "Ignore TLS errors"
-msgstr "Ohita TLS-virheet"
-
-#: plugins/www/www_plugin.c:921
-msgid "Turn on Web Inspector"
-msgstr "Ota Web-tarkastaja käyttöön"
-
-#: plugins/exec/exec_plugin.c:160
-msgid "You did not set any command to be executed"
-msgstr "Et määrittänyt mitään komentoa suoritettavaksi"
-
-#: plugins/exec/exec_plugin.c:206
-msgid ""
-"Warning: Running a command synchronously may cause Remmina not to respond.\n"
-"Do you really want to continue?"
-msgstr ""
-"VAROITUS! Komennon suorittaminen synkronisesti voi johtaa siihen, että "
-"Remmina ei vastaa.\n"
-"Haluatko todella jatkaa?"
-
-#: plugins/exec/exec_plugin.c:274
-msgid "Command"
-msgstr "Komento"
-
-#: plugins/exec/exec_plugin.c:275
-msgid "Asynchronous execution"
-msgstr "Asynkroninen toteutus"
-
-#: plugins/exec/exec_plugin_config.h:41
-msgid "Execute a command"
-msgstr "Suorita komento"
-
-#: plugins/tool_hello_world/plugin_config.h:40
-msgid "Hello, World!"
-msgstr "Hei, maailma!"
-
-#: plugins/secret/src/glibsecret_plugin.c:188
-msgid "Secured password storage in the GNOME keyring"
-msgstr "Suojattu salasana, joka tallennetaan GNOME-avainrenkaaseen"
-
-#: plugins/x2go/x2go_plugin.c:275
-msgid "Broken `DialogData`! Aborting…"
-msgstr ""
-
-#: plugins/x2go/x2go_plugin.c:279
-msgid "Can't retrieve `DialogData`! Aborting…"
-msgstr ""
-
-#: plugins/x2go/x2go_plugin.c:505
-msgid "PyHoca-CLI exited unexpectedly. This connection will now be closed."
-msgstr ""
-
-#: plugins/x2go/x2go_plugin.c:514
-msgid "An error occured."
-msgstr "Tapahtui virhe."
-
-#: plugins/x2go/x2go_plugin.c:515
-msgid ""
-"The necessary child process 'pyhoca-cli' stopped unexpectedly.\n"
-"Please check your profile settings and PyHoca-CLI's output for possible "
-"errors. Also ensure the remote server is reachable."
-msgstr ""
-
-#: plugins/x2go/x2go_plugin.c:561
-msgid "Started PyHoca-CLI with the following arguments:"
-msgstr ""
-
-#: plugins/x2go/x2go_plugin.c:580
-#, c-format
-msgid "Could not retrieve PyHoca-CLI's command-line features! Exit code: %i"
-msgstr ""
-
-#: plugins/x2go/x2go_plugin.c:585
-#, c-format
-msgid "Error: '%s'"
-msgstr "Virhe: '%s'"
-
-#: plugins/x2go/x2go_plugin.c:609
-msgid "Can't save empty username!"
-msgstr ""
-
-#: plugins/x2go/x2go_plugin.c:621
-msgid "Internal error: Could not save new credentials."
-msgstr ""
-
-#: plugins/x2go/x2go_plugin.c:623
-msgid ""
-"An error occured while trying to save new credentials: 's_password' or "
-"'s_username' strings were not set."
-msgstr ""
-
-#: plugins/x2go/x2go_plugin.c:659
-msgid "Enter X2Go credentials"
-msgstr "Syötä X2Go-todennustiedot"
-
-#: plugins/x2go/x2go_plugin.c:818
-msgid "DPI setting is out of bounds. Please adjust it in profile settings."
-msgstr ""
-
-#: plugins/x2go/x2go_plugin.c:838
-msgid "Started pyhoca-cli with following arguments:"
-msgstr ""
-
-#: plugins/x2go/x2go_plugin.c:858
-#, fuzzy
-#| msgid "An error occured while starting a X2Go session."
-msgid "An error occured while starting an X2Go session…"
-msgstr "X2Go-istuntoa aloittaessa tapahtui virhe."
-
-#: plugins/x2go/x2go_plugin.c:867
-#, fuzzy
-#| msgid "Could not start SSH session. %s"
-msgid "Could not start X2Go session."
-msgstr "SSH-istunnon käynnistys epäonnistui. %s"
-
-#: plugins/x2go/x2go_plugin.c:868
-#, fuzzy, c-format
-#| msgid "Failed to start pyhoca-cli (%i): '%s'"
-msgid "Could not start PyHoca-CLI (%i): '%s'"
-msgstr "Ei voitu käynnistää pyhoca-cli (%i): '%s'"
-
-#: plugins/x2go/x2go_plugin.c:945
-msgid ""
-"Couldn't get PyHoca-CLI's command-line features. This indicates it is either "
-"too old, or not installed. An old limited set of features will be used for "
-"now."
-=======
 "Tarvittava lapsiprosessi 'pyhoca-cli' pysähtyi odottamatta.\n"
 "Tarkista profiiliasetukset ja PyHoca-CLI:n tulosteet mahdollisten virheiden "
 "varalta. Varmista myös, että etäpalvelin on tavoitettavissa."
@@ -5363,134 +3412,10 @@
 msgid ""
 "Could not parse PyHoca-CLI's command-line features. Using a limited feature-"
 "set for now."
->>>>>>> 050fc71c
 msgstr ""
 "PyHoca-CLI:n komentorivin ominaisuuksia ei pystytty jäsentämään. Käytetään "
 "toistaiseksi rajoitettua ominaisuusvalikoimaa."
 
-<<<<<<< HEAD
-#: plugins/x2go/x2go_plugin.c:956
-msgid ""
-"Could not parse PyHoca-CLI's command-line features. Using a limited feature-"
-"set for now."
-msgstr ""
-
-#: plugins/x2go/x2go_plugin.c:962
-#, fuzzy
-#| msgid "Successfully retrieved following pyhoca-cli features:"
-msgid "Retrieved the following PyHoca-CLI command-line features:"
-msgstr "Vastaanotettiin seuraavat pyhoca-cli-ominaisuudet:"
-
-#: plugins/x2go/x2go_plugin.c:967
-#, c-format
-msgid "Available feature[%i]: '%s'"
-msgstr "Käytettäviss oleva ominaisuus[%i]: '%s'"
-
-#: plugins/x2go/x2go_plugin.c:1072
-#, fuzzy
-#| msgid "Could not open channel. %s"
-msgid "Could not open X11 DISPLAY."
-msgstr "Kanavaa ei voitu avata. %s"
-
-#: plugins/x2go/x2go_plugin.c:1112
-msgid "Waiting for window of X2Go Agent to appear…"
-msgstr ""
-
-#: plugins/x2go/x2go_plugin.c:1138
-msgid "Waiting for PyHoca-CLI to show the session's window…"
-msgstr ""
-
-#: plugins/x2go/x2go_plugin.c:1189
-msgid "No X2Go session window appeared. Something went wrong…"
-msgstr ""
-
-#: plugins/x2go/x2go_plugin.c:1298
-msgid "Internal error: RemminaProtocolWidget* gp is NULL!"
-msgstr ""
-
-#: plugins/x2go/x2go_plugin.c:1319
-#, fuzzy, c-format
-#| msgid ""
-#| "The protocol “%s” is unavailable because GtkSocket only works under X.Org."
-msgid "The %s protocol is unavailable because GtkSocket only works under X.org"
-msgstr ""
-"Protokolla \"%s\" ei ole käytettävissä, koska GtkSocket toimii vain X."
-"Orgissa."
-
-#: plugins/x2go/x2go_plugin.c:1327
-msgid "Could not initialize pthread. Falling back to non-threaded mode…"
-msgstr ""
-
-#. TRANSLATORS: Presumably you just want to translate 'and' into
-#. your language.
-#. (Except your listing-grammar differs from english.)
-#. 'value1', 'value2', 'valueN-1' and 'valueN'
-#. TRANSLATORS: Presumably you just want to translate 'and' into
-#. your language.
-#. (Except your listing-grammar differs from english.)
-#. 'value1' and 'value2'
-#: plugins/x2go/x2go_plugin.c:1370 plugins/x2go/x2go_plugin.c:1388
-#, c-format
-msgid "%sand '%s'"
-msgstr ""
-
-#. TRANSLATORS: Presumably you just want to leave it english.
-#. (Except your listing-grammar differs from english.)
-#. 'value1', 'value2', 'valueN-1' and 'valueN'
-#. TRANSLATORS: Presumably you just want to leave it english.
-#. (Except your listing-grammar differs from english.)
-#. 'value1' and 'value2'
-#: plugins/x2go/x2go_plugin.c:1375 plugins/x2go/x2go_plugin.c:1393
-#, c-format
-msgid "%s'%s' "
-msgstr ""
-
-#. TRANSLATORS: Presumably you just want to leave it english.
-#. (Except your listing-grammar differs from english.)
-#. 'value1', 'value2', 'valueN-1' and 'valueN'
-#: plugins/x2go/x2go_plugin.c:1380
-#, c-format
-msgid "%s'%s', "
-msgstr ""
-
-#: plugins/x2go/x2go_plugin.c:1418
-msgid "Invalid validation data in ProtocolSettings array!"
-msgstr ""
-
-#: plugins/x2go/x2go_plugin.c:1430 plugins/x2go/x2go_plugin.c:1492
-msgid "Validation data in ProtocolSettings array is invalid!"
-msgstr ""
-
-#: plugins/x2go/x2go_plugin.c:1457
-#, c-format
-msgid "Allowed values are %s."
-msgstr ""
-
-#: plugins/x2go/x2go_plugin.c:1459
-#, c-format
-msgid "The only allowed value is '%s'."
-msgstr ""
-
-#: plugins/x2go/x2go_plugin.c:1501
-msgid "The lower limit is not a valid integer!"
-msgstr ""
-
-#: plugins/x2go/x2go_plugin.c:1503
-msgid "The lower limit is too high!"
-msgstr ""
-
-#: plugins/x2go/x2go_plugin.c:1505
-msgid "The lower limit is too low!"
-msgstr ""
-
-#: plugins/x2go/x2go_plugin.c:1507 plugins/x2go/x2go_plugin.c:1533
-#: plugins/x2go/x2go_plugin.c:1552
-msgid "Something went wrong."
-msgstr ""
-
-#: plugins/x2go/x2go_plugin.c:1511 plugins/x2go/x2go_plugin.c:1537
-#: plugins/x2go/x2go_plugin.c:1556
-=======
 #: plugins/x2go/x2go_plugin.c:2329
 #, fuzzy
 #| msgid "Successfully retrieved following pyhoca-cli features:"
@@ -5624,42 +3549,10 @@
 #: plugins/x2go/x2go_plugin.c:2903 plugins/x2go/x2go_plugin.c:2933
 #: plugins/x2go/x2go_plugin.c:2952
 #, fuzzy
->>>>>>> 050fc71c
 msgid "Please check the RemminaProtocolSetting array for possible errors."
 msgstr ""
 "Tarkista RemminaProtocolSetting-mallisto mahdollisten virheiden varalta."
 
-<<<<<<< HEAD
-#: plugins/x2go/x2go_plugin.c:1520 plugins/x2go/x2go_plugin.c:1524
-#: plugins/x2go/x2go_plugin.c:1528 plugins/x2go/x2go_plugin.c:1532
-#, fuzzy
-#| msgid "Transfer error"
-msgid "Internal error: "
-msgstr "Siirtovirhe"
-
-#: plugins/x2go/x2go_plugin.c:1521
-msgid "The upper limit is not a valid integer!"
-msgstr ""
-
-#: plugins/x2go/x2go_plugin.c:1525
-msgid "The upper limit is too high!"
-msgstr ""
-
-#: plugins/x2go/x2go_plugin.c:1529
-msgid "The upper limit is too low!"
-msgstr ""
-
-#: plugins/x2go/x2go_plugin.c:1547
-msgid "The input is not a valid integer!"
-msgstr ""
-
-#: plugins/x2go/x2go_plugin.c:1549 plugins/x2go/x2go_plugin.c:1568
-#, c-format
-msgid "Input must be a number between %i and %i."
-msgstr ""
-
-#: plugins/x2go/x2go_plugin.c:1597
-=======
 #: plugins/x2go/x2go_plugin.c:2913
 #, fuzzy
 msgid "The upper limit is not a valid integer!"
@@ -5686,31 +3579,11 @@
 msgstr "Syötettävän numeron on oltava %i ja %i väliltä."
 
 #: plugins/x2go/x2go_plugin.c:2993
->>>>>>> 050fc71c
 #, fuzzy
 #| msgid "Start-up program"
 msgid "Startup program"
 msgstr "Käynnistettävä ohjelma"
 
-<<<<<<< HEAD
-#: plugins/x2go/x2go_plugin.c:1599
-msgid "Which command should be executed after creating the X2Go session?"
-msgstr ""
-
-#: plugins/x2go/x2go_plugin.c:1601
-msgid "Keyboard Layout (auto)"
-msgstr "Näppäimistön asettelu (automaattinen)"
-
-#: plugins/x2go/x2go_plugin.c:1602
-msgid "Keyboard type (auto)"
-msgstr "Näppäimistön tyyppi (automaattinen)"
-
-#: plugins/x2go/x2go_plugin.c:1603
-msgid "Audio support"
-msgstr "Äänituki"
-
-#: plugins/x2go/x2go_plugin.c:1605
-=======
 #: plugins/x2go/x2go_plugin.c:2995
 #, fuzzy
 msgid "Which command should be executed after creating the X2Go session?"
@@ -5729,31 +3602,11 @@
 msgstr "Äänituki"
 
 #: plugins/x2go/x2go_plugin.c:3001
->>>>>>> 050fc71c
 #, fuzzy
 #| msgid "X2Go server's sound system (default: 'pulse')."
 msgid "The sound system of the X2Go server (default: 'pulse')."
 msgstr "X2Go-palvelimen äänijärjestelmä (oletus: 'pulse')."
 
-<<<<<<< HEAD
-#: plugins/x2go/x2go_plugin.c:1608
-#, fuzzy
-#| msgid "TCP redirection"
-msgid "Clipboard direction"
-msgstr "TCP-uudelleenohjaus"
-
-#: plugins/x2go/x2go_plugin.c:1610
-msgid "Which direction should clipboard content be copied? (default: 'both')."
-msgstr ""
-
-#: plugins/x2go/x2go_plugin.c:1614
-#, fuzzy
-#| msgid "Resolution"
-msgid "DPI resolution"
-msgstr "Resoluutio"
-
-#: plugins/x2go/x2go_plugin.c:1615
-=======
 #: plugins/x2go/x2go_plugin.c:3004
 #, fuzzy
 #| msgid "TCP redirection"
@@ -5774,20 +3627,14 @@
 
 #: plugins/x2go/x2go_plugin.c:3011
 #, fuzzy
->>>>>>> 050fc71c
 msgid ""
 "Launch session with a specific resolution (in dots per inch). Must be "
 "between 20 and 400."
 msgstr ""
-<<<<<<< HEAD
-
-#: plugins/x2go/x2go_plugin.c:1659
-=======
 "Käynnistä istunto tietyllä resoluutiolla (pisteinä tuumaa kohti). Sen on "
 "oltava 20 ja 400 välillä."
 
 #: plugins/x2go/x2go_plugin.c:3055
->>>>>>> 050fc71c
 msgid "X2Go plugin loaded."
 msgstr "X2Go-liitännäinen ladattu."
 
@@ -5812,7 +3659,6 @@
 #: plugins/gvnc/gvnc_plugin.c:820
 msgid "Use server settings"
 msgstr "Käytä palvelimen asetuksia"
-<<<<<<< HEAD
 
 #: plugins/gvnc/gvnc_plugin.c:821
 msgid "True colour (24 bits)"
@@ -5923,118 +3769,6 @@
 msgid "Reset remote host (hard reboot)"
 msgstr "Nollaa etäpää (pakotettu uudelleenkäynnistys)"
 
-=======
-
-#: plugins/gvnc/gvnc_plugin.c:821
-msgid "True colour (24 bits)"
-msgstr "True colour (24 bit)"
-
-#: plugins/gvnc/gvnc_plugin.c:822
-msgid "High colour (16 bits)"
-msgstr "High colour (16 bit)"
-
-#: plugins/gvnc/gvnc_plugin.c:823
-msgid "Low colour (8 bits)"
-msgstr "Low colour (8 bit)"
-
-#: plugins/gvnc/gvnc_plugin.c:824
-msgid "Ultra low colour (3 bits)"
-msgstr "Ultra low colour (3 bit)"
-
-#: plugins/gvnc/gvnc_plugin.c:848
-msgid "VNC password"
-msgstr "VNC-salasana"
-
-#: plugins/gvnc/gvnc_plugin.c:850
-msgid "Use JPEG Compression"
-msgstr "Käytä JPEG-pakkausta"
-
-#: plugins/gvnc/gvnc_plugin.c:850
-msgid "This might not work on all VNC servers"
-msgstr "Tämä ei välttämättä toimi kaikilla VNC-palvelimilla"
-
-#: plugins/gvnc/gvnc_plugin.c:851
-msgid "Enable GTK-VNC debug"
-msgstr "Ota GTK-VNC-vianmääritys käyttöön"
-
-#: plugins/gvnc/gvnc_plugin.c:871
-msgid "Shared connection"
-msgstr "Jaettu yhteys"
-
-#: plugins/gvnc/gvnc_plugin.c:871
-#, fuzzy
-msgid ""
-"If the server should try to share the desktop by leaving other clients "
-"connected"
-msgstr ""
-"Jos palvelin yrittää jakaa työpöydän jättämällä muut asiakkaat kytkettyinä "
-"toisiinsa."
-
-#: plugins/gvnc/gvnc_plugin.c:881
-msgid "Send Ctrl+Alt+_Del"
-msgstr "Lähetä Ctrl+Alt+_Del"
-
-#: plugins/gvnc/gvnc_plugin.c:882
-msgid "Send Ctrl+Alt+_Backspace"
-msgstr "Lähetä Ctrl+Alt+_Backspace"
-
-#: plugins/gvnc/gvnc_plugin.c:883
-msgid "Send Ctrl+Alt+_F1"
-msgstr "Lähetä Ctrl+Alt+_F1"
-
-#: plugins/gvnc/gvnc_plugin.c:884
-msgid "Send Ctrl+Alt+_F2"
-msgstr "Lähetä Ctrl+Alt+_F2"
-
-#: plugins/gvnc/gvnc_plugin.c:885
-msgid "Send Ctrl+Alt+_F3"
-msgstr "Lähetä Ctrl+Alt+_F3"
-
-#: plugins/gvnc/gvnc_plugin.c:886
-msgid "Send Ctrl+Alt+_F4"
-msgstr "Lähetä Ctrl+Alt+_F4"
-
-#: plugins/gvnc/gvnc_plugin.c:887
-msgid "Send Ctrl+Alt+_F5"
-msgstr "Lähetä Ctrl+Alt+_F5"
-
-#: plugins/gvnc/gvnc_plugin.c:888
-msgid "Send Ctrl+Alt+_F6"
-msgstr "Lähetä Ctrl+Alt+_F6"
-
-#: plugins/gvnc/gvnc_plugin.c:889
-msgid "Send Ctrl+Alt+_F7"
-msgstr "Lähetä Ctrl+Alt+_F7"
-
-#: plugins/gvnc/gvnc_plugin.c:890
-msgid "Send Ctrl+Alt+_F8"
-msgstr "Lähetä Ctrl+Alt+_F8"
-
-#: plugins/gvnc/gvnc_plugin.c:891
-msgid "Send Ctrl+Alt+_F9"
-msgstr "Lähetä Ctrl+Alt+_F9"
-
-#: plugins/gvnc/gvnc_plugin.c:892
-msgid "Send Ctrl+Alt+_F10"
-msgstr "Lähetä Ctrl+Alt+_F10"
-
-#: plugins/gvnc/gvnc_plugin.c:893
-msgid "Send Ctrl+Alt+_F11"
-msgstr "Lähetä Ctrl+Alt+_F11"
-
-#: plugins/gvnc/gvnc_plugin.c:894
-msgid "Send Ctrl+Alt+_F12"
-msgstr "Lähetä Ctrl+Alt+_F12"
-
-#: plugins/gvnc/gvnc_plugin.c:896
-msgid "Reboot remote host"
-msgstr "Käynnistä etäpää uudelleen"
-
-#: plugins/gvnc/gvnc_plugin.c:897
-msgid "Reset remote host (hard reboot)"
-msgstr "Nollaa etäpää (pakotettu uudelleenkäynnistys)"
-
->>>>>>> 050fc71c
 #: plugins/gvnc/gvnc_plugin.c:898
 msgid "Shutdown remote host"
 msgstr "Sammuta etäpää"
@@ -6162,13 +3896,12 @@
 msgstr ""
 "Tekijänoikeudet © 2014–2021 Antenore Gatta, Giovanni Panozzo.\n"
 "Tekijänoikeudet © 2009–2014 Vic Lee\n"
-<<<<<<< HEAD
-"Lisätietoja COPYING-tiedostossa\n"
-"    "
+"Lisätietoja COPYING-tiedostossa"
 
 #: data/ui/remmina_about.glade:38
+#, fuzzy
 msgid "https://www.remmina.org/"
-msgstr ""
+msgstr "https://www.remmina.org/"
 
 #: data/ui/remmina_string_list.glade:14 data/ui/remmina_string_list.glade:158
 msgid "Add"
@@ -6223,68 +3956,6 @@
 msgid "Group"
 msgstr "Ryhmä"
 
-=======
-"Lisätietoja COPYING-tiedostossa"
-
-#: data/ui/remmina_about.glade:38
-#, fuzzy
-msgid "https://www.remmina.org/"
-msgstr "https://www.remmina.org/"
-
-#: data/ui/remmina_string_list.glade:14 data/ui/remmina_string_list.glade:158
-msgid "Add"
-msgstr "Lisää"
-
-#: data/ui/remmina_string_list.glade:20 data/ui/remmina_string_list.glade:137
-#: data/ui/remmina_key_chooser.glade:14 data/ui/remmina_key_chooser.glade:15
-msgid "_Remove"
-msgstr "_Poista"
-
-#: data/ui/remmina_string_list.glade:26 data/ui/remmina_string_list.glade:116
-msgid "Move up"
-msgstr "Siirrä ylös"
-
-#: data/ui/remmina_string_list.glade:32 data/ui/remmina_string_list.glade:95
-msgid "Move down"
-msgstr "Siirrä alas"
-
-#: data/ui/remmina_mpc.glade:14
-msgid "<span weight='bold' size='larger'>Multi Password Changer</span>"
-msgstr "<span weight='bold' size='larger'>Salasanojen monivaihdin</span>"
-
-#: data/ui/remmina_mpc.glade:32
-msgid "Change"
-msgstr "Muuta"
-
-#: data/ui/remmina_mpc.glade:201
-msgid "Selection criteria"
-msgstr "Valinnan perusteet"
-
-#: data/ui/remmina_mpc.glade:261
-msgid "Confirm password"
-msgstr "Vahvista salasana"
-
-#: data/ui/remmina_mpc.glade:294
-msgid "Set new password"
-msgstr "Aseta uusi salasana"
-
-#. A column table with multiple check-boxes
-#: data/ui/remmina_mpc.glade:331
-msgctxt "Multi password changer"
-msgid "Select"
-msgstr "Valitse"
-
-#: data/ui/remmina_mpc.glade:343
-msgctxt "Multi password changer table"
-msgid "Name"
-msgstr "Nimi"
-
-#: data/ui/remmina_mpc.glade:354
-msgctxt "Multi password changer table"
-msgid "Group"
-msgstr "Ryhmä"
-
->>>>>>> 050fc71c
 #: data/ui/remmina_mpc.glade:365
 msgctxt "Multi password changer table"
 msgid "Domain\\Username"
@@ -6440,7 +4111,6 @@
 #: data/ui/remmina_main.glade:227
 msgid "Expand all"
 msgstr "Laajenna kaikki"
-<<<<<<< HEAD
 
 #: data/ui/remmina_main.glade:265
 msgid "Multi password changer"
@@ -6491,58 +4161,6 @@
 msgid "New connection profile"
 msgstr "Uusi yhteysprofiili"
 
-=======
-
-#: data/ui/remmina_main.glade:265
-msgid "Multi password changer"
-msgstr "Salasanojen monivaihdin"
-
-#: data/ui/remmina_main.glade:275
-msgid "Debugging"
-msgstr "Vianjäljitys"
-
-#: data/ui/remmina_main.glade:295
-msgid "Export"
-msgstr "Vie"
-
-#: data/ui/remmina_main.glade:322
-msgid "Make Remmina your default remote desktop client"
-msgstr "Tee Remminasta oletusarvoinen etätyöpöytäsovellus"
-
-#: data/ui/remmina_main.glade:338
-msgid "News"
-msgstr "Uutiset"
-
-#: data/ui/remmina_main.glade:348
-msgid "Homepage"
-msgstr "Kotisivu"
-
-#: data/ui/remmina_main.glade:358
-msgid "Donations"
-msgstr "Lahjoitukset"
-
-#: data/ui/remmina_main.glade:368
-msgid "Wiki"
-msgstr "Wiki"
-
-#. Remmina community website
-#: data/ui/remmina_main.glade:378
-msgid "Community"
-msgstr "Yhteisö"
-
-#: data/ui/remmina_main.glade:492
-msgid "Plugin"
-msgstr "Liitännäinen"
-
-#: data/ui/remmina_main.glade:506
-msgid "Last used"
-msgstr "Viimeksi käytetty"
-
-#: data/ui/remmina_main.glade:555
-msgid "New connection profile"
-msgstr "Uusi yhteysprofiili"
-
->>>>>>> 050fc71c
 #: data/ui/remmina_main.glade:567
 msgid "Show search bar"
 msgstr "Näytä hakupalkki"
@@ -7148,14 +4766,6 @@
 msgid "Master password"
 msgstr "Pääsalasana"
 
-<<<<<<< HEAD
-#~ msgid "Website"
-#~ msgstr "Verkkosivusto"
-
-#~ msgid "User name"
-#~ msgstr "Käyttäjänimi"
-
-=======
 #, fuzzy
 #~ msgid "Started pyhoca-cli with following arguments:"
 #~ msgstr "Käynnistettiin pyhoca-cli seuraavilla argumenteilla:"
@@ -7184,7 +4794,6 @@
 #~ msgid "User name"
 #~ msgstr "Käyttäjänimi"
 
->>>>>>> 050fc71c
 #~ msgid "Could not run %s on SSH server."
 #~ msgstr "Kohdetta %s ei voitu suorittaa SSH-palvelimessa."
 
