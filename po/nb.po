# Norwegian Bokmal translation for remmina
# Copyright © 2012 Rosetta Contributors and Canonical Ltd 2012
# This file is distributed under the same license as the remmina package.
# FIRST AUTHOR <EMAIL@ADDRESS>, 2012.
# Allan Nordhøy <epost@anotheragency.no>, 2019, 2020.
# Michal Čihař <michal@cihar.com>, 2019.
msgid ""
msgstr ""
"Project-Id-Version: remmina\n"
"Report-Msgid-Bugs-To: l10n@lists.remmina.org\n"
"POT-Creation-Date: 2020-04-08 10:52+0200\n"
"PO-Revision-Date: 2020-03-27 07:36+0000\n"
"Last-Translator: Allan Nordhøy <epost@anotheragency.no>\n"
"Language-Team: Norwegian Bokmål <https://hosted.weblate.org/projects/remmina/"
"remmina/nb_NO/>\n"
"Language: nb\n"
"MIME-Version: 1.0\n"
"Content-Type: text/plain; charset=UTF-8\n"
"Content-Transfer-Encoding: 8bit\n"
"Plural-Forms: nplurals=2; plural=n != 1;\n"
"X-Generator: Weblate 4.0-dev\n"
"X-Launchpad-Export-Date: 2014-09-20 14:24+0000\n"

#. TRANSLATORS: translator-credits should be replaced with a formatted list of translators in your own language
#: src/remmina_about.c:54
msgid "translator-credits"
msgstr ""
"hosted.weblate.org/projects/remmina\n"
"  Allan Nordhøy\n"
"\n"
"Tidligere Launchpad-bidrag:\n"
"  Åka Sikrom https://launchpad.net/~akrosikam"

#: src/remmina_applet_menu_item.c:121
msgid "Discovered"
msgstr "Oppdaget"

#: src/remmina_applet_menu_item.c:126
msgid "New Connection"
msgstr "Ny tilkobling"

#: src/remmina_chat_window.c:178
#, c-format
msgid "Chat with %s"
msgstr "Sludre med %s"

#: src/remmina_chat_window.c:230
msgid "_Send"
msgstr "_Send"

#: src/remmina_chat_window.c:240
msgid "_Clear"
msgstr "_Tøm"

#: src/remmina_exec.c:320
#, c-format
msgid "Plugin %s is not registered."
msgstr "Tillegget «%s» er ikke registrert."

#: src/remmina_icon.c:139
msgid "Open Main Window"
msgstr "Åpne hovedvindu"

#: src/remmina_icon.c:144 data/ui/remmina_main.glade:343
msgid "_Preferences"
msgstr "_Innstillinger"

#: src/remmina_icon.c:149
msgid "_About"
msgstr "_Om"

#: src/remmina_icon.c:159
msgid "Enable Service Discovery"
msgstr "Oppdag tjenester"

#: src/remmina_icon.c:172 data/ui/remmina_main.glade:494
msgid "_Quit"
msgstr "_Avslutt"

#: src/remmina_icon.c:357 src/remmina_icon.c:539
msgid "Remmina Applet"
msgstr "Remmina-miniprogram"

#: src/remmina_icon.c:359 src/remmina_icon.c:541
msgid "Connect to remote desktops through the applet menu"
msgstr "Koble til eksterne skrivebord via miniprogramsmenyen"

#: src/remmina_icon.c:480 src/remmina_icon.c:481 src/remmina_main.c:1225
msgid "Remmina Remote Desktop Client"
msgstr "Remmina-klient for eksterne skrivebord"

#: src/remmina_mpchange.c:234
msgid "The passwords do not match"
msgstr "Passordene stemmer ikke overens"

#: src/remmina_mpchange.c:244
msgid "Resetting passwords, please wait…"
msgstr "Tilbakestiller passord, vent …"

#: src/remmina_mpchange.c:327
msgid "The multi password changer requires a secrecy plugin.\n"
msgstr ""
"Multipassordsendreren virker ikke uten et hemmelighetsprogramtillegg.\n"

#: src/remmina_mpchange.c:330
msgid "The multi password changer requires a secrecy service.\n"
msgstr "Multipassordsendreren virker ikke uten en hemmelighetstjeneste.\n"

#: src/remmina_mpchange.c:409
#, c-format
msgid "%d password changed."
msgid_plural "%d passwords changed."
msgstr[0] "%d passord endret."
msgstr[1] "%d passord endret."

#: src/remmina_public.c:639
msgid "Please enter format 'widthxheight'."
msgstr "Skriv inn format «breddexhøyde»."

#: src/remmina_key_chooser.h:38
msgid "Shift+"
msgstr "Shift+"

#: src/remmina_key_chooser.h:39
msgid "Ctrl+"
msgstr "Ctrl+"

#: src/remmina_key_chooser.h:40
msgid "Alt+"
msgstr "Alt+"

#: src/remmina_key_chooser.h:41
msgid "Super+"
msgstr "Super+"

#: src/remmina_key_chooser.h:42
msgid "Hyper+"
msgstr "Hyper+"

#: src/remmina_key_chooser.h:43
msgid "Meta+"
msgstr "Meta+"

#: src/remmina_key_chooser.h:44
msgid "<None>"
msgstr "<Ingen>"

#. TRANSLATORS: Shown in terminal. Do not use charcters that may be not supported on a terminal
#: src/remmina.c:84
msgid "Show 'About'"
msgstr "Vis «Om»"

#. TRANSLATORS: Shown in terminal. Do not use charcters that may be not supported on a terminal
#: src/remmina.c:86 src/remmina.c:88
#, fuzzy
msgid ""
"Connect to desktop described in file (.remmina or type supported by plugin)"
msgstr ""
"Koble til skrivebord beskrevet i fil (.remmina eller type støttet av "
"programtillegg)"

#. TRANSLATORS: Shown in terminal. Do not use charcters that may be not supported on a terminal
#: src/remmina.c:90
#, fuzzy
msgid ""
"Edit desktop connection described in file (.remmina or type supported by "
"plugin)"
msgstr ""
"Rediger skrivebordstilkobling beskrevet i fil (.remmina eller type støttet "
"av programtillegg)"

#. TRANSLATORS: Shown in terminal. Do not use charcters that may be not supported on a terminal
#: src/remmina.c:93
msgid "Start in kiosk mode"
msgstr "Start i kioskmodus"

#. TRANSLATORS: Shown in terminal. Do not use charcters that may be not supported on a terminal
#: src/remmina.c:95
msgid "Create new connection profile"
msgstr "Opprett en ny tilkoblingsprofil"

#. TRANSLATORS: Shown in terminal. Do not use charcters that may be not supported on a terminal
#: src/remmina.c:97
msgid "Show preferences"
msgstr "Vis innstillinger"

#. TRANSLATORS: Shown in terminal. Do not use charcters that may be not supported on a terminal
#: src/remmina.c:99
msgid "Run a plugin"
msgstr "Kjør et programtillegg"

#. TRANSLATORS: Shown in terminal. Do not use charcters that may be not supported on a terminal
#: src/remmina.c:101
msgid "Quit"
msgstr "Avslutt"

#. TRANSLATORS: Shown in terminal. Do not use charcters that may be not supported on a terminal
#: src/remmina.c:103
msgid "Use default server name (for --new)"
msgstr "Bruk forvalgt tjenernavn (for --new)"

#. TRANSLATORS: Shown in terminal. Do not use charcters that may be not supported on a terminal
#: src/remmina.c:105
msgid "Use default protocol (for --new)"
msgstr "Bruk forvalgt protokoll (for --new)"

#. TRANSLATORS: Shown in terminal. Do not use charcters that may be not supported on a terminal
#: src/remmina.c:107
msgid "Start in tray"
msgstr "Start i systemkurv"

#. TRANSLATORS: Shown in terminal. Do not use charcters that may be not supported on a terminal
#: src/remmina.c:109
msgid "Show the application version"
msgstr "Vis programversjonen"

#. TRANSLATORS: Shown in terminal. Do not use charcters that may be not supported on a terminal
#: src/remmina.c:111
msgid "Show version of the application and its plugins"
msgstr "Vis programversjonen og dens programtillegg"

#. TRANSLATORS: Shown in terminal. Do not use charcters that may be not supported on a terminal
#: src/remmina.c:113
#, fuzzy
msgid "Modify connection profile (requires --set-option)"
msgstr "Endre tilkoblingsprofil, (krever --set-option)"

#. TRANSLATORS: Shown in terminal. Do not use charcters that may be not supported on a terminal
#: src/remmina.c:115
msgid "Set one or more profile settings, to be used with --update-profile"
msgstr "Sett én eller flere profilinnstillinger, for bruk med --update-profile"

#: src/remmina_file_editor.c:74
#, fuzzy
msgid ""
"<tt><big>Supported formats\n"
"• server\n"
"• server:port\n"
"• [server]:port</big></tt>"
msgstr ""
"<tt><big>Støttede formater\n"
"* tjener\n"
"* tjener:port\n"
"* [tjener]:port</big></tt>"

#: src/remmina_file_editor.c:81
#, fuzzy
msgid ""
"<tt><big>• command in PATH args %h\n"
"• /path/to/foo -options %h %u\n"
"• %h is substituted with the server name\n"
"• %t is substituted with the SSH server name\n"
"• %u is substituted with the username\n"
"• %U is substituted with the SSH username\n"
"• %p is substituted with Remmina profile name\n"
"• %g is substituted with Remmina profile group name\n"
"• %d is substituted with local datetime in iso8601 format\n"
"Do not run in background if you want the command to be executed before "
"connecting.\n"
"</big></tt>"
msgstr ""
"<tt><big>* kommando PATH-argumenter %h\n"
"• /path/to/foo -valg %h %u\n"
"• %h erstattes med tjenernavnet\n"
"• %t erstattes med SSH-tjenernavnet\n"
"• %u erstattes med brukernavnet\n"
"• %U erstattes med SSH-brukernavnet\n"
"• %p erstattes med Remmina-profilnavnet\n"
"• %g erstattes med Remmina-profilgruppenavnet\n"
"•  %d erstattes med lokal datotid i iso8601.format\n"
"Ikke kjør i bakgrunnen hvis du ønsker at kommandoen skal kjøres før "
"tilknytning.\n"
"</big></tt>"

#: src/remmina_file_editor.c:95
#, fuzzy
msgid ""
"<tt><big>Supported formats\n"
"• :port\n"
"• server\n"
"• server:port\n"
"• [server]:port\n"
"• username@server:port (SSH protocol only)</big></tt>"
msgstr ""
"<tt><big>Støttede formater\n"
"* :port\n"
"* tjener\n"
"* tjener:port\n"
"* [tjener]:port\n"
"* bruernavn@tjener:port (kun SSH-protokoll)</big></tt>"

#: src/remmina_file_editor.c:159
msgid "Choose a Remote Desktop Server"
msgstr "Velg en ekstern skrivebordstjener"

#: src/remmina_file_editor.c:161 src/remmina_file_editor.c:370
#: src/remmina_file_editor.c:1320 src/remmina_message_panel.c:457
#: src/remmina_message_panel.c:629 src/remmina_sftp_client.c:943
#: plugins/nx/nx_session_manager.c:156
#: plugins/spice/spice_plugin_file_transfer.c:84
#: data/ui/remmina_key_chooser.glade:8 data/ui/remmina_key_chooser.glade:9
#: data/ui/remmina_spinner.glade:8 data/ui/remmina_spinner.glade:9
msgid "_Cancel"
msgstr "_Avbryt"

#: src/remmina_file_editor.c:162 src/remmina_message_panel.c:452
#: src/remmina_message_panel.c:621 src/remmina_plugin_manager.c:446
msgid "_OK"
msgstr "_OK"

#: src/remmina_file_editor.c:362 src/remmina_file_editor.c:369
#: src/remmina_sftp_plugin.c:292 src/remmina_ssh_plugin.c:921
msgid "SSH identity file"
msgstr "SSH-identitetsfil"

#: src/remmina_file_editor.c:371
msgid "_Open"
msgstr "_Åpne"

#: src/remmina_file_editor.c:408 src/remmina_file_editor.c:883
#: src/remmina_protocol_widget.c:1753 data/ui/remmina_main.glade:565
msgid "Server"
msgstr "Tjener"

#: src/remmina_file_editor.c:432
#, c-format
msgid "Browse the network to find a %s server"
msgstr "Bla gjennom nettverket for å finne en %s-tjener"

#: src/remmina_file_editor.c:497 src/remmina_pref_dialog.c:83
#: data/ui/remmina_preferences.glade:234
msgid "Resolutions"
msgstr "Oppløsninger"

#: src/remmina_file_editor.c:497 src/remmina_pref_dialog.c:83
msgid "Configure the available resolutions"
msgstr "Sett opp de tilgjengelige oppløsningene"

#: src/remmina_file_editor.c:533
msgid "Resolution"
msgstr "Oppløsning"

#: src/remmina_file_editor.c:540
msgid "Use initial window size"
msgstr "Bruk opprinnelig vindusstørrelse"

#: src/remmina_file_editor.c:544
msgid "Use client resolution"
msgstr "Bruk klientens oppløsning"

#: src/remmina_file_editor.c:555 src/remmina_file_editor.c:864
msgid "Custom"
msgstr "Egendefinert"

#: src/remmina_file_editor.c:741
#, fuzzy
msgid "Keyboard mapping"
msgstr "Tastaturkobling"

#: src/remmina_file_editor.c:839
msgid "SSH Tunnel"
msgstr "SSH-tunnel"

#: src/remmina_file_editor.c:840
msgid "Enable SSH tunnel"
msgstr "Skru på SSH-tunnel"

#: src/remmina_file_editor.c:847
msgid "Tunnel via loopback address"
msgstr "Lag tunnel via egen sløyfeadresse («loopback»)"

#: src/remmina_file_editor.c:856
#, c-format
msgid "Same server at port %i"
msgstr "Samme tjener på port %i"

#: src/remmina_file_editor.c:902 plugins/rdp/rdp_plugin.c:2012
msgid "Startup path"
msgstr "Oppstartssti"

#: src/remmina_file_editor.c:911
msgid "SSH Authentication"
msgstr "SSH-identitetsbekreftelse"

#: src/remmina_file_editor.c:918 src/remmina_message_panel.c:330
#: src/remmina_sftp_plugin.c:323 src/remmina_ssh_plugin.c:1019
#: plugins/nx/nx_plugin.c:721 plugins/vnc/vnc_plugin.c:1832
#: plugins/vnc/vnc_plugin.c:1852 plugins/www/www_plugin.c:862
#: plugins/rdp/rdp_plugin.c:1981 data/ui/remmina_mpc.glade:144
msgid "Username"
msgstr "Brukernavn"

#: src/remmina_file_editor.c:921
#, fuzzy
msgid "SSH agent (automatic)"
msgstr "SSH-agent (automatisk)"

#: src/remmina_file_editor.c:927 src/remmina_sftp_plugin.c:291
#: src/remmina_sftp_plugin.c:324 src/remmina_ssh_plugin.c:920
#: src/remmina_protocol_widget.c:1424 src/remmina_protocol_widget.c:1443
#: plugins/www/www_plugin.c:863 plugins/rdp/rdp_plugin.c:1982
#: data/ui/remmina_mpc.glade:236 data/ui/remmina_unlock.glade:116
#: data/ui/remmina_preferences.glade:1533
msgid "Password"
msgstr "Passord"

#: src/remmina_file_editor.c:940 src/remmina_sftp_plugin.c:294
#: src/remmina_ssh_plugin.c:923
msgid "Public key (automatic)"
msgstr "Offentlig nøkkel (automatisk)"

#: src/remmina_file_editor.c:949 src/remmina_sftp_plugin.c:327
#: src/remmina_ssh_plugin.c:1023
msgid "Password to unlock private key"
msgstr "Passord for opplåsing av privat nøkkel"

#: src/remmina_file_editor.c:1006
#, fuzzy
msgid "Turn on \"Autostart\" for this profile"
msgstr "Skru på autostart for denne profilen"

#: src/remmina_file_editor.c:1014
msgid "Basic"
msgstr "Enkel"

#: src/remmina_file_editor.c:1020
msgid "Advanced"
msgstr "Avansert"

#: src/remmina_file_editor.c:1025
#, fuzzy
msgid "Autostart"
msgstr "Automatisk"

#: src/remmina_file_editor.c:1248
msgid "Default settings saved."
msgstr "Forvalgte innstillinger lagret."

#: src/remmina_file_editor.c:1318
msgid "Remote Desktop Preference"
msgstr "Innstillinger for eksternt skrivebord"

#: src/remmina_file_editor.c:1324
msgid "Save as Default"
msgstr "Lagre som forvalg"

#: src/remmina_file_editor.c:1325
#, fuzzy
msgid "Use the current settings as the default for all new connection profiles"
msgstr ""
"Benytt nåværende innstillinger som forvalg for alle nye tilknytningsprofiler"

#: src/remmina_file_editor.c:1328 src/remmina_main.c:979
msgid "_Save"
msgstr "_Lagre"

#: src/remmina_file_editor.c:1333 data/ui/remmina_main.glade:250
msgid "Connect"
msgstr "Koble til"

#: src/remmina_file_editor.c:1336
msgid "_Save and Connect"
msgstr "_Lagre og koble til"

#: src/remmina_file_editor.c:1445 src/remmina_plugin_manager.c:464
#: plugins/nx/nx_session_manager.c:204 data/ui/remmina_main.glade:529
msgid "Name"
msgstr "Navn"

#: src/remmina_file_editor.c:1459
msgid "Quick Connect"
msgstr "Hurtigtilkobling"

#: src/remmina_file_editor.c:1470 src/remmina_ftp_client.c:930
#: data/ui/remmina_mpc.glade:115 data/ui/remmina_main.glade:551
msgid "Group"
msgstr "Gruppe"

#: src/remmina_file_editor.c:1483
#, c-format
msgid "Use '%s' as subgroup delimiter"
msgstr "Bruk «%s» som skilletegn for undergrupper"

#: src/remmina_file_editor.c:1488 src/remmina_plugin_manager.c:70
msgid "Protocol"
msgstr "Protokoll"

#: src/remmina_file_editor.c:1502
#, fuzzy
msgid "Pre-command"
msgstr "Forhåndskommando"

#: src/remmina_file_editor.c:1520
#, fuzzy
msgid "Post-command"
msgstr "Etterfølgende kommando"

#: src/remmina_file_editor.c:1585 src/remmina_file_editor.c:1603
#, c-format
msgid "Could not find the file \"%s\"."
msgstr "Klarte ikke å finne filen «%s»."

#: src/remmina_ftp_client.c:388
msgid "Choose download location"
msgstr "Velg lagringssted ved nedlasting"

#: src/remmina_ftp_client.c:528
msgid "Are you sure to delete the selected files on server?"
msgstr "Er du sikker på at du vil slette de merkede filene på tjeneren?"

#: src/remmina_ftp_client.c:585
msgid "Choose a file to upload"
msgstr "Velg en fil som skal lastes opp"

#: src/remmina_ftp_client.c:592
msgid "Upload folder"
msgstr "Opplastingsmappe"

#: src/remmina_ftp_client.c:648 src/remmina_ftp_client.c:770
msgid "Download"
msgstr "Last ned"

#: src/remmina_ftp_client.c:655 src/remmina_ftp_client.c:781
msgid "Upload"
msgstr "Last opp"

#: src/remmina_ftp_client.c:662
msgid "_Delete"
msgstr "_Slett"

#: src/remmina_ftp_client.c:749
msgid "Home"
msgstr "Hjem"

#: src/remmina_ftp_client.c:751
msgid "Go to home folder"
msgstr "Gå til hjemmemappe"

#: src/remmina_ftp_client.c:756
msgid "Up"
msgstr "Oppover"

#: src/remmina_ftp_client.c:758
#, fuzzy
msgid "Go to parent folder"
msgstr "Gå til foreldremappe"

#: src/remmina_ftp_client.c:763 plugins/vnc/vnc_plugin.c:1889
#: plugins/rdp/rdp_plugin.c:2047
msgid "Refresh"
msgstr "Oppdater"

#: src/remmina_ftp_client.c:765
msgid "Refresh current folder"
msgstr "Oppdater gjeldende mappe"

#: src/remmina_ftp_client.c:772
msgid "Download from server"
msgstr "Last ned fra tjeneren"

#: src/remmina_ftp_client.c:783
msgid "Upload to server"
msgstr "Last opp til tjeneren"

#: src/remmina_ftp_client.c:790 data/ui/remmina_main.glade:287
msgid "Delete"
msgstr "Slett"

#: src/remmina_ftp_client.c:792
msgid "Delete files on server"
msgstr "Slett filer på tjeneren"

#: src/remmina_ftp_client.c:903 src/remmina_ftp_client.c:972
msgid "Filename"
msgstr "Filnavn"

#: src/remmina_ftp_client.c:916 src/remmina_ftp_client.c:1001
msgid "Size"
msgstr "Størrelse"

#: src/remmina_ftp_client.c:924
msgid "User"
msgstr "Bruker"

#: src/remmina_ftp_client.c:936
msgid "Permission"
msgstr "Rettighet"

#: src/remmina_ftp_client.c:988 plugins/rdp/rdp_plugin.c:1937
#, fuzzy
msgid "Remote"
msgstr "Eksternt"

#: src/remmina_ftp_client.c:995 plugins/rdp/rdp_plugin.c:1933
msgid "Local"
msgstr "Lokalt"

#: src/remmina_ftp_client.c:1009
msgid "Progress"
msgstr "Framdrift"

#: src/remmina_main.c:647
#, c-format
msgid "Total %i item."
msgid_plural "Total %i items."
msgstr[0] "%i element totalt."
msgstr[1] "%i elementer totalt."

#: src/remmina_main.c:829
#, fuzzy, c-format
msgid "Are you sure you want to delete \"%s\"?"
msgstr "Er du sikker på at du vil slette «%s»?"

#: src/remmina_main.c:929
#, c-format
msgid ""
"Unable to import:\n"
"%s"
msgstr ""
"Klarte ikke å importere:\n"
"%s"

#: src/remmina_main.c:956 data/ui/remmina_main.glade:374
msgid "Import"
msgstr "Importer"

#: src/remmina_main.c:986
msgid "This protocol does not support exporting."
msgstr "Denne protokollen støtter ikke eksportering."

#: src/remmina_main.c:1227
msgid "Remmina Kiosk"
msgstr "Remmina-kiosk"

#: src/remmina_message_panel.c:163 data/ui/remmina_mpc.glade:46
#: data/ui/remmina_unlock.glade:46
msgid "Cancel"
msgstr "Avbryt"

#: src/remmina_message_panel.c:199 data/ui/remmina_string_list.glade:8
#: data/ui/remmina_string_list.glade:9 data/ui/remmina_string_list.glade:63
#: data/ui/remmina_news.glade:28 data/ui/remmina_preferences.glade:33
#: data/ui/remmina_preferences.glade:34 data/ui/remmina_preferences.glade:60
msgid "Close"
msgstr "Lukk"

#: src/remmina_message_panel.c:260
msgid "Yes"
msgstr "Ja"

#: src/remmina_message_panel.c:267
msgid "No"
msgstr "Nei"

#: src/remmina_message_panel.c:391 plugins/rdp/rdp_plugin.c:1983
#: data/ui/remmina_mpc.glade:172
msgid "Domain"
msgstr "Domene"

#: src/remmina_message_panel.c:420
msgid "Save password"
msgstr "Lagre passord"

#: src/remmina_message_panel.c:513
#, fuzzy
msgid "Enter certificate authentication files"
msgstr "Angi filer for sertifikatsidentitetsbekreftelse"

#: src/remmina_message_panel.c:525
msgid "CA Certificate File"
msgstr "CA-sertifikatsfil"

#: src/remmina_message_panel.c:547
msgid "CA CRL File"
msgstr "CA CRL-fil"

#: src/remmina_message_panel.c:569
msgid "Client Certificate File"
msgstr "Klientsertifikatsfil"

#: src/remmina_message_panel.c:591
msgid "Client Certificate Key"
msgstr "Klientsertifikatsnøkkel"

#: src/remmina_plugin_manager.c:70
msgid "Entry"
msgstr "Oppføring"

#: src/remmina_plugin_manager.c:70
msgid "File"
msgstr "Fil"

#: src/remmina_plugin_manager.c:70
msgid "Tool"
msgstr "Verktøy"

#: src/remmina_plugin_manager.c:70
msgid "Preference"
msgstr "Innstilling"

#: src/remmina_plugin_manager.c:70
msgid "Secret"
msgstr "Hemmelighet"

#: src/remmina_plugin_manager.c:446 data/ui/remmina_main.glade:414
msgid "Plugins"
msgstr "Programtillegg"

#: src/remmina_plugin_manager.c:470 plugins/nx/nx_session_manager.c:183
msgid "Type"
msgstr "Type"

#: src/remmina_plugin_manager.c:476
msgid "Description"
msgstr "Beskrivelse"

#: src/remmina_plugin_manager.c:482
msgid "Version"
msgstr "Versjon"

#: src/remmina_pref_dialog.c:132
msgid "Recent lists cleared."
msgstr "Listene over nylig aktivitet er tømt."

#: src/remmina_pref_dialog.c:143 src/rcw.c:1833
#: data/ui/remmina_preferences.glade:249 data/ui/remmina_preferences.glade:259
msgid "Keystrokes"
msgstr "Tastetrykk"

#: src/remmina_pref_dialog.c:143
msgid "Configure the keystrokes"
msgstr "Sett opp tastetrykkene"

#. TRANSLATORS: Do not translate libsodium, is the name of a library
#: src/remmina_pref_dialog.c:443
msgid "libsodium >= 1.9.0 is required to use master password"
msgstr "libsodium >= 1.9.0 kreves for å bruke hovedpassord"

#. TRANSLATORS: The placeholder %s is a directory path
#: src/remmina_sftp_client.c:173
#, c-format
msgid "Could not create the folder \"%s\"."
msgstr "Klarte ikke å opprette mappen: %s."

#. TRANSLATORS: The placeholder %s is a file path
#: src/remmina_sftp_client.c:181 src/remmina_sftp_client.c:202
#, c-format
msgid "Could not create the file \"%s\"."
msgstr "Klarte ikke å opprette filen: %s."

#. TRANSLATORS: The placeholders %s are a file path, and an error message.
#: src/remmina_sftp_client.c:220
#, c-format
msgid "Could not open the file \"%s\" on the server. %s"
msgstr "Fant ikke filen:\"%s\" på tjeneren. %s"

#: src/remmina_sftp_client.c:242
#, c-format
msgid "Could not save the file \"%s\"."
msgstr "Klarte ikke å lagre filen: %s."

#: src/remmina_sftp_client.c:281 src/remmina_sftp_client.c:698
#: src/remmina_sftp_client.c:761
#, c-format
msgid "Could not open the folder \"%s\". %s"
msgstr "Klarte ikke å åpne mappen \"%s\". %s"

#: src/remmina_sftp_client.c:385
#, fuzzy, c-format
msgid "Could not create the folder \"%s\" on the server. %s"
msgstr "Klarte ikke å lage mappa «%s» på tjeneren. %s"

#: src/remmina_sftp_client.c:413 src/remmina_sftp_client.c:435
#, fuzzy, c-format
msgid "Could not create the file \"%s\" on the server. %s"
msgstr "Klarte ikke å lage fila «%s» på tjeneren. %s"

#: src/remmina_sftp_client.c:456
#, c-format
msgid "Could not open the file \"%s\"."
msgstr "Kunne ikke åpne filen \"%s\"."

#: src/remmina_sftp_client.c:476
#, fuzzy, c-format
msgid "Could not write to the file \"%s\" on the server. %s"
msgstr "Klarte ikke å skrive til fila «%s» på tjeneren. %s"

#: src/remmina_sftp_client.c:716
#, fuzzy, c-format
msgid "Could not read from the folder. %s"
msgstr "Klarte ikke å åpne kanal: %s"

#: src/remmina_sftp_client.c:823
#, fuzzy
msgid "Are you sure you want to cancel the file transfer in progress?"
msgstr "Er du sikker på at du vil slette «%s»?"

#: src/remmina_sftp_client.c:857
#, c-format
msgid "Could not delete \"%s\". %s"
msgstr "Klarte ikke å slette \"%s\". %s"

#: src/remmina_sftp_client.c:938
msgid "The file exists already"
msgstr "Filen finnes allerede"

#: src/remmina_sftp_client.c:941
msgid "Resume"
msgstr "Fortsett"

#: src/remmina_sftp_client.c:942
msgid "Overwrite"
msgstr "Overskriv"

#: src/remmina_sftp_client.c:952
msgid "Question"
msgstr "Spørsmål"

#: src/remmina_sftp_client.c:960
msgid "The following file already exists in the target folder:"
msgstr "Følgende fil eksisterer allerede i målmappa:"

#: src/remmina_sftp_plugin.c:293 src/remmina_ssh_plugin.c:922
msgid "SSH agent"
msgstr "SSH-agent"

#: src/remmina_sftp_plugin.c:295 src/remmina_ssh_plugin.c:924
msgid "Kerberos (GSSAPI)"
msgstr "Kerberos (GSSAPI)"

#: src/remmina_sftp_plugin.c:304
msgid "Show Hidden Files"
msgstr "Vis skjulte filer"

#: src/remmina_sftp_plugin.c:306
msgid "Overwrite all"
msgstr "Overskriv alt"

#: src/remmina_sftp_plugin.c:325 src/remmina_ssh_plugin.c:1021
msgid "Authentication type"
msgstr "Identitetsbekreftelsestype"

#: src/remmina_sftp_plugin.c:326 src/remmina_ssh_plugin.c:1022
#: plugins/nx/nx_plugin.c:720
msgid "Identity file"
msgstr "Identitetsfil"

#: src/remmina_sftp_plugin.c:328 src/remmina_ssh_plugin.c:1053
msgid "SSH Proxy Command"
msgstr "SSH-mellomtjenerkommando"

#: src/remmina_sftp_plugin.c:337
msgid "SFTP - Secure File Transfer"
msgstr "SFTP - sikker filoverføring"

#. TRANSLATORS: The placeholder %s is an error message
#: src/remmina_ssh.c:213 src/remmina_ssh.c:407
#, fuzzy, c-format
msgid "Could not authenticate with SSH password. %s"
msgstr "Kunne ikke starte SSH-økt. %s"

#. TRANSLATORS: The placeholder %s is an error message
#: src/remmina_ssh.c:234 src/remmina_ssh.c:260 src/remmina_ssh.c:269
#: src/remmina_ssh.c:417 src/remmina_ssh.c:430
#, c-format
msgid "Could not authenticate with public SSH key. %s"
msgstr "Kunne ikke identitetsbekrefte med offentlig SSH-nøkkel. %s"

#: src/remmina_ssh.c:235
msgid "SSH Key file not yet set."
msgstr "Du har ikke valgt SSH-nøkkelfil enda."

#. TRANSLATORS: The placeholder %s is an error message
#: src/remmina_ssh.c:246
#, fuzzy, c-format
msgid "Public SSH key cannot be imported. %s"
msgstr "mKunne ikke importere offentlig SSH-nøkkel: %s"

#: src/remmina_ssh.c:255
#, fuzzy
msgid "SSH passphrase is empty, it should not be."
msgstr "SSH-passordet er tomt, men det skal det ikke være."

#. TRANSLATORS: The placeholder %s is an error message
#: src/remmina_ssh.c:289
#, c-format
msgid "Could not authenticate automatically with public SSH key. %s"
msgstr "Kunne ikke identitetsbekrefte automatisk med offentlig SSH-nøkkel. %s"

#. TRANSLATORS: The placeholder %s is an error message
#: src/remmina_ssh.c:307
#, fuzzy, c-format
msgid "Could not authenticate with public SSH key using SSH agent. %s"
msgstr ""
"Kunne ikke identitetsbekrefte med offentlig SSH-nøkkel ved bruj av SSH-"
"agent. %s"

#. TRANSLATORS: The placeholder %s is an error message
#: src/remmina_ssh.c:327
#, c-format
msgid "Could not authenticate with SSH Kerberos/GSSAPI. %s"
msgstr "Kunne ikke identitetsbekrefte med Kerberos/GSSAPI. %s"

#: src/remmina_ssh.c:357
msgid "The public SSH key changed!"
msgstr "Den offentlige SSH-nøkkelen endret seg!"

#. TRANSLATORS: The placeholder %s is an error message
#: src/remmina_ssh.c:509
#, c-format
msgid "Could not fetch the server's public SSH key. %s"
msgstr "Kunne ikke hente tjenerens offentlige SSH-nøkkel. %s"

#. TRANSLATORS: The placeholder %s is an error message
#: src/remmina_ssh.c:516
#, fuzzy, c-format
msgid "Could not fetch public SSH key. %s"
msgstr "Klarte ikke å koble til SSH-tunnelmålet: %s"

#. TRANSLATORS: The placeholder %s is an error message
#: src/remmina_ssh.c:524
#, fuzzy, c-format
msgid "Could not fetch checksum for public SSH key. %s"
msgstr "Kunne ikke starte SSH-økt. %s"

#: src/remmina_ssh.c:537
msgid "The server is unknown. The public key fingerprint is:"
msgstr "Tjeneren er ukjent. Fingeravtrykket av den offentlige nøkkelen er:"

#: src/remmina_ssh.c:539 src/remmina_ssh.c:545
msgid "Do you trust the new public key?"
msgstr "Stoler du på den nye offentlige nøkkelen?"

#: src/remmina_ssh.c:542
#, fuzzy
msgid ""
"Warning: The server has changed its public key. This means either you are "
"under attack,\n"
"or the administrator has changed the key. The new public key fingerprint is:"
msgstr ""
"ADVARSEL: Tjeneren har endret den offentlige nøkkelen sin. Dette betyr enten "
"at du/dere er under angrep,\n"
"eller at administratoren har endret nøkkelen. Fingeravtrykket av den nye "
"offentlige nøkkelen er:"

#. TRANSLATORS: The placeholder %s is an error message
#: src/remmina_ssh.c:567
#, fuzzy, c-format
msgid "Could not check list of known SSH hosts. %s"
msgstr "Kunne ikke starte SSH-økt. %s"

#: src/remmina_ssh.c:576
msgid "SSH password"
msgstr "SSH-passord"

#: src/remmina_ssh.c:583 src/remmina_ssh.c:621
msgid "SSH private key passphrase"
msgstr "Passord for SSH-privatnøkkel"

#: src/remmina_ssh.c:588
msgid "SSH Kerberos/GSSAPI"
msgstr "SSH Kerberos/GSSAPI"

#: src/remmina_ssh.c:618 src/remmina_ssh.c:641
#, fuzzy
msgid "SSH tunnel credentials"
msgstr "SSH-identitetbekreftelsesdetaljer"

#: src/remmina_ssh.c:618 src/remmina_ssh.c:641 plugins/nx/nx_plugin.c:202
msgid "SSH credentials"
msgstr "SSH-identitetbekreftelsesdetaljer"

#. TRANSLATORS: The placeholder %s is an error message
#: src/remmina_ssh.c:789
#, fuzzy, c-format
msgid "Could not start SSH session. %s"
msgstr "Kunne ikke starte SSH-økt. %s"

#. TRANSLATORS: The placeholder %s is an error message
#: src/remmina_ssh.c:1170 src/remmina_ssh.c:1233
#, fuzzy, c-format
msgid "Could not create channel. %s"
msgstr "Klarte ikke å opprette kanal, %s"

#. TRANSLATORS: The placeholder %s is an error message
#: src/remmina_ssh.c:1181
#, fuzzy, c-format
msgid "Could not connect to SSH tunnel. %s"
msgstr "Klarte ikke å koble til SSH-tunnelmålet: %s"

#. TRANSLATORS: The placeholder %s is an error message
#: src/remmina_ssh.c:1248 src/remmina_ssh.c:1873
#, fuzzy, c-format
msgid "Could not open channel. %s"
msgstr "Klarte ikke å åpne kanal: %s"

#: src/remmina_ssh.c:1254
#, fuzzy, c-format
msgid "Could not run %s on SSH server."
msgstr "Klarte ikke å kjøre «%s» på SSH-tjeneren."

#. TRANSLATORS: The placeholder %s is an error message
#: src/remmina_ssh.c:1292 src/remmina_ssh.c:1313 src/remmina_ssh.c:1322
#, fuzzy, c-format
msgid "Could not request port forwarding. %s"
msgstr "Klarte ikke å be om videresending av porter, %s"

#: src/remmina_ssh.c:1357
msgid "The server did not respond."
msgstr "Tjeneren svarte ikke."

#: src/remmina_ssh.c:1400
#, c-format
msgid "Cannot connect to local port %i."
msgstr "Kan ikke koble til lokal port %i."

#. TRANSLATORS: The placeholder %s is an error message
#: src/remmina_ssh.c:1450
#, fuzzy, c-format
msgid "Could not write to SSH channel. %s"
msgstr "Klarte ikke å opprette kanal, %s"

#. TRANSLATORS: The placeholder %s is an error message
#: src/remmina_ssh.c:1457
#, fuzzy, c-format
msgid "Could not read from tunnel listening socket. %s"
msgstr "Kunne ikke lese fra tunnel-lyttesocket, %s"

#. TRANSLATORS: The placeholder %s is an error message
#: src/remmina_ssh.c:1477
#, fuzzy, c-format
msgid "Could not poll SSH channel. %s"
msgstr "Klarte ikke å åpne kanal: %s"

#. TRANSLATORS: The placeholder %s is an error message
#: src/remmina_ssh.c:1484
#, fuzzy, c-format
msgid "Could not read SSH channel in a non-blocking way. %s"
msgstr "Kunne ikke kjøre ssh_channel_read_nonblocking(), %s"

#. TRANSLATORS: The placeholder %s is an error message
#: src/remmina_ssh.c:1503
#, fuzzy, c-format
msgid "Could not send data to tunnel listening socket. %s"
msgstr "Kunne ikke sende data til tunnel-lyttesocket, %s"

#: src/remmina_ssh.c:1605
msgid "Assign a destination port."
msgstr "Tildel en målport."

#: src/remmina_ssh.c:1612
msgid "Could not create socket."
msgstr "Klarte ikke å opprette socket."

#: src/remmina_ssh.c:1622
msgid "Could not bind server socket to local port."
msgstr "Kunne ikke binde tjenersocket til lokal port."

#: src/remmina_ssh.c:1628
msgid "Could not listen to local port."
msgstr "Kunne ikke lytte til lokal port."

#. TRANSLATORS: Do not translate pthread
#: src/remmina_ssh.c:1638 src/remmina_ssh.c:1655 src/remmina_ssh.c:1690
msgid "Could not start pthread."
msgstr "Klarte ikke å starte pthread."

#. TRANSLATORS: Do not translate pthread
#: src/remmina_ssh.c:1672
msgid "Failed to initialize pthread."
msgstr "Klarte ikke å igangsette pthread."

<<<<<<< HEAD
#: src/remmina_sftp_client.c:281 src/remmina_sftp_client.c:698
#: src/remmina_sftp_client.c:761
#, c-format
msgid "Could not open the folder \"%s\". %s"
msgstr "Klarte ikke å åpne mappen \"%s\". %s"
=======
#. TRANSLATORS: The placeholder %s is an error message
#: src/remmina_ssh.c:1783
#, fuzzy, c-format
msgid "Could not create SFTP session. %s"
msgstr "Klarte ikke å opprette SFTP-økt: %s"
>>>>>>> 1ac4e2d9

#. TRANSLATORS: The placeholder %s is an error message
#: src/remmina_ssh.c:1788
#, fuzzy, c-format
msgid "Could not start SFTP session. %s"
msgstr "Kunne ikke starte SSH-økt. %s"

#. TRANSLATORS: The placeholder %s is an error message
#: src/remmina_ssh.c:1903
#, fuzzy, c-format
msgid "Could not request shell. %s"
msgstr "Klarte ikke å forespørre skall: %s"

#: src/remmina_ssh.c:1996
msgid "Could not create PTY device."
msgstr "Klarte ikke å opprette PTY-enhet."

#: src/remmina_ssh_plugin.c:441
#, c-format
msgid "Error: %s"
msgstr "Feil: %s"

#: src/remmina_ssh_plugin.c:458
msgid "Terminal content saved in"
msgstr "Terminalinnhold lagret i"

#: src/remmina_ssh_plugin.c:512
msgid "Select All (Host + A)"
msgstr "Velg alt (vert+A)"

#: src/remmina_ssh_plugin.c:513
#, fuzzy
msgid "Copy (host + C)"
msgstr "Kopier (vert+C)"

#: src/remmina_ssh_plugin.c:514
#, fuzzy
msgid "Paste (host + V)"
msgstr "Lim inn (vert+v)"

<<<<<<< HEAD
#: src/remmina_sftp_client.c:857
#, c-format
msgid "Could not delete \"%s\". %s"
msgstr "Klarte ikke å slette \"%s\". %s"
=======
#: src/remmina_ssh_plugin.c:515
msgid "Save session to file"
msgstr "Lagre økt til fil"
>>>>>>> 1ac4e2d9

#: src/remmina_ssh_plugin.c:999 data/ui/remmina_main.glade:267
msgid "Copy"
msgstr "Kopier"

#: src/remmina_ssh_plugin.c:999
msgid "_Copy"
msgstr "_Kopier"

#: src/remmina_ssh_plugin.c:1000
msgid "Paste"
msgstr "Lim inn"

#: src/remmina_ssh_plugin.c:1000
msgid "_Paste"
msgstr "_Lim inn"

#: src/remmina_ssh_plugin.c:1001
msgid "Select all"
msgstr "Velg alt"

#: src/remmina_ssh_plugin.c:1001
msgid "_Select all"
msgstr "_Velg alt"

#: src/remmina_ssh_plugin.c:1020 plugins/nx/nx_plugin.c:722
#: plugins/vnc/vnc_plugin.c:1833 plugins/vnc/vnc_plugin.c:1853
#: plugins/spice/spice_plugin.c:437
msgid "User password"
msgstr "Brukerpassord"

#: src/remmina_ssh_plugin.c:1024 plugins/nx/nx_plugin.c:725
#: plugins/xdmcp/xdmcp_plugin.c:370 plugins/rdp/rdp_plugin.c:2011
msgid "Startup program"
msgstr "Oppstartsprogram"

#: src/remmina_ssh_plugin.c:1029
#, fuzzy
msgid ""
"The filename can use the following placeholders:\n"
"\n"
"  • %h is substituted with the server name\n"
"  • %t is substituted with the SSH server name\n"
"  • %u is substituted with the username\n"
"  • %U is substituted with the SSH username\n"
"  • %p is substituted with Remmina profile name\n"
"  • %g is substituted with Remmina profile group name\n"
"  • %d is substituted with local datetime in iso8601 format\n"
msgstr ""
"Filnavnet kan bruke følgende plassholdere:\n"
"\n"
"  • %h erstattes med tjenernavnet\n"
"  • %t erstattes med SSH-tjenernavnet\n"
"  • %u erstattes med brukernavnet\n"
"  • %U erstattes med SSH-brukernavnet\n"
"  • %p erstattes med Remmina-profilnavnet\n"
"  • %g erstattes med Remmina-profilgruppenavnet\n"
"  • %d erstattes av lokal datotid i iso8601-format\n"

#: src/remmina_ssh_plugin.c:1051
msgid "Terminal color scheme"
msgstr "Terminalfargedrakt"

#: src/remmina_ssh_plugin.c:1052
msgid "Character set"
msgstr "Tegnsett"

#: src/remmina_ssh_plugin.c:1054
msgid "KEX (Key Exchange) algorithms"
msgstr "KEX (nøkkelutveksling)-algoritmer"

#: src/remmina_ssh_plugin.c:1055
#, fuzzy
msgid "Symmetric cipher client to server"
msgstr "Symmetrisk chifferklient til tjener"

#: src/remmina_ssh_plugin.c:1056
msgid "Preferred server host key types"
msgstr "Foretrukne tjenervertsnøkkeltyper"

#: src/remmina_ssh_plugin.c:1057
#, fuzzy
msgid "Folder for SSH session log"
msgstr "Kunne ikke starte SSH-økt. %s"

#: src/remmina_ssh_plugin.c:1058
#, fuzzy
msgid "Filename for SSH session log"
msgstr "Skru på SSH-øktlogging ved avslutning"

#: src/remmina_ssh_plugin.c:1059
#, fuzzy
msgid "Log SSH session when exiting Remmina"
msgstr "Logg SSH-økter når Remmina avsluttes"

#: src/remmina_ssh_plugin.c:1060
#, fuzzy
msgid "Audible terminal bell"
msgstr "Skru på klokke med lyd i terminalen"

#: src/remmina_ssh_plugin.c:1061
#, fuzzy
msgid "SSH compression"
msgstr "Skru på SSH-komprimering"

#: src/remmina_ssh_plugin.c:1062
msgid "Don't remember passwords"
msgstr "Ikke husk passord"

#: src/remmina_ssh_plugin.c:1063
#, fuzzy
msgid "Strict host key checking"
msgstr "Streng vertsnøkkelsjekking"

#: src/remmina_ssh_plugin.c:1077
msgid "SSH - Secure Shell"
msgstr "SSH - sikkert skall"

#: src/rcw.c:596
#, fuzzy, c-format
msgid ""
"Are you sure you want to close %i active connections in the current window?"
msgstr ""
"Er du sikker på at du vil lukke %i aktive tilkoblinger i det aktive vinduet?"

#: src/rcw.c:1309
#, fuzzy
msgid "Viewport fullscreen mode"
msgstr "Fullskjermsmodus"

#: src/rcw.c:1317 data/ui/remmina_preferences.glade:586
msgid "Scrolled fullscreen"
msgstr "Rullet fullskjermsvisning"

#: src/rcw.c:1402
#, fuzzy
msgid "Keep aspect ratio when scaled"
msgstr "Behold sideforhold når skalert"

#: src/rcw.c:1410
#, fuzzy
msgid "Fill client window when scaled"
msgstr "Fyll klientvindu når skalert"

#: src/rcw.c:1949
msgid "Turn off scaling to avoid screenshot distortion."
msgstr "Skru av skalering for å unngå fordreining av skjermavbildninger."

#: src/rcw.c:2009 plugins/www/www_plugin.c:831
msgid "Screenshot taken"
msgstr "Skjermavbildning utført"

#: src/rcw.c:2083
msgid "Resize the window to fit in remote resolution"
msgstr "Tilpass vindustørrelsen slik at den passer med ekstern oppløsning"

#: src/rcw.c:2094
msgid "Toggle fullscreen mode"
msgstr "Slå av/på fullskjermmodus"

#: src/rcw.c:2139 data/ui/remmina_preferences.glade:930
msgid "Switch tab pages"
msgstr "Bytt mellom fanesider"

#: src/rcw.c:2153
msgid "Toggle dynamic resolution update"
msgstr "Veksle dynamisk oppløsningsoppdatering"

#: src/rcw.c:2163
msgid "Toggle scaled mode"
msgstr "Skru av/på skalert modus"

#: src/rcw.c:2198
msgid "Grab all keyboard events"
msgstr "Fang alle tastaturtastetrykk"

#: src/rcw.c:2207
msgid "Preferences"
msgstr "Innstillinger"

#: src/rcw.c:2215 src/rcw.c:2216 data/ui/remmina_main.glade:297
msgid "Tools"
msgstr "Verktøy"

#: src/rcw.c:2228
msgid "Duplicate current connection"
msgstr "Dupliser nåværende tilkobling"

#: src/rcw.c:2239 data/ui/remmina_preferences.glade:1124
#: data/ui/remmina_preferences.glade:1134
msgid "Screenshot"
msgstr "Skjermavbildning"

#: src/rcw.c:2247 data/ui/remmina_preferences.glade:1033
msgid "Minimize window"
msgstr "Minimer vindu"

#: src/rcw.c:2256 data/ui/remmina_preferences.glade:1064
msgid "Disconnect"
msgstr "Koble fra"

#: src/rcw.c:3812
#, fuzzy, c-format
msgid "The file \"%s\" is corrupted, unreadable, or could not be found."
msgstr "Filen \"%s\" er skadet, kan ikke leses, eller ble ikke funnet."

#: src/rcw.c:3974
msgid "Warning: This plugin requires GtkSocket, but it’s not available."
msgstr ""
"Advarsel: Dette programtillegget krever GtkSocket, men det er ikke "
"tilgjengelig."

#: src/remmina_protocol_widget.c:275
msgid "Connect via SSH from a new terminal"
msgstr "Koble til via SSH fra en ny terminal"

#: src/remmina_protocol_widget.c:281
#, fuzzy
msgid "Open SFTP transfer…"
msgstr "Åpne SFTP-overføring"

#: src/remmina_protocol_widget.c:309
msgid "Executing external commands…"
msgstr "Kjører eksterne kommandoer …"

#: src/remmina_protocol_widget.c:316
#, c-format
msgid "Connecting to \"%s\"…"
msgstr "Kobler til «%s» …"

#: src/remmina_protocol_widget.c:745 src/remmina_protocol_widget.c:863
#, c-format
msgid "Connecting to \"%s\" via SSH…"
msgstr "Kobler til «%s» via SSH…"

#: src/remmina_protocol_widget.c:926
#, c-format
msgid "Awaiting incoming SSH connection at port %i…"
msgstr "Venter på innkommende SSH-tilkobling på port %i …"

#: src/remmina_protocol_widget.c:978
#, c-format
msgid "The \"%s\" command is not available on the SSH server."
msgstr "Fant ikke kommandoen «%s» på SSH-tjeneren."

#: src/remmina_protocol_widget.c:982
#, c-format
msgid "Could not run the \"%s\" command on the SSH server (status = %i)."
msgstr "Kunne ikke kjøre kommandoen «%s» på SSH-tjeneren (status = %i)."

#. TRANSLATORS: %s is a placeholder for an error message
#: src/remmina_protocol_widget.c:990
#, c-format
msgid "Could not run command. %s"
msgstr "Kunne ikke kjøre kommandoen. %s"

#: src/remmina_protocol_widget.c:1058
#, c-format
msgid "Connecting to %s via SSH…"
msgstr "Kobler til «%s» via SSH…"

#: src/remmina_protocol_widget.c:1442
msgid "Type in username and password for SSH."
msgstr "Skriv inn brukernavn og passord for SSH."

#: src/remmina_protocol_widget.c:1498
msgid "Certificate details:"
msgstr "Sertifikatsdetaljer:"

#: src/remmina_protocol_widget.c:1499 src/remmina_protocol_widget.c:1520
msgid "Subject:"
msgstr "Emne:"

#: src/remmina_protocol_widget.c:1500 src/remmina_protocol_widget.c:1521
msgid "Issuer:"
msgstr "Utsteder:"

#: src/remmina_protocol_widget.c:1501
msgid "Fingerprint:"
msgstr "Fingeravtrykk:"

#: src/remmina_protocol_widget.c:1502
msgid "Accept certificate?"
msgstr "Godta sertifikat?"

#: src/remmina_protocol_widget.c:1519
msgid "The certificate changed! Details:"
msgstr "Sertifikat endret! Detaljer:"

#: src/remmina_protocol_widget.c:1522
msgid "Old fingerprint:"
msgstr "Gammelt fingeravtrykk:"

#: src/remmina_protocol_widget.c:1523
msgid "New fingerprint:"
msgstr "Nytt fingeravtrykk:"

#: src/remmina_protocol_widget.c:1524
msgid "Accept changed certificate?"
msgstr "Godta endret sertifikat?"

#: src/remmina_protocol_widget.c:1666
#, c-format
msgid "Listening on port %i for an incoming %s connection…"
msgstr "Lytter til port nr. %i i påvente av en %s-tilkobling …"

#: src/remmina_protocol_widget.c:1691
msgid "Could not authenticate, attempting reconnection…"
msgstr "Kunne ikke identitetsbekrefte. Prøver å koble til på ny …"

#: src/remmina_protocol_widget.c:1770
#, c-format
msgid "Install the %s protocol plugin first."
msgstr "Installer %s-protokollprogramtillegget først."

#: plugins/tool_hello_world/plugin_config.h:40
msgid "Hello World!"
msgstr "Hei verden!"

#: plugins/nx/nx_plugin.c:205
msgid "Password for private SSH key"
msgstr "Passord for privat SSH-nøkkel"

#: plugins/nx/nx_plugin.c:367
#, fuzzy
msgid "Enter NX authentication credentials"
msgstr "Skriv inn NX-identitetsbekreftelsesdetaljer"

<<<<<<< HEAD
#: src/remmina_file_editor.c:81
#, fuzzy
=======
#: plugins/nx/nx_plugin.c:608 plugins/xdmcp/xdmcp_plugin.c:264
#, fuzzy, c-format
>>>>>>> 1ac4e2d9
msgid ""
"The protocol \"%s\" is unavailable because GtkSocket only works under X.Org."
msgstr ""
<<<<<<< HEAD
"<tt><big>* kommando PATH-argumenter %h\n"
"• /path/to/foo -valg %h %u\n"
"• %h erstattes med tjenernavnet\n"
"• %t erstattes med SSH-tjenernavnet\n"
"• %u erstattes med brukernavnet\n"
"• %U erstattes med SSH-brukernavnet\n"
"• %p erstattes med Remmina-profilnavnet\n"
"• %g erstattes med Remmina-profilgruppenavnet\n"
"•  %d erstattes med lokal datotid i iso8601.format\n"
"Ikke kjør i bakgrunnen hvis du ønsker at kommandoen skal kjøres før "
"tilknytning.\n"
"</big></tt>"
=======
"Protokollen %s er utilgjengelig fordi GtkSocket kun fungerer under X.Org."
>>>>>>> 1ac4e2d9

#: plugins/nx/nx_plugin.c:701 plugins/vnc/vnc_plugin.c:1812
#: plugins/rdp/rdp_settings.c:269 plugins/rdp/rdp_plugin.c:1922
msgid "Poor (fastest)"
msgstr "Lav kvalitet (raskest)"

#: plugins/nx/nx_plugin.c:702 plugins/vnc/vnc_plugin.c:1813
#: plugins/rdp/rdp_settings.c:271 plugins/rdp/rdp_plugin.c:1923
msgid "Medium"
msgstr "Middels"

#: plugins/nx/nx_plugin.c:703 plugins/vnc/vnc_plugin.c:1814
#: plugins/rdp/rdp_settings.c:273 plugins/rdp/rdp_plugin.c:1924
msgid "Good"
msgstr "God"

#: plugins/nx/nx_plugin.c:704 plugins/vnc/vnc_plugin.c:1815
#: plugins/rdp/rdp_settings.c:275 plugins/rdp/rdp_plugin.c:1925
msgid "Best (slowest)"
msgstr "Høyeste kvalitet (treigest)"

#: plugins/nx/nx_plugin.c:724 plugins/vnc/vnc_plugin.c:1835
#: plugins/vnc/vnc_plugin.c:1855 plugins/rdp/rdp_plugin.c:2001
msgid "Quality"
msgstr "Kvalitet"

#: plugins/nx/nx_plugin.c:740 plugins/vnc/vnc_plugin.c:1873
#: plugins/spice/spice_plugin.c:455 plugins/spice/spice_plugin.c:471
msgid "Disable clipboard sync"
msgstr "Skru av synkronisering av utklippstavle"

#: plugins/nx/nx_plugin.c:741 plugins/vnc/vnc_plugin.c:1874
msgid "Disable encryption"
msgstr "Skru av kryptering"

#: plugins/nx/nx_plugin.c:742 plugins/xdmcp/xdmcp_plugin.c:371
msgid "Use local cursor"
msgstr "Bruk lokal peker"

#: plugins/nx/nx_plugin.c:743 plugins/vnc/vnc_plugin.c:1876
#: plugins/spice/spice_plugin.c:456
msgid "Disable password storing"
msgstr "Skru av passordslagring"

#: plugins/nx/nx_plugin.c:751 plugins/vnc/vnc_plugin.c:1891
#: plugins/xdmcp/xdmcp_plugin.c:381 plugins/spice/spice_plugin.c:472
#: plugins/rdp/rdp_plugin.c:2050
msgid "Send Ctrl+Alt+Delete"
msgstr "Send Ctrl+Alt+Delete"

#: plugins/nx/nx_plugin.c:761
msgid "NX - NX Technology"
msgstr "NX - NX-teknologi"

#: plugins/nx/nx_session_manager.c:98
msgid "Terminating…"
msgstr "Avslutter …"

#: plugins/nx/nx_session_manager.c:143
#, c-format
msgid "NX Sessions on %s"
msgstr "NX-økter på %s"

#: plugins/nx/nx_session_manager.c:147
msgid "Attach"
msgstr "Legg ved"

#: plugins/nx/nx_session_manager.c:151
msgid "Restore"
msgstr "Gjenopprett"

#: plugins/nx/nx_session_manager.c:152
msgid "Start"
msgstr "Start"

#: plugins/nx/nx_session_manager.c:158
msgid "Terminate"
msgstr "Avslutt"

#: plugins/nx/nx_session_manager.c:190
msgid "Display"
msgstr "Skjerm"

#: plugins/nx/nx_session_manager.c:197
msgid "Status"
msgstr "Status"

#: plugins/vnc/vnc_plugin.h:41
msgid "Remmina VNC Plugin"
msgstr "Remmina VNC-programtillegg"

#: plugins/vnc/vnc_plugin.h:46
msgid "Remmina VNC listener Plugin"
msgstr "Remmina VNC-lytteprogramtillegg"

#: plugins/vnc/vnc_plugin.c:734
msgid "Enter VNC password"
msgstr "Skriv inn VNC-passord"

#: plugins/vnc/vnc_plugin.c:787
msgid "Enter VNC authentication credentials"
msgstr "Skriv inn VNC-identitetsbekreftelsesdetaljer"

#: plugins/vnc/vnc_plugin.c:890
msgid "Unable to connect to VNC server"
msgstr "Klarte ikke å koble til VNC-tjener"

#: plugins/vnc/vnc_plugin.c:891
#, c-format
msgid "Couldn’t convert '%s' to host address"
msgstr "Klarte ikke å konvertere «%s» til vertsadresse"

#: plugins/vnc/vnc_plugin.c:892
#, c-format
msgid "VNC connection failed: %s"
msgstr "Feil ved VNC-tilkobling: %s"

#: plugins/vnc/vnc_plugin.c:893
msgid "Your connection has been rejected."
msgstr "Tilkoblingen ble nektet."

#: plugins/vnc/vnc_plugin.c:919
#, c-format
msgid "The VNC server requested an unknown authentication method. %s"
msgstr "VNC-tjeneren forespurte en ukjent identitetsbekreftelsesmetode. %s"

#: plugins/vnc/vnc_plugin.c:921
#, fuzzy
msgid "Please retry after turning on encryption for this profile."
msgstr "Skru på kryptering for denne profilen og prøv igjen."

#: plugins/vnc/vnc_plugin.c:1803
msgid "256 colors (8 bpp)"
msgstr "256 farger (8 bpp)"

#: plugins/vnc/vnc_plugin.c:1804
msgid "High color (16 bpp)"
msgstr "Høy fargeoppløsning (16 bpp)"

#: plugins/vnc/vnc_plugin.c:1805
msgid "True color (32 bpp)"
msgstr "Sann fargeoppløsning (32 bpp)"

#: plugins/vnc/vnc_plugin.c:1831
msgid "Repeater"
msgstr "Reléstasjon"

#: plugins/vnc/vnc_plugin.c:1834 plugins/vnc/vnc_plugin.c:1854
msgid "Color depth"
msgstr "Fargedybde"

#: plugins/vnc/vnc_plugin.c:1851
msgid "Listen on port"
msgstr "Lytt til port"

#: plugins/vnc/vnc_plugin.c:1871
msgid "Show remote cursor"
msgstr "Vis ekstern peker"

#: plugins/vnc/vnc_plugin.c:1872 plugins/vnc/vnc_plugin.c:1887
#: plugins/spice/spice_plugin.c:460 plugins/spice/spice_plugin.c:469
msgid "View only"
msgstr "Kun vis"

#: plugins/vnc/vnc_plugin.c:1875 plugins/vnc/vnc_plugin.c:1888
msgid "Disable server input"
msgstr "Skru av tjener-inndata"

#: plugins/vnc/vnc_plugin.c:1890
msgid "Open Chat…"
msgstr "Åpne sludrevindu …"

#: plugins/www/www_config.h:43
#, fuzzy
msgid "Remmina web-browser plugin"
msgstr "Remmina-nettleserprogramtillegg"

#: plugins/www/www_plugin.c:97
msgid "File downloaded"
msgstr "Fil nedlastet"

#: plugins/www/www_plugin.c:550
msgid "Enter WWW authentication credentials"
msgstr "Skriv inn WWW-identitetsbekreftelsesdetaljer"

#: plugins/www/www_plugin.c:861
msgid "URL"
msgstr "Nettadresse"

#: plugins/www/www_plugin.c:861
msgid "http://address or https://address"
msgstr "http://adresse eller https://adresse"

#: plugins/www/www_plugin.c:878
msgid "User agent"
msgstr "Brukeragent"

#: plugins/www/www_plugin.c:879
msgid "Turn on Java support"
msgstr "Skru på Java-støtte"

#: plugins/www/www_plugin.c:880
msgid "Turn on smooth scrolling"
msgstr "Skru på myk rulling"

#: plugins/www/www_plugin.c:881
msgid "Turn on spatial navigation"
msgstr "Skru på romnavigering"

#: plugins/www/www_plugin.c:882
msgid "Turn on plugin support"
msgstr "Skru på programtilleggsstøtte"

#: plugins/www/www_plugin.c:883
msgid "Turn on WebGL support"
msgstr "Skru på WebGL-støtte"

#: plugins/www/www_plugin.c:884
msgid "Turn on HTML5 audio support"
msgstr "Skru på HTML5-lydstøtte"

#: plugins/www/www_plugin.c:885
msgid "Ignore TLS errors"
msgstr "Ignorer TLS-feil"

#: plugins/www/www_plugin.c:886
msgid "No password storage"
msgstr "Ingen passordslagring"

#: plugins/www/www_plugin.c:888
#, fuzzy
msgid "Turn on Web Inspector"
msgstr "Skru på vev-inspektør"

#: plugins/xdmcp/xdmcp_plugin.c:97
#, fuzzy
msgid "Run out of available local X display number."
msgstr "Slapp opp for tilgjengelige nummer for lokale X-skjermer."

#: plugins/xdmcp/xdmcp_plugin.c:348
msgid "Default"
msgstr "Forvalg"

#: plugins/xdmcp/xdmcp_plugin.c:349
msgid "Grayscale"
msgstr "Gråtoner"

#: plugins/xdmcp/xdmcp_plugin.c:350
#, fuzzy
msgid "256 colours"
msgstr "256 farger"

#: plugins/xdmcp/xdmcp_plugin.c:351
#, fuzzy
msgid "High colour (16 bit)"
msgstr "Høy fargeoppløsning (16 bit)"

#: plugins/xdmcp/xdmcp_plugin.c:352
#, fuzzy
msgid "True colour (24 bit)"
msgstr "Sann fargeoppløsning (24 bit)"

#: plugins/xdmcp/xdmcp_plugin.c:369 plugins/rdp/rdp_plugin.c:1985
msgid "Colour depth"
msgstr "Fargedybde"

#: plugins/xdmcp/xdmcp_plugin.c:372
#, fuzzy
msgid "Disconnect after first session"
msgstr "Koble fra etter én økt"

#: plugins/xdmcp/xdmcp_plugin.c:373
msgid "Listen for TCP connections"
msgstr "Lytt etter TCP-tilkoblinger"

#: plugins/xdmcp/xdmcp_plugin.c:391
msgid "XDMCP - X Remote Session"
msgstr "XDMCP - ekstern X-økt"

#: plugins/st/st_plugin.c:237
msgid "Terminal Emulator"
msgstr "Terminalemulator"

#: plugins/st/st_plugin.c:238
msgid "Command to be executed"
msgstr "Kommando å kjøre"

#: plugins/st/st_plugin.c:253
msgid "Detached window"
msgstr "Løsrevet vindu"

#: plugins/st/st_plugin_config.h:43
#, fuzzy
msgid "Remmina simple terminal"
msgstr "Enkel Remmina-terminal"

#: plugins/kwallet/src/kwallet_plugin_main.c:118
#, fuzzy
msgid "Secure passwords storage in KWallet"
msgstr "Sikker passordslagring i KDE-lommeboken"

#: plugins/exec/exec_plugin_config.h:41
msgid "Execute a command"
msgstr "Kjør en kommando"

#: plugins/exec/exec_plugin.c:158
msgid "You did not set any command to be executed"
msgstr "Du har ikke satt noen kommando for kjøring"

#: plugins/exec/exec_plugin.c:204
#, fuzzy
msgid ""
"Warning: Running a command synchronously may cause Remmina not to respond.\n"
"Do you really want to continue?"
msgstr ""
"ADVARSEL! Å kjøre en kommando synkront kan lede til at Remmina ikke svarer.\n"
"Ønsker du virkelig å fortsette?"

#: plugins/exec/exec_plugin.c:264
msgid "Command"
msgstr "Kommando"

#: plugins/exec/exec_plugin.c:265
msgid "Asynchrounous execution"
msgstr "Asynkron kjøring"

#: plugins/spice/spice_plugin_file_transfer.c:82
msgid "File Transfers"
msgstr "Filoverføringer"

#: plugins/spice/spice_plugin_file_transfer.c:219
msgid "Transfer error"
msgstr "Overføringsfeil"

#: plugins/spice/spice_plugin_file_transfer.c:220
#, c-format
msgid "%s: %s"
msgstr "%s: %s"

#: plugins/spice/spice_plugin_file_transfer.c:223
msgid "Transfer completed"
msgstr "Overført"

#: plugins/spice/spice_plugin_file_transfer.c:224
#, c-format
msgid "The %s file has been transferred"
msgstr "%s-filen har blitt overført"

#: plugins/spice/spice_plugin_usb.c:51 plugins/spice/spice_plugin.c:473
msgid "Select USB devices for redirection"
msgstr "Velg USB-enheter for videresendelse"

#: plugins/spice/spice_plugin_usb.c:54
msgid "_Close"
msgstr "_Lukk"

#: plugins/spice/spice_plugin_usb.c:94
msgid "USB redirection error"
msgstr "USB-videresendingsfeil"

#: plugins/spice/spice_plugin.c:239
msgid "Enter SPICE password"
msgstr "Skriv inn SPICE-passord"

#: plugins/spice/spice_plugin.c:274
#, fuzzy, c-format
msgid "Disconnected from the SPICE server \"%s\"."
msgstr "Frakoblet fra SPICE-tjeneren %s."

#: plugins/spice/spice_plugin.c:290
msgid "TLS connection error."
msgstr "TLS-tilkoblingsfeil."

#: plugins/spice/spice_plugin.c:296
#, fuzzy
msgid "Connection to the SPICE server dropped."
msgstr "Klarte ikke å koble til SPICE-tjener."

#: plugins/spice/spice_plugin.c:438
msgid "Use TLS encryption"
msgstr "Bruk TLS-kryptering"

#: plugins/spice/spice_plugin.c:439
msgid "Server CA certificate"
msgstr "Tjenerens CA-sertifikat"

#: plugins/spice/spice_plugin.c:440 plugins/rdp/rdp_plugin.c:1986
msgid "Share folder"
msgstr "Del mappe"

#: plugins/spice/spice_plugin.c:457
msgid "Enable audio channel"
msgstr "Skru på lydkanal"

#: plugins/spice/spice_plugin.c:458 plugins/spice/spice_plugin.c:470
#, fuzzy
msgid "Resize guest to match window size"
msgstr "Tilpass gjest til vinduets størrelse"

#: plugins/spice/spice_plugin.c:459 plugins/rdp/rdp_plugin.c:2025
#, fuzzy
msgid "Share smartcard"
msgstr "Del smartkort"

#: plugins/spice/spice_plugin.c:482
msgid "SPICE - Simple Protocol for Independent Computing Environments"
msgstr "SPICE - Enkel protokoll for uavhengig datamaskinsmiljø"

#: plugins/telepathy/telepathy_plugin.c:57
msgid "Telepathy - Desktop Sharing"
msgstr "Telepathy - skrivebordsdeling"

#: plugins/telepathy/telepathy_channel_handler.c:237
#, fuzzy, c-format
msgid ""
"%s wants to share their desktop.\n"
"Do you accept?"
msgstr ""
"%s vil dele skrivebordet sitt med deg.\n"
"Godtar du invitasjonen?"

#: plugins/telepathy/telepathy_channel_handler.c:240
msgid "Desktop sharing invitation"
msgstr "Invitasjon til delt skrivebord"

#: plugins/secret/src/glibsecret_plugin.c:188
#, fuzzy
msgid "Secure password storing in the GNOME keyring"
msgstr "Sikker passordslagring i GNOME-nøkkelringen"

#: plugins/rdp/rdp_settings.c:200
msgid "<Auto detect>"
msgstr "<Oppdag automatisk>"

#: plugins/rdp/rdp_settings.c:233
msgid "<Not set>"
msgstr "<Ikke satt>"

#: plugins/rdp/rdp_settings.c:267
msgid "<Choose a quality level to edit…>"
msgstr "<Velg kvalitetsnivå å redigere…>"

#: plugins/rdp/rdp_settings.c:418
msgid "Keyboard layout"
msgstr "Tastaturoppsett"

#: plugins/rdp/rdp_settings.c:443
msgid "Use client keyboard mapping"
msgstr "Bruk klientens tastaturkobling"

#: plugins/rdp/rdp_settings.c:453
msgid "Quality settings"
msgstr "Kvalitetsinnstillinger"

#: plugins/rdp/rdp_settings.c:473
msgid "Wallpaper"
msgstr "Bakgrunn"

#: plugins/rdp/rdp_settings.c:480
msgid "Window drag"
msgstr "Dra vindu"

#: plugins/rdp/rdp_settings.c:487
msgid "Menu animation"
msgstr "Menyanimasjon"

#: plugins/rdp/rdp_settings.c:494
msgid "Theme"
msgstr "Drakt"

#: plugins/rdp/rdp_settings.c:501
msgid "Cursor shadow"
msgstr "Pekerskygge"

#: plugins/rdp/rdp_settings.c:508
msgid "Cursor blinking"
msgstr "Pekerblinking"

#: plugins/rdp/rdp_settings.c:515
msgid "Font smoothing"
msgstr "Skriftutjevning"

#: plugins/rdp/rdp_settings.c:522
msgid "Composition"
msgstr "Komposisjon"

#: plugins/rdp/rdp_settings.c:532
#, fuzzy
msgid "Remote scale factor"
msgstr "Fjernskaleringsfaktor"

#: plugins/rdp/rdp_settings.c:545
msgid "Desktop scale factor %"
msgstr "Skrivebordsskaleringsfaktor %"

#: plugins/rdp/rdp_settings.c:556
#, fuzzy
msgid "Device scale factor %"
msgstr "Enhetsskaleringsfaktorprosent"

#: plugins/rdp/rdp_settings.c:578
msgid "Desktop orientation"
msgstr "Skrivebordssideretning"

#: plugins/rdp/rdp_event.c:299
#, c-format
msgid "Reconnection attempt %d of %d…"
msgstr "Gjentilkokblingsforsøk %d av %d…"

#: plugins/rdp/rdp_plugin.c:578
msgid "Enter RDP authentication credentials"
msgstr "Skriv inn RDP-identitetsbekreftelsesdetaljer"

#: plugins/rdp/rdp_plugin.c:640
#, fuzzy
msgid "Enter RDP gateway authentication credentials"
msgstr "Skriv inn identitetsbekreftelsesdetaljer for RDP-portner"

#: plugins/rdp/rdp_plugin.c:1496
#, fuzzy, c-format
msgid ""
"Could not access the RDP server \"%s\".\n"
"Account locked out."
msgstr ""
"Tilgang til RDP-tjener %s mislyktes.\n"
"Kontoen er utelåst."

#: plugins/rdp/rdp_plugin.c:1503
#, fuzzy, c-format
msgid ""
"Could not access the RDP server \"%s\".\n"
"Account expired."
msgstr ""
"Tilgang til RDP-tjener %s mislyktes.\n"
"Kontoen er utløpt."

#: plugins/rdp/rdp_plugin.c:1510
#, fuzzy, c-format
msgid ""
"Could not access the RDP server \"%s\".\n"
"Password expired."
msgstr ""
"Tilgang til RDP-tjener %s mislyktes.\n"
"Passord utløpt."

#: plugins/rdp/rdp_plugin.c:1517
#, fuzzy, c-format
msgid ""
"Could not access the RDP server \"%s\".\n"
"Account disabled."
msgstr ""
"Tilgang til RDP-tjener %s mislyktes.\n"
"Konto avskrudd."

#: plugins/rdp/rdp_plugin.c:1523
#, fuzzy, c-format
msgid ""
"Could not access the RDP server \"%s\".\n"
"Insufficient user privileges."
msgstr ""
"Tilgang til RDP-tjener %s mislyktes.\n"
"Bruker mangler tilgang."

#: plugins/rdp/rdp_plugin.c:1531
#, fuzzy, c-format
msgid ""
"Could not access the RDP server \"%s\".\n"
"Account restricted."
msgstr ""
"Tilgang til RDP-tjener %s mislyktes.\n"
"Kontoen har begrensninger."

#: plugins/rdp/rdp_plugin.c:1539
#, fuzzy, c-format
msgid ""
"Could not access the RDP server \"%s\".\n"
"Change user password before connecting."
msgstr ""
"Tilgang til RDP-tjener %s mislyktes.\n"
"Bruker må endre passord før tilkobling."

#: plugins/rdp/rdp_plugin.c:1544
#, fuzzy, c-format
msgid "Lost connection to the RDP server \"%s\"."
msgstr "Kunne ikke koble til RDP-tjeneren %s."

#: plugins/rdp/rdp_plugin.c:1547
#, fuzzy, c-format
msgid "Could not find the address for the RDP server \"%s\"."
msgstr "Klarte ikke å finne adressen til RDP-tjeneren %s."

#: plugins/rdp/rdp_plugin.c:1551
#, fuzzy, c-format
msgid ""
"Could not connect to the RDP server \"%s\" via TLS. Check that client and "
"server support a common TLS version."
msgstr ""
"Feil under tilkobling til RDP-tjener %s. TLS-tilknytning mislyktes. Sjekk at "
"klient og tjener støtter en felles TLS-versjon."

#: plugins/rdp/rdp_plugin.c:1554
#, fuzzy, c-format
msgid "Unable to establish a connection to the RDP server \"%s\"."
msgstr "Kunne ikke etablere tilkobling til RDP-tjener %s."

#: plugins/rdp/rdp_plugin.c:1562
#, fuzzy, c-format
msgid "Cannot connect to the RDP server \"%s\"."
msgstr "Kunne ikke koble til RDP-tjeneren %s."

#: plugins/rdp/rdp_plugin.c:1565
#, fuzzy
msgid "Could not start libfreerdp-gdi."
msgstr "Klarte ikke å starte pthread."

#: plugins/rdp/rdp_plugin.c:1568
#, fuzzy, c-format
msgid ""
"You requested a H.264 GFX mode for the server \"%s\", but your libfreerdp "
"does not support H.264. Please use a non-AVC colour depth setting."
msgstr ""
"Du forespurte et H.264 GFX-modus for tjeneren %s, men din libfreerdp støtter "
"ikke H.264. Bruk en innstilling som ikke er AVC-fargedybde."

#: plugins/rdp/rdp_plugin.c:1575
#, fuzzy, c-format
msgid "The \"%s\" server refused the connection."
msgstr "Tjeneren %s avslo tilkoblingen."

#: plugins/rdp/rdp_plugin.c:1580
#, fuzzy, c-format
msgid ""
"The Remote Desktop Gateway \"%s\" denied the user \"%s\\%s\" access due to "
"policy."
msgstr "Fjernskrivebordet %s nektet bruker %s\\%s tilgang på grunn av praksis."

#: plugins/rdp/rdp_plugin.c:1590
#, fuzzy, c-format
msgid "Cannot connect to the \"%s\" RDP server."
msgstr "Kunne ikke koble til RDP-tjeneren %s."

#: plugins/rdp/rdp_plugin.c:1907
msgid "GFX AVC444 (32 bpp)"
msgstr "GFX AVC444 (32 bpp)"

#: plugins/rdp/rdp_plugin.c:1908
msgid "GFX AVC420 (32 bpp)"
msgstr "GFX AVC420 (32 bpp)"

#: plugins/rdp/rdp_plugin.c:1909
msgid "GFX RFX (32 bpp)"
msgstr "GFX RFX (32 bpp)"

#: plugins/rdp/rdp_plugin.c:1910
msgid "RemoteFX (32 bpp)"
msgstr "Eksterne effekter (32 bpp)"

#: plugins/rdp/rdp_plugin.c:1911
#, fuzzy
msgid "True colour (32 bpp)"
msgstr "Sann fargeoppløsning (32 bpp)"

#: plugins/rdp/rdp_plugin.c:1912
#, fuzzy
msgid "True colour (24 bpp)"
msgstr "Sann fargeoppløsning (24 bpp)"

#: plugins/rdp/rdp_plugin.c:1913
#, fuzzy
msgid "High colour (16 bpp)"
msgstr "Høy fargeoppløsning (16 bpp)"

#: plugins/rdp/rdp_plugin.c:1914
#, fuzzy
msgid "High colour (15 bpp)"
msgstr "Høy fargeoppløsning (15 bpp)"

#: plugins/rdp/rdp_plugin.c:1915
#, fuzzy
msgid "256 colours (8 bpp)"
msgstr "256 farger (8 bpp)"

#: plugins/rdp/rdp_plugin.c:1932 data/ui/remmina_preferences.glade:658
msgid "Off"
msgstr "Av"

#: plugins/rdp/rdp_plugin.c:1934
msgid "Local - low quality"
msgstr "Lokalt - lav kvalitet"

#: plugins/rdp/rdp_plugin.c:1935
msgid "Local - medium quality"
msgstr "Lokalt - middels kvalitet"

#: plugins/rdp/rdp_plugin.c:1936
msgid "Local - high quality"
msgstr "Lokalt - høy kvalitet"

#: plugins/rdp/rdp_plugin.c:1944
msgid "Negotiate"
msgstr "Forhandle"

#: plugins/rdp/rdp_plugin.c:1960
#, fuzzy
msgid "2600 (Windows XP),7601 (Windows Vista/7),9600 (Windows 8 and newer)"
msgstr "2600 (Windows XP),7601 (Windows Vista/7),9600 (Windows 8 og nyere)"

#: plugins/rdp/rdp_plugin.c:1963
#, fuzzy
msgid ""
"Used i.a. by Terminal services in SmartCard channel to distinguish client "
"capabilities:\n"
"  • < 4034: Windows XP base smartcard functions\n"
"  • 4034-7064: Windows Vista/7: SCardReadCache(), SCardWriteCache(),\n"
"    SCardGetTransmitCount()\n"
"  • >= 7065: Windows 8 and newer: SCardGetReaderIcon(), "
"SCardGetDeviceTypeId()"
msgstr ""
"Brukt for eksempel av SmartCard-kanal for å skjelne klientmuligheter:\n"
"  • < 4034: Windows XP base smartcard functions\n"
"  • 4034-7064: Windows Vista/7: SCardReadCache(), SCardWriteCache(),\n"
"    SCardGetTransmitCount()\n"
"  • >= 7065: Windows 8 and newer: SCardGetReaderIcon(), "
"SCardGetDeviceTypeId()"

#: plugins/rdp/rdp_plugin.c:2002
msgid "Sound"
msgstr "Lyd"

#: plugins/rdp/rdp_plugin.c:2003 data/ui/remmina_preferences.glade:1602
msgid "Security"
msgstr "Sikkerhet"

#: plugins/rdp/rdp_plugin.c:2004
msgid "Gateway transport type"
msgstr "Portner-transporttype"

#: plugins/rdp/rdp_plugin.c:2005
#, fuzzy
msgid "Remote Desktop Gateway server"
msgstr "RD-portnertjener"

#: plugins/rdp/rdp_plugin.c:2006
#, fuzzy
msgid "Remote Desktop Gateway username"
msgstr "RD-portnerbrukernavn"

#: plugins/rdp/rdp_plugin.c:2007
#, fuzzy
msgid "Remote Desktop Gateway password"
msgstr "RD-portnerpassord"

#: plugins/rdp/rdp_plugin.c:2008
#, fuzzy
msgid "Remote Desktop Gateway domain"
msgstr "RD-portnerdomene"

#: plugins/rdp/rdp_plugin.c:2009
msgid "Client name"
msgstr "Klientnavn"

#: plugins/rdp/rdp_plugin.c:2010
#, fuzzy
msgid "Client build"
msgstr "Klientnavn"

#: plugins/rdp/rdp_plugin.c:2013
msgid "Load balance info"
msgstr "Lastutjevningsinfo"

#: plugins/rdp/rdp_plugin.c:2014
#, fuzzy
msgid "Override printer drivers"
msgstr "Overskriv utskriftsdriverrutiner"

#: plugins/rdp/rdp_plugin.c:2014
msgid ""
"\"Samsung_CLX-3300_Series\":\"Samsung CLX-3300 Series PS\";\"Canon MF410\":"
"\"Canon MF410 Series UFR II\""
msgstr ""
"\"Samsung_CLX-3300_Series\":\"Samsung CLX-3300 Series PS\";\"Canon MF410\":"
"\"Canon MF410 Series UFR II\""

#: plugins/rdp/rdp_plugin.c:2015
#, fuzzy
msgid "Local serial name"
msgstr "Lokalt seriellnavn"

#: plugins/rdp/rdp_plugin.c:2015
msgid "COM1, COM2, etc."
msgstr "COM1, COM2, osv."

#: plugins/rdp/rdp_plugin.c:2016
msgid "Local serial driver"
msgstr "Lokal seriell driverrutine"

#: plugins/rdp/rdp_plugin.c:2016
msgid "Serial"
msgstr "Seriell"

#: plugins/rdp/rdp_plugin.c:2017
msgid "Local serial path"
msgstr "Lokal seriell-sti"

#: plugins/rdp/rdp_plugin.c:2017
msgid "/dev/ttyS0, /dev/ttyS1, etc."
msgstr "/dev/ttyS0, /dev/ttyS1, osv."

#: plugins/rdp/rdp_plugin.c:2018
msgid "Local parallel name"
msgstr "Lokalt parallell-navn"

#: plugins/rdp/rdp_plugin.c:2019
msgid "Local parallel device"
msgstr "Lokal parallell-enhet"

#: plugins/rdp/rdp_plugin.c:2020
#, fuzzy
msgid "Smartcard name"
msgstr "Smartkortnavn"

#: plugins/rdp/rdp_plugin.c:2021
msgid "Share printers"
msgstr "Del skrivere"

#: plugins/rdp/rdp_plugin.c:2022
msgid "Share serial ports"
msgstr "Del seriellporter"

#: plugins/rdp/rdp_plugin.c:2023
msgid "(SELinux) permissive mode for serial ports"
msgstr "(SELinux) tilforlatelig modus for serielle porter"

#: plugins/rdp/rdp_plugin.c:2024
msgid "Share parallel ports"
msgstr "Del parallellporter"

#: plugins/rdp/rdp_plugin.c:2026
msgid "Redirect local microphone"
msgstr "Videresend lokal mikrofon"

#: plugins/rdp/rdp_plugin.c:2027
msgid "Turn off clipboard sync"
msgstr "Skru av utklippstavlesynkronisering"

#: plugins/rdp/rdp_plugin.c:2028
msgid "Ignore certificate"
msgstr "Ignorer sertifikat"

#: plugins/rdp/rdp_plugin.c:2029
#, fuzzy
msgid "Use the old license workflow"
msgstr "Bruk arbeidsflyt fra gammel lisens"

#: plugins/rdp/rdp_plugin.c:2029
#, fuzzy
msgid "It disables CAL and hwId is set to 0"
msgstr "Det skrur av CAL, og hwld settes til 0"

#: plugins/rdp/rdp_plugin.c:2030
msgid "Turn off password storing"
msgstr "Skru av passordslagring"

#: plugins/rdp/rdp_plugin.c:2031
msgid "Attach to console (2003/2003 R2)"
msgstr "Fest til konsoll (Windows 2003 / 2003 R2)"

#: plugins/rdp/rdp_plugin.c:2032
#, fuzzy
msgid "Turn off fast-path"
msgstr "Skru av fast-path"

#: plugins/rdp/rdp_plugin.c:2033
#, fuzzy
msgid "Server detection using Remote Desktop Gateway"
msgstr "Tjeneroppdagelse ved bruk av RD-portner"

#: plugins/rdp/rdp_plugin.c:2035
msgid "Use system proxy settings"
msgstr "Bruk systemets mellomtjenerinnstillinger"

#: plugins/rdp/rdp_plugin.c:2037
#, fuzzy
msgid "Turn off automatic reconnection"
msgstr "Skru av automatisk tilknytning ved tapt forbindelse"

#: plugins/rdp/rdp_plugin.c:2038
#, fuzzy
msgid "Relax order checks"
msgstr "Avslappet sjekk av rekkefølge"

#: plugins/rdp/rdp_plugin.c:2039
#, fuzzy
msgid "Glyph cache"
msgstr "Tegn-hurtiglager"

#: plugins/rdp/rdp_plugin.c:2063
msgid "RDP - Remote Desktop Protocol"
msgstr "RDP - protokoll for eksterne skrivebord"

#: plugins/rdp/rdp_plugin.c:2086
msgid "RDP - RDP File Handler"
msgstr "RDP - RDP-filhåndtering"

#: plugins/rdp/rdp_plugin.c:2101
msgid "RDP - Preferences"
msgstr "RDP - innstillinger"

#: plugins/rdp/rdp_plugin.c:2154
msgid "Export connection in Windows .rdp file format"
msgstr "Eksporter tilkoblingsoppsettet i Windows .rdp-filformat"

#: data/ui/remmina_mpc.glade:14
#, fuzzy
msgid "<span weight='bold' size='larger'>Multi Password Changer</span>"
msgstr "<span weight='bold' size='larger'>Multipassordsendrer</span>"

#: data/ui/remmina_mpc.glade:32
msgid "Change"
msgstr "Endre"

#: data/ui/remmina_mpc.glade:201
#, fuzzy
msgid "Selection criteria"
msgstr "Utvalgskriterium"

#: data/ui/remmina_mpc.glade:261
msgid "Confirm password"
msgstr "Bekreft passord"

#: data/ui/remmina_mpc.glade:294
#, fuzzy
msgid "Set new password"
msgstr "Lagre passord"

#. A column table with multiple check-boxes
#: data/ui/remmina_mpc.glade:331
msgctxt "Multi password changer"
msgid "Select"
msgstr "Velg"

#: data/ui/remmina_mpc.glade:343
#, fuzzy
msgctxt "Multi password changer table"
msgid "Name"
msgstr "Navn"

#: data/ui/remmina_mpc.glade:354
#, fuzzy
msgctxt "Multi password changer table"
msgid "Group"
msgstr "Gruppe"

#: data/ui/remmina_mpc.glade:365
#, fuzzy
msgctxt "Multi password changer table"
msgid "Domain\\Username"
msgstr "Domene\\brukernavn"

#: data/ui/remmina_main.glade:74
msgid "New connection profile"
msgstr "Ny tilkoblingsprofil"

#: data/ui/remmina_main.glade:86
#, fuzzy
msgid "Show search bar"
msgstr "Vis søkefelt"

#: data/ui/remmina_main.glade:125
msgid "Actions"
msgstr "Handlinger"

#: data/ui/remmina_main.glade:139
msgid "Toggle view"
msgstr "Veksle visning"

#: data/ui/remmina_main.glade:187
#, fuzzy
msgid "Search string or server name/IP address for “Quick Connect”"
msgstr "søk etter streng eller tjenernavn/IP-addresse for hurtigtilkobling"

#: data/ui/remmina_main.glade:191 data/ui/remmina_main.glade:193
msgid "Server name or IP address"
msgstr "Tjenernavn eller IP-adresse"

#: data/ui/remmina_main.glade:192 data/ui/remmina_main.glade:194
#: data/ui/remmina_preferences.glade:214
msgid "Clear"
msgstr "Tøm"

#: data/ui/remmina_main.glade:277
msgid "Edit"
msgstr "Rediger"

#: data/ui/remmina_main.glade:307
#, fuzzy
msgid "Collapse all"
msgstr "Fold sammen alle"

#: data/ui/remmina_main.glade:317
#, fuzzy
msgid "Expand all"
msgstr "Utvid alle"

#: data/ui/remmina_main.glade:354
#, fuzzy
msgid "Multi password changer"
msgstr "Multipassordsendrer"

#: data/ui/remmina_main.glade:364
msgid "Debugging"
msgstr "Avlusing"

#: data/ui/remmina_main.glade:384
msgid "Export"
msgstr "Eksporter"

#: data/ui/remmina_main.glade:394
msgid "News"
msgstr "Nyheter"

#: data/ui/remmina_main.glade:404
#, fuzzy
msgid "Set as default remote desktop client"
msgstr "Sett som forvalgt fjernskrivebordsklient"

#: data/ui/remmina_main.glade:431
msgid "Homepage"
msgstr "Hjemmeside"

#: data/ui/remmina_main.glade:441
msgid "Donations"
msgstr "Donasjoner"

#: data/ui/remmina_main.glade:451
msgid "Wiki"
msgstr "Wiki"

#. Remmina community website
#: data/ui/remmina_main.glade:461
msgid "Online Community"
msgstr "Nettbasert gemenskap"

#: data/ui/remmina_main.glade:485 data/ui/remmina_about.glade:30
msgid "About"
msgstr "Om"

#: data/ui/remmina_main.glade:579
msgid "Plugin"
msgstr "Programtillegg"

#: data/ui/remmina_main.glade:593
msgid "Last used"
msgstr "Sist brukt"

#: data/ui/remmina_key_chooser.glade:14 data/ui/remmina_key_chooser.glade:15
msgid "_Remove"
msgstr "_Fjern"

#: data/ui/remmina_key_chooser.glade:23
msgid "Choose a new key"
msgstr "Velg en ny tast"

#: data/ui/remmina_key_chooser.glade:38 data/ui/remmina_key_chooser.glade:53
#: data/ui/remmina_spinner.glade:29
msgid "button"
msgstr "knapp"

#: data/ui/remmina_key_chooser.glade:82
msgid "Please press the new key…"
msgstr "Trykk på den nye tasten…"

#: data/ui/remmina_unlock.glade:60
msgid "Unlock"
msgstr "Lås opp"

#: data/ui/remmina_unlock.glade:94
msgid "Unlock Remmina"
msgstr "Lås opp Remmina"

#: data/ui/remmina_unlock.glade:128
#, fuzzy
msgid "Master password secret key"
msgstr "Hemmelig nøkkel for hovedpassord"

#: data/ui/remmina_snap_info_dialog.glade:46
msgid ""
"It seems that Remmina is running on your system as a SNAP package. To enable "
"access to some important features, like password saving in your keyring and "
"RDP printer sharing, please open your software center and give the "
"appropriate permissions to Remmina. As an alternative you can enter the "
"following commands in a terminal window:"
msgstr ""
"Det later til at Remmina kjører på systemet ditt som en SNAP-pakke. For å "
"skru på tilgang til noen viktige funksjoner, som passordslagring i "
"nøkkelringen din og RDP-skriverdeling, åpne programvaresenteret ditt og "
"innvilg tilstrekkelige tilganger til Remmina. Alternativt kan du skrive "
"følgende kommandoer i terminalen:"

#: data/ui/remmina_snap_info_dialog.glade:82
msgid "Do not show this message again"
msgstr "Ikke vis denne meldingen igjen"

#: data/ui/remmina_spinner.glade:54
msgid "Please wait…"
msgstr "Vent…"

#: data/ui/remmina_string_list.glade:14 data/ui/remmina_string_list.glade:158
msgid "Add"
msgstr "Legg til"

#: data/ui/remmina_string_list.glade:20 data/ui/remmina_string_list.glade:137
msgid "Remove"
msgstr "Fjern"

#: data/ui/remmina_string_list.glade:26 data/ui/remmina_string_list.glade:116
msgid "Move up"
msgstr "Flytt oppover"

#: data/ui/remmina_string_list.glade:32 data/ui/remmina_string_list.glade:95
msgid "Move down"
msgstr "Flytt nedover"

#: data/ui/remmina_news.glade:108
msgid ""
"Send <b><a href=\"https://remmina.gitlab.io/remminadoc.gitlab.io/"
"remmina__stats_8c.html#details\" title=\"Remmina usage statistics"
"\">anonymous</a></b> statistics to remmina.org"
msgstr ""
"Send <b><a href=\"https://remmina.gitlab.io/remminadoc.gitlab.io/"
"remmina__stats_8c.html#details\" title=\"Remmina-bruksstatistikk\">anonym</"
"a></b> statistikk til remmina.org"

#: data/ui/remmina_news.glade:133
#, fuzzy
msgid "Make Remmina the default Remote Desktop Client"
msgstr "Gjør Remmina til forvalgt klient for eksterne skrivebord"

#: data/ui/remmina_news.glade:142
msgid "Apply"
msgstr "Bruk"

#: data/ui/remmina_news.glade:166
msgid "<big>Important settings</big>"
msgstr "<big>Viktige innstillinger</big>"

#: data/ui/remmina_news.glade:192
msgid ""
"<span>\n"
"<b>You are great for using copylefted libre software, <a href=\"https://"
"remmina.org/donations/\" title=\"Awesome Remmina donations\">throw in a "
"donation</a>, to make us happy, and further make the program better.</b>\n"
"</span>\n"
msgstr ""
"<span>\n"
"<b>Du er storartet i din bruk av gemenslig fri programvare, <a href="
"\"https://remmina.org/donations/\" title=\"Remmina donations\">doner en "
"slant</a>, for å gjøre oss glade, og forbedre programmet enda mer.</b>\n"
"</span>\n"

#: data/ui/remmina_news.glade:212
msgid "<big>Contribute</big>"
msgstr "<big>Bidra</big>"

#: data/ui/remmina_about.glade:40
msgid "Website"
msgstr "Nettside"

#: data/ui/remmina_preferences.glade:41
msgid "Remmina Preferences"
msgstr "Remmina-innstillinger"

#: data/ui/remmina_preferences.glade:99
msgid "Double-click action"
msgstr "Dobbeltklikkshandling"

#: data/ui/remmina_preferences.glade:113
msgid "Open connection"
msgstr "Åpne tilkobling"

#: data/ui/remmina_preferences.glade:114
msgid "Edit settings"
msgstr "Rediger innstillinger"

#: data/ui/remmina_preferences.glade:130
#, fuzzy
msgid "Scaling quality"
msgstr "Skaleringskvalitet"

#: data/ui/remmina_preferences.glade:144
msgid "Nearest"
msgstr "Nærmeste"

#: data/ui/remmina_preferences.glade:145
msgid "Tiles"
msgstr "Flis"

#: data/ui/remmina_preferences.glade:146
msgid "Bilinear"
msgstr "Bi-lineær"

#: data/ui/remmina_preferences.glade:147
#, fuzzy
msgid "Hyper"
msgstr "Hyper"

#: data/ui/remmina_preferences.glade:163
msgid "Step size for auto scroll"
msgstr "Stegdistanse for automatisk rulling"

#: data/ui/remmina_preferences.glade:191
msgid "Maximal amount of recent items"
msgstr "Maks. antall nylige elementer"

#: data/ui/remmina_preferences.glade:280
#, fuzzy
msgid "Screenshot folder"
msgstr "Skjermavbildningsmappe"

#: data/ui/remmina_preferences.glade:292
#, fuzzy
msgid "Choose a folder to save screenshots from Remmina in."
msgstr "Velg mappe å lagre skjermavbildninger fra Remmina i."

#: data/ui/remmina_preferences.glade:295
#, fuzzy
msgid "Select a folder"
msgstr "Velg en mappe"

#: data/ui/remmina_preferences.glade:305
msgid "Screen resolutions"
msgstr "Skjermoppløsninger"

#: data/ui/remmina_preferences.glade:326
msgid "Screenshot filename"
msgstr "Skjermavbildningsfilnavn"

#: data/ui/remmina_preferences.glade:338
msgid ""
"%p Profile name\n"
"%h Server name/IP\n"
"%Y Year, %m Month, %d Day, %H Hour, %M Minute, %S Seconds (UTC time)\n"
msgstr ""
"%p Profilnavn\n"
"%h Tjenernavn/IP\n"
"%Y År, %m Måned, %d Dag, %H Time, %M Minutt, %S Sekunder (UTC-tid)\n"

#: data/ui/remmina_preferences.glade:356
#, fuzzy
msgid ""
"The folder where connection profiles are saved, it defaults to the "
"XDG_USER_DATA"
msgstr ""
"Dette er mappen tilkoblingsprofiler lagres i, som forvalg XDG_USER_DATA"

#. The folder where profiles are saved
#: data/ui/remmina_preferences.glade:361
msgid "Remmina data folder"
msgstr "Remmina-datamappe"

#: data/ui/remmina_preferences.glade:388
#, fuzzy
msgid "Remember last view mode for each connection"
msgstr "Husk siste visningsmodus for hver tilkobling"

#: data/ui/remmina_preferences.glade:392
msgid "Remember last view mode"
msgstr "Husk siste visningsmodus"

#: data/ui/remmina_preferences.glade:418
msgid "Send periodic usage statistics to Remmina developers"
msgstr "Send periodisk bruksstatistikk til Remmina-utviklerne"

#: data/ui/remmina_preferences.glade:422
msgid "Send statistics to remmina.org"
msgstr "Send statistikk til remmina.org"

#: data/ui/remmina_preferences.glade:462
msgid "Only save generated screenshots, don't copy them to clipboard."
msgstr "Kun lagre skjermavbildninger, ikke kopier dem til utklippstavle."

#: data/ui/remmina_preferences.glade:467
msgid "Prevent screenshots from entering clipboard"
msgstr "Forhindre at skjermavbildning havner i utklippstavle"

#: data/ui/remmina_preferences.glade:479
msgid ""
"Set a custom filename for your Remmina connection profiles, using a "
"formatting string."
msgstr ""
"Velg et egendefinert filnavn for dine Remmina-tilkoblingsprofiler, ved bruk "
"av en formateringsstreng."

#: data/ui/remmina_preferences.glade:483
msgid "Profile filename template"
msgstr "Mal for profilfilnavn"

#: data/ui/remmina_preferences.glade:495
#, fuzzy
msgid ""
"%G Group name (slash will be converted to - automatically)\n"
"%P Protocol name\n"
"%N Connection name\n"
"%h Hostname/IP\n"
"\n"
"\n"
msgstr ""
"%G Gruppenavn (skråstrek konverteres automatisk til -)\n"
"%P Protokollnavn\n"
"%N Tilknytningsnavn\n"
"%h Vertsnavn/IP\n"
"\n"
"\n"

#: data/ui/remmina_preferences.glade:504
msgid "%G_%P_%N_%h"
msgstr "%G_%P_%N_%h"

#: data/ui/remmina_preferences.glade:518
msgid "Options"
msgstr "Innstillinger"

#: data/ui/remmina_preferences.glade:532
msgid "Always show tabs"
msgstr "Alltid vis faner"

#: data/ui/remmina_preferences.glade:549
msgid "Hide the toolbar shown in the tabbed interface"
msgstr "Skjul verktøylinje vist i fanebasert grensesnitt"

#: data/ui/remmina_preferences.glade:570
msgid "Default view mode"
msgstr "Forvalgt visningsmodus"

#: data/ui/remmina_preferences.glade:584
msgid "Automatic"
msgstr "Automatisk"

#: data/ui/remmina_preferences.glade:585
msgid "Scrolled window"
msgstr "Rullet vindu"

#: data/ui/remmina_preferences.glade:587
#, fuzzy
msgid "Viewport fullscreen"
msgstr "Fullskjermsvisning for visningsområde"

#: data/ui/remmina_preferences.glade:603
msgid "Tabbed interface"
msgstr "Fanebasert grensesnitt"

#: data/ui/remmina_preferences.glade:618
msgid "Tab by groups"
msgstr "Faner i grupper"

#: data/ui/remmina_preferences.glade:619
msgid "Tab by protocols"
msgstr "Faner basert på protokoller"

#: data/ui/remmina_preferences.glade:620
msgid "Tab all connections"
msgstr "Faner for alle tilknytninger"

#: data/ui/remmina_preferences.glade:621
msgid "No tabs"
msgstr "Ingen faner"

#: data/ui/remmina_preferences.glade:632
msgid "Fullscreen on the same screen as the connection window"
msgstr "Fullskjerm på samme skjerm som tilkoblingsvinduet"

#: data/ui/remmina_preferences.glade:656
#, fuzzy
msgid "Peeking"
msgstr "Snugkikking"

#: data/ui/remmina_preferences.glade:657
msgid "Hidden"
msgstr "Skjult"

#: data/ui/remmina_preferences.glade:673
#, fuzzy
msgid "Fullscreen toolbar visibility"
msgstr "Synlighet for fullskjermsverktøyslinje"

#: data/ui/remmina_preferences.glade:683
msgid "Hide the search bar shown in the main window"
msgstr "Skjul søkefelt vist i hovedvindu"

#: data/ui/remmina_preferences.glade:707
msgid "Appearance"
msgstr "Utseende"

#: data/ui/remmina_preferences.glade:722
msgid "Show new connection on top of the menu"
msgstr "Vis ny tilkobling på toppen av menyen"

#: data/ui/remmina_preferences.glade:740
msgid "Hide total count shown in the group menu"
msgstr "Skjul totalt antall vist i gruppemeny"

#: data/ui/remmina_preferences.glade:757
msgid "No tray icon"
msgstr "Ingen systemkurv"

#: data/ui/remmina_preferences.glade:775
msgid "Start in tray upon user login"
msgstr "Start i systemkurv ved brukerinnlogging"

#: data/ui/remmina_preferences.glade:793
msgid "Dark tray icon"
msgstr "Mørkt systemkurvsikon"

#: data/ui/remmina_preferences.glade:797
msgid "Improves contrast if you have a light panel."
msgstr "Gir bedre kontrast hvis du har et lyst panel."

#: data/ui/remmina_preferences.glade:818
msgid "Applet"
msgstr "Miniprogram"

#: data/ui/remmina_preferences.glade:839
msgid "Host key"
msgstr "Vertsnøkkel"

#: data/ui/remmina_preferences.glade:870
msgid "Show/hide fullscreen"
msgstr "Vis/skjul fullskjermsvisning"

#: data/ui/remmina_preferences.glade:900
msgid "Auto-fit window"
msgstr "Tilpass til vindu"

#: data/ui/remmina_preferences.glade:973
msgid "Apply/remove scaling"
msgstr "Legg til/fjern skalering"

#: data/ui/remmina_preferences.glade:1003
msgid "Grab keyboard"
msgstr "Fang tastaturtrykk"

#: data/ui/remmina_preferences.glade:1094
msgid "Show/hide toolbar"
msgstr "Vis/skjul verktøylinje"

#: data/ui/remmina_preferences.glade:1156
#: data/ui/remmina_preferences.glade:1166
#, fuzzy
msgid "View-only mode"
msgstr "Modus begrenset til visning"

#: data/ui/remmina_preferences.glade:1190
msgid "Keyboard"
msgstr "Tastatur"

#: data/ui/remmina_preferences.glade:1209
msgid "Local SSH port"
msgstr "Lokal SSH-port"

#: data/ui/remmina_preferences.glade:1233
msgid "Parse ~/.ssh/config"
msgstr "Fortolk ~/.ssh.config"

#: data/ui/remmina_preferences.glade:1257
msgid "SSH_LOG_NOLOG"
msgstr "SSH_LOG_NOLOG"

#: data/ui/remmina_preferences.glade:1258
msgid "SSH_LOG_RARE"
msgstr "SSH_LOG_RARE"

#: data/ui/remmina_preferences.glade:1259
msgid "SSH_LOG_ENTRY"
msgstr "SSH_LOG_ENTRY"

#: data/ui/remmina_preferences.glade:1260
msgid "SSH_LOG_PACKET"
msgstr "SSH_LOG_PACKET"

#: data/ui/remmina_preferences.glade:1261
msgid "SSH_LOG_FUNCTIONS"
msgstr "SSH_LOG_FUNCTIONS"

#: data/ui/remmina_preferences.glade:1277
msgid "SSH log level"
msgstr "SSH-loggingsnivå"

#. http://man7.org/linux/man-pages/man7/tcp.7.html
#: data/ui/remmina_preferences.glade:1344
#, fuzzy
msgid "Seconds of connection idleness before TCP keepalive probes are sent."
msgstr ""
"Antall sekunder tilkoblingen må gå ubrukt før TCP begynner å sende keepalive-"
"pakker."

#. http://man7.org/linux/man-pages/man7/tcp.7.html
#: data/ui/remmina_preferences.glade:1360
#, fuzzy
msgid "Seconds between each keepalive probe."
msgstr "Antall sekunder mellom forsendelse av keepalive-pakker."

#. http://man7.org/linux/man-pages/man7/tcp.7.html
#: data/ui/remmina_preferences.glade:1376
#, fuzzy
msgid ""
"Number of keepalive probes sent via TCP connection before it is dropped."
msgstr ""
"Maksimalt antall keepalive-pakker TCP skal sende før tilkoblingen droppes."

#. http://man7.org/linux/man-pages/man7/tcp.7.html
#: data/ui/remmina_preferences.glade:1392
#, fuzzy
msgid ""
"Amount of milliseconds to attempt acknowledging data before closing the "
"corresponding TCP connection forcibly."
msgstr ""
"Angir maksimal antall tid i millisekunder overført data kan forbli "
"ubehandlet før TCP tvangsmessig lukker respektiv tilkobling."

#: data/ui/remmina_preferences.glade:1413
msgid "SSH options"
msgstr "SSH-valgmuligheter"

#: data/ui/remmina_preferences.glade:1435
msgid "Master password"
msgstr "Hovedpassord"

#: data/ui/remmina_preferences.glade:1450
#: data/ui/remmina_preferences.glade:1466
#, fuzzy
msgid "Use secret key authentication for some widgets"
msgstr "Bruk hemmelig nøkkel til identitetsbekreftelse med noen miniprogrammer"

#: data/ui/remmina_preferences.glade:1472
msgid "Use master password"
msgstr "Bruk hovedpassord"

#: data/ui/remmina_preferences.glade:1485
msgid "Automatic lock interval"
msgstr "Automatisk låseintervall"

#: data/ui/remmina_preferences.glade:1496
#, fuzzy
msgid "Master password validity in seconds"
msgstr "Antall sekunder hovedpassordet skal være gyldig"

#: data/ui/remmina_preferences.glade:1516
msgid "File encryption"
msgstr "Filkryptering"

#: data/ui/remmina_preferences.glade:1546
msgid "Repeat the password"
msgstr "Gjenta passordet"

#: data/ui/remmina_preferences.glade:1623
msgid "Terminal font"
msgstr "Terminalskrift"

#: data/ui/remmina_preferences.glade:1636
msgid "Scrollback lines"
msgstr "Rulleminne-linjer"

#: data/ui/remmina_preferences.glade:1702
msgid "Shortcut for copying to clipboard"
msgstr "Snarvei for kopiering til utklippstavle"

#: data/ui/remmina_preferences.glade:1715
msgid "Shortcut for pasting from clipboard"
msgstr "Snarvei for innliming fra utklipptsavle"

#: data/ui/remmina_preferences.glade:1728
msgid "Select all shortcuts"
msgstr "Velg alle snarveier"

#: data/ui/remmina_preferences.glade:1742
#: data/ui/remmina_preferences.glade:1760
#: data/ui/remmina_preferences.glade:1778
#, fuzzy
msgid "(Host key +)"
msgstr "(Vertstast +)"

#: data/ui/remmina_preferences.glade:1795
#: data/ui/remmina_preferences.glade:1809
msgid "Foreground colour"
msgstr "Forgrunnsfarge"

#: data/ui/remmina_preferences.glade:1823
#: data/ui/remmina_preferences.glade:1890
msgid "Background colour"
msgstr "Bakgrunnsfarge"

#: data/ui/remmina_preferences.glade:1836
#: data/ui/remmina_preferences.glade:1905
msgid "Cursor colour"
msgstr "Pekerfarge"

#: data/ui/remmina_preferences.glade:1849
msgid "Normal colours"
msgstr "Normale farger"

#: data/ui/remmina_preferences.glade:1862
msgid "Bright colours"
msgstr "Lyse farger"

#: data/ui/remmina_preferences.glade:1876
#, fuzzy
msgid "Load colour theme"
msgstr "Last inn fargedrakt"

#: data/ui/remmina_preferences.glade:1917
#, fuzzy
msgid ""
"Choose a colour scheme file. Usually available in /usr/share/remmina/theme. "
"https://github.com/mbadolato/iTerm2-Color-Schemes has more details."
msgstr ""
"Velg en fargedraktsfil, forhåndsinstallerte drakter er vanligvis å finne i /"
"usr/share/remmina/theme. Se https://github.com/mbadolato/iTerm2-Color-"
"Schemes."

#: data/ui/remmina_preferences.glade:1920
#, fuzzy
msgid "Pick a terminal colouring file"
msgstr "Velg en terminalfargeleggingsfil"

#: data/ui/remmina_preferences.glade:1934
#, fuzzy
msgid "Pick a black colour"
msgstr "Velg en svartfarge"

#: data/ui/remmina_preferences.glade:1946
#, fuzzy
msgid "Pick a red colour"
msgstr "Velg en rødfarge"

#: data/ui/remmina_preferences.glade:1958
#, fuzzy
msgid "Pick a green colour"
msgstr "Velg en grønnfarge"

#: data/ui/remmina_preferences.glade:1970
#, fuzzy
msgid "Pick a yellow colour"
msgstr "Velg en gulfarge"

#: data/ui/remmina_preferences.glade:1982
#, fuzzy
msgid "Pick a blue colour"
msgstr "Velg en blåfarge"

#: data/ui/remmina_preferences.glade:1994
#, fuzzy
msgid "Pick a magenta colour"
msgstr "Velg en magentarødfarge"

#: data/ui/remmina_preferences.glade:2006
#, fuzzy
msgid "Pick a cyan colour"
msgstr "Velg en cyanblå farge"

#: data/ui/remmina_preferences.glade:2019
#, fuzzy
msgid "Pick a white colour"
msgstr "Velg en hvitfarge"

#: data/ui/remmina_preferences.glade:2031
#, fuzzy
msgid "Pick a light black colour"
msgstr "Velg en lysesvart farge"

#: data/ui/remmina_preferences.glade:2043
#, fuzzy
msgid "Pick a light red colour"
msgstr "Velg en lyserød farge"

#: data/ui/remmina_preferences.glade:2055
#, fuzzy
msgid "Pick a bright green colour"
msgstr "Velg en lysegrønn farge"

#: data/ui/remmina_preferences.glade:2067
#, fuzzy
msgid "Pick a bright yellow colour"
msgstr "Velg en lysegul farge"

#: data/ui/remmina_preferences.glade:2079
#, fuzzy
msgid "Pick a bright blue colour"
msgstr "Velg en lyseblå farge"

#: data/ui/remmina_preferences.glade:2091
#, fuzzy
msgid "Pick a light magenta colour"
msgstr "Velg en lys magentarød farge"

#: data/ui/remmina_preferences.glade:2103
#, fuzzy
msgid "Pick a light cyan colour"
msgstr "Velg en lysecyanblå farge"

#: data/ui/remmina_preferences.glade:2116
#, fuzzy
msgid "Pick a light white colour"
msgstr "Velg en lysehvit farge"

#: data/ui/remmina_preferences.glade:2129
msgid "Use default system font"
msgstr "Bruk forvalgt systemskrift"

#: data/ui/remmina_preferences.glade:2167
msgid "Allow bold text"
msgstr "Tillat fet tekst"

#: data/ui/remmina_preferences.glade:2183
msgid "Terminal"
msgstr "Terminal"<|MERGE_RESOLUTION|>--- conflicted
+++ resolved
@@ -1070,19 +1070,11 @@
 msgid "Failed to initialize pthread."
 msgstr "Klarte ikke å igangsette pthread."
 
-<<<<<<< HEAD
-#: src/remmina_sftp_client.c:281 src/remmina_sftp_client.c:698
-#: src/remmina_sftp_client.c:761
-#, c-format
-msgid "Could not open the folder \"%s\". %s"
-msgstr "Klarte ikke å åpne mappen \"%s\". %s"
-=======
 #. TRANSLATORS: The placeholder %s is an error message
 #: src/remmina_ssh.c:1783
 #, fuzzy, c-format
 msgid "Could not create SFTP session. %s"
 msgstr "Klarte ikke å opprette SFTP-økt: %s"
->>>>>>> 1ac4e2d9
 
 #. TRANSLATORS: The placeholder %s is an error message
 #: src/remmina_ssh.c:1788
@@ -1123,16 +1115,9 @@
 msgid "Paste (host + V)"
 msgstr "Lim inn (vert+v)"
 
-<<<<<<< HEAD
-#: src/remmina_sftp_client.c:857
-#, c-format
-msgid "Could not delete \"%s\". %s"
-msgstr "Klarte ikke å slette \"%s\". %s"
-=======
 #: src/remmina_ssh_plugin.c:515
 msgid "Save session to file"
 msgstr "Lagre økt til fil"
->>>>>>> 1ac4e2d9
 
 #: src/remmina_ssh_plugin.c:999 data/ui/remmina_main.glade:267
 msgid "Copy"
@@ -1461,32 +1446,12 @@
 msgid "Enter NX authentication credentials"
 msgstr "Skriv inn NX-identitetsbekreftelsesdetaljer"
 
-<<<<<<< HEAD
-#: src/remmina_file_editor.c:81
-#, fuzzy
-=======
 #: plugins/nx/nx_plugin.c:608 plugins/xdmcp/xdmcp_plugin.c:264
 #, fuzzy, c-format
->>>>>>> 1ac4e2d9
 msgid ""
 "The protocol \"%s\" is unavailable because GtkSocket only works under X.Org."
 msgstr ""
-<<<<<<< HEAD
-"<tt><big>* kommando PATH-argumenter %h\n"
-"• /path/to/foo -valg %h %u\n"
-"• %h erstattes med tjenernavnet\n"
-"• %t erstattes med SSH-tjenernavnet\n"
-"• %u erstattes med brukernavnet\n"
-"• %U erstattes med SSH-brukernavnet\n"
-"• %p erstattes med Remmina-profilnavnet\n"
-"• %g erstattes med Remmina-profilgruppenavnet\n"
-"•  %d erstattes med lokal datotid i iso8601.format\n"
-"Ikke kjør i bakgrunnen hvis du ønsker at kommandoen skal kjøres før "
-"tilknytning.\n"
-"</big></tt>"
-=======
 "Protokollen %s er utilgjengelig fordi GtkSocket kun fungerer under X.Org."
->>>>>>> 1ac4e2d9
 
 #: plugins/nx/nx_plugin.c:701 plugins/vnc/vnc_plugin.c:1812
 #: plugins/rdp/rdp_settings.c:269 plugins/rdp/rdp_plugin.c:1922
