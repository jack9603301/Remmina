# Spanish translation for remmina
# Copyright © 2012 Rosetta Contributors and Canonical Ltd 2012
# This file is distributed under the same license as the remmina package.
# FIRST AUTHOR <EMAIL@ADDRESS>, 2012.
# Antenore Gatta <antenore@simbiosi.org>, 2020, 2021.
# Allan Nordhøy <epost@anotheragency.no>, 2020, 2021.
msgid ""
msgstr ""
"Project-Id-Version: remmina\n"
"Report-Msgid-Bugs-To: l10n@lists.remmina.org\n"
<<<<<<< HEAD
"POT-Creation-Date: 2021-10-29 12:14+0000\n"
"PO-Revision-Date: 2021-08-28 17:34+0000\n"
=======
"POT-Creation-Date: 2021-12-03 09:34+0000\n"
"PO-Revision-Date: 2021-11-11 20:01+0000\n"
>>>>>>> 050fc71c
"Last-Translator: Anonymous <noreply@weblate.org>\n"
"Language-Team: Spanish (Venezuela) <https://hosted.weblate.org/projects/"
"remmina/remmina/es_VE/>\n"
"Language: es_VE\n"
"MIME-Version: 1.0\n"
"Content-Type: text/plain; charset=UTF-8\n"
"Content-Transfer-Encoding: 8bit\n"
"Plural-Forms: nplurals=2; plural=n != 1;\n"
<<<<<<< HEAD
"X-Generator: Weblate 4.8.1-dev\n"
"X-Launchpad-Export-Date: 2014-04-10 15:03+0000\n"

#: src/remmina_sftp_plugin.c:310 src/remmina_sftp_plugin.c:354
#: src/remmina_protocol_widget.c:1676 src/remmina_protocol_widget.c:1695
#: src/remmina_file_editor.c:1101 src/remmina_file_editor.c:1222
#: src/remmina_ssh_plugin.c:1360 plugins/rdp/rdp_plugin.c:2680
#: plugins/www/www_plugin.c:895 plugins/x2go/x2go_plugin.c:1596
=======
"X-Generator: Weblate 4.9.1-dev\n"
"X-Launchpad-Export-Date: 2014-04-10 15:03+0000\n"

#: src/remmina_sftp_plugin.c:310 src/remmina_sftp_plugin.c:354
#: src/remmina_protocol_widget.c:1677 src/remmina_protocol_widget.c:1696
#: src/remmina_file_editor.c:1101 src/remmina_file_editor.c:1222
#: src/remmina_ssh_plugin.c:1360 plugins/rdp/rdp_plugin.c:2723
#: plugins/www/www_plugin.c:895 plugins/x2go/x2go_plugin.c:2992
>>>>>>> 050fc71c
#: data/ui/remmina_mpc.glade:236 data/ui/remmina_preferences.glade:1675
#: data/ui/remmina_unlock.glade:116
msgid "Password"
msgstr "Contraseña"

#: src/remmina_sftp_plugin.c:311 src/remmina_sftp_plugin.c:356
#: src/remmina_file_editor.c:1102 src/remmina_ssh_plugin.c:1361
#: src/remmina_ssh_plugin.c:1472
msgid "SSH identity file"
msgstr "Archivo de identidad SSH"

#: src/remmina_sftp_plugin.c:312 src/remmina_file_editor.c:1103
#: src/remmina_ssh_plugin.c:1362
msgid "SSH agent"
msgstr "Agente SSH"

#: src/remmina_sftp_plugin.c:313 src/remmina_file_editor.c:1104
#: src/remmina_ssh_plugin.c:1363
msgid "Public key (automatic)"
msgstr "Clave pública (automático)"

#: src/remmina_sftp_plugin.c:314 src/remmina_file_editor.c:1105
#: src/remmina_ssh_plugin.c:1364
msgid "Kerberos (GSSAPI)"
msgstr "Kerberos (GSSAPI)"

#: src/remmina_sftp_plugin.c:323
msgid "Show Hidden Files"
msgstr "Mostrar archivos ocultos"

#: src/remmina_sftp_plugin.c:325
msgid "Overwrite all files"
msgstr "Sobrescribir todo"

#: src/remmina_sftp_plugin.c:327
msgid "Resume all file transfers"
msgstr "Transferencias de archivos"

<<<<<<< HEAD
#: src/remmina_sftp_plugin.c:328 src/remmina_protocol_widget.c:283
=======
#: src/remmina_sftp_plugin.c:328 src/remmina_protocol_widget.c:284
>>>>>>> 050fc71c
#, fuzzy
msgid "Connect via SSH from a new terminal"
msgstr "Conéctese a través de SSH desde una nueva terminal"

#: src/remmina_sftp_plugin.c:353 src/remmina_message_panel.c:330
#: src/remmina_file_editor.c:1216 src/remmina_ssh_plugin.c:1470
<<<<<<< HEAD
#: plugins/rdp/rdp_plugin.c:2679 plugins/vnc/vnc_plugin.c:1976
#: plugins/vnc/vnc_plugin.c:1988 plugins/www/www_plugin.c:894
#: plugins/x2go/x2go_plugin.c:1595 data/ui/remmina_mpc.glade:144
=======
#: plugins/rdp/rdp_plugin.c:2722 plugins/vnc/vnc_plugin.c:1976
#: plugins/vnc/vnc_plugin.c:1988 plugins/www/www_plugin.c:894
#: plugins/x2go/x2go_plugin.c:574 plugins/x2go/x2go_plugin.c:2991
#: data/ui/remmina_mpc.glade:144
>>>>>>> 050fc71c
#, fuzzy
msgid "Username"
msgstr "Nombre de usuario"

#: src/remmina_sftp_plugin.c:355 src/remmina_file_editor.c:1207
#: src/remmina_ssh_plugin.c:1469
msgid "Authentication type"
msgstr "Tipo de autenticación"

#: src/remmina_sftp_plugin.c:357 src/remmina_file_editor.c:1240
#: src/remmina_ssh_plugin.c:1476
#, fuzzy
msgid "Password to unlock private key"
msgstr "Contraseña para desbloquear la clave privada"

<<<<<<< HEAD
#: src/remmina_sftp_plugin.c:358 src/remmina_ssh_plugin.c:1506
=======
#: src/remmina_sftp_plugin.c:358 src/remmina_ssh_plugin.c:1507
>>>>>>> 050fc71c
msgid "SSH Proxy Command"
msgstr "Comando Proxy SSH"

#: src/remmina_sftp_plugin.c:367
msgid "SFTP - Secure File Transfer"
msgstr "SFTP - Transferencia segura de archivos"

#: src/remmina_plugin_manager.c:73 src/remmina_file_editor.c:1951
msgid "Protocol"
msgstr "Protocolo"

#: src/remmina_plugin_manager.c:73
msgid "Entry"
msgstr "Entrada"

#: src/remmina_plugin_manager.c:73
msgid "File"
msgstr "Archivo"

#: src/remmina_plugin_manager.c:73
msgid "Tool"
msgstr "Herramienta"

#: src/remmina_plugin_manager.c:73
msgid "Preference"
msgstr "Preferencias"

#: src/remmina_plugin_manager.c:73
msgid "Secret"
msgstr "Secreto"

#: src/remmina_plugin_manager.c:461 data/ui/remmina_main.glade:305
msgid "Plugins"
msgstr "Complementos"

#: src/remmina_plugin_manager.c:461 src/remmina_message_panel.c:452
#: src/remmina_message_panel.c:621 src/remmina_file_editor.c:242
msgid "_OK"
msgstr "_Aceptar"

#: src/remmina_plugin_manager.c:479 src/remmina_file_editor.c:1908
#: data/ui/remmina_main.glade:442
msgid "Name"
msgstr "Nombre"

#: src/remmina_plugin_manager.c:485
msgid "Type"
msgstr "Tipo"

#: src/remmina_plugin_manager.c:491
msgid "Description"
msgstr "Descripción"

#: src/remmina_plugin_manager.c:497
msgid "Version"
msgstr "Versión"

#: src/remmina_chat_window.c:178
#, c-format
msgid "Chat with %s"
msgstr "Conversación con %s"

#: src/remmina_chat_window.c:230
msgid "_Send"
msgstr "_Enviar"

#: src/remmina_chat_window.c:240
msgid "_Clear"
msgstr "_Limpiar"

#: src/remmina_applet_menu_item.c:121
msgid "Discovered"
msgstr "Descubierto"

#: src/remmina_applet_menu_item.c:126
msgid "New Connection"
msgstr "Conexión nueva"

#: src/remmina_key_chooser.h:38
#, fuzzy
msgid "Shift+"
msgstr "Shift+"

#: src/remmina_key_chooser.h:39
#, fuzzy
msgid "Ctrl+"
msgstr "Ctrl+"

#: src/remmina_key_chooser.h:40
#, fuzzy
msgid "Alt+"
msgstr "Alt+"

#: src/remmina_key_chooser.h:41
#, fuzzy
msgid "Super+"
msgstr "Super+"

#: src/remmina_key_chooser.h:42
#, fuzzy
msgid "Hyper+"
msgstr "Hiper+"

#: src/remmina_key_chooser.h:43
#, fuzzy
msgid "Meta+"
msgstr "Meta+"

#: src/remmina_key_chooser.h:44
#, fuzzy
msgid "<None>"
msgstr "<Nada>"

#: src/remmina_pref_dialog.c:91 src/remmina_file_editor.c:528
msgid "Resolutions"
msgstr "Resoluciones"

#: src/remmina_pref_dialog.c:91 src/remmina_file_editor.c:528
msgid "Configure the available resolutions"
msgstr "Configurar las resoluciones disponibles"

#: src/remmina_pref_dialog.c:143
msgid "Recent lists cleared."
msgstr "Se han vaciado las listas de elementos recientes."

#: src/remmina_pref_dialog.c:154 src/rcw.c:2028
#: data/ui/remmina_preferences.glade:169 data/ui/remmina_preferences.glade:179
msgid "Keystrokes"
msgstr "Pulsaciones de teclas"

#: src/remmina_pref_dialog.c:154
msgid "Configure the keystrokes"
msgstr "Configurar las pulsaciones de teclado"

#. TRANSLATORS: Do not translate libsodium, is the name of a library
#: src/remmina_pref_dialog.c:487
#, fuzzy
msgid "libsodium >= 1.9.0 is required to use master password"
msgstr "Se requiere libsodium >= 1.9.0 para utilizar la contraseña maestra"

#: src/remmina_pref_dialog.c:806
msgid "Picking a terminal colouring file replaces the file: "
msgstr "Elige un color para magenta"

#: src/remmina_pref_dialog.c:810
#, fuzzy
msgid ""
"This file contains the “Custom” terminal colour scheme selectable from the "
"“Advanced” tab of terminal connections and editable in the “Terminal” tab in "
"the settings."
msgstr ""
"Este archivo contiene el esquema de colores de los terminales "
"\"personalizados\" que se puede seleccionar en la pestaña \"Avanzado\" de "
"las conexiones de los terminales y que se puede editar en la pestaña "
"\"Terminal\" de los ajustes."

#: src/remmina_message_panel.c:163 data/ui/remmina_mpc.glade:46
#: data/ui/remmina_unlock.glade:46
msgid "Cancel"
msgstr "Cancelar"
<<<<<<< HEAD

#: src/remmina_message_panel.c:199 data/ui/remmina_snap_info_dialog.glade:28
#: data/ui/remmina_string_list.glade:8 data/ui/remmina_string_list.glade:9
#: data/ui/remmina_string_list.glade:63 data/ui/remmina_news.glade:33
#: data/ui/remmina_preferences.glade:2622
msgid "Close"
msgstr "Cerrar"

#: src/remmina_message_panel.c:260
#, fuzzy
msgid "Yes"
msgstr "Sí"

#: src/remmina_message_panel.c:267
#, fuzzy
msgid "No"
msgstr "No"

#: src/remmina_message_panel.c:391 plugins/rdp/rdp_plugin.c:2681
#: data/ui/remmina_mpc.glade:172
msgid "Domain"
msgstr "Dominio"

#: src/remmina_message_panel.c:420
msgid "Save password"
msgstr "Guardar contraseña"

#: src/remmina_message_panel.c:457 src/remmina_message_panel.c:629
#: src/remmina_sftp_client.c:947 src/remmina_file_editor.c:241
#: src/remmina_file_editor.c:1783 plugins/spice/spice_plugin_file_transfer.c:84
#: data/ui/remmina_key_chooser.glade:8 data/ui/remmina_key_chooser.glade:9
#: data/ui/remmina_spinner.glade:8 data/ui/remmina_spinner.glade:9
msgid "_Cancel"
msgstr "_Cancelar"

#: src/remmina_message_panel.c:513
#, fuzzy
msgid "Enter certificate authentication files"
msgstr "Introducir archivos de autenticación de certificados"

#: src/remmina_message_panel.c:525
#, fuzzy
msgid "CA Certificate File"
msgstr "Archivo de certificado CA"

#: src/remmina_message_panel.c:547
#, fuzzy
msgid "CA CRL File"
msgstr "Archivo CA CRL"

#: src/remmina_message_panel.c:569
#, fuzzy
msgid "Client Certificate File"
msgstr "Archivo de certificado de cliente"

#: src/remmina_message_panel.c:591
#, fuzzy
msgid "Client Certificate Key"
msgstr "Clave de certificado de cliente"

#: src/rcw.c:655
#, c-format
msgid ""
"Are you sure you want to close %i active connections in the current window?"
msgstr ""
"Hay %i conexiones activas en la ventana actual. ¿Realmente quiere cerrar?"

#: src/rcw.c:1399
msgid "Viewport fullscreen mode"
msgstr "Modo a pantalla completa"

#: src/rcw.c:1407 data/ui/remmina_preferences.glade:607
msgid "Scrolled fullscreen"
msgstr "Pantalla completa desplazable"

#: src/rcw.c:1493
msgid "Keep aspect ratio when scaled"
msgstr "Mantener relación de aspecto cuando se escala"

#: src/rcw.c:1501
msgid "Fill client window when scaled"
msgstr "Ampliar la ventana del cliente cuando se escala"

#: src/rcw.c:2049
#, fuzzy
msgid "Send clipboard content as keystrokes"
msgstr "Enviar el contenido del portapapeles como pulsaciones de teclas"

#: src/rcw.c:2155
#, fuzzy
msgid "Turn off scaling to avoid screenshot distortion."
msgstr ""
"Desactiva el escalado para evitar la distorsión de las capturas de pantalla."

#: src/rcw.c:2215 plugins/www/www_plugin.c:855
msgid "Screenshot taken"
msgstr "Captura de pantalla realizada"

#: src/rcw.c:2298
#, fuzzy
msgid "_Menu"
msgstr "Menú"

#: src/rcw.c:2299
#, fuzzy
msgid "Menu"
msgstr "Menú"

#: src/rcw.c:2308
#, fuzzy
#| msgid "Open Main Window"
msgid "Open the Remmina main window"
msgstr "Abrir la ventana principal de Remmina"

#: src/rcw.c:2318
#, fuzzy
msgid "Duplicate current connection"
msgstr "Duplicar la conexión actual"

#: src/rcw.c:2335
msgid "Resize the window to fit in remote resolution"
msgstr "Redimensionar la ventana para ajustarla a la resolución remota"

#: src/rcw.c:2346
msgid "Toggle fullscreen mode"
msgstr "Conmutar el modo a pantalla completa"

#: src/rcw.c:2392 data/ui/remmina_preferences.glade:1332
#: data/ui/remmina_preferences.glade:1342
#, fuzzy
msgid "Multi monitor"
msgstr "Monitor múltiple"

#: src/rcw.c:2408
msgid "Toggle dynamic resolution update"
msgstr "Cambiar la actualización de resolución dinámica"

#: src/rcw.c:2418
msgid "Toggle scaled mode"
msgstr "Cambiar el modo de escala"

#: src/rcw.c:2458 data/ui/remmina_preferences.glade:1066
msgid "Switch tab pages"
msgstr "Cambiar entre pestañas"

#: src/rcw.c:2468
msgid "Grab all keyboard events"
msgstr "Capturar todos los eventos del teclado"

#: src/rcw.c:2478
msgid "Preferences"
msgstr "_Preferencias"

#: src/rcw.c:2487
msgid "_Tools"
msgstr "Herramientas"

#: src/rcw.c:2488 data/ui/remmina_main.glade:207
msgid "Tools"
msgstr "Herramientas"

#: src/rcw.c:2501 data/ui/remmina_preferences.glade:1267
#: data/ui/remmina_preferences.glade:1277
msgid "Screenshot"
msgstr "Captura de pantalla"

#: src/rcw.c:2515 data/ui/remmina_preferences.glade:1174
msgid "Minimize window"
msgstr "Minimizar ventana"

#: src/rcw.c:2525 data/ui/remmina_preferences.glade:1205
msgid "Disconnect"
msgstr "Desconectarse"

#: src/rcw.c:4297
#, fuzzy, c-format
msgid "The file “%s” is corrupted, unreadable, or could not be found."
msgstr ""
"El archivo \"%s\" está dañado, es ilegible o no se ha podido encontrar."

#: src/rcw.c:4466
#, fuzzy
msgid "Warning: This plugin requires GtkSocket, but it’s not available."
msgstr "Advertencia: Este plugin requiere GtkSocket, pero no está disponible."
=======

#: src/remmina_message_panel.c:199 data/ui/remmina_snap_info_dialog.glade:28
#: data/ui/remmina_string_list.glade:8 data/ui/remmina_string_list.glade:9
#: data/ui/remmina_string_list.glade:63 data/ui/remmina_news.glade:33
#: data/ui/remmina_preferences.glade:2622
msgid "Close"
msgstr "Cerrar"

#: src/remmina_message_panel.c:260
#, fuzzy
msgid "Yes"
msgstr "Sí"

#: src/remmina_message_panel.c:267
#, fuzzy
msgid "No"
msgstr "No"

#: src/remmina_message_panel.c:391 plugins/rdp/rdp_plugin.c:2724
#: data/ui/remmina_mpc.glade:172
msgid "Domain"
msgstr "Dominio"

#: src/remmina_message_panel.c:420
msgid "Save password"
msgstr "Guardar contraseña"

#: src/remmina_message_panel.c:457 src/remmina_message_panel.c:629
#: src/remmina_sftp_client.c:947 src/remmina_file_editor.c:241
#: src/remmina_file_editor.c:1783 plugins/spice/spice_plugin_file_transfer.c:84
#: data/ui/remmina_key_chooser.glade:8 data/ui/remmina_key_chooser.glade:9
#: data/ui/remmina_spinner.glade:8 data/ui/remmina_spinner.glade:9
msgid "_Cancel"
msgstr "_Cancelar"

#: src/remmina_message_panel.c:513
#, fuzzy
msgid "Enter certificate authentication files"
msgstr "Introducir archivos de autenticación de certificados"

#: src/remmina_message_panel.c:525
#, fuzzy
msgid "CA Certificate File"
msgstr "Archivo de certificado CA"

#: src/remmina_message_panel.c:547
#, fuzzy
msgid "CA CRL File"
msgstr "Archivo CA CRL"

#: src/remmina_message_panel.c:569
#, fuzzy
msgid "Client Certificate File"
msgstr "Archivo de certificado de cliente"

#: src/remmina_message_panel.c:591
#, fuzzy
msgid "Client Certificate Key"
msgstr "Clave de certificado de cliente"

#: src/rcw.c:655
#, c-format
msgid ""
"Are you sure you want to close %i active connections in the current window?"
msgstr ""
"Hay %i conexiones activas en la ventana actual. ¿Realmente quiere cerrar?"

#: src/rcw.c:1399
msgid "Viewport fullscreen mode"
msgstr "Modo a pantalla completa"

#: src/rcw.c:1407 data/ui/remmina_preferences.glade:607
msgid "Scrolled fullscreen"
msgstr "Pantalla completa desplazable"

#: src/rcw.c:1493
msgid "Keep aspect ratio when scaled"
msgstr "Mantener relación de aspecto cuando se escala"

#: src/rcw.c:1501
msgid "Fill client window when scaled"
msgstr "Ampliar la ventana del cliente cuando se escala"

#: src/rcw.c:2049
#, fuzzy
msgid "Send clipboard content as keystrokes"
msgstr "Enviar el contenido del portapapeles como pulsaciones de teclas"

#: src/rcw.c:2155
#, fuzzy
msgid "Turn off scaling to avoid screenshot distortion."
msgstr ""
"Desactiva el escalado para evitar la distorsión de las capturas de pantalla."

#: src/rcw.c:2215 plugins/www/www_plugin.c:855
msgid "Screenshot taken"
msgstr "Captura de pantalla realizada"

#: src/rcw.c:2298
#, fuzzy
msgid "_Menu"
msgstr "Menú"

#: src/rcw.c:2299
#, fuzzy
msgid "Menu"
msgstr "Menú"

#: src/rcw.c:2308
#, fuzzy
#| msgid "Open Main Window"
msgid "Open the Remmina main window"
msgstr "Abrir la ventana principal de Remmina"

#: src/rcw.c:2318
#, fuzzy
msgid "Duplicate current connection"
msgstr "Duplicar la conexión actual"

#: src/rcw.c:2335
msgid "Resize the window to fit in remote resolution"
msgstr "Redimensionar la ventana para ajustarla a la resolución remota"

#: src/rcw.c:2346
msgid "Toggle fullscreen mode"
msgstr "Conmutar el modo a pantalla completa"

#: src/rcw.c:2392 data/ui/remmina_preferences.glade:1332
#: data/ui/remmina_preferences.glade:1342
#, fuzzy
msgid "Multi monitor"
msgstr "Monitor múltiple"

#: src/rcw.c:2408
msgid "Toggle dynamic resolution update"
msgstr "Cambiar la actualización de resolución dinámica"

#: src/rcw.c:2418
msgid "Toggle scaled mode"
msgstr "Cambiar el modo de escala"

#: src/rcw.c:2458 data/ui/remmina_preferences.glade:1066
msgid "Switch tab pages"
msgstr "Cambiar entre pestañas"

#: src/rcw.c:2468
msgid "Grab all keyboard events"
msgstr "Capturar todos los eventos del teclado"

#: src/rcw.c:2478
msgid "Preferences"
msgstr "_Preferencias"

#: src/rcw.c:2487
msgid "_Tools"
msgstr "Herramientas"

#: src/rcw.c:2488 data/ui/remmina_main.glade:207
msgid "Tools"
msgstr "Herramientas"

#: src/rcw.c:2501 data/ui/remmina_preferences.glade:1267
#: data/ui/remmina_preferences.glade:1277
msgid "Screenshot"
msgstr "Captura de pantalla"

#: src/rcw.c:2515 data/ui/remmina_preferences.glade:1174
msgid "Minimize window"
msgstr "Minimizar ventana"

#: src/rcw.c:2525 data/ui/remmina_preferences.glade:1205
msgid "Disconnect"
msgstr "Desconectarse"

#: src/rcw.c:4297
#, fuzzy, c-format
msgid "The file “%s” is corrupted, unreadable, or could not be found."
msgstr ""
"El archivo \"%s\" está dañado, es ilegible o no se ha podido encontrar."

#. TRANSLATORS: This should be a link to the Remmina Wiki page:
#. TRANSLATORS: 'GtkSocket feature is not available'.
#: src/rcw.c:4372
msgid ""
"https://gitlab.com/Remmina/Remmina/-/wikis/GtkSocket-feature-is-not-"
"available-in-a-Wayland-session"
msgstr ""

#: src/rcw.c:4509
#, fuzzy
msgid ""
"Warning: This plugin requires GtkSocket, but this feature is unavailable in "
"a Wayland session."
msgstr "Advertencia: Este plugin requiere GtkSocket, pero no está disponible."

#. TRANSLATORS: This should be a link to the Remmina Wiki page:
#. 'GtkSocket feature is not available'.
#: src/rcw.c:4515
msgid ""
"Plugins relying on GtkSocket can't run in a Wayland session.\n"
"For more information and a possible workaround, please visit the Remmina "
"Wiki at:\n"
"\n"
"https://gitlab.com/Remmina/Remmina/-/wikis/GtkSocket-feature-is-not-"
"available-in-a-Wayland-session"
msgstr ""

#: src/rcw.c:4529
#, fuzzy
#| msgid "Open Main Window"
msgid "Open in browser"
msgstr "Abrir en ventana principal"
>>>>>>> 050fc71c

#: src/remmina_mpchange.c:234
msgid "The passwords do not match"
msgstr "Las contraseñas no coinciden"

#: src/remmina_mpchange.c:244
msgid "Resetting passwords, please wait…"
msgstr "Restableciendo contraseñas, por favor espere…"

#: src/remmina_mpchange.c:327
#, fuzzy
msgid "The multi password changer requires a secrecy plugin.\n"
msgstr "El cambiador de contraseñas múltiples requiere un plugin de secreto.\n"

#: src/remmina_mpchange.c:330
#, fuzzy
msgid "The multi password changer requires a secrecy service.\n"
msgstr ""
"El cambiador de contraseñas múltiples requiere un servicio de secreto.\n"

#: src/remmina_mpchange.c:409
#, c-format
msgid "%d password changed."
msgid_plural "%d passwords changed."
msgstr[0] "%d contraseña cambiada."
msgstr[1] "%d contraseñas cambiadas."

#. TRANSLATORS: Shown in terminal. Do not use characters that may be not supported on a terminal
#: src/remmina.c:86
msgid "Show 'About'"
msgstr "Mostrar acerca de diálogo"

#. TRANSLATORS: Shown in terminal. Do not use characters that may be not supported on a terminal
#: src/remmina.c:88
#, fuzzy
msgid ""
"Connect either to a desktop described in a file (.remmina or a filetype "
"supported by a plugin) or a supported URI (RDP, VNC, SSH or SPICE)"
msgstr ""
"Conectarse a un escritorio descrito en un archivo (.remmina o un tipo de "
"archivo soportado por un plugin) o a un URI soportado (RDP, VNC, SSH o SPICE)"

#: src/remmina.c:88 src/remmina.c:90 src/remmina.c:92
#, fuzzy
msgid "FILE"
msgstr "ARCHIVO"
<<<<<<< HEAD

#. TRANSLATORS: Shown in terminal. Do not use characters that may be not supported on a terminal
#: src/remmina.c:90
#, fuzzy
msgid ""
"Connect to a desktop described in a file (.remmina or a type supported by a "
"plugin)"
msgstr ""
"Conectarse a un escritorio descrito en un archivo (.remmina o un tipo "
"soportado por un plugin)"

#. TRANSLATORS: Shown in terminal. Do not use characters that may be not supported on a terminal
#: src/remmina.c:92
#, fuzzy
msgid ""
"Edit desktop connection described in file (.remmina or type supported by "
"plugin)"
msgstr ""
"Editar la conexión del escritorio descrita en el archivo (.remmina o tipo "
"soportado por el plugin)"

#. TRANSLATORS: Shown in terminal. Do not use characters that may be not supported on a terminal
#: src/remmina.c:95
#, fuzzy
msgid "Start in kiosk mode"
msgstr "Inicio en modo quiosco"

#. TRANSLATORS: Shown in terminal. Do not use characters that may be not supported on a terminal
#: src/remmina.c:97
msgid "Create new connection profile"
msgstr "Crear un nuevo perfil de conexión"

#. TRANSLATORS: Shown in terminal. Do not use characters that may be not supported on a terminal
=======

#. TRANSLATORS: Shown in terminal. Do not use characters that may be not supported on a terminal
#: src/remmina.c:90
#, fuzzy
msgid ""
"Connect to a desktop described in a file (.remmina or a filetype supported "
"by a plugin)"
msgstr ""
"Conectarse a un escritorio descrito en un archivo (.remmina o un tipo "
"soportado por un plugin)"

#. TRANSLATORS: Shown in terminal. Do not use characters that may be not supported on a terminal
#: src/remmina.c:92
#, fuzzy
msgid ""
"Edit desktop connection described in file (.remmina or a filetype supported "
"by plugin)"
msgstr ""
"Editar la conexión del escritorio descrita en el archivo (.remmina o tipo "
"soportado por el plugin)"

#. TRANSLATORS: Shown in terminal. Do not use characters that may be not supported on a terminal
#: src/remmina.c:95
#, fuzzy
msgid "Start in kiosk mode"
msgstr "Inicio en modo quiosco"

#. TRANSLATORS: Shown in terminal. Do not use characters that may be not supported on a terminal
#: src/remmina.c:97
msgid "Create new connection profile"
msgstr "Crear un nuevo perfil de conexión"

#. TRANSLATORS: Shown in terminal. Do not use characters that may be not supported on a terminal
>>>>>>> 050fc71c
#: src/remmina.c:99
msgid "Show preferences"
msgstr "Preferencias"

#: src/remmina.c:99
#, fuzzy
msgid "TABINDEX"
msgstr "TABINDEX"

#. TRANSLATORS: Shown in terminal. Do not use characters that may be not supported on a terminal
#: src/remmina.c:106
msgid "Quit"
msgstr "_Salir"

#. TRANSLATORS: Shown in terminal. Do not use characters that may be not supported on a terminal
#: src/remmina.c:108
msgid "Use default server name (for --new)"
msgstr "Usar nombre de servidor predeterminado (para --nuevo)"

#: src/remmina.c:108
#, fuzzy
msgid "SERVER"
msgstr "SERVIDOR"

#. TRANSLATORS: Shown in terminal. Do not use characters that may be not supported on a terminal
#: src/remmina.c:110
msgid "Use default protocol (for --new)"
msgstr "Usar protocolo predeterminado (para --new)"

#: src/remmina.c:110
#, fuzzy
msgid "PROTOCOL"
msgstr "PROTOCOLO"

#. TRANSLATORS: Shown in terminal. Do not use characters that may be not supported on a terminal
#: src/remmina.c:112
msgid "Start in tray"
msgstr "Iniciar como icono de la bandeja"

#. TRANSLATORS: Shown in terminal. Do not use characters that may be not supported on a terminal
#: src/remmina.c:114
msgid "Show the application version"
msgstr "Muestra la versión de la aplicación"

#. TRANSLATORS: Shown in terminal. Do not use characters that may be not supported on a terminal
#: src/remmina.c:116
msgid "Show version of the application and its plugins"
msgstr "Muestra la versión de la aplicación"

#. TRANSLATORS: Shown in terminal. Do not use characters that may be not supported on a terminal
#: src/remmina.c:118
#, fuzzy
msgid "Modify connection profile (requires --set-option)"
msgstr "Modificar el perfil de conexión (requiere la opción --set-)"

#. TRANSLATORS: Shown in terminal. Do not use characters that may be not supported on a terminal
#: src/remmina.c:120
#, fuzzy
msgid "Set one or more profile settings, to be used with --update-profile"
msgstr ""
"Establecer una o más configuraciones de perfil, para ser utilizadas con --"
"update-profile"

#: src/remmina.c:121
msgid "Encrypt a password"
msgstr "Contraseña de usuario"

#. TRANSLATORS:
#. * This link should point to a resource explaining how to get Remmina
#. * to log more verbose statements.
#.
#: src/remmina.c:337
msgid ""
"Remmina does not log all output statements. Turn on more verbose output by "
"using \"G_MESSAGES_DEBUG=all\" as an environment variable.\n"
"More info available on the Remmina wiki at:\n"
"https://gitlab.com/Remmina/Remmina/-/wikis/Usage/Remmina-debugging"
msgstr ""

#. TRANSLATORS: Shown in terminal. Do not use characters that may be not supported on a terminal
<<<<<<< HEAD
#: src/remmina.c:375
=======
#: src/remmina.c:391
>>>>>>> 050fc71c
#, fuzzy
msgid "- or protocol://username:encryptedpassword@host:port"
msgstr "- o protocolo://nombredeusuario:contraseñaencriptada@host:puerto"

<<<<<<< HEAD
#: src/remmina.c:378
=======
#: src/remmina.c:394
>>>>>>> 050fc71c
#, fuzzy
msgid ""
"Examples:\n"
"To connect using an existing connection profile, use:\n"
"\n"
"\tremmina -c FILE.remmina\n"
"\n"
"To quick connect using a URI:\n"
"\n"
"\tremmina -c rdp://username@server\n"
"\tremmina -c rdp://domain\\\\username@server\n"
"\tremmina -c vnc://username@server\n"
"\tremmina -c vnc://server?VncUsername=username\n"
"\tremmina -c ssh://user@server\n"
"\tremmina -c spice://server\n"
"\n"
"To quick connect using a URI along with an encrypted password:\n"
"\n"
"\tremmina -c rdp://username:encrypted-password@server\n"
"\tremmina -c vnc://username:encrypted-password@server\n"
"\tremmina -c vnc://server?VncUsername=username\\&VncPassword=encrypted-"
"password\n"
"\n"
"To encrypt a password for use with a URI:\n"
"\n"
"\tremmina --encrypt-password\n"
"\n"
"To update username and password and set a different resolution mode of a "
"Remmina connection profile, use:\n"
"\n"
"\techo \"username\\napassword\" | remmina --update-profile /PATH/TO/FOO."
"remmina --set-option username --set-option resolution_mode=2 --set-option "
"password\n"
msgstr ""
"Ejemplos:\n"
"Para conectarse utilizando un perfil de conexión existente, utilice:\n"
"\n"
"\tremmina -c ARCHIVO.remmina\n"
"\n"
"Para conectarse rápidamente utilizando un URI:\n"
"\n"
"\tremmina -c rdp://nombredeusuario@servidor\n"
"\tremmina -c rdp://dominio\\Nnombredeusuario@servidor\n"
"\tremmina -c vnc://nombredeusuario@servidor\n"
"\tremmina -c vnc://servidor?VncUsername=nombredeusuario\n"
"\tremmina -c ssh://usuario@servidor\n"
"\tremmina -c spice://servidor\n"
"\n"
"Para conectarse rápidamente usando un URI junto con una contraseña "
"encriptada:\n"
"\n"
"\tremmina -c rdp://nombre-de-usuario:contraseña-cifrada@servidor\n"
"\tremmina -c vnc://nombre-de-usuario:contraseña-cifrada@servidor\n"
"\tremmina -c vnc://servidor?VncUsername=nombre-de-"
"usuario&VncPassword=contraseña-encriptada\n"
"\n"
"Para encriptar una contraseña para usarla con un URI:\n"
"\n"
"\tremmina --encrypt-password\n"
"\n"
"Para actualizar el nombre de usuario y la contraseña y establecer un modo de "
"resolución diferente de un perfil de conexión Remmina, utilice:\n"
"\n"
"\techo \"username\\napassword\" | remmina --update-profile /PATH/TO/FOO."
"remmina --set-option username --set-option resolution_mode=2 --set-option "
"password\n"

#: src/remmina_public.c:345
#, fuzzy, c-format
msgid "Address is too long for UNIX socket_path: %s"
msgstr "La dirección es demasiado larga para UNIX socket_path: %s"

#: src/remmina_public.c:355
#, fuzzy, c-format
msgid "Creating UNIX socket failed: %s"
msgstr "La creación de un socket UNIX ha fallado: %s"

#: src/remmina_public.c:361
#, fuzzy, c-format
#| msgid "VNC connection failed: %s"
msgid "Connecting to UNIX socket failed: %s"
msgstr "La conexión al socket UNIX ha fallado: %s"

#: src/remmina_public.c:631
msgid "Please enter format 'widthxheight'."
msgstr "Escriba en el formato 'anchura×altura'."

#: src/remmina_public.c:653
msgid "Change security settings"
msgstr "Configuración de calidad"

#. TRANSLATORS: translator-credits should be replaced with a formatted list of translators in your own language
#: src/remmina_about.c:54
msgid "translator-credits"
msgstr ""
"Adolfo Jayme Barrientos <fitojb@ubuntu.com>, 2012, 2015\n"
"Julio Napurí Carlos <julionc@gmail.com>, 2009\n"
"\n"
"Y:\n"
"  Antonio Guillén https://github.com/agdg\n"
"  DiegoJ https://launchpad.net/~diegojromerolopez\n"
"  Fernando Muñoz https://launchpad.net/~fmunozs\n"
"  José Lecaros Cisterna https://launchpad.net/~lecaros\n"
"  Martín V. https://launchpad.net/~martinvukovic\n"
"  Moritatux https://launchpad.net/~moritatux\n"
"  Paco Molinero https://launchpad.net/~franciscomol\n"
"  Jose G Jimenez S https://launchpad.net/~josegjimenez"

#: src/remmina_ftp_client.c:389
msgid "Choose download location"
msgstr "Seleccionar ubicación de descarga"

#: src/remmina_ftp_client.c:529
msgid "Are you sure to delete the selected files on server?"
msgstr "¿Realmente quiere eliminar los archivos seleccionados en el servidor?"

#: src/remmina_ftp_client.c:586
msgid "Choose a file to upload"
msgstr "Seleccione un archivo que cargar"

#: src/remmina_ftp_client.c:593
msgid "Upload folder"
msgstr "Cargar carpeta"

#: src/remmina_ftp_client.c:649 src/remmina_ftp_client.c:763
msgid "Download"
msgstr "Descargar"

#: src/remmina_ftp_client.c:656 src/remmina_ftp_client.c:770
msgid "Upload"
msgstr "Cargar"

#: src/remmina_ftp_client.c:663
msgid "_Delete"
msgstr "_Eliminar"

#: src/remmina_ftp_client.c:748
msgid "Home"
msgstr "Inicio"

#: src/remmina_ftp_client.c:749
msgid "Go to home folder"
msgstr "Ir a la carpeta de inicio"

#: src/remmina_ftp_client.c:753
msgid "Up"
msgstr "Subir"

#: src/remmina_ftp_client.c:754
msgid "Go to parent folder"
msgstr "Ir a la carpeta contenedora"

<<<<<<< HEAD
#: src/remmina_ftp_client.c:758 plugins/rdp/rdp_plugin.c:2770
=======
#: src/remmina_ftp_client.c:758 plugins/rdp/rdp_plugin.c:2813
>>>>>>> 050fc71c
#: plugins/vnc/vnc_plugin.c:2027
msgid "Refresh"
msgstr "Actualizar"

#: src/remmina_ftp_client.c:759
msgid "Refresh current folder"
msgstr "Actualizar la carpeta actual"

#: src/remmina_ftp_client.c:764
msgid "Download from server"
msgstr "Descargar desde el servidor"

#: src/remmina_ftp_client.c:771
msgid "Upload to server"
msgstr "Cargar al servidor"

#: src/remmina_ftp_client.c:775 data/ui/remmina_main.glade:197
msgid "Delete"
msgstr "Eliminar"

#: src/remmina_ftp_client.c:776
msgid "Delete files on server"
msgstr "Eliminar archivos en el servidor"

#: src/remmina_ftp_client.c:905 src/remmina_ftp_client.c:974
msgid "Filename"
msgstr "Nombre de archivo"

#: src/remmina_ftp_client.c:918 src/remmina_ftp_client.c:1003
msgid "Size"
msgstr "Tamaño"

#: src/remmina_ftp_client.c:926
msgid "User"
msgstr "Usuario"

#: src/remmina_ftp_client.c:932 src/remmina_file_editor.c:1933
#: data/ui/remmina_mpc.glade:115 data/ui/remmina_main.glade:464
msgid "Group"
msgstr "Grupo"

#: src/remmina_ftp_client.c:938
msgid "Permission"
msgstr "Permisos"

<<<<<<< HEAD
#: src/remmina_ftp_client.c:990 plugins/rdp/rdp_plugin.c:2568
msgid "Remote"
msgstr "Remoto"

#: src/remmina_ftp_client.c:997 plugins/rdp/rdp_plugin.c:2567
=======
#: src/remmina_ftp_client.c:990 plugins/rdp/rdp_plugin.c:2611
msgid "Remote"
msgstr "Remoto"

#: src/remmina_ftp_client.c:997 plugins/rdp/rdp_plugin.c:2610
>>>>>>> 050fc71c
msgid "Local"
msgstr "Local"

#: src/remmina_ftp_client.c:1011
msgid "Progress"
msgstr "Progreso"

<<<<<<< HEAD
#: src/remmina_protocol_widget.c:290 src/remmina_ssh_plugin.c:829
=======
#: src/remmina_protocol_widget.c:291 src/remmina_ssh_plugin.c:829
>>>>>>> 050fc71c
#: src/remmina_ssh_plugin.c:1445
msgid "Open SFTP transfer…"
msgstr "Abrir Transferencia Segura de Archivos…"

<<<<<<< HEAD
#: src/remmina_protocol_widget.c:319
=======
#: src/remmina_protocol_widget.c:320
>>>>>>> 050fc71c
#, fuzzy
msgid "Executing external commands…"
msgstr "Ejecución de comandos externos…"

#. TRANSLATORS: “%s” is a placeholder for the connection profile name
<<<<<<< HEAD
#: src/remmina_protocol_widget.c:327
=======
#: src/remmina_protocol_widget.c:328
>>>>>>> 050fc71c
#, c-format
msgid "Connecting to “%s”…"
msgstr "Conectando con «%s»…"

#. TRANSLATORS: “%s” is a placeholder for an hostname or an IP address.
<<<<<<< HEAD
#: src/remmina_protocol_widget.c:915 src/remmina_protocol_widget.c:1100
=======
#: src/remmina_protocol_widget.c:916 src/remmina_protocol_widget.c:1101
>>>>>>> 050fc71c
#, c-format
msgid "Connecting to “%s” via SSH…"
msgstr "Conectando con «%s»…"

#. TRANSLATORS: “%i” is a placeholder for a TCP port number.
<<<<<<< HEAD
#: src/remmina_protocol_widget.c:1164
=======
#: src/remmina_protocol_widget.c:1165
>>>>>>> 050fc71c
#, c-format
msgid "Awaiting incoming SSH connection on port %i…"
msgstr "Esperando al túnel de entrada SSH en el puerto %i…"

<<<<<<< HEAD
#: src/remmina_protocol_widget.c:1217
=======
#: src/remmina_protocol_widget.c:1218
>>>>>>> 050fc71c
#, c-format
msgid "The “%s” command is not available on the SSH server."
msgstr "La orden %s no se encontró en el servidor SSH"

<<<<<<< HEAD
#: src/remmina_protocol_widget.c:1222
=======
#: src/remmina_protocol_widget.c:1223
>>>>>>> 050fc71c
#, c-format
msgid "Could not run the “%s” command on the SSH server (status = %i)."
msgstr "La orden %s falló en el servidor SSH (estado = %i)."

#. TRANSLATORS: %s is a placeholder for an error message
<<<<<<< HEAD
#: src/remmina_protocol_widget.c:1230
=======
#: src/remmina_protocol_widget.c:1231
>>>>>>> 050fc71c
#, c-format
msgid "Could not run command. %s"
msgstr "Falló la solicitud de redirección de puertos: %s"

#. TRANSLATORS: “%s” is a placeholder for a hostname or IP address.
<<<<<<< HEAD
#: src/remmina_protocol_widget.c:1300
=======
#: src/remmina_protocol_widget.c:1301
>>>>>>> 050fc71c
#, c-format
msgid "Connecting to %s via SSH…"
msgstr "Conectando con «%s»…"

<<<<<<< HEAD
#: src/remmina_protocol_widget.c:1694
=======
#: src/remmina_protocol_widget.c:1695
>>>>>>> 050fc71c
#, fuzzy
msgid "Type in SSH username and password."
msgstr "Escriba el nombre de usuario y la contraseña de SSH."

<<<<<<< HEAD
#: src/remmina_protocol_widget.c:1749 src/remmina_protocol_widget.c:1781
=======
#: src/remmina_protocol_widget.c:1750 src/remmina_protocol_widget.c:1782
>>>>>>> 050fc71c
#, fuzzy
msgid "Fingerprint automatically accepted"
msgstr "La huella dactilar se acepta automáticamente"

#. TRANSLATORS: The user is asked to verify a new SSL certificate.
<<<<<<< HEAD
#: src/remmina_protocol_widget.c:1757
=======
#: src/remmina_protocol_widget.c:1758
>>>>>>> 050fc71c
msgid "Certificate details:"
msgstr "Detalles del certificado:"

#. TRANSLATORS: An SSL certificate subject is usually the remote server the user connect to.
<<<<<<< HEAD
#: src/remmina_protocol_widget.c:1759 src/remmina_protocol_widget.c:1791
=======
#: src/remmina_protocol_widget.c:1760 src/remmina_protocol_widget.c:1792
>>>>>>> 050fc71c
msgid "Subject:"
msgstr "Tema:"

#. TRANSLATORS: The name or email of the entity that have issued the SSL certificate
<<<<<<< HEAD
#: src/remmina_protocol_widget.c:1761 src/remmina_protocol_widget.c:1793
=======
#: src/remmina_protocol_widget.c:1762 src/remmina_protocol_widget.c:1794
>>>>>>> 050fc71c
msgid "Issuer:"
msgstr "Emisor:"

#. TRANSLATORS: An SSL certificate fingerprint, is a hash of a certificate calculated on all certificate's data and its signature.
<<<<<<< HEAD
#: src/remmina_protocol_widget.c:1763
=======
#: src/remmina_protocol_widget.c:1764
>>>>>>> 050fc71c
msgid "Fingerprint:"
msgstr "Huella digital:"

#. TRANSLATORS: The user is asked to accept or refuse a new SSL certificate.
<<<<<<< HEAD
#: src/remmina_protocol_widget.c:1765
=======
#: src/remmina_protocol_widget.c:1766
>>>>>>> 050fc71c
msgid "Accept certificate?"
msgstr "¿Aceptar el certificado?"

#. TRANSLATORS: The user is asked to verify a new SSL certificate.
<<<<<<< HEAD
#: src/remmina_protocol_widget.c:1789
=======
#: src/remmina_protocol_widget.c:1790
>>>>>>> 050fc71c
msgid "The certificate changed! Details:"
msgstr "El certificado ha cambiado. Detalles:"

#. TRANSLATORS: An SSL certificate fingerprint, is a hash of a certificate calculated on all certificate's data and its signature.
<<<<<<< HEAD
#: src/remmina_protocol_widget.c:1795
=======
#: src/remmina_protocol_widget.c:1796
>>>>>>> 050fc71c
msgid "Old fingerprint:"
msgstr "Huella digital anterior:"

#. TRANSLATORS: An SSL certificate fingerprint, is a hash of a certificate calculated on all certificate's data and its signature.
<<<<<<< HEAD
#: src/remmina_protocol_widget.c:1797
=======
#: src/remmina_protocol_widget.c:1798
>>>>>>> 050fc71c
msgid "New fingerprint:"
msgstr "Huella digital nueva:"

#. TRANSLATORS: The user is asked to accept or refuse a new SSL certificate.
<<<<<<< HEAD
#: src/remmina_protocol_widget.c:1799
=======
#: src/remmina_protocol_widget.c:1800
>>>>>>> 050fc71c
msgid "Accept changed certificate?"
msgstr "¿Aceptar los cambios del certificado?"

#. TRANSLATORS: “%i” is a placeholder for a port number. “%s”  is a placeholder for a protocol name (VNC).
<<<<<<< HEAD
#: src/remmina_protocol_widget.c:1942
=======
#: src/remmina_protocol_widget.c:1943
>>>>>>> 050fc71c
#, c-format
msgid "Listening on port %i for an incoming %s connection…"
msgstr "Escuchando en puerto %i una conexión %s entrante…"

<<<<<<< HEAD
#: src/remmina_protocol_widget.c:1967
msgid "Could not authenticate, attempting reconnection…"
msgstr "La autenticación ha fallado. Intentando reconectar…"

#: src/remmina_protocol_widget.c:2029 src/remmina_file_editor.c:436
=======
#: src/remmina_protocol_widget.c:1968
msgid "Could not authenticate, attempting reconnection…"
msgstr "La autenticación ha fallado. Intentando reconectar…"

#: src/remmina_protocol_widget.c:2030 src/remmina_file_editor.c:436
>>>>>>> 050fc71c
#: src/remmina_file_editor.c:1172 data/ui/remmina_main.glade:478
msgid "Server"
msgstr "Servidor"

#. TRANSLATORS: “%s” is a placeholder for a protocol name, like “RDP”.
<<<<<<< HEAD
#: src/remmina_protocol_widget.c:2047
#, fuzzy, c-format
msgid "Install the %s protocol plugin first."
msgstr "Instale primero el plugin de protocolo %s."
=======
#: src/remmina_protocol_widget.c:2048
#, fuzzy, c-format
msgid "Install the %s protocol plugin first."
msgstr "Instale primero el plugin del protocolo %s."
>>>>>>> 050fc71c

#: src/remmina_ssh.c:236
#, c-format
msgid "Could not authenticate with TOTP/OTP/2FA. %s"
msgstr "Error al iniciar la sesión SSH: %s"

#: src/remmina_ssh.c:295 src/remmina_ssh.c:676
#, c-format
msgid "Could not authenticate with SSH password. %s"
msgstr "Error al iniciar la sesión SSH: %s"

#: src/remmina_ssh.c:322 src/remmina_ssh.c:389
#, fuzzy
msgid "No saved SSH passphrase supplied. Asking user to enter it."
msgstr ""
"No se ha proporcionado una frase de acceso SSH guardada. Se pide al usuario "
"que la introduzca."

#. TRANSLATORS: The placeholder %s is an error message
#: src/remmina_ssh.c:327 src/remmina_ssh.c:368 src/remmina_ssh.c:394
#: src/remmina_ssh.c:433 src/remmina_ssh.c:746
#, fuzzy, c-format
msgid "Could not authenticate with public SSH key. %s"
msgstr "No se ha podido autenticar con la clave pública de SSH. %s"

#. TRANSLATORS: The placeholder %s is an error message
#: src/remmina_ssh.c:336
#, fuzzy, c-format
msgid "SSH certificate cannot be imported. %s"
msgstr "No se puede importar el certificado SSH. %s"

#. TRANSLATORS: The placeholder %s is an error message
#: src/remmina_ssh.c:345
#, fuzzy, c-format
msgid "SSH certificate cannot be copied into the private SSH key. %s"
msgstr "El certificado SSH no se puede copiar en la clave privada SSH. %s"

#. TRANSLATORS: The placeholder %s is an error message
#: src/remmina_ssh.c:355
#, fuzzy, c-format
#| msgid "Could not authenticate with SSH password. %s"
msgid "Could not authenticate using SSH certificate. %s"
<<<<<<< HEAD
msgstr "No se ha podido autentificar usando el certificado SSH. %s"
=======
msgstr "No se ha podido autenticar con el certificado SSH. %s"
>>>>>>> 050fc71c

#: src/remmina_ssh.c:369
msgid "SSH identity file not selected."
msgstr "Aún no se ha definido un archivo de clave SSH."

#. TRANSLATORS: The placeholder %s is an error message
#: src/remmina_ssh.c:380
#, fuzzy, c-format
msgid "Public SSH key cannot be imported. %s"
msgstr "No se puede importar la clave pública SSH. %s"
<<<<<<< HEAD

#: src/remmina_ssh.c:478
#, fuzzy, c-format
msgid "Could not authenticate automatically with public SSH key. %s"
msgstr ""
"No se ha podido autentificar automáticamente con la clave pública SSH. %s"

#: src/remmina_ssh.c:523
#, c-format
msgid "Could not authenticate automatically with SSH agent. %s"
msgstr "Error al iniciar la sesión SSH: %s"

#: src/remmina_ssh.c:569 src/remmina_ssh.c:856
#, c-format
msgid "Could not authenticate with SSH GSSAPI/Kerberos. %s"
msgstr "Error al iniciar la sesión SSH: %s"

#: src/remmina_ssh.c:598
#, fuzzy
msgid "The public SSH key changed!"
msgstr "La clave pública SSH ha cambiado."

#: src/remmina_ssh.c:711
=======

#: src/remmina_ssh.c:478
#, fuzzy, c-format
msgid "Could not authenticate automatically with public SSH key. %s"
msgstr "No se pudo autenticar automáticamente con la clave pública de SSH. %s"

#: src/remmina_ssh.c:523
#, c-format
msgid "Could not authenticate automatically with SSH agent. %s"
msgstr "Error al iniciar la sesión SSH: %s"

#: src/remmina_ssh.c:569 src/remmina_ssh.c:856
#, c-format
msgid "Could not authenticate with SSH GSSAPI/Kerberos. %s"
msgstr "Error al iniciar la sesión SSH: %s"

#: src/remmina_ssh.c:598
#, fuzzy
msgid "The public SSH key changed!"
msgstr "La clave pública SSH ha cambiado."

#: src/remmina_ssh.c:711
#, c-format
msgid "Could not authenticate with keyboard-interactive. %s"
msgstr "Error al iniciar la sesión SSH: %s"

#: src/remmina_ssh.c:813
#, c-format
msgid "Could not authenticate with automatic public SSH key. %s"
msgstr "La conexión al túnel SSH ha fallado: %s"

#. TRANSLATORS: The placeholder %s is an error message
#: src/remmina_ssh.c:921
#, fuzzy, c-format
msgid "Could not fetch the server's public SSH key. %s"
msgstr "No se ha podido obtener la clave pública SSH del servidor. %s"

#. TRANSLATORS: The placeholder %s is an error message
#: src/remmina_ssh.c:928
#, c-format
msgid "Could not fetch public SSH key. %s"
msgstr "La conexión al túnel SSH ha fallado: %s"

#. TRANSLATORS: The placeholder %s is an error message
#: src/remmina_ssh.c:936
#, c-format
msgid "Could not fetch checksum of the public SSH key. %s"
msgstr "Error al iniciar la sesión SSH: %s"

#: src/remmina_ssh.c:949
msgid "The server is unknown. The public key fingerprint is:"
msgstr "El servidor es desconocido. La huella digital de la clave es:"

#: src/remmina_ssh.c:951 src/remmina_ssh.c:957
msgid "Do you trust the new public key?"
msgstr "¿Confía en la clave pública nueva?"

#: src/remmina_ssh.c:954
msgid ""
"Warning: The server has changed its public key. This means you are either "
"under attack,\n"
"or the administrator has changed the key. The new public key fingerprint is:"
msgstr ""
"AVISO: El servidor ha cambiado su clave pública. Esto significa que o está "
"bajo un ataque,\n"
"o el administrador ha cambiado la clave. La nueva huella digital de la clave "
"pública es:"

#. TRANSLATORS: The placeholder %s is an error message
#: src/remmina_ssh.c:979
#, c-format
msgid "Could not check list of known SSH hosts. %s"
msgstr "Error al iniciar la sesión SSH: %s"

#: src/remmina_ssh.c:988
msgid "SSH password"
msgstr "Contraseña SSH"

#: src/remmina_ssh.c:995 src/remmina_ssh.c:1039
msgid "SSH private key passphrase"
msgstr "Clave privada SSH"

#: src/remmina_ssh.c:1000
msgid "SSH Kerberos/GSSAPI"
msgstr "SSH Kerberos/GSSAPI"

#: src/remmina_ssh.c:1005
#, fuzzy
msgid "Enter TOTP/OTP/2FA code"
msgstr "Introduzca el código TOTP/OTP/2FA"

#: src/remmina_ssh.c:1035 src/remmina_ssh.c:1061
msgid "SSH tunnel credentials"
msgstr "Credenciales de SSH"

#: src/remmina_ssh.c:1035 src/remmina_ssh.c:1061
msgid "SSH credentials"
msgstr "Credenciales de SSH"

#: src/remmina_ssh.c:1112
#, fuzzy
msgid "Keyboard interactive login, TOTP/OTP/2FA"
msgstr "Inicio de sesión interactivo con teclado, TOTP/OTP/2FA"

#. TRANSLATORS: The placeholder %s is an error message
#: src/remmina_ssh.c:1337
#, c-format
msgid "Could not start SSH session. %s"
msgstr "Error al iniciar la sesión SSH: %s"

#. TRANSLATORS: The placeholder %s is an error message
#: src/remmina_ssh.c:1735
#, c-format
msgid "Could not create channel. %s"
msgstr "Falló la creación de la sesión SFTP: %s"

#. TRANSLATORS: The placeholder %s is an error message
#: src/remmina_ssh.c:1746
#, c-format
msgid "Could not connect to SSH tunnel. %s"
msgstr "La conexión al túnel SSH ha fallado: %s"

#. TRANSLATORS: The placeholder %s is an error message
#: src/remmina_ssh.c:1816 src/remmina_ssh.c:1837 src/remmina_ssh.c:1846
#, c-format
msgid "Could not request port forwarding. %s"
msgstr "Falló la solicitud de redirección de puertos: %s"

#: src/remmina_ssh.c:1876
#, fuzzy
msgid "The server did not respond."
msgstr "El servidor no respondió."

#: src/remmina_ssh.c:1916
#, fuzzy, c-format
msgid "Cannot connect to local port %i."
msgstr "No se puede conectar al puerto local %i."

#. TRANSLATORS: The placeholder %s is an error message
#: src/remmina_ssh.c:1965
#, c-format
msgid "Could not write to SSH channel. %s"
msgstr "Falló la creación de la sesión SFTP: %s"

#. TRANSLATORS: The placeholder %s is an error message
#: src/remmina_ssh.c:1972
#, c-format
msgid "Could not read from tunnel listening socket. %s"
msgstr "Falló la creación de la sesión SFTP: %s"

#. TRANSLATORS: The placeholder %s is an error message
#: src/remmina_ssh.c:1992
#, c-format
msgid "Could not poll SSH channel. %s"
msgstr "Falló la creación de la sesión SFTP: %s"

#. TRANSLATORS: The placeholder %s is an error message
#: src/remmina_ssh.c:1999
#, c-format
msgid "Could not read SSH channel in a non-blocking way. %s"
msgstr "Falló la creación de la sesión SFTP: %s"

#. TRANSLATORS: The placeholder %s is an error message
#: src/remmina_ssh.c:2018
#, c-format
msgid "Could not send data to tunnel listening socket. %s"
msgstr "La conexión al túnel SSH ha fallado: %s"

#: src/remmina_ssh.c:2120
#, fuzzy
msgid "Assign a destination port."
msgstr "Asigna un puerto de destino."

#: src/remmina_ssh.c:2127
#, fuzzy
msgid "Could not create socket."
msgstr "No se pudo crear el socket."

#: src/remmina_ssh.c:2137
#, fuzzy
msgid "Could not bind server socket to local port."
msgstr "No se ha podido enlazar el socket del servidor con el puerto local."

#: src/remmina_ssh.c:2143
#, fuzzy
msgid "Could not listen to local port."
msgstr "No se puede escuchar el puerto local."

#. TRANSLATORS: Do not translate pthread
#: src/remmina_ssh.c:2153 src/remmina_ssh.c:2170 src/remmina_ssh.c:2188
#, fuzzy
msgid "Could not start pthread."
msgstr "No se ha podido iniciar pthread."

#. TRANSLATORS: The placeholder %s is an error message
#: src/remmina_ssh.c:2280
#, c-format
msgid "Could not create SFTP session. %s"
msgstr "Falló la creación de la sesión SFTP: %s"

#. TRANSLATORS: The placeholder %s is an error message
#: src/remmina_ssh.c:2285
#, c-format
msgid "Could not start SFTP session. %s"
msgstr "Error al iniciar la sesión SSH: %s"

#. TRANSLATORS: The placeholder %s is an error message
#: src/remmina_ssh.c:2379
#, c-format
msgid "Could not open channel. %s"
msgstr "Falló la creación de la sesión SFTP: %s"

#. TRANSLATORS: The placeholder %s is an error message
#: src/remmina_ssh.c:2394
#, c-format
msgid "Could not request shell. %s"
msgstr "Falló la creación de la sesión SFTP: %s"

#: src/remmina_ssh.c:2521
#, fuzzy
msgid "Could not create PTY device."
msgstr "No se ha podido crear el dispositivo PTY."

#: src/remmina_exec.c:475
#, c-format
msgid "Plugin %s is not registered."
msgstr "El complemento %s no está registrado."

#: src/remmina_main.c:669
#, fuzzy
msgid "The latest successful connection attempt, or a pre-computed date"
msgstr "El último intento de conexión con éxito, o una fecha precalculada"

#: src/remmina_main.c:671
#, c-format
msgid "Total %i item."
msgid_plural "Total %i items."
msgstr[0] "Total de %i elemento."
msgstr[1] "Total de %i elementos."

#: src/remmina_main.c:865
#, c-format
msgid "Are you sure you want to delete “%s”?"
msgstr "Está seguro de que quiere eliminar '%s'"

#: src/remmina_main.c:989
#, c-format
msgid ""
"Unable to import:\n"
"%s"
msgstr ""
"No se pudo importar:\n"
"%s"

#: src/remmina_main.c:1015 data/ui/remmina_main.glade:285
msgid "Import"
msgstr "Importar"

#: src/remmina_main.c:1038 src/remmina_file_editor.c:1791
msgid "_Save"
msgstr "_Guardar"

#: src/remmina_main.c:1044
msgid "This protocol does not support exporting."
msgstr "Este protocolo no es compatible con la exportación."

#: src/remmina_main.c:1361
msgid "Remmina Remote Desktop Client"
msgstr "Cliente de escritorio remoto Remmina"

#: src/remmina_main.c:1363
#, fuzzy
msgid "Remmina Kiosk"
msgstr "Kiosco Remmina"

#. TRANSLATORS: The placeholder %s is a directory path
#: src/remmina_sftp_client.c:173
#, c-format
msgid "Could not create the folder “%s”."
msgstr "Falló la creación de la sesión SFTP: %s"

#. TRANSLATORS: The placeholder %s is a file path
#: src/remmina_sftp_client.c:181 src/remmina_sftp_client.c:202
#, c-format
msgid "Could not create the file “%s”."
msgstr "Falló la creación de la sesión SFTP: %s"

#. TRANSLATORS: The placeholders %s are a file path, and an error message.
#: src/remmina_sftp_client.c:220
#, c-format
msgid "Could not open the file “%s” on the server. %s"
msgstr "Error al abrir el archivo %s en el servidor. %s"

#: src/remmina_sftp_client.c:242
#, c-format
msgid "Could not save the file “%s”."
msgstr "Falló la creación de la sesión SFTP: %s"

#: src/remmina_sftp_client.c:281 src/remmina_sftp_client.c:698
#: src/remmina_sftp_client.c:761
#, c-format
msgid "Could not open the folder “%s”. %s"
msgstr "Falló la apertura de la carpeta %s. %s"

#: src/remmina_sftp_client.c:385
#, c-format
msgid "Could not create the folder “%s” on the server. %s"
msgstr "Error al crear la carpeta %s en el servidor. %s"

#: src/remmina_sftp_client.c:413 src/remmina_sftp_client.c:435
#, c-format
msgid "Could not create the file “%s” on the server. %s"
msgstr "Error al crear el archivo %s en el servidor. %s"

#: src/remmina_sftp_client.c:456
#, c-format
msgid "Could not open the file “%s”."
msgstr "Falló la creación de la sesión SFTP: %s"

#: src/remmina_sftp_client.c:476
#, c-format
msgid "Could not write to the file “%s” on the server. %s"
msgstr "Error al escribir el archivo %s en el servidor. %s"

#: src/remmina_sftp_client.c:716
#, c-format
msgid "Could not read from the folder. %s"
msgstr "Falló la creación de la sesión SFTP: %s"

#: src/remmina_sftp_client.c:823
msgid "Are you sure you want to cancel the file transfer in progress?"
msgstr "Está seguro de que quiere eliminar '%s'"

#: src/remmina_sftp_client.c:857
#, c-format
msgid "Could not delete “%s”. %s"
msgstr "Falló la eliminación de «%s». %s"

#: src/remmina_sftp_client.c:942
#, fuzzy
msgid "The file exists already"
msgstr "El archivo ya existe"

#: src/remmina_sftp_client.c:945
msgid "Resume"
msgstr "Reanudar"

#: src/remmina_sftp_client.c:946
msgid "Overwrite"
msgstr "Sobrescribir"

#: src/remmina_sftp_client.c:964
msgid "The following file already exists in the target folder:"
msgstr "El siguiente archivo ya existe en la carpeta de destino:"

#: src/remmina_file_editor.c:61
#, fuzzy
#| msgid ""
#| "<tt><big>Supported formats\n"
#| "• server\n"
#| "• server:port\n"
#| "• [server]:port</big></tt>"
msgid ""
"<big>Supported formats\n"
"• server\n"
"• server[:port]\n"
"VNC additional formats\n"
"• ID:repeater ID number\n"
"• unix:///path/socket.sock</big>"
msgstr ""
"<big>Formatos soportados\n"
"- servidor\n"
"- servidor[:puerto]\n"
"Formatos adicionales de VNC\n"
"- ID:número de identificación del repetidor\n"
"- unix:///ruta/socket.sock</big>"

#: src/remmina_file_editor.c:70
#, fuzzy
msgid ""
"<big>• command in PATH args %h\n"
"• /path/to/foo -options %h %u\n"
"• %h is substituted with the server name\n"
"• %t is substituted with the SSH server name\n"
"• %u is substituted with the username\n"
"• %U is substituted with the SSH username\n"
"• %p is substituted with Remmina profile name\n"
"• %g is substituted with Remmina profile group name\n"
"• %d is substituted with local date and time in ISO 8601 format\n"
"Do not run in background if you want the command to be executed before "
"connecting.\n"
"</big>"
msgstr ""
"<big>- comando en PATH args %h\n"
"- /ruta/para/foo -opciones %h %u\n"
"- %h se sustituye por el nombre del servidor\n"
"- %t se sustituye por el nombre del servidor SSH\n"
"- %u se sustituye por el nombre de usuario\n"
"- %U se sustituye por el nombre de usuario SSH\n"
"- %p se sustituye por el nombre del perfil de Remmina\n"
"- %g es sustituido por el nombre del grupo del perfil de Remmina\n"
"- %d se sustituye por la fecha y hora local en formato ISO 8601\n"
"No ejecute en segundo plano si desea que el comando se ejecute antes de "
"conectarse.\n"
"</big>"

#: src/remmina_file_editor.c:84
#, fuzzy
#| msgid ""
#| "<tt><big>Supported formats\n"
#| "• :port\n"
#| "• server\n"
#| "• server:port\n"
#| "• [server]:port\n"
#| "• username@server:port (SSH protocol only)</big></tt>"
msgid ""
"<big>Supported formats\n"
"• server\n"
"• server[:port]\n"
"• username@server[:port] (SSH protocol only)</big>"
msgstr ""
"<big>Formatos soportados\n"
"- servidor\n"
"- servidor[:puerto]\n"
"- nombredeusuario@servidor[:puerto] (sólo protocolo SSH)</big>"

#: src/remmina_file_editor.c:162
#, fuzzy
msgid "Input is invalid."
msgstr "La entrada no es válida."

#: src/remmina_file_editor.c:239
msgid "Choose a Remote Desktop Server"
msgstr "Elija un servidor de escritorio remoto"

#: src/remmina_file_editor.c:460
#, c-format
msgid "Browse the network to find a %s server"
msgstr "Explorar la red en busca del servidor %s"

#: src/remmina_file_editor.c:564
msgid "Resolution"
msgstr "Resolución"

#: src/remmina_file_editor.c:571
#, fuzzy
msgid "Use initial window size"
msgstr "Utilizar el tamaño de la ventana inicial"

#: src/remmina_file_editor.c:575
msgid "Use client resolution"
msgstr "Usar resolución del cliente"

#: src/remmina_file_editor.c:586 src/remmina_file_editor.c:1152
msgid "Custom"
msgstr "Personalizado"

#: src/remmina_file_editor.c:945
msgid "Keyboard mapping"
msgstr "Distribución del teclado"

#: src/remmina_file_editor.c:1072
#, fuzzy
msgid "Behavior"
msgstr "Comportamiento"

#: src/remmina_file_editor.c:1075
#, fuzzy
msgid "Execute a Command"
msgstr "Ejecutar un comando"

#: src/remmina_file_editor.c:1079
msgid "Before connecting"
msgstr "Conexión abierta"

#: src/remmina_file_editor.c:1081
#, fuzzy
msgid "command %h %u %t %U %p %g --option"
msgstr "comando %h %u %t %U %p %g --option"

#: src/remmina_file_editor.c:1086
msgid "After connecting"
msgstr "Conexión abierta"

#: src/remmina_file_editor.c:1088
#, fuzzy
msgid "/path/to/command -opt1 arg %h %u %t -opt2 %U %p %g"
msgstr "/ruta/al/comando -opt1 arg %h %u %t -opt2 %U %p %g"

#: src/remmina_file_editor.c:1092
msgid "Start-up"
msgstr "Iniciar"

#: src/remmina_file_editor.c:1095
#, fuzzy
msgid "Auto-start this profile"
msgstr "Iniciar automáticamente este perfil"

#: src/remmina_file_editor.c:1125
#, fuzzy
msgid "SSH Tunnel"
msgstr "Túnel SSH"

#: src/remmina_file_editor.c:1126
msgid "Enable SSH tunnel"
msgstr "Permitir túnel SSH"

#: src/remmina_file_editor.c:1133
msgid "Tunnel via loopback address"
msgstr "Túnel a través de dirección de autobucle"

#: src/remmina_file_editor.c:1143
#, c-format
msgid "Same server at port %i"
msgstr "Mismo servidor en el puerto %i"

#: src/remmina_file_editor.c:1193 plugins/rdp/rdp_plugin.c:2767
msgid "Start-up path"
msgstr "Ruta de inicio"

#: src/remmina_file_editor.c:1202
msgid "SSH Authentication"
msgstr "Autenticación SSH"

#: src/remmina_file_editor.c:1229
#, fuzzy
#| msgid "SSH private key passphrase"
msgid "SSH private key file"
msgstr "Archivo de clave privada SSH"

#: src/remmina_file_editor.c:1235 src/remmina_ssh_plugin.c:1474
#, fuzzy
#| msgid "SSH identity file"
msgid "SSH certificate file"
msgstr "Archivo de certificado SSH"

#: src/remmina_file_editor.c:1293
msgid "Basic"
msgstr "Básico"

#: src/remmina_file_editor.c:1299
msgid "Advanced"
msgstr "Avanzado"

#: src/remmina_file_editor.c:1310
#, fuzzy
msgid "Notes"
msgstr "Notas"

#: src/remmina_file_editor.c:1438
#, fuzzy, c-format
msgid "(%s: %i): Can't validate setting '%s' since 'value' or 'gfe' are NULL!"
msgstr ""
"(%s: %i): ¡No se puede validar el ajuste '%s' ya que 'value' o 'gfe' son "
"NULL!"

#: src/remmina_file_editor.c:1441
#, fuzzy, c-format
msgid ""
"(%s: %i): Can't validate user input since 'setting_name_to_validate', "
"'value' or 'gfe' are NULL!"
msgstr ""
"(%s: %i): ¡No se puede validar la entrada del usuario ya que "
"'setting_name_to_validate', 'value' o 'gfe' son NULL!"

#. TRANSLATORS: Meta-error. Shouldn't be visible.
#: src/remmina_file_editor.c:1445 plugins/x2go/x2go_plugin.c:2188
#: plugins/x2go/x2go_plugin.c:2817
#, fuzzy
#| msgid "Transfer error"
msgid "Internal error."
msgstr "Error interno."

#: src/remmina_file_editor.c:1667 src/remmina_file_editor.c:1703
#: src/remmina_file_editor.c:1724 src/remmina_file_editor.c:1747
#, fuzzy, c-format
#| msgid "Could not create SFTP session. %s"
msgid "Couldn't validate user input. %s"
msgstr "No se ha podido validar la entrada del usuario. %s"

#: src/remmina_file_editor.c:1691
msgid "Default settings saved."
msgstr "Se guardó la configuración predeterminada."

#: src/remmina_file_editor.c:1781
msgid "Remote Connection Profile"
msgstr "Crear un nuevo perfil de conexión"

#: src/remmina_file_editor.c:1787
msgid "Save as Default"
msgstr "Guardar como Predeterminado"

#: src/remmina_file_editor.c:1788
#, fuzzy
msgid "Use the current settings as the default for all new connection profiles"
msgstr ""
"Utilizar la configuración actual como la predeterminada para todos los "
"nuevos perfiles de conexión"

#: src/remmina_file_editor.c:1796 data/ui/remmina_main.glade:160
msgid "Connect"
msgstr "Conectar"

#: src/remmina_file_editor.c:1799
msgid "_Save and Connect"
msgstr "_Guardar y Conectar"

#: src/remmina_file_editor.c:1922
msgid "Quick Connect"
msgstr "Conexión rápida"

#: src/remmina_file_editor.c:1946
#, c-format
msgid "Use '%s' as subgroup delimiter"
msgstr "Usar «%s» como delimitador de subgrupos"

#: src/remmina_file_editor.c:2012 src/remmina_file_editor.c:2030
#, c-format
msgid "Could not find the file “%s”."
msgstr "Falló la creación de la sesión SFTP: %s"

#. TRANSLATORS: This is a message that pops up when an external Remmina plugin tries to set the window resolution using a legacy parameter.
#. TRANSLATORS: This is a message that pop-up when an external Remmina plugin tries to set the windows resolution using a legacy parameter.
#: src/remmina_file.c:451 src/remmina_file.c:497
#, fuzzy
msgid ""
"Using the «resolution» parameter in the Remmina preferences file is "
"deprecated.\n"
msgstr ""
"El uso del parámetro \"resolución\" en el archivo de preferencias de Remmina "
"está obsoleto.\n"

#: src/remmina_icon.c:136
msgid "Open Main Window"
msgstr "Abrir en ventana principal"

#: src/remmina_icon.c:141 data/ui/remmina_main.glade:254
msgid "_Preferences"
msgstr "_Preferencias"

#: src/remmina_icon.c:146
msgid "_About"
msgstr "_Acerca de"

#: src/remmina_icon.c:156
msgid "Enable Service Discovery"
msgstr "Activar descubrimiento de servicios"

#: src/remmina_icon.c:168 data/ui/remmina_main.glade:404
msgid "_Quit"
msgstr "_Salir"

#. TRANSLATORS: Applet name as per the Freedesktop Desktop entry specification https://specifications.freedesktop.org/desktop-entry-spec/latest/
#. TRANSLATORS: Applet Name as per the Freedesktop Desktop entry specification https://specifications.freedesktop.org/desktop-entry-spec/latest/
#: src/remmina_icon.c:294 src/remmina_icon.c:450
msgid "Remmina Applet"
msgstr "Miniaplicación de Remmina"

#. TRANSLATORS: Applet comment/description as per the Freedesktop Desktop entry specification https://specifications.freedesktop.org/desktop-entry-spec/latest/
#: src/remmina_icon.c:296 src/remmina_icon.c:452
msgid "Connect to remote desktops through the applet menu"
msgstr ""
"Conectarse con un escritorio remoto mediante el menú de la miniaplicación"

#: src/remmina_icon.c:359
#, fuzzy
msgid "StatusNotifier/Appindicator support in “"
msgstr "Soporte de StatusNotifier/Appindicator en \""

#. TRANSLATORS: %s is a placeholder for "StatusNotifier/Appindicator suppor in “DESKTOP NAME”: "
#: src/remmina_icon.c:366
#, fuzzy, c-format
msgid "%s your desktop does support it"
msgstr "%s su escritorio sí lo soporta"

#. TRANSLATORS: %s is a placeholder for "StatusNotifier/Appindicator suppor in “DESKTOP NAME”: "
#: src/remmina_icon.c:368
#, fuzzy, c-format
msgid "%s and Remmina has built-in (compiled) support for libappindicator."
msgstr ""
"%s y Remmina tiene soporte incorporado (compilado) para libappindicator."

#. TRANSLATORS: %s is a placeholder for "StatusNotifier/Appindicator suppor in “DESKTOP NAME”: "
#: src/remmina_icon.c:371
#, fuzzy, c-format
msgid ""
"%s not supported natively by your Desktop Environment. libappindicator will "
"try to fallback to GtkStatusIcon/xembed"
msgstr ""
"%s no está soportado de forma nativa por su entorno de escritorio. "
"libappindicator intentará volver a GtkStatusIcon/xembed"

#. TRANSLATORS: %s is a placeholder for "StatusNotifier/Appindicator suppor in “DESKTOP NAME”: "
#: src/remmina_icon.c:375
#, fuzzy, c-format
msgid "%s You may need to install, and use XApp Status Applet"
msgstr ""
"%s Es posible que tenga que instalar y utilizar el applet de estado XApp"

#. TRANSLATORS: %s is a placeholder for "StatusNotifier/Appindicator suppor in “DESKTOP NAME”: "
#: src/remmina_icon.c:378
#, fuzzy, c-format
msgid "%s You may need to install, and use KStatusNotifierItem"
msgstr "%s Es posible que tenga que instalar y utilizar KStatusNotifierItem"

#. TRANSLATORS: %s is a placeholder for "StatusNotifier/Appindicator suppor in “DESKTOP NAME”: "
#: src/remmina_icon.c:381
#, fuzzy, c-format
msgid "%s You may need to install, and use XEmbed SNI Proxy"
msgstr "%s Es posible que tenga que instalar y utilizar XEmbed SNI Proxy"

#. TRANSLATORS: %s is a placeholder for "StatusNotifier/Appindicator suppor in “DESKTOP NAME”: "
#: src/remmina_icon.c:384
#, fuzzy, c-format
msgid "%s You may need to install, and use Gnome Shell Extension Appindicator"
msgstr ""
"%s Es posible que tenga que instalar y utilizar la extensión de Gnome Shell "
"Appindicator"

#. TRANSLATORS: %s is a placeholder for an error message
#: src/remmina_ssh_plugin.c:539
#, fuzzy, c-format
msgid "Error: %s"
msgstr "Error: %s"

#: src/remmina_ssh_plugin.c:556
msgid "Terminal content saved in"
msgstr "Contenido del terminal guardado en"

#: src/remmina_ssh_plugin.c:822
msgid "Select All (host+A)"
msgstr "Seleccionar todo (Host+a)"

#: src/remmina_ssh_plugin.c:823
msgid "Copy (host+C)"
msgstr "Copiar (Host+c)"

#: src/remmina_ssh_plugin.c:824
msgid "Paste (host+V)"
msgstr "Pegar (Host+v)"

#: src/remmina_ssh_plugin.c:825
msgid "Save session to file"
msgstr "Guardar sesión en un archivo"

#: src/remmina_ssh_plugin.c:826
#, fuzzy
msgid "Increase font size (host+Page Up)"
msgstr "Aumentar el tamaño de la letra (host+Avance de página)"

#: src/remmina_ssh_plugin.c:827
#, fuzzy
msgid "Decrease font size (host+Page Down)"
msgstr "Disminuir el tamaño de la letra (host+Avance)"

#: src/remmina_ssh_plugin.c:828
msgid "Find text (host+G)"
msgstr "Pegar (Host+v)"

#: src/remmina_ssh_plugin.c:1439 data/ui/remmina_main.glade:177
msgid "Copy"
msgstr "Copiar"

#: src/remmina_ssh_plugin.c:1439
msgid "_Copy"
msgstr "_Copiar"

#: src/remmina_ssh_plugin.c:1440
msgid "Paste"
msgstr "Pegar"

#: src/remmina_ssh_plugin.c:1440
msgid "_Paste"
msgstr "_Pegar"

#: src/remmina_ssh_plugin.c:1441
msgid "Select all"
msgstr "Seleccionar todo"

#: src/remmina_ssh_plugin.c:1441
msgid "_Select all"
msgstr "_Seleccionar todo"

#: src/remmina_ssh_plugin.c:1442
#, fuzzy
msgid "Increase font size"
msgstr "Aumentar el tamaño de la letra"

#: src/remmina_ssh_plugin.c:1442
#, fuzzy
msgid "_Increase font size"
msgstr "Aumentar el tamaño de la letra"

#: src/remmina_ssh_plugin.c:1443
#, fuzzy
msgid "Decrease font size"
msgstr "Disminuir el tamaño de la letra"

#: src/remmina_ssh_plugin.c:1443
#, fuzzy
msgid "_Decrease font size"
msgstr "Disminuir el tamaño de la letra"

#: src/remmina_ssh_plugin.c:1444
#, fuzzy
msgid "Find text"
msgstr "Buscar texto"

#: src/remmina_ssh_plugin.c:1444
#, fuzzy
msgid "_Find text"
msgstr "Encontrar el texto"

#: src/remmina_ssh_plugin.c:1471 plugins/spice/spice_plugin.c:674
#: plugins/vnc/vnc_plugin.c:1977 plugins/vnc/vnc_plugin.c:1989
msgid "User password"
msgstr "Contraseña de usuario"

#: src/remmina_ssh_plugin.c:1477
#, fuzzy
msgid "Opening command"
msgstr "Comando Previo"

#: src/remmina_ssh_plugin.c:1478
#, fuzzy
#| msgid "Start-up program"
msgid "Start-up background program"
msgstr "Programa de inicio"

#: src/remmina_ssh_plugin.c:1483
#, fuzzy
msgid ""
"The filename can use the following placeholders:\n"
"\n"
"  • %h is substituted with the server name\n"
"  • %t is substituted with the SSH server name\n"
"  • %u is substituted with the username\n"
"  • %U is substituted with the SSH username\n"
"  • %p is substituted with Remmina profile name\n"
"  • %g is substituted with Remmina profile group name\n"
"  • %d is substituted with local date and time in ISO 8601 format\n"
msgstr ""
"El nombre del archivo puede utilizar los siguientes marcadores de posición:\n"
"\n"
"  - %h se sustituye por el nombre del servidor\n"
"  - %t se sustituye por el nombre del servidor SSH\n"
"  - %u se sustituye por el nombre de usuario\n"
"  - %U se sustituye por el nombre de usuario SSH\n"
"  - %p se sustituye por el nombre del perfil de Remmina\n"
"  - %g es sustituido por el nombre del grupo del perfil de Remmina\n"
"  - %d se sustituye por la fecha y hora local en formato ISO 8601\n"

#: src/remmina_ssh_plugin.c:1505
#, fuzzy
#| msgid "Terminal color scheme"
msgid "Terminal colour scheme"
msgstr "Esquema del color del terminal"

#: src/remmina_ssh_plugin.c:1506
msgid "Character set"
msgstr "Conjunto de caracteres"

#: src/remmina_ssh_plugin.c:1508
msgid "KEX (Key Exchange) algorithms"
msgstr "Algoritmos KEX (Key Exchange)"

#: src/remmina_ssh_plugin.c:1509
msgid "Symmetric cipher client to server"
msgstr "Cliente de cifrado simétrico al servidor"

#: src/remmina_ssh_plugin.c:1510
msgid "Preferred server host key types"
msgstr "Tipos de claves de host de servidores preferidos"

#: src/remmina_ssh_plugin.c:1511
msgid "Folder for SSH session log"
msgstr "Error al iniciar la sesión SSH: %s"

#: src/remmina_ssh_plugin.c:1512
msgid "Filename for SSH session log"
msgstr "Habilitar el registro de sesión SSH a la salida"

#: src/remmina_ssh_plugin.c:1513
#, fuzzy
msgid "Log SSH session when exiting Remmina"
msgstr "Registro de la sesión SSH al salir de Remmina"

#: src/remmina_ssh_plugin.c:1514
#, fuzzy
msgid "Log SSH session asynchronously"
msgstr "Registrar la sesión SSH de forma asíncrona"

#: src/remmina_ssh_plugin.c:1514
#, fuzzy
msgid "Saving the session asynchronously may have a notable performance impact"
msgstr ""
"Guardar la sesión de forma asíncrona puede tener un impacto notable en el "
"rendimiento"

#: src/remmina_ssh_plugin.c:1515
#, fuzzy
msgid "Audible terminal bell"
msgstr "Timbre de terminal audible"

#: src/remmina_ssh_plugin.c:1516
msgid "SSH compression"
msgstr "Opciones SSH"

#: src/remmina_ssh_plugin.c:1517
msgid "Don't remember passwords"
msgstr "Confirmar contraseña"

#: src/remmina_ssh_plugin.c:1518
msgid "Strict host key checking"
msgstr "Estricta comprobación de la clave del host"

#: src/remmina_ssh_plugin.c:1532
msgid "SSH - Secure Shell"
msgstr "SSH - Shell Seguro"

#: plugins/kwallet/src/kwallet_plugin_main.c:118
msgid "Secured password storage in KWallet"
msgstr "Desactivar almacenamiento de contraseña"

#: plugins/rdp/rdp_settings.c:217
msgid "<Auto-detect>"
msgstr "<Autodetectar>"

#: plugins/rdp/rdp_settings.c:249
msgid "<Not set>"
msgstr "<No establecido>"

#: plugins/rdp/rdp_settings.c:280
msgid "<Choose a quality level to edit…>"
msgstr "<Elija un nivel de calidad que editar…>"

#: plugins/rdp/rdp_settings.c:282 plugins/rdp/rdp_plugin.c:2585
#: plugins/vnc/vnc_plugin.c:1934
msgid "Poor (fastest)"
msgstr "Pobre (más rápido)"

#: plugins/rdp/rdp_settings.c:284 plugins/rdp/rdp_plugin.c:2586
#: plugins/vnc/vnc_plugin.c:1933
msgid "Medium"
msgstr "Medio"

#: plugins/rdp/rdp_settings.c:286 plugins/rdp/rdp_plugin.c:2587
#: plugins/vnc/vnc_plugin.c:1931
msgid "Good"
msgstr "Buena"

#: plugins/rdp/rdp_settings.c:288 plugins/rdp/rdp_plugin.c:2588
#: plugins/vnc/vnc_plugin.c:1932
msgid "Best (slowest)"
msgstr "Mejor (más lento)"

#: plugins/rdp/rdp_settings.c:427
msgid "Keyboard layout"
msgstr "Distribución del teclado"

#: plugins/rdp/rdp_settings.c:457
msgid "Use client keyboard mapping"
msgstr "Usar asignación de teclado del cliente"

#: plugins/rdp/rdp_settings.c:468
#, fuzzy
#| msgid "Keyboard mapping"
msgid "Keyboard scancode remapping"
msgstr "Reasignación del código de escaneo del teclado"

#: plugins/rdp/rdp_settings.c:483
#, fuzzy
msgid "List of key=value,… pairs to remap scancodes. E.g. 0x56=0x29,0x29=0x56"
msgstr ""
"Lista de pares clave=valor,... para reasignar los códigos de escaneo. Por "
"ejemplo, 0x56=0x29,0x29=0x56"

#: plugins/rdp/rdp_settings.c:486
#, fuzzy
msgid "FreeRDP > 2.3.0 is required to map scancodes"
msgstr "Se requiere FreeRDP > 2.3.0 para asignar códigos de escaneo"

#: plugins/rdp/rdp_settings.c:494
msgid "Quality settings"
msgstr "Configuración de calidad"

#: plugins/rdp/rdp_settings.c:517
msgid "Wallpaper"
msgstr "Fondo de escritorio"

#: plugins/rdp/rdp_settings.c:525
msgid "Window drag"
msgstr "Arrastre de ventana"

#: plugins/rdp/rdp_settings.c:532
msgid "Menu animation"
msgstr "Animación de menús"

#: plugins/rdp/rdp_settings.c:540
msgid "Theme"
msgstr "Tema"

#: plugins/rdp/rdp_settings.c:547
msgid "Cursor shadow"
msgstr "Sombra del cursor"

#: plugins/rdp/rdp_settings.c:555
msgid "Cursor blinking"
msgstr "Parpadeo del cursor"

#: plugins/rdp/rdp_settings.c:562
msgid "Font smoothing"
msgstr "Suavizado de tipografía"

#: plugins/rdp/rdp_settings.c:570
msgid "Composition"
msgstr "Composición"

#: plugins/rdp/rdp_settings.c:580
msgid "Remote scale factor"
msgstr "Factor de escala remoto"

#: plugins/rdp/rdp_settings.c:595
msgid "Desktop scale factor %"
msgstr "Factor de escala de escritorio %"

#: plugins/rdp/rdp_settings.c:607
msgid "Device scale factor %"
msgstr "Factor de escala del dispositivo %"

#: plugins/rdp/rdp_settings.c:630
msgid "Desktop orientation"
msgstr "Orientación de escritorio"

#: plugins/rdp/rdp_settings.c:650
#, fuzzy
#| msgid "Change security settings"
msgid "Input device settings"
msgstr "Configuración del dispositivo de entrada"

#: plugins/rdp/rdp_settings.c:658 plugins/rdp/rdp_plugin.c:2729
#: plugins/vnc/vnc_plugin.c:2014
#, fuzzy
#| msgid "Turn on smooth scrolling"
msgid "Disable smooth scrolling"
msgstr "Desactivar el desplazamiento suave"

#: plugins/rdp/rdp_settings.c:669
#, fuzzy
#| msgid "Quality settings"
msgid "General settings"
msgstr "Ajustes generales"

#: plugins/rdp/rdp_settings.c:676 plugins/rdp/rdp_plugin.c:2781
#, fuzzy
#| msgid "Reconnection attempt %d of %d…"
msgid "Reconnect attempts number"
msgstr "Número de intentos de reconexión"

#: plugins/rdp/rdp_settings.c:689 plugins/rdp/rdp_plugin.c:2781
#, fuzzy
msgid ""
"The maximum number of reconnect attempts upon an RDP disconnect (default: 20)"
msgstr ""
"El número máximo de intentos de reconexión tras una desconexión RDP (por "
"defecto: 20)"

#: plugins/rdp/rdp_plugin.c:769 plugins/rdp/rdp_plugin.c:834
#, fuzzy
msgid "Enter RDP authentication credentials"
msgstr "Introduzca las credenciales de autenticación RDP"

#: plugins/rdp/rdp_plugin.c:842
#, fuzzy
msgid "Enter RDP gateway authentication credentials"
msgstr "Introduzca las credenciales de autenticación de la pasarela RDP"

#: plugins/rdp/rdp_plugin.c:2116
#, c-format
msgid ""
"Could not access the RDP server “%s”.\n"
"Account locked out."
msgstr ""
"El acceso al servidor RDP %s falló.\n"
"La cuenta está bloqueada."

#: plugins/rdp/rdp_plugin.c:2123
#, c-format
msgid ""
"Could not access the RDP server “%s”.\n"
"Account expired."
msgstr ""
"El acceso al servidor RDP %s falló.\n"
"La cuenta ha caducado."

#: plugins/rdp/rdp_plugin.c:2130
#, c-format
msgid ""
"Could not access the RDP server “%s”.\n"
"Password expired."
msgstr ""
"El acceso al servidor RDP %s falló.\n"
"Contraseña caducada."

#: plugins/rdp/rdp_plugin.c:2137
#, c-format
msgid ""
"Could not access the RDP server “%s”.\n"
"Account disabled."
msgstr ""
"El acceso al servidor RDP %s falló.\n"
"La cuenta está desactivada."

#: plugins/rdp/rdp_plugin.c:2143
#, c-format
msgid ""
"Could not access the RDP server “%s”.\n"
"Insufficient user privileges."
msgstr ""
"El acceso al servidor RDP %s falló.\n"
"La cuenta ha caducado."

#: plugins/rdp/rdp_plugin.c:2151
#, c-format
msgid ""
"Could not access the RDP server “%s”.\n"
"Account restricted."
msgstr ""
"El acceso al servidor RDP %s falló.\n"
"La cuenta tiene restricciones."

#: plugins/rdp/rdp_plugin.c:2159
#, c-format
msgid ""
"Could not access the RDP server “%s”.\n"
"Change user password before connecting."
msgstr ""
"El acceso al servidor RDP %s falló.\n"
"Contraseña caducada."

#: plugins/rdp/rdp_plugin.c:2164
>>>>>>> 050fc71c
#, c-format
msgid "Lost connection to the RDP server “%s”."
msgstr "No se pudo conectar con el servidor RDP %s"

<<<<<<< HEAD
#: src/remmina_ssh.c:813
=======
#: plugins/rdp/rdp_plugin.c:2167
>>>>>>> 050fc71c
#, c-format
msgid "Could not find the address for the RDP server “%s”."
msgstr "No se puede encontrar la dirección del servidor RDP %s."

<<<<<<< HEAD
#. TRANSLATORS: The placeholder %s is an error message
#: src/remmina_ssh.c:921
#, fuzzy, c-format
msgid "Could not fetch the server's public SSH key. %s"
msgstr "No se ha podido obtener la clave pública SSH del servidor. %s"

#. TRANSLATORS: The placeholder %s is an error message
#: src/remmina_ssh.c:928
#, c-format
msgid "Could not fetch public SSH key. %s"
msgstr "La conexión al túnel SSH ha fallado: %s"

#. TRANSLATORS: The placeholder %s is an error message
#: src/remmina_ssh.c:936
=======
#: plugins/rdp/rdp_plugin.c:2171
#, c-format
msgid ""
"Could not connect to the RDP server “%s” via TLS. Check that client and "
"server support a common TLS version."
msgstr ""
"Error al conectar al servidor RDP %s. Error de conexión TLS. Compruebe que "
"el cliente y el servidor soportan una versión TLS común."

#. TRANSLATORS: the placeholder may be either an IP/FQDN or a server hostname
#: plugins/rdp/rdp_plugin.c:2175
#, fuzzy, c-format
#| msgid ""
#| "Unable to establish a connection to the RDP server “%s”. Check \"Security "
#| "protocol negotiation\"."
msgid ""
"Unable to establish a connection to the RDP server “%s”. Check “Security "
"protocol negotiation”."
msgstr ""
"No se puede establecer una conexión con el servidor RDP \"%s\". Compruebe "
"\"Negociación del protocolo de seguridad\"."

#: plugins/rdp/rdp_plugin.c:2183
>>>>>>> 050fc71c
#, c-format
msgid "Cannot connect to the RDP server “%s”."
msgstr "No se pudo conectar con el servidor RDP %s"

<<<<<<< HEAD
#: src/remmina_ssh.c:949
msgid "The server is unknown. The public key fingerprint is:"
msgstr "El servidor es desconocido. La huella digital de la clave es:"

#: src/remmina_ssh.c:951 src/remmina_ssh.c:957
msgid "Do you trust the new public key?"
msgstr "¿Confía en la clave pública nueva?"

#: src/remmina_ssh.c:954
=======
#: plugins/rdp/rdp_plugin.c:2186
#, fuzzy
msgid "Could not start libfreerdp-gdi."
msgstr "No se ha podido iniciar libfreerdp-gdi."

#: plugins/rdp/rdp_plugin.c:2189
#, fuzzy, c-format
msgid ""
"You requested a H.264 GFX mode for the server “%s”, but your libfreerdp does "
"not support H.264. Please use a non-AVC colour depth setting."
msgstr ""
"Ha solicitado un modo H.264 GFX para el servidor \"%s\", pero su libfreerdp "
"no soporta H.264. Por favor, utilice una configuración de profundidad de "
"color no-AVC."

#: plugins/rdp/rdp_plugin.c:2196
#, fuzzy, c-format
msgid "The “%s” server refused the connection."
msgstr "El servidor \"%s\" rechazó la conexión."

#: plugins/rdp/rdp_plugin.c:2201
#, fuzzy, c-format
>>>>>>> 050fc71c
msgid ""
"The Remote Desktop Gateway “%s” denied the user “%s\\%s” access due to "
"policy."
msgstr ""
"El Remote Desktop Gateway \"%s\" denegó el acceso al usuario \"%s\\N-%s\" "
"debido a la política."

<<<<<<< HEAD
#. TRANSLATORS: The placeholder %s is an error message
#: src/remmina_ssh.c:979
=======
#: plugins/rdp/rdp_plugin.c:2211
>>>>>>> 050fc71c
#, c-format
msgid "Cannot connect to the “%s” RDP server."
msgstr "No se pudo conectar con el servidor RDP %s"

<<<<<<< HEAD
#: src/remmina_ssh.c:988
msgid "SSH password"
msgstr "Contraseña SSH"

#: src/remmina_ssh.c:995 src/remmina_ssh.c:1039
msgid "SSH private key passphrase"
msgstr "Clave privada SSH"

#: src/remmina_ssh.c:1000
msgid "SSH Kerberos/GSSAPI"
msgstr "SSH Kerberos/GSSAPI"

#: src/remmina_ssh.c:1005
#, fuzzy
msgid "Enter TOTP/OTP/2FA code"
msgstr "Introduzca el código TOTP/OTP/2FA"

#: src/remmina_ssh.c:1035 src/remmina_ssh.c:1061
msgid "SSH tunnel credentials"
msgstr "Credenciales de SSH"

#: src/remmina_ssh.c:1035 src/remmina_ssh.c:1061
msgid "SSH credentials"
msgstr "Credenciales de SSH"

#: src/remmina_ssh.c:1112
#, fuzzy
msgid "Keyboard interactive login, TOTP/OTP/2FA"
msgstr "Inicio de sesión interactivo con teclado, TOTP/OTP/2FA"

#. TRANSLATORS: The placeholder %s is an error message
#: src/remmina_ssh.c:1337
#, c-format
msgid "Could not start SSH session. %s"
msgstr "Error al iniciar la sesión SSH: %s"

#. TRANSLATORS: The placeholder %s is an error message
#: src/remmina_ssh.c:1735
#, c-format
msgid "Could not create channel. %s"
msgstr "Falló la creación de la sesión SFTP: %s"

#. TRANSLATORS: The placeholder %s is an error message
#: src/remmina_ssh.c:1746
#, c-format
msgid "Could not connect to SSH tunnel. %s"
msgstr "La conexión al túnel SSH ha fallado: %s"

#. TRANSLATORS: The placeholder %s is an error message
#: src/remmina_ssh.c:1816 src/remmina_ssh.c:1837 src/remmina_ssh.c:1846
#, c-format
msgid "Could not request port forwarding. %s"
msgstr "Falló la solicitud de redirección de puertos: %s"

#: src/remmina_ssh.c:1876
#, fuzzy
msgid "The server did not respond."
msgstr "El servidor no respondió."

#: src/remmina_ssh.c:1916
#, fuzzy, c-format
msgid "Cannot connect to local port %i."
msgstr "No se puede conectar al puerto local %i."

#. TRANSLATORS: The placeholder %s is an error message
#: src/remmina_ssh.c:1965
#, c-format
msgid "Could not write to SSH channel. %s"
msgstr "Falló la creación de la sesión SFTP: %s"

#. TRANSLATORS: The placeholder %s is an error message
#: src/remmina_ssh.c:1972
#, c-format
msgid "Could not read from tunnel listening socket. %s"
msgstr "Falló la creación de la sesión SFTP: %s"

#. TRANSLATORS: The placeholder %s is an error message
#: src/remmina_ssh.c:1992
#, c-format
msgid "Could not poll SSH channel. %s"
msgstr "Falló la creación de la sesión SFTP: %s"

#. TRANSLATORS: The placeholder %s is an error message
#: src/remmina_ssh.c:1999
#, c-format
msgid "Could not read SSH channel in a non-blocking way. %s"
msgstr "Falló la creación de la sesión SFTP: %s"

#. TRANSLATORS: The placeholder %s is an error message
#: src/remmina_ssh.c:2018
#, c-format
msgid "Could not send data to tunnel listening socket. %s"
msgstr "La conexión al túnel SSH ha fallado: %s"

#: src/remmina_ssh.c:2120
#, fuzzy
msgid "Assign a destination port."
msgstr "Asigna un puerto de destino."

#: src/remmina_ssh.c:2127
#, fuzzy
msgid "Could not create socket."
msgstr "No se pudo crear el socket."

#: src/remmina_ssh.c:2137
#, fuzzy
msgid "Could not bind server socket to local port."
msgstr "No se ha podido enlazar el socket del servidor con el puerto local."

#: src/remmina_ssh.c:2143
#, fuzzy
msgid "Could not listen to local port."
msgstr "No se puede escuchar el puerto local."

#. TRANSLATORS: Do not translate pthread
#: src/remmina_ssh.c:2153 src/remmina_ssh.c:2170 src/remmina_ssh.c:2188
#, fuzzy
msgid "Could not start pthread."
msgstr "No se ha podido iniciar pthread."

#. TRANSLATORS: The placeholder %s is an error message
#: src/remmina_ssh.c:2280
#, c-format
msgid "Could not create SFTP session. %s"
msgstr "Falló la creación de la sesión SFTP: %s"

#. TRANSLATORS: The placeholder %s is an error message
#: src/remmina_ssh.c:2285
#, c-format
msgid "Could not start SFTP session. %s"
msgstr "Error al iniciar la sesión SSH: %s"

#. TRANSLATORS: The placeholder %s is an error message
#: src/remmina_ssh.c:2378
#, c-format
msgid "Could not open channel. %s"
msgstr "Falló la creación de la sesión SFTP: %s"

#. TRANSLATORS: The placeholder %s is an error message
#: src/remmina_ssh.c:2393
#, c-format
msgid "Could not request shell. %s"
msgstr "Falló la creación de la sesión SFTP: %s"

#: src/remmina_ssh.c:2511
#, fuzzy
msgid "Could not create PTY device."
msgstr "No se ha podido crear el dispositivo PTY."

#: src/remmina_exec.c:475
#, c-format
msgid "Plugin %s is not registered."
msgstr "El complemento %s no está registrado."

#: src/remmina_main.c:669
msgid "The latest successful connection attempt, or a pre-computed date"
=======
#: plugins/rdp/rdp_plugin.c:2554
#, fuzzy
msgid "Automatic (32 bpp) (Server chooses its best format)"
msgstr "Automático (32 bpp) (El servidor elige su mejor formato)"

#: plugins/rdp/rdp_plugin.c:2555
#, fuzzy
msgid "GFX AVC444 (32 bpp)"
msgstr "GFX AVC444 (32 bpp)"

#: plugins/rdp/rdp_plugin.c:2556
#, fuzzy
msgid "GFX AVC420 (32 bpp)"
msgstr "GFX AVC420 (32 bpp)"

#: plugins/rdp/rdp_plugin.c:2557
#, fuzzy
msgid "GFX RFX (32 bpp)"
msgstr "GFX RFX (32 bpp)"

#: plugins/rdp/rdp_plugin.c:2558
#, fuzzy
msgid "GFX RFX Progressive (32 bpp)"
msgstr "GFX RFX Progresivo (32 bpp)"

#: plugins/rdp/rdp_plugin.c:2559
msgid "RemoteFX (32 bpp)"
msgstr "RemoteFX (32 ppp)"

#: plugins/rdp/rdp_plugin.c:2560 plugins/vnc/vnc_plugin.c:1922
msgid "True colour (32 bpp)"
msgstr "Color verdadero (32 ppp)"

#: plugins/rdp/rdp_plugin.c:2561
msgid "True colour (24 bpp)"
msgstr "Color verdadero (24 ppp)"

#: plugins/rdp/rdp_plugin.c:2562 plugins/vnc/vnc_plugin.c:1923
msgid "High colour (16 bpp)"
msgstr "Color alto (16 ppp)"

#: plugins/rdp/rdp_plugin.c:2563
msgid "High colour (15 bpp)"
msgstr "Color alto (15 ppp)"

#: plugins/rdp/rdp_plugin.c:2564 plugins/vnc/vnc_plugin.c:1924
msgid "256 colours (8 bpp)"
msgstr "256 colores (8 ppp)"

#: plugins/rdp/rdp_plugin.c:2595 data/ui/remmina_preferences.glade:641
#, fuzzy
msgid "None"
msgstr "Ninguno"

#: plugins/rdp/rdp_plugin.c:2596
msgid "Auto-detect"
msgstr "<Autodetectar>"

#: plugins/rdp/rdp_plugin.c:2597
#, fuzzy
msgid "Modem"
msgstr "Módem"

#: plugins/rdp/rdp_plugin.c:2598
#, fuzzy
msgid "Low performance broadband"
msgstr "Banda ancha de bajo rendimiento"

#: plugins/rdp/rdp_plugin.c:2599
#, fuzzy
msgid "Satellite"
msgstr "Satélite"

#: plugins/rdp/rdp_plugin.c:2600
#, fuzzy
msgid "High performance broadband"
msgstr "Banda ancha de alto rendimiento"

#: plugins/rdp/rdp_plugin.c:2601
#, fuzzy
msgid "WAN"
msgstr "WAN"

#: plugins/rdp/rdp_plugin.c:2602
#, fuzzy
msgid "LAN"
msgstr "LAN"

#: plugins/rdp/rdp_plugin.c:2609 plugins/spice/spice_plugin.c:635
#: data/ui/remmina_preferences.glade:677
msgid "Off"
msgstr "Apagar"

#: plugins/rdp/rdp_plugin.c:2618
msgid "Automatic negotiation"
msgstr "Automatico"

#: plugins/rdp/rdp_plugin.c:2619
msgid "NLA protocol security"
msgstr "Pestañas por protocolos"

#: plugins/rdp/rdp_plugin.c:2620
msgid "TLS protocol security"
msgstr "Pestañas por protocolos"

#: plugins/rdp/rdp_plugin.c:2621
msgid "RDP protocol security"
msgstr "Pestañas por protocolos"

#: plugins/rdp/rdp_plugin.c:2622
#, fuzzy
msgid "NLA extended protocol security"
msgstr "Seguridad del protocolo ampliado NLA"

#: plugins/rdp/rdp_plugin.c:2635
#, fuzzy
msgid "2600 (Windows XP), 7601 (Windows Vista/7), 9600 (Windows 8 and newer)"
msgstr ""
"2600 (Windows XP), 7601 (Windows Vista/7), 9600 (Windows 8 y posteriores)"

#: plugins/rdp/rdp_plugin.c:2638
#, fuzzy
msgid ""
"Used i.a. by terminal services in a smart card channel to distinguish client "
"capabilities:\n"
"  • < 4034: Windows XP base smart card functions\n"
"  • 4034-7064: Windows Vista/7: SCardReadCache(),\n"
"    SCardWriteCache(), SCardGetTransmitCount()\n"
"  • >= 7065: Windows 8 and newer: SCardGetReaderIcon(),\n"
"    SCardGetDeviceTypeId()"
msgstr ""
"Utilizado i.a. por los servicios de terminal en un canal de tarjeta "
"inteligente para distinguir las capacidades del cliente:\n"
"  - < 4034: Funciones de la tarjeta inteligente base de Windows XP\n"
"  - 4034-7064: Windows Vista/7: SCardReadCache(),\n"
"    SCardWriteCache(), SCardGetTransmitCount()\n"
"  - >= 7065: Windows 8 y posteriores: SCardGetReaderIcon(),\n"
"    SCardGetDeviceTypeId()"

#: plugins/rdp/rdp_plugin.c:2646
#, fuzzy
msgid ""
"Options for redirection of audio input:\n"
"  • [sys:<sys>,][dev:<dev>,][format:<format>,][rate:<rate>,]\n"
"    [channel:<channel>] Audio input (microphone)\n"
"  • sys:pulse\n"
"  • format:1\n"
"  • sys:oss,dev:1,format:1\n"
"  • sys:alsa"
msgstr ""
"Opciones para la redirección de la entrada de audio:\n"
"  - [sys:<sys>,][dev:<dev>,][format:<format>,][rate:<rate>,]\n"
"    [channel:<channel>] Entrada de audio (micrófono)\n"
"  - sys:pulso\n"
"  - formato:1\n"
"  - sys:oss,dev:1,formato:1\n"
"  - sys:alsa"

#: plugins/rdp/rdp_plugin.c:2655
#, fuzzy
msgid ""
"Options for redirection of audio output:\n"
"  • [sys:<sys>,][dev:<dev>,][format:<format>,][rate:<rate>,]\n"
"    [channel:<channel>] Audio output\n"
"  • sys:pulse\n"
"  • format:1\n"
"  • sys:oss,dev:1,format:1\n"
"  • sys:alsa"
msgstr ""
"Opciones para la redirección de la salida de audio:\n"
"  - [sys:<sys>,][dev:<dev>,][format:<format>,][rate:<rate>,]\n"
"    [channel:<channel>] Salida de audio\n"
"  - sys:pulso\n"
"  - formato:1\n"
"  - sys:oss,dev:1,formato:1\n"
"  - sys:alsa"

#: plugins/rdp/rdp_plugin.c:2665
#, fuzzy
msgid ""
"Options for redirection of USB device:\n"
"  • [dbg,][id:<vid>:<pid>#…,][addr:<bus>:<addr>#…,][auto]\n"
"  • auto\n"
"  • id:054c:0268#4669:6e6b,addr:04:0c"
msgstr ""
"Opciones para la redirección del dispositivo USB:\n"
"  - [dbg,][id:<vid>:<pid>#...,][addr:<bus>:<addr>#...,][auto]\n"
"  - auto\n"
"  • id:054c:0268#4669:6e6b,addr:04:0c"

#: plugins/rdp/rdp_plugin.c:2671
#, fuzzy
msgid ""
"Advanced setting for high latency links:\n"
"Adjusts the connection timeout. Use if your connection times out.\n"
"The highest possible value is 600000 ms (10 minutes).\n"
>>>>>>> 050fc71c
msgstr ""
"Configuración avanzada para enlaces de alta latencia:\n"
"Ajusta el tiempo de espera de la conexión. Utilícelo si su conexión se "
"agota.\n"
"El valor más alto posible es 600000 ms (10 minutos).\n"

<<<<<<< HEAD
#: src/remmina_main.c:671
#, c-format
msgid "Total %i item."
msgid_plural "Total %i items."
msgstr[0] "Total de %i elemento."
msgstr[1] "Total de %i elementos."

#: src/remmina_main.c:865
#, c-format
msgid "Are you sure you want to delete “%s”?"
msgstr "Está seguro de que quiere eliminar '%s'"

#: src/remmina_main.c:989
#, c-format
msgid ""
"Unable to import:\n"
"%s"
msgstr ""
"No se pudo importar:\n"
"%s"

#: src/remmina_main.c:1015 data/ui/remmina_main.glade:285
msgid "Import"
msgstr "Importar"

#: src/remmina_main.c:1038 src/remmina_file_editor.c:1791
msgid "_Save"
msgstr "_Guardar"

#: src/remmina_main.c:1044
msgid "This protocol does not support exporting."
msgstr "Este protocolo no es compatible con la exportación."

#: src/remmina_main.c:1361
msgid "Remmina Remote Desktop Client"
msgstr "Cliente de escritorio remoto Remmina"

#: src/remmina_main.c:1363
#, fuzzy
msgid "Remmina Kiosk"
msgstr "Kiosco Remmina"

#. TRANSLATORS: The placeholder %s is a directory path
#: src/remmina_sftp_client.c:173
#, c-format
msgid "Could not create the folder “%s”."
msgstr "Falló la creación de la sesión SFTP: %s"

#. TRANSLATORS: The placeholder %s is a file path
#: src/remmina_sftp_client.c:181 src/remmina_sftp_client.c:202
#, c-format
msgid "Could not create the file “%s”."
msgstr "Falló la creación de la sesión SFTP: %s"

#. TRANSLATORS: The placeholders %s are a file path, and an error message.
#: src/remmina_sftp_client.c:220
#, c-format
msgid "Could not open the file “%s” on the server. %s"
msgstr "Error al abrir el archivo %s en el servidor. %s"

#: src/remmina_sftp_client.c:242
#, c-format
msgid "Could not save the file “%s”."
msgstr "Falló la creación de la sesión SFTP: %s"

#: src/remmina_sftp_client.c:281 src/remmina_sftp_client.c:698
#: src/remmina_sftp_client.c:761
#, c-format
msgid "Could not open the folder “%s”. %s"
msgstr "Falló la apertura de la carpeta %s. %s"

#: src/remmina_sftp_client.c:385
#, c-format
msgid "Could not create the folder “%s” on the server. %s"
msgstr "Error al crear la carpeta %s en el servidor. %s"

#: src/remmina_sftp_client.c:413 src/remmina_sftp_client.c:435
#, c-format
msgid "Could not create the file “%s” on the server. %s"
msgstr "Error al crear el archivo %s en el servidor. %s"

#: src/remmina_sftp_client.c:456
#, c-format
msgid "Could not open the file “%s”."
msgstr "Falló la creación de la sesión SFTP: %s"

#: src/remmina_sftp_client.c:476
#, c-format
msgid "Could not write to the file “%s” on the server. %s"
msgstr "Error al escribir el archivo %s en el servidor. %s"

#: src/remmina_sftp_client.c:716
#, c-format
msgid "Could not read from the folder. %s"
msgstr "Falló la creación de la sesión SFTP: %s"

#: src/remmina_sftp_client.c:823
msgid "Are you sure you want to cancel the file transfer in progress?"
msgstr "Está seguro de que quiere eliminar '%s'"

#: src/remmina_sftp_client.c:857
#, c-format
msgid "Could not delete “%s”. %s"
msgstr "Falló la eliminación de «%s». %s"

#: src/remmina_sftp_client.c:942
#, fuzzy
msgid "The file exists already"
msgstr "El archivo ya existe"

#: src/remmina_sftp_client.c:945
msgid "Resume"
msgstr "Reanudar"

#: src/remmina_sftp_client.c:946
msgid "Overwrite"
msgstr "Sobrescribir"

#: src/remmina_sftp_client.c:964
msgid "The following file already exists in the target folder:"
msgstr "El siguiente archivo ya existe en la carpeta de destino:"

#: src/remmina_file_editor.c:61
#, fuzzy
#| msgid ""
#| "<tt><big>Supported formats\n"
#| "• server\n"
#| "• server:port\n"
#| "• [server]:port</big></tt>"
msgid ""
"<big>Supported formats\n"
"• server\n"
"• server[:port]\n"
"VNC additional formats\n"
"• ID:repeater ID number\n"
"• unix:///path/socket.sock</big>"
msgstr ""
"<big>Formatos soportados\n"
"- servidor\n"
"- servidor[:puerto]\n"
"Formatos adicionales de VNC\n"
"- ID:número de identificación del repetidor\n"
"- unix:///ruta/socket.sock</big>"

#: src/remmina_file_editor.c:70
#, fuzzy
msgid ""
"<big>• command in PATH args %h\n"
"• /path/to/foo -options %h %u\n"
"• %h is substituted with the server name\n"
"• %t is substituted with the SSH server name\n"
"• %u is substituted with the username\n"
"• %U is substituted with the SSH username\n"
"• %p is substituted with Remmina profile name\n"
"• %g is substituted with Remmina profile group name\n"
"• %d is substituted with local date and time in ISO 8601 format\n"
"Do not run in background if you want the command to be executed before "
"connecting.\n"
"</big>"
msgstr ""
"<big>- comando en PATH args %h\n"
"- /ruta/para/foo -opciones %h %u\n"
"- %h se sustituye por el nombre del servidor\n"
"- %t se sustituye por el nombre del servidor SSH\n"
"- %u se sustituye por el nombre de usuario\n"
"- %U se sustituye por el nombre de usuario SSH\n"
"- %p se sustituye por el nombre del perfil de Remmina\n"
"- %g es sustituido por el nombre del grupo del perfil de Remmina\n"
"- %d se sustituye por la fecha y hora local en formato ISO 8601\n"
"No se ejecuta en segundo plano si quiere que el comando se ejecute antes de "
"conectarse.\n"
"</big>"

#: src/remmina_file_editor.c:84
=======
#: plugins/rdp/rdp_plugin.c:2676
#, fuzzy
msgid ""
"Performance optimisations based on the network connection type:\n"
"Using auto-detection is advised.\n"
"If “Auto-detect” fails, choose the most appropriate option in the list.\n"
msgstr ""
"Optimizaciones de rendimiento basadas en el tipo de conexión de red:\n"
"Se aconseja utilizar la detección automática.\n"
"Si falla la \"detección automática\", elige la opción más adecuada de la "
"lista.\n"

#: plugins/rdp/rdp_plugin.c:2681
#, fuzzy
msgid ""
"Comma-separated list of monitor IDs and desktop orientations:\n"
"  • [<id>:<orientation-in-degrees>,]\n"
"  • 0,1,2,3\n"
"  • 0:270,1:90\n"
"Orientations are specified in degrees, valid values are:\n"
"  •   0 (landscape)\n"
"  •  90 (portrait)\n"
"  • 180 (landscape flipped)\n"
"  • 270 (portrait flipped)\n"
"\n"
msgstr ""
"Lista separada por comas de los ID de los monitores y las orientaciones de "
"los escritorios:\n"
"  - [<id>:<orientación-en-grados>,]\n"
"  - 0,1,2,3\n"
"  - 0:270,1:90\n"
"Las orientaciones se especifican en grados, los valores válidos son:\n"
"  - 0 (paisaje)\n"
"  - 90 (retrato)\n"
"  - 180 (paisaje invertido)\n"
"  - 270 (retrato invertido)\n"
"\n"

#: plugins/rdp/rdp_plugin.c:2693
>>>>>>> 050fc71c
#, fuzzy
msgid ""
"Redirect directory <path> as named share <name>.\n"
"  • <name>,<fullpath>[;<name>,<fullpath>[;…]]\n"
"  • MyHome,/home/remminer\n"
"  • /home/remminer\n"
"  • MyHome,/home/remminer;SomePath,/path/to/somepath\n"
"Hotplug support is enabled with:\n"
"  • hotplug,*\n"
"\n"
msgstr ""
<<<<<<< HEAD
"<big>Formatos soportados\n"
"- servidor\n"
"- servidor[:puerto]\n"
"- nombredeusuario@servidor[:puerto] (sólo protocolo SSH)</big>"

#: src/remmina_file_editor.c:162
msgid "Input is invalid."
msgstr ""

#: src/remmina_file_editor.c:239
msgid "Choose a Remote Desktop Server"
msgstr "Elija un servidor de escritorio remoto"

#: src/remmina_file_editor.c:460
#, c-format
msgid "Browse the network to find a %s server"
msgstr "Explorar la red en busca del servidor %s"

#: src/remmina_file_editor.c:564
msgid "Resolution"
msgstr "Resolución"

#: src/remmina_file_editor.c:571
#, fuzzy
msgid "Use initial window size"
msgstr "Utilizar el tamaño de la ventana inicial"

#: src/remmina_file_editor.c:575
msgid "Use client resolution"
msgstr "Usar resolución del cliente"

#: src/remmina_file_editor.c:586 src/remmina_file_editor.c:1152
msgid "Custom"
msgstr "Personalizado"

#: src/remmina_file_editor.c:945
msgid "Keyboard mapping"
msgstr "Distribución del teclado"

#: src/remmina_file_editor.c:1072
#, fuzzy
msgid "Behavior"
msgstr "Comportamiento"

#: src/remmina_file_editor.c:1075
#, fuzzy
msgid "Execute a Command"
msgstr "Ejecutar un comando"

#: src/remmina_file_editor.c:1079
msgid "Before connecting"
msgstr "Conexión abierta"

#: src/remmina_file_editor.c:1081
#, fuzzy
msgid "command %h %u %t %U %p %g --option"
msgstr "comando %h %u %t %U %p %g --option"

#: src/remmina_file_editor.c:1086
msgid "After connecting"
msgstr "Conexión abierta"

#: src/remmina_file_editor.c:1088
#, fuzzy
msgid "/path/to/command -opt1 arg %h %u %t -opt2 %U %p %g"
msgstr "/ruta/al/comando -opt1 arg %h %u %t -opt2 %U %p %g"

#: src/remmina_file_editor.c:1092
msgid "Start-up"
msgstr "Iniciar"

#: src/remmina_file_editor.c:1095
#, fuzzy
msgid "Auto-start this profile"
msgstr "Iniciar automáticamente este perfil"

#: src/remmina_file_editor.c:1125
#, fuzzy
msgid "SSH Tunnel"
msgstr "Túnel SSH"

#: src/remmina_file_editor.c:1126
msgid "Enable SSH tunnel"
msgstr "Permitir túnel SSH"

#: src/remmina_file_editor.c:1133
msgid "Tunnel via loopback address"
msgstr "Túnel a través de dirección de autobucle"

#: src/remmina_file_editor.c:1143
#, c-format
msgid "Same server at port %i"
msgstr "Mismo servidor en el puerto %i"

#: src/remmina_file_editor.c:1193 plugins/rdp/rdp_plugin.c:2724
msgid "Start-up path"
msgstr "Ruta de inicio"

#: src/remmina_file_editor.c:1202
msgid "SSH Authentication"
msgstr "Autenticación SSH"

#: src/remmina_file_editor.c:1229
#, fuzzy
#| msgid "SSH private key passphrase"
msgid "SSH private key file"
msgstr "Archivo de clave privada SSH"

#: src/remmina_file_editor.c:1235 src/remmina_ssh_plugin.c:1474
#, fuzzy
#| msgid "SSH identity file"
msgid "SSH certificate file"
msgstr "Archivo de certificado SSH"

#: src/remmina_file_editor.c:1293
msgid "Basic"
msgstr "Básico"

#: src/remmina_file_editor.c:1299
msgid "Advanced"
msgstr "Avanzado"

#: src/remmina_file_editor.c:1310
#, fuzzy
msgid "Notes"
msgstr "Notas"

#: src/remmina_file_editor.c:1438
#, c-format
msgid "(%s: %i): Can't validate setting '%s' since 'value' or 'gfe' are NULL!"
msgstr ""

#: src/remmina_file_editor.c:1441
#, c-format
msgid ""
"(%s: %i): Can't validate user input since 'setting_name_to_validate', "
"'value' or 'gfe' are NULL!"
msgstr ""

#. TRANSLATORS: Meta-error. Shouldn't be visible.
#: src/remmina_file_editor.c:1445 plugins/x2go/x2go_plugin.c:856
#: plugins/x2go/x2go_plugin.c:1440
#, fuzzy
#| msgid "Transfer error"
msgid "Internal error."
msgstr "Error en transferencia"

#: src/remmina_file_editor.c:1667 src/remmina_file_editor.c:1703
#: src/remmina_file_editor.c:1724 src/remmina_file_editor.c:1747
#, fuzzy, c-format
#| msgid "Could not create SFTP session. %s"
msgid "Couldn't validate user input. %s"
msgstr "Falló la creación de la sesión SFTP: %s"

#: src/remmina_file_editor.c:1691
msgid "Default settings saved."
msgstr "Se guardó la configuración predeterminada."

#: src/remmina_file_editor.c:1781
msgid "Remote Connection Profile"
msgstr "Crear un nuevo perfil de conexión"

#: src/remmina_file_editor.c:1787
msgid "Save as Default"
msgstr "Guardar como Predeterminado"

#: src/remmina_file_editor.c:1788
#, fuzzy
msgid "Use the current settings as the default for all new connection profiles"
msgstr ""
"Utilizar la configuración actual como la predeterminada para todos los "
"nuevos perfiles de conexión"

#: src/remmina_file_editor.c:1796 data/ui/remmina_main.glade:160
msgid "Connect"
msgstr "Conectar"

#: src/remmina_file_editor.c:1799
msgid "_Save and Connect"
msgstr "_Guardar y Conectar"

#: src/remmina_file_editor.c:1922
msgid "Quick Connect"
msgstr "Conexión rápida"

#: src/remmina_file_editor.c:1946
#, c-format
msgid "Use '%s' as subgroup delimiter"
msgstr "Usar «%s» como delimitador de subgrupos"

#: src/remmina_file_editor.c:2012 src/remmina_file_editor.c:2030
#, c-format
msgid "Could not find the file “%s”."
msgstr "Falló la creación de la sesión SFTP: %s"

#. TRANSLATORS: This is a message that pops up when an external Remmina plugin tries to set the window resolution using a legacy parameter.
#. TRANSLATORS: This is a message that pop-up when an external Remmina plugin tries to set the windows resolution using a legacy parameter.
#: src/remmina_file.c:451 src/remmina_file.c:497
msgid ""
"Using the «resolution» parameter in the Remmina preferences file is "
"deprecated.\n"
msgstr ""

#: src/remmina_icon.c:136
msgid "Open Main Window"
msgstr "Abrir en ventana principal"

#: src/remmina_icon.c:141 data/ui/remmina_main.glade:254
msgid "_Preferences"
msgstr "_Preferencias"

#: src/remmina_icon.c:146
msgid "_About"
msgstr "_Acerca de"

#: src/remmina_icon.c:156
msgid "Enable Service Discovery"
msgstr "Activar descubrimiento de servicios"

#: src/remmina_icon.c:168 data/ui/remmina_main.glade:404
msgid "_Quit"
msgstr "_Salir"

#. TRANSLATORS: Applet name as per the Freedesktop Desktop entry specification https://specifications.freedesktop.org/desktop-entry-spec/latest/
#. TRANSLATORS: Applet Name as per the Freedesktop Desktop entry specification https://specifications.freedesktop.org/desktop-entry-spec/latest/
#: src/remmina_icon.c:294 src/remmina_icon.c:450
msgid "Remmina Applet"
msgstr "Miniaplicación de Remmina"

#. TRANSLATORS: Applet comment/description as per the Freedesktop Desktop entry specification https://specifications.freedesktop.org/desktop-entry-spec/latest/
#: src/remmina_icon.c:296 src/remmina_icon.c:452
msgid "Connect to remote desktops through the applet menu"
msgstr ""
"Conectarse con un escritorio remoto mediante el menú de la miniaplicación"

#: src/remmina_icon.c:359
msgid "StatusNotifier/Appindicator support in “"
msgstr ""

#. TRANSLATORS: %s is a placeholder for "StatusNotifier/Appindicator suppor in “DESKTOP NAME”: "
#: src/remmina_icon.c:366
#, c-format
msgid "%s your desktop does support it"
msgstr ""

#. TRANSLATORS: %s is a placeholder for "StatusNotifier/Appindicator suppor in “DESKTOP NAME”: "
#: src/remmina_icon.c:368
#, c-format
msgid "%s and Remmina has built-in (compiled) support for libappindicator."
msgstr ""

#. TRANSLATORS: %s is a placeholder for "StatusNotifier/Appindicator suppor in “DESKTOP NAME”: "
#: src/remmina_icon.c:371
#, c-format
msgid ""
"%s not supported natively by your Desktop Environment. libappindicator will "
"try to fallback to GtkStatusIcon/xembed"
msgstr ""

#. TRANSLATORS: %s is a placeholder for "StatusNotifier/Appindicator suppor in “DESKTOP NAME”: "
#: src/remmina_icon.c:375
#, c-format
msgid "%s You may need to install, and use XApp Status Applet"
msgstr ""

#. TRANSLATORS: %s is a placeholder for "StatusNotifier/Appindicator suppor in “DESKTOP NAME”: "
#: src/remmina_icon.c:378
#, c-format
msgid "%s You may need to install, and use KStatusNotifierItem"
msgstr ""

#. TRANSLATORS: %s is a placeholder for "StatusNotifier/Appindicator suppor in “DESKTOP NAME”: "
#: src/remmina_icon.c:381
#, c-format
msgid "%s You may need to install, and use XEmbed SNI Proxy"
msgstr ""

#. TRANSLATORS: %s is a placeholder for "StatusNotifier/Appindicator suppor in “DESKTOP NAME”: "
#: src/remmina_icon.c:384
#, c-format
msgid "%s You may need to install, and use Gnome Shell Extension Appindicator"
msgstr ""

#. TRANSLATORS: %s is a placeholder for an error message
#: src/remmina_ssh_plugin.c:539
#, fuzzy, c-format
msgid "Error: %s"
msgstr "Error: %s"

#: src/remmina_ssh_plugin.c:556
msgid "Terminal content saved in"
msgstr "Contenido del terminal guardado en"

#: src/remmina_ssh_plugin.c:822
msgid "Select All (host+A)"
msgstr "Seleccionar todo (Host+a)"

#: src/remmina_ssh_plugin.c:823
msgid "Copy (host+C)"
msgstr "Copiar (Host+c)"

#: src/remmina_ssh_plugin.c:824
msgid "Paste (host+V)"
msgstr "Pegar (Host+v)"

#: src/remmina_ssh_plugin.c:825
msgid "Save session to file"
msgstr "Guardar sesión en un archivo"

#: src/remmina_ssh_plugin.c:826
#, fuzzy
msgid "Increase font size (host+Page Up)"
msgstr "Aumentar el tamaño de la letra (host+Avance de página)"

#: src/remmina_ssh_plugin.c:827
#, fuzzy
msgid "Decrease font size (host+Page Down)"
msgstr "Disminuir el tamaño de la letra (host+Avance)"

#: src/remmina_ssh_plugin.c:828
msgid "Find text (host+G)"
msgstr "Pegar (Host+v)"

#: src/remmina_ssh_plugin.c:1439 data/ui/remmina_main.glade:177
msgid "Copy"
msgstr "Copiar"

#: src/remmina_ssh_plugin.c:1439
msgid "_Copy"
msgstr "_Copiar"

#: src/remmina_ssh_plugin.c:1440
msgid "Paste"
msgstr "Pegar"

#: src/remmina_ssh_plugin.c:1440
msgid "_Paste"
msgstr "_Pegar"

#: src/remmina_ssh_plugin.c:1441
msgid "Select all"
msgstr "Seleccionar todo"

#: src/remmina_ssh_plugin.c:1441
msgid "_Select all"
msgstr "_Seleccionar todo"

#: src/remmina_ssh_plugin.c:1442
#, fuzzy
msgid "Increase font size"
msgstr "Aumentar el tamaño de la letra"

#: src/remmina_ssh_plugin.c:1442
#, fuzzy
msgid "_Increase font size"
msgstr "Aumentar el tamaño de la letra"

#: src/remmina_ssh_plugin.c:1443
#, fuzzy
msgid "Decrease font size"
msgstr "Disminuir el tamaño de la letra"

#: src/remmina_ssh_plugin.c:1443
#, fuzzy
msgid "_Decrease font size"
msgstr "Disminuir el tamaño de la letra"

#: src/remmina_ssh_plugin.c:1444
#, fuzzy
msgid "Find text"
msgstr "Buscar texto"

#: src/remmina_ssh_plugin.c:1444
#, fuzzy
msgid "_Find text"
msgstr "Encontrar el texto"

#: src/remmina_ssh_plugin.c:1471 plugins/spice/spice_plugin.c:674
#: plugins/vnc/vnc_plugin.c:1977 plugins/vnc/vnc_plugin.c:1989
msgid "User password"
msgstr "Contraseña de usuario"

#: src/remmina_ssh_plugin.c:1477 plugins/rdp/rdp_plugin.c:2723
msgid "Start-up program"
msgstr "Programa de inicio"

#: src/remmina_ssh_plugin.c:1482
#, fuzzy
msgid ""
"The filename can use the following placeholders:\n"
"\n"
"  • %h is substituted with the server name\n"
"  • %t is substituted with the SSH server name\n"
"  • %u is substituted with the username\n"
"  • %U is substituted with the SSH username\n"
"  • %p is substituted with Remmina profile name\n"
"  • %g is substituted with Remmina profile group name\n"
"  • %d is substituted with local date and time in ISO 8601 format\n"
msgstr ""
"El nombre del archivo puede utilizar los siguientes marcadores de posición:\n"
"\n"
"  - %h se sustituye por el nombre del servidor\n"
"  - %t se sustituye por el nombre del servidor SSH\n"
"  - %u se sustituye por el nombre de usuario\n"
"  - %U se sustituye por el nombre de usuario SSH\n"
"  - %p se sustituye por el nombre del perfil de Remmina\n"
"  - %g es sustituido por el nombre del grupo del perfil de Remmina\n"
"  - %d se sustituye por la fecha y hora local en formato ISO 8601\n"

#: src/remmina_ssh_plugin.c:1504
#, fuzzy
#| msgid "Terminal color scheme"
msgid "Terminal colour scheme"
msgstr "Esquema del color del terminal"

#: src/remmina_ssh_plugin.c:1505
msgid "Character set"
msgstr "Conjunto de caracteres"

#: src/remmina_ssh_plugin.c:1507
msgid "KEX (Key Exchange) algorithms"
msgstr "Algoritmos KEX (Key Exchange)"

#: src/remmina_ssh_plugin.c:1508
msgid "Symmetric cipher client to server"
msgstr "Cliente de cifrado simétrico al servidor"

#: src/remmina_ssh_plugin.c:1509
msgid "Preferred server host key types"
msgstr "Tipos de claves de host de servidores preferidos"

#: src/remmina_ssh_plugin.c:1510
msgid "Folder for SSH session log"
msgstr "Error al iniciar la sesión SSH: %s"

#: src/remmina_ssh_plugin.c:1511
msgid "Filename for SSH session log"
msgstr "Habilitar el registro de sesión SSH a la salida"

#: src/remmina_ssh_plugin.c:1512
#, fuzzy
msgid "Log SSH session when exiting Remmina"
msgstr "Registro de la sesión SSH al salir de Remmina"

#: src/remmina_ssh_plugin.c:1513
#, fuzzy
msgid "Log SSH session asynchronously"
msgstr "Registrar la sesión SSH de forma asíncrona"

#: src/remmina_ssh_plugin.c:1513
#, fuzzy
msgid "Saving the session asynchronously may have a notable performance impact"
msgstr ""
"Guardar la sesión de forma asíncrona puede tener un impacto notable en el "
"rendimiento"

#: src/remmina_ssh_plugin.c:1514
#, fuzzy
msgid "Audible terminal bell"
msgstr "Timbre de terminal audible"

#: src/remmina_ssh_plugin.c:1515
msgid "SSH compression"
msgstr "Opciones SSH"

#: src/remmina_ssh_plugin.c:1516
msgid "Don't remember passwords"
msgstr "Confirmar contraseña"

#: src/remmina_ssh_plugin.c:1517
msgid "Strict host key checking"
msgstr "Estricta comprobación de la clave del host"

#: src/remmina_ssh_plugin.c:1531
msgid "SSH - Secure Shell"
msgstr "SSH - Shell Seguro"

#: plugins/kwallet/src/kwallet_plugin_main.c:118
msgid "Secured password storage in KWallet"
msgstr "Desactivar almacenamiento de contraseña"

#: plugins/rdp/rdp_settings.c:217
msgid "<Auto-detect>"
msgstr "<Autodetectar>"

#: plugins/rdp/rdp_settings.c:249
msgid "<Not set>"
msgstr "<No establecido>"

#: plugins/rdp/rdp_settings.c:280
msgid "<Choose a quality level to edit…>"
msgstr "<Elija un nivel de calidad que editar…>"

#: plugins/rdp/rdp_settings.c:282 plugins/rdp/rdp_plugin.c:2542
#: plugins/vnc/vnc_plugin.c:1934
msgid "Poor (fastest)"
msgstr "Pobre (más rápido)"

#: plugins/rdp/rdp_settings.c:284 plugins/rdp/rdp_plugin.c:2543
#: plugins/vnc/vnc_plugin.c:1933
msgid "Medium"
msgstr "Medio"
=======
"Redirigir el directorio <ruta> como recurso compartido con nombre <nombre>.\n"
"  - <nombre>,<ruta completa>[;<nombre>,<ruta completa>[;...]]\n"
"  - MiHogar,/home/remminer\n"
"  - /home/remminer\n"
"  - MiHogar,/home/remminer;AlgunaRuta,/ruta/algunaRuta\n"
"El soporte de Hotplug se activa con:\n"
"  - hotplug,*\n"
"\n"

#: plugins/rdp/rdp_plugin.c:2725 plugins/spice/spice_plugin.c:677
msgid "Share folder"
msgstr "Compartir carpeta"

#: plugins/rdp/rdp_plugin.c:2725
#, fuzzy
msgid "Use “Redirect directory” in the advanced tab for multiple directories"
msgstr ""
"Utilice la opción \"Redirigir directorio\" en la pestaña avanzada para "
"múltiples directorios"

#: plugins/rdp/rdp_plugin.c:2726
#, fuzzy
msgid "Restricted admin mode"
msgstr "Modo de administración restringido"

#: plugins/rdp/rdp_plugin.c:2727
#, fuzzy
#| msgid "Password"
msgid "Password hash"
msgstr "Clave de acceso"

#: plugins/rdp/rdp_plugin.c:2727
#, fuzzy
msgid "Restricted admin mode password hash"
msgstr "Contraseña restringida del modo admin"

#: plugins/rdp/rdp_plugin.c:2728
#, fuzzy
msgid "Left-handed mouse support"
msgstr "Soporte de ratón para zurdos"

#: plugins/rdp/rdp_plugin.c:2728
#, fuzzy
msgid "Swap left and right mouse buttons for left-handed mouse support"
msgstr ""
"Cambia los botones izquierdo y derecho del ratón para que sea compatible con "
"los zurdos"

#: plugins/rdp/rdp_plugin.c:2730
#, fuzzy
msgid "Enable multi monitor"
msgstr "Activar el monitor múltiple"

#: plugins/rdp/rdp_plugin.c:2731
#, fuzzy
msgid "Span screen over multiple monitors"
msgstr "Amplía la pantalla en varios monitores"

#: plugins/rdp/rdp_plugin.c:2732
#, fuzzy
#| msgid "Listen on port"
msgid "List monitor IDs"
msgstr "Lista de IDs de monitores"

#: plugins/rdp/rdp_plugin.c:2734 plugins/vnc/vnc_plugin.c:1978
#: plugins/vnc/vnc_plugin.c:1990 plugins/gvnc/gvnc_plugin.c:849
msgid "Colour depth"
msgstr "Profundidad de color"

#: plugins/rdp/rdp_plugin.c:2735
msgid "Network connection type"
msgstr "Crear un nuevo perfil de conexión"

#: plugins/rdp/rdp_plugin.c:2750 plugins/vnc/vnc_plugin.c:1979
#: plugins/vnc/vnc_plugin.c:1991
msgid "Quality"
msgstr "Calidad"

#: plugins/rdp/rdp_plugin.c:2751
#, fuzzy
msgid "Security protocol negotiation"
msgstr "Negociación del protocolo de seguridad"

#: plugins/rdp/rdp_plugin.c:2752
#, fuzzy
msgid "Gateway transport type"
msgstr "Tipo de transporte de la pasarela"

#: plugins/rdp/rdp_plugin.c:2753
msgid "FreeRDP log level"
msgstr "Nivel de registro FreeRDP"

#: plugins/rdp/rdp_plugin.c:2754
msgid "FreeRDP log filters"
msgstr "Nivel de registro FreeRDP"

#: plugins/rdp/rdp_plugin.c:2754
#, fuzzy
msgid "tag:level[,tag:level[,…]]"
msgstr "etiqueta:nivel[,etiqueta:nivel[,...]]"

#: plugins/rdp/rdp_plugin.c:2755
#, fuzzy
msgid "Audio output mode"
msgstr "Modo de salida de audio"

#: plugins/rdp/rdp_plugin.c:2756
msgid "Redirect local audio output"
msgstr "Redirigir micrófono local"

#: plugins/rdp/rdp_plugin.c:2757
msgid "Redirect local microphone"
msgstr "Redirigir micrófono local"

#: plugins/rdp/rdp_plugin.c:2758
msgid "Connection timeout in ms"
msgstr "Conectando con «%s»…"

#: plugins/rdp/rdp_plugin.c:2759
msgid "Remote Desktop Gateway server"
msgstr "Puerta de enlace"

#: plugins/rdp/rdp_plugin.c:2760
msgid "Remote Desktop Gateway username"
msgstr "Puerta de enlace RD nombre de usuario"

#: plugins/rdp/rdp_plugin.c:2761
msgid "Remote Desktop Gateway password"
msgstr "Puerta de enlace RD contraseña"

#: plugins/rdp/rdp_plugin.c:2762
msgid "Remote Desktop Gateway domain"
msgstr "Puerta de enlace RD dominio"

#: plugins/rdp/rdp_plugin.c:2763
#, fuzzy
msgid "Redirect directory"
msgstr "Redirigir el directorio"

#: plugins/rdp/rdp_plugin.c:2764
msgid "Client name"
msgstr "Nombre del cliente"

#: plugins/rdp/rdp_plugin.c:2765
msgid "Client build"
msgstr "Nombre del cliente"

#: plugins/rdp/rdp_plugin.c:2766
msgid "Start-up program"
msgstr "Programa de inicio"

#: plugins/rdp/rdp_plugin.c:2768
#, fuzzy
msgid "Load balance info"
msgstr "Información sobre el equilibrio de carga"

#. TRANSLATORS: Do not use typographic quotation marks, these must stay as "double quote", also know as “Typewriter ("programmer's") quote, ambidextrous.”
#: plugins/rdp/rdp_plugin.c:2770
#, fuzzy
msgid "Override printer drivers"
msgstr "Anular los controladores de la impresora"

#: plugins/rdp/rdp_plugin.c:2770
#, fuzzy
msgid ""
"\"Samsung_CLX-3300_Series\":\"Samsung CLX-3300 Series PS\";\"Canon MF410\":"
"\"Canon MF410 Series UFR II\""
msgstr ""
"\"Samsung_CLX-3300_Series\": \"Samsung CLX-3300 Series PS\"; \"Canon "
"MF410\": \"Canon MF410 Series UFR II\""

#: plugins/rdp/rdp_plugin.c:2771
msgid "USB device redirection"
msgstr "Seleccione los dispositivos USB para la redirección"

#: plugins/rdp/rdp_plugin.c:2772
#, fuzzy
msgid "Local serial name"
msgstr "Nombre de serie local"

#: plugins/rdp/rdp_plugin.c:2772
#, fuzzy
msgid "COM1, COM2, etc."
msgstr "COM1, COM2, etc."

#: plugins/rdp/rdp_plugin.c:2773
#, fuzzy
msgid "Local serial driver"
msgstr "Controlador de serie local"

#: plugins/rdp/rdp_plugin.c:2773
#, fuzzy
msgid "Serial"
msgstr "Serie"

#: plugins/rdp/rdp_plugin.c:2774
#, fuzzy
msgid "Local serial path"
msgstr "Ruta local en serie"

#: plugins/rdp/rdp_plugin.c:2774
#, fuzzy
msgid "/dev/ttyS0, /dev/ttyS1, etc."
msgstr "/dev/ttyS0, /dev/ttyS1, etc."

#: plugins/rdp/rdp_plugin.c:2775
#, fuzzy
msgid "Local parallel name"
msgstr "Nombre del paralelo local"

#: plugins/rdp/rdp_plugin.c:2776
#, fuzzy
msgid "Local parallel device"
msgstr "Dispositivo local paralelo"

#: plugins/rdp/rdp_plugin.c:2777
msgid "Name of smart card"
msgstr "Compartir tarjeta inteligente"

#: plugins/rdp/rdp_plugin.c:2778
#, fuzzy
msgid "Dynamic virtual channel"
msgstr "Canal virtual dinámico"

#: plugins/rdp/rdp_plugin.c:2778 plugins/rdp/rdp_plugin.c:2779
#, fuzzy
msgid "<channel>[,<options>]"
msgstr "<canal>[,<opciones>]"

#: plugins/rdp/rdp_plugin.c:2779
#, fuzzy
msgid "Static virtual channel"
msgstr "Canal virtual estático"

#: plugins/rdp/rdp_plugin.c:2780
#, fuzzy
#| msgid "USB redirection error"
msgid "TCP redirection"
msgstr "Redirección TCP"

#: plugins/rdp/rdp_plugin.c:2780
#, fuzzy
msgid "/PATH/TO/rdp2tcp"
msgstr "/PATH/TO/rdp2tcp"

#: plugins/rdp/rdp_plugin.c:2782
#, fuzzy
msgid "Prefer IPv6 AAAA record over IPv4 A record"
msgstr "Preferir el registro AAAA de IPv6 sobre el registro A de IPv4"

#: plugins/rdp/rdp_plugin.c:2783
#, fuzzy
msgid "Share printers"
msgstr "Compartir impresoras"

#: plugins/rdp/rdp_plugin.c:2784
#, fuzzy
msgid "Share serial ports"
msgstr "Compartir puertos serie"

#: plugins/rdp/rdp_plugin.c:2785
#, fuzzy
msgid "(SELinux) permissive mode for serial ports"
msgstr "(SELinux) modo permisivo para puertos serie"

#: plugins/rdp/rdp_plugin.c:2786
#, fuzzy
msgid "Share parallel ports"
msgstr "Compartir puertos paralelos"

#: plugins/rdp/rdp_plugin.c:2787
msgid "Share a smart card"
msgstr "Compartir tarjeta inteligente"

#: plugins/rdp/rdp_plugin.c:2788 plugins/vnc/vnc_plugin.c:2009
msgid "Turn off clipboard sync"
msgstr "Desactivar sincronización entre portapapeles"

#: plugins/rdp/rdp_plugin.c:2789
msgid "Ignore certificate"
msgstr "Ignorar certificado"

#: plugins/rdp/rdp_plugin.c:2790
#, fuzzy
msgid "Use the old license workflow"
msgstr "Utilizar el antiguo flujo de trabajo de la licencia"

#: plugins/rdp/rdp_plugin.c:2790
#, fuzzy
msgid "It disables CAL and hwId is set to 0"
msgstr "Desactiva CAL y hwId se pone a 0"

#: plugins/rdp/rdp_plugin.c:2791 plugins/spice/spice_plugin.c:702
#: plugins/vnc/vnc_plugin.c:2013 plugins/www/www_plugin.c:919
#: plugins/gvnc/gvnc_plugin.c:867
msgid "Forget passwords after use"
msgstr "Desactivar almacenamiento de contraseña"

#: plugins/rdp/rdp_plugin.c:2792
msgid "Attach to console (2003/2003 R2)"
msgstr "Anexar a consola (Windows 2003/2003 R2)"

#: plugins/rdp/rdp_plugin.c:2793
#, fuzzy
msgid "Turn off fast-path"
msgstr "Desactivar la ruta rápida"

#: plugins/rdp/rdp_plugin.c:2794
msgid "Server detection using Remote Desktop Gateway"
msgstr "Detección de servidor usando Puerta de enlace"

#: plugins/rdp/rdp_plugin.c:2796
#, fuzzy
msgid "Use system proxy settings"
msgstr "Utilizar la configuración del proxy del sistema"

#: plugins/rdp/rdp_plugin.c:2798
msgid "Turn off automatic reconnection"
msgstr "Desactivar la reconexión automática"

#: plugins/rdp/rdp_plugin.c:2799
#, fuzzy
msgid "Relax order checks"
msgstr "Relajar los controles de pedidos"

#: plugins/rdp/rdp_plugin.c:2800
#, fuzzy
msgid "Glyph cache"
msgstr "Caché de glifos"

#: plugins/rdp/rdp_plugin.c:2801
#, fuzzy
msgid "Enable multitransport protocol (UDP)"
msgstr "Activar el protocolo multitransporte (UDP)"

#: plugins/rdp/rdp_plugin.c:2801
#, fuzzy
msgid "Using the UDP protocol may improve performance"
msgstr "El uso del protocolo UDP puede mejorar el rendimiento"

#: plugins/rdp/rdp_plugin.c:2802
#, fuzzy
msgid "Use base credentials for gateway too"
msgstr "Utilizar las credenciales de base también para la pasarela"

#: plugins/rdp/rdp_plugin.c:2804
#, fuzzy
msgid "Enable Gateway websockets support"
msgstr "Habilitar el soporte de websockets de Gateway"

#: plugins/rdp/rdp_plugin.c:2817 plugins/spice/spice_plugin.c:715
#: plugins/vnc/vnc_plugin.c:2029
msgid "Send Ctrl+Alt+Delete"
msgstr "Enviar Ctrl+Alt+Supr"

#: plugins/rdp/rdp_plugin.c:2830
msgid "RDP - Remote Desktop Protocol"
msgstr "RDP - Protocolo de escritorio remoto (Remote Desktop Protocol)"

#: plugins/rdp/rdp_plugin.c:2855
msgid "RDP - RDP File Handler"
msgstr "RDP - Manejador de archivos RDP"

#: plugins/rdp/rdp_plugin.c:2870
msgid "RDP - Preferences"
msgstr "RDP - Preferencias"

#: plugins/rdp/rdp_plugin.c:2923
msgid "Export connection in Windows .rdp file format"
msgstr "Exportar conexión en formato de archivo .rdp de Windows"

#: plugins/rdp/rdp_event.c:344
#, c-format
msgid "Reconnection attempt %d of %d…"
msgstr "Reconexión en curso. Intento %d de %d…"

#: plugins/spice/spice_plugin_file_transfer.c:82
msgid "File Transfers"
msgstr "Transferencias de archivos"

#: plugins/spice/spice_plugin_file_transfer.c:219
msgid "Transfer error"
msgstr "Error en transferencia"

#: plugins/spice/spice_plugin_file_transfer.c:220
#, c-format
msgid "%s: %s"
msgstr "%s: %s"

#: plugins/spice/spice_plugin_file_transfer.c:223
msgid "Transfer completed"
msgstr "Transferencia completada"

#: plugins/spice/spice_plugin_file_transfer.c:224
#, fuzzy, c-format
msgid "The %s file has been transferred"
msgstr "El archivo %s ha sido transferido"

#: plugins/spice/spice_plugin.c:351
msgid "Enter SPICE password"
msgstr "Contraseña de usuario"

#: plugins/spice/spice_plugin.c:386
#, c-format
msgid "Disconnected from the SPICE server “%s”."
msgstr "Desconectado del servidor SPICE %s."

#: plugins/spice/spice_plugin.c:402
msgid "TLS connection error."
msgstr "Error de conexión TLS."

#: plugins/spice/spice_plugin.c:408
msgid "Connection to the SPICE server dropped."
msgstr "La conexión al servidor SPICE falló."

#: plugins/spice/spice_plugin.c:616 plugins/spice/spice_plugin.c:634
msgid "Default"
msgstr "Predeterminados"

#: plugins/spice/spice_plugin.c:636
#, fuzzy
msgid "Auto GLZ"
msgstr "Auto GLZ"

#: plugins/spice/spice_plugin.c:637
#, fuzzy
msgid "Auto LZ"
msgstr "Auto LZ"

#: plugins/spice/spice_plugin.c:650
#, fuzzy
msgid "Disable video overlay if videos are not displayed properly.\n"
msgstr ""
"Desactivar la superposición de vídeo si los vídeos no se visualizan "
"correctamente.\n"

#: plugins/spice/spice_plugin.c:675
msgid "Use TLS encryption"
msgstr "Usar cifrado TLS"

#: plugins/spice/spice_plugin.c:676
msgid "Server CA certificate"
msgstr "Servidor de certificados CA"

#: plugins/spice/spice_plugin.c:694
msgid "Prefered video codec"
msgstr "Preferencias"

#: plugins/spice/spice_plugin.c:695
msgid "Turn off GStreamer overlay"
msgstr "Desactivar entrada del servidor"

#: plugins/spice/spice_plugin.c:698
#, fuzzy
msgid "Prefered image compression"
msgstr "Compresión de imagen preferida"

#: plugins/spice/spice_plugin.c:701 plugins/spice/spice_plugin.c:714
#: plugins/gvnc/gvnc_plugin.c:866 plugins/gvnc/gvnc_plugin.c:880
msgid "No clipboard sync"
msgstr "Desactivar sincronización entre portapapeles"

#: plugins/spice/spice_plugin.c:703 plugins/gvnc/gvnc_plugin.c:869
msgid "Enable audio channel"
msgstr "Habilitar el canal de audio"

#: plugins/spice/spice_plugin.c:704
msgid "Share smart card"
msgstr "Compartir tarjeta inteligente"

#: plugins/spice/spice_plugin.c:705 plugins/spice/spice_plugin.c:713
#: plugins/vnc/vnc_plugin.c:2008 plugins/vnc/vnc_plugin.c:2025
#: plugins/gvnc/gvnc_plugin.c:870 plugins/gvnc/gvnc_plugin.c:879
msgid "View only"
msgstr "Ver solamente"

#: plugins/spice/spice_plugin.c:716 plugins/spice/spice_plugin_usb.c:51
msgid "Select USB devices for redirection"
msgstr "Seleccione los dispositivos USB para la redirección"

#: plugins/spice/spice_plugin.c:727
msgid "SPICE - Simple Protocol for Independent Computing Environments"
msgstr "SPICE - Protocolo simple para entornos de computación independiente"

#: plugins/spice/spice_plugin_usb.c:54
msgid "_Close"
msgstr "_Cerrar"

#: plugins/spice/spice_plugin_usb.c:94
msgid "USB redirection error"
msgstr "Error de redirección USB"
>>>>>>> 050fc71c

#: plugins/rdp/rdp_settings.c:286 plugins/rdp/rdp_plugin.c:2544
#: plugins/vnc/vnc_plugin.c:1931
msgid "Good"
msgstr "Buena"

<<<<<<< HEAD
#: plugins/rdp/rdp_settings.c:288 plugins/rdp/rdp_plugin.c:2545
#: plugins/vnc/vnc_plugin.c:1932
msgid "Best (slowest)"
msgstr "Mejor (más lento)"
=======
#: plugins/vnc/vnc_plugin.c:825 plugins/gvnc/gvnc_plugin.c:539
#, fuzzy
msgid "Enter VNC authentication credentials"
msgstr "Introduzca las credenciales de autenticación VNC"

#: plugins/vnc/vnc_plugin.c:936
msgid "Unable to connect to VNC server"
msgstr "No se pudo conectar al servidor VNC"
>>>>>>> 050fc71c

#: plugins/rdp/rdp_settings.c:427
msgid "Keyboard layout"
msgstr "Distribución del teclado"

#: plugins/rdp/rdp_settings.c:457
msgid "Use client keyboard mapping"
msgstr "Usar asignación de teclado del cliente"

#: plugins/rdp/rdp_settings.c:468
#, fuzzy
#| msgid "Keyboard mapping"
msgid "Keyboard scancode remapping"
msgstr "Reasignación del código de escaneo del teclado"

<<<<<<< HEAD
#: plugins/rdp/rdp_settings.c:483
#, fuzzy
msgid "List of key=value,… pairs to remap scancodes. E.g. 0x56=0x29,0x29=0x56"
msgstr ""
"Lista de pares clave=valor,... para reasignar los códigos de escaneo. Por "
"ejemplo, 0x56=0x29,0x29=0x56"

#: plugins/rdp/rdp_settings.c:486
#, fuzzy
msgid "FreeRDP > 2.3.0 is required to map scancodes"
msgstr "Se requiere FreeRDP > 2.3.0 para asignar códigos de escaneo"

#: plugins/rdp/rdp_settings.c:494
msgid "Quality settings"
msgstr "Configuración de calidad"

#: plugins/rdp/rdp_settings.c:517
msgid "Wallpaper"
msgstr "Fondo de escritorio"

#: plugins/rdp/rdp_settings.c:525
msgid "Window drag"
msgstr "Arrastre de ventana"

#: plugins/rdp/rdp_settings.c:532
msgid "Menu animation"
msgstr "Animación de menús"

#: plugins/rdp/rdp_settings.c:540
msgid "Theme"
msgstr "Tema"

#: plugins/rdp/rdp_settings.c:547
msgid "Cursor shadow"
msgstr "Sombra del cursor"

#: plugins/rdp/rdp_settings.c:555
msgid "Cursor blinking"
msgstr "Parpadeo del cursor"

#: plugins/rdp/rdp_settings.c:562
msgid "Font smoothing"
msgstr "Suavizado de tipografía"

#: plugins/rdp/rdp_settings.c:570
msgid "Composition"
msgstr "Composición"

#: plugins/rdp/rdp_settings.c:580
msgid "Remote scale factor"
msgstr "Factor de escala remoto"

#: plugins/rdp/rdp_settings.c:595
msgid "Desktop scale factor %"
msgstr "Factor de escala de escritorio %"

#: plugins/rdp/rdp_settings.c:607
msgid "Device scale factor %"
msgstr "Factor de escala del dispositivo %"

#: plugins/rdp/rdp_settings.c:630
msgid "Desktop orientation"
msgstr "Orientación de escritorio"

#: plugins/rdp/rdp_settings.c:650
#, fuzzy
#| msgid "Change security settings"
msgid "Input device settings"
msgstr "Configuración del dispositivo de entrada"

#: plugins/rdp/rdp_settings.c:658 plugins/rdp/rdp_plugin.c:2686
#: plugins/vnc/vnc_plugin.c:2014
#, fuzzy
#| msgid "Turn on smooth scrolling"
msgid "Disable smooth scrolling"
msgstr "Desactivar el desplazamiento suave"

#: plugins/rdp/rdp_settings.c:669
#, fuzzy
#| msgid "Quality settings"
msgid "General settings"
msgstr "Ajustes generales"

#: plugins/rdp/rdp_settings.c:676 plugins/rdp/rdp_plugin.c:2738
#, fuzzy
#| msgid "Reconnection attempt %d of %d…"
msgid "Reconnect attempts number"
msgstr "Número de intentos de reconexión"

#: plugins/rdp/rdp_settings.c:689 plugins/rdp/rdp_plugin.c:2738
#, fuzzy
msgid ""
"The maximum number of reconnect attempts upon an RDP disconnect (default: 20)"
msgstr ""
"El número máximo de intentos de reconexión tras una desconexión RDP (por "
"defecto: 20)"

#: plugins/rdp/rdp_plugin.c:762 plugins/rdp/rdp_plugin.c:827
#, fuzzy
msgid "Enter RDP authentication credentials"
msgstr "Introduzca las credenciales de autenticación RDP"

#: plugins/rdp/rdp_plugin.c:835
#, fuzzy
msgid "Enter RDP gateway authentication credentials"
msgstr "Introduzca las credenciales de autenticación de la pasarela RDP"

#: plugins/rdp/rdp_plugin.c:2073
#, c-format
msgid ""
"Could not access the RDP server “%s”.\n"
"Account locked out."
msgstr ""
"El acceso al servidor RDP %s falló.\n"
"La cuenta está bloqueada."
=======
#: plugins/vnc/vnc_plugin.c:966
#, fuzzy, c-format
msgid "The VNC server requested an unknown authentication method. %s"
msgstr "El servidor VNC solicitó un método de autenticación desconocido. %s"
>>>>>>> 050fc71c

#: plugins/rdp/rdp_plugin.c:2080
#, c-format
msgid ""
"Could not access the RDP server “%s”.\n"
"Account expired."
msgstr ""
"El acceso al servidor RDP %s falló.\n"
"La cuenta ha caducado."

#: plugins/rdp/rdp_plugin.c:2087
#, c-format
msgid ""
"Could not access the RDP server “%s”.\n"
"Password expired."
msgstr ""
"El acceso al servidor RDP %s falló.\n"
"Contraseña caducada."

#: plugins/rdp/rdp_plugin.c:2094
#, c-format
msgid ""
"Could not access the RDP server “%s”.\n"
"Account disabled."
msgstr ""
"El acceso al servidor RDP %s falló.\n"
"La cuenta está desactivada."

#: plugins/rdp/rdp_plugin.c:2100
#, c-format
msgid ""
"Could not access the RDP server “%s”.\n"
"Insufficient user privileges."
msgstr ""
"El acceso al servidor RDP %s falló.\n"
"La cuenta ha caducado."

#: plugins/rdp/rdp_plugin.c:2108
#, c-format
msgid ""
"Could not access the RDP server “%s”.\n"
"Account restricted."
msgstr ""
"El acceso al servidor RDP %s falló.\n"
"La cuenta tiene restricciones."

#: plugins/rdp/rdp_plugin.c:2116
#, c-format
msgid ""
"Could not access the RDP server “%s”.\n"
"Change user password before connecting."
msgstr ""
"El acceso al servidor RDP %s falló.\n"
"Contraseña caducada."

#: plugins/rdp/rdp_plugin.c:2121
#, c-format
msgid "Lost connection to the RDP server “%s”."
msgstr "No se pudo conectar con el servidor RDP %s"

#: plugins/rdp/rdp_plugin.c:2124
#, c-format
msgid "Could not find the address for the RDP server “%s”."
msgstr "No se puede encontrar la dirección del servidor RDP %s."

#: plugins/rdp/rdp_plugin.c:2128
#, c-format
msgid ""
"Could not connect to the RDP server “%s” via TLS. Check that client and "
"server support a common TLS version."
msgstr ""
"Error al conectar al servidor RDP %s. Error de conexión TLS. Compruebe que "
"el cliente y el servidor soportan una versión TLS común."

#. TRANSLATORS: the placeholder may be either an IP/FQDN or a server hostname
#: plugins/rdp/rdp_plugin.c:2132
#, fuzzy, c-format
#| msgid ""
#| "Unable to establish a connection to the RDP server “%s”. Check \"Security "
#| "protocol negotiation\"."
msgid ""
"Unable to establish a connection to the RDP server “%s”. Check “Security "
"protocol negotiation”."
msgstr ""
"No se puede establecer una conexión con el servidor RDP \"%s\". Compruebe "
"\"Negociación del protocolo de seguridad\"."

#: plugins/rdp/rdp_plugin.c:2140
#, c-format
msgid "Cannot connect to the RDP server “%s”."
msgstr "No se pudo conectar con el servidor RDP %s"

#: plugins/rdp/rdp_plugin.c:2143
#, fuzzy
msgid "Could not start libfreerdp-gdi."
msgstr "No se ha podido iniciar libfreerdp-gdi."

#: plugins/rdp/rdp_plugin.c:2146
#, fuzzy, c-format
msgid ""
"You requested a H.264 GFX mode for the server “%s”, but your libfreerdp does "
"not support H.264. Please use a non-AVC colour depth setting."
msgstr ""
"Has solicitado un modo H.264 GFX para el servidor \"%s\", pero tu libfreerdp "
"no soporta H.264. Por favor, utilice una configuración de profundidad de "
"color no-AVC."

#: plugins/rdp/rdp_plugin.c:2153
#, fuzzy, c-format
msgid "The “%s” server refused the connection."
msgstr "El servidor \"%s\" rechazó la conexión."

#: plugins/rdp/rdp_plugin.c:2158
#, fuzzy, c-format
msgid ""
"The Remote Desktop Gateway “%s” denied the user “%s\\%s” access due to "
"policy."
msgstr ""
"El Remote Desktop Gateway \"%s\" denegó el acceso al usuario \"%s|%s\" "
"debido a la política."

#: plugins/rdp/rdp_plugin.c:2168
#, c-format
msgid "Cannot connect to the “%s” RDP server."
msgstr "No se pudo conectar con el servidor RDP %s"

#: plugins/rdp/rdp_plugin.c:2511
#, fuzzy
msgid "Automatic (32 bpp) (Server chooses its best format)"
msgstr "Automático (32 bpp) (El servidor elige su mejor formato)"

#: plugins/rdp/rdp_plugin.c:2512
#, fuzzy
msgid "GFX AVC444 (32 bpp)"
msgstr "GFX AVC444 (32 bpp)"

#: plugins/rdp/rdp_plugin.c:2513
#, fuzzy
msgid "GFX AVC420 (32 bpp)"
msgstr "GFX AVC420 (32 bpp)"

#: plugins/rdp/rdp_plugin.c:2514
#, fuzzy
msgid "GFX RFX (32 bpp)"
msgstr "GFX RFX (32 bpp)"

#: plugins/rdp/rdp_plugin.c:2515
#, fuzzy
msgid "GFX RFX Progressive (32 bpp)"
msgstr "GFX RFX Progresivo (32 bpp)"

#: plugins/rdp/rdp_plugin.c:2516
msgid "RemoteFX (32 bpp)"
msgstr "RemoteFX (32 ppp)"

<<<<<<< HEAD
#: plugins/rdp/rdp_plugin.c:2517 plugins/vnc/vnc_plugin.c:1922
msgid "True colour (32 bpp)"
msgstr "Color verdadero (32 ppp)"

#: plugins/rdp/rdp_plugin.c:2518
msgid "True colour (24 bpp)"
msgstr "Color verdadero (24 ppp)"

#: plugins/rdp/rdp_plugin.c:2519 plugins/vnc/vnc_plugin.c:1923
msgid "High colour (16 bpp)"
msgstr "Color alto (16 ppp)"

#: plugins/rdp/rdp_plugin.c:2520
msgid "High colour (15 bpp)"
msgstr "Color alto (15 ppp)"

#: plugins/rdp/rdp_plugin.c:2521 plugins/vnc/vnc_plugin.c:1924
msgid "256 colours (8 bpp)"
msgstr "256 colores (8 ppp)"

#: plugins/rdp/rdp_plugin.c:2552 data/ui/remmina_preferences.glade:641
#, fuzzy
msgid "None"
msgstr "Ninguno"

#: plugins/rdp/rdp_plugin.c:2553
msgid "Auto-detect"
msgstr "<Autodetectar>"

#: plugins/rdp/rdp_plugin.c:2554
#, fuzzy
msgid "Modem"
msgstr "Módem"

#: plugins/rdp/rdp_plugin.c:2555
#, fuzzy
msgid "Low performance broadband"
msgstr "Banda ancha de bajo rendimiento"

#: plugins/rdp/rdp_plugin.c:2556
#, fuzzy
msgid "Satellite"
msgstr "Satélite"

#: plugins/rdp/rdp_plugin.c:2557
#, fuzzy
msgid "High performance broadband"
msgstr "Banda ancha de alto rendimiento"

#: plugins/rdp/rdp_plugin.c:2558
#, fuzzy
msgid "WAN"
msgstr "WAN"

#: plugins/rdp/rdp_plugin.c:2559
#, fuzzy
msgid "LAN"
msgstr "LAN"

#: plugins/rdp/rdp_plugin.c:2566 plugins/spice/spice_plugin.c:635
#: data/ui/remmina_preferences.glade:677
msgid "Off"
msgstr "Apagar"

#: plugins/rdp/rdp_plugin.c:2575
msgid "Automatic negotiation"
msgstr "Automatico"

#: plugins/rdp/rdp_plugin.c:2576
msgid "NLA protocol security"
msgstr "Pestañas por protocolos"

#: plugins/rdp/rdp_plugin.c:2577
msgid "TLS protocol security"
msgstr "Pestañas por protocolos"

#: plugins/rdp/rdp_plugin.c:2578
msgid "RDP protocol security"
msgstr "Pestañas por protocolos"

#: plugins/rdp/rdp_plugin.c:2579
#, fuzzy
msgid "NLA extended protocol security"
msgstr "Seguridad del protocolo ampliado NLA"

#: plugins/rdp/rdp_plugin.c:2592
#, fuzzy
msgid "2600 (Windows XP), 7601 (Windows Vista/7), 9600 (Windows 8 and newer)"
msgstr ""
"2600 (Windows XP), 7601 (Windows Vista/7), 9600 (Windows 8 y posteriores)"

#: plugins/rdp/rdp_plugin.c:2595
#, fuzzy
msgid ""
"Used i.a. by terminal services in a smart card channel to distinguish client "
"capabilities:\n"
"  • < 4034: Windows XP base smart card functions\n"
"  • 4034-7064: Windows Vista/7: SCardReadCache(),\n"
"    SCardWriteCache(), SCardGetTransmitCount()\n"
"  • >= 7065: Windows 8 and newer: SCardGetReaderIcon(),\n"
"    SCardGetDeviceTypeId()"
msgstr ""
"Utilizado i.a. por los servicios de terminal en un canal de tarjeta "
"inteligente para distinguir las capacidades del cliente:\n"
"  - < 4034: Funciones de la tarjeta inteligente base de Windows XP\n"
"  - 4034-7064: Windows Vista/7: SCardReadCache(),\n"
"    SCardWriteCache(), SCardGetTransmitCount()\n"
"  - >= 7065: Windows 8 y posteriores: SCardGetReaderIcon(),\n"
"    SCardGetDeviceTypeId()"

#: plugins/rdp/rdp_plugin.c:2603
#, fuzzy
msgid ""
"Options for redirection of audio input:\n"
"  • [sys:<sys>,][dev:<dev>,][format:<format>,][rate:<rate>,]\n"
"    [channel:<channel>] Audio input (microphone)\n"
"  • sys:pulse\n"
"  • format:1\n"
"  • sys:oss,dev:1,format:1\n"
"  • sys:alsa"
msgstr ""
"Opciones para la redirección de la entrada de audio:\n"
"  - [sys:<sys>,][dev:<dev>,][format:<format>,][rate:<rate>,]\n"
"    [channel:<channel>] Entrada de audio (micrófono)\n"
"  - sys:pulso\n"
"  - formato:1\n"
"  - sys:oss,dev:1,formato:1\n"
"  - sys:alsa"

#: plugins/rdp/rdp_plugin.c:2612
#, fuzzy
msgid ""
"Options for redirection of audio output:\n"
"  • [sys:<sys>,][dev:<dev>,][format:<format>,][rate:<rate>,]\n"
"    [channel:<channel>] Audio output\n"
"  • sys:pulse\n"
"  • format:1\n"
"  • sys:oss,dev:1,format:1\n"
"  • sys:alsa"
msgstr ""
"Opciones para la redirección de la salida de audio:\n"
"  - [sys:<sys>,][dev:<dev>,][format:<format>,][rate:<rate>,]\n"
"    [channel:<channel>] Salida de audio\n"
"  - sys:pulso\n"
"  - formato:1\n"
"  - sys:oss,dev:1,formato:1\n"
"  - sys:alsa"

#: plugins/rdp/rdp_plugin.c:2622
#, fuzzy
msgid ""
"Options for redirection of USB device:\n"
"  • [dbg,][id:<vid>:<pid>#…,][addr:<bus>:<addr>#…,][auto]\n"
"  • auto\n"
"  • id:054c:0268#4669:6e6b,addr:04:0c"
msgstr ""
"Opciones para la redirección del dispositivo USB:\n"
"  - [dbg,][id:<vid>:<pid>#...,][addr:<bus>:<addr>#...,][auto]\n"
"  - auto\n"
"  • id:054c:0268#4669:6e6b,addr:04:0c"

#: plugins/rdp/rdp_plugin.c:2628
#, fuzzy
msgid ""
"Advanced setting for high latency links:\n"
"Adjusts the connection timeout. Use if your connection times out.\n"
"The highest possible value is 600000 ms (10 minutes).\n"
msgstr ""
"Configuración avanzada para enlaces de alta latencia:\n"
"Ajusta el tiempo de espera de la conexión. Utilícelo si su conexión se "
"agota.\n"
"El valor más alto posible es 600000 ms (10 minutos).\n"

#: plugins/rdp/rdp_plugin.c:2633
#, fuzzy
msgid ""
"Performance optimisations based on the network connection type:\n"
"Using auto-detection is advised.\n"
"If “Auto-detect” fails, choose the most appropriate option in the list.\n"
msgstr ""
"Optimizaciones de rendimiento basadas en el tipo de conexión de red:\n"
"Se aconseja utilizar la detección automática.\n"
"Si falla la \"detección automática\", elige la opción más adecuada de la "
"lista.\n"

#: plugins/rdp/rdp_plugin.c:2638
#, fuzzy
msgid ""
"Comma-separated list of monitor IDs and desktop orientations:\n"
"  • [<id>:<orientation-in-degrees>,]\n"
"  • 0,1,2,3\n"
"  • 0:270,1:90\n"
"Orientations are specified in degrees, valid values are:\n"
"  •   0 (landscape)\n"
"  •  90 (portrait)\n"
"  • 180 (landscape flipped)\n"
"  • 270 (portrait flipped)\n"
"\n"
msgstr ""
"Lista separada por comas de los ID de los monitores y las orientaciones de "
"los escritorios:\n"
"  - [<id>:<orientación-en-grados>,]\n"
"  - 0,1,2,3\n"
"  - 0:270,1:90\n"
"Las orientaciones se especifican en grados, los valores válidos son:\n"
"  - 0 (paisaje)\n"
"  - 90 (retrato)\n"
"  - 180 (paisaje invertido)\n"
"  - 270 (retrato invertido)\n"
"\n"

#: plugins/rdp/rdp_plugin.c:2650
#, fuzzy
msgid ""
"Redirect directory <path> as named share <name>.\n"
"  • <name>,<fullpath>[;<name>,<fullpath>[;…]]\n"
"  • MyHome,/home/remminer\n"
"  • /home/remminer\n"
"  • MyHome,/home/remminer;SomePath,/path/to/somepath\n"
"Hotplug support is enabled with:\n"
"  • hotplug,*\n"
"\n"
msgstr ""
"Redirigir el directorio <ruta> como recurso compartido con nombre <nombre>.\n"
"  - <nombre>,<ruta completa>[;<nombre>,<ruta completa>[;...]]\n"
"  - MiHogar,/home/remminer\n"
"  - /home/remminer\n"
"  - MiHogar,/home/remminer;AlgunaRuta,/ruta/algunaRuta\n"
"El soporte de Hotplug se activa con:\n"
"  - hotplug,*\n"
"\n"

#: plugins/rdp/rdp_plugin.c:2682 plugins/spice/spice_plugin.c:677
msgid "Share folder"
msgstr "Compartir carpeta"

#: plugins/rdp/rdp_plugin.c:2682
#, fuzzy
msgid "Use “Redirect directory” in the advanced tab for multiple directories"
msgstr ""
"Utilice la opción \"Redirigir directorio\" en la pestaña avanzada para "
"múltiples directorios"

#: plugins/rdp/rdp_plugin.c:2683
msgid "Restricted admin mode"
msgstr ""

#: plugins/rdp/rdp_plugin.c:2684
#, fuzzy
#| msgid "Password"
msgid "Password hash"
msgstr "Contraseña"

#: plugins/rdp/rdp_plugin.c:2684
msgid "Restricted admin mode password hash"
msgstr ""

#: plugins/rdp/rdp_plugin.c:2685
#, fuzzy
msgid "Left-handed mouse support"
msgstr "Soporte de ratón para zurdos"

#: plugins/rdp/rdp_plugin.c:2685
#, fuzzy
msgid "Swap left and right mouse buttons for left-handed mouse support"
msgstr ""
"Cambia los botones izquierdo y derecho del ratón para que sea compatible con "
"los zurdos"

#: plugins/rdp/rdp_plugin.c:2687
#, fuzzy
msgid "Enable multi monitor"
msgstr "Activar el monitor múltiple"

#: plugins/rdp/rdp_plugin.c:2688
#, fuzzy
msgid "Span screen over multiple monitors"
msgstr "Amplía la pantalla en varios monitores"

#: plugins/rdp/rdp_plugin.c:2689
#, fuzzy
#| msgid "Listen on port"
msgid "List monitor IDs"
msgstr "Lista de IDs de monitores"

#: plugins/rdp/rdp_plugin.c:2691 plugins/vnc/vnc_plugin.c:1978
#: plugins/vnc/vnc_plugin.c:1990 plugins/gvnc/gvnc_plugin.c:849
msgid "Colour depth"
msgstr "Profundidad de color"

#: plugins/rdp/rdp_plugin.c:2692
msgid "Network connection type"
msgstr "Crear un nuevo perfil de conexión"

#: plugins/rdp/rdp_plugin.c:2707 plugins/vnc/vnc_plugin.c:1979
#: plugins/vnc/vnc_plugin.c:1991
msgid "Quality"
msgstr "Calidad"

#: plugins/rdp/rdp_plugin.c:2708
#, fuzzy
msgid "Security protocol negotiation"
msgstr "Negociación del protocolo de seguridad"

#: plugins/rdp/rdp_plugin.c:2709
#, fuzzy
msgid "Gateway transport type"
msgstr "Tipo de transporte de la pasarela"

#: plugins/rdp/rdp_plugin.c:2710
msgid "FreeRDP log level"
msgstr "Nivel de registro FreeRDP"

#: plugins/rdp/rdp_plugin.c:2711
msgid "FreeRDP log filters"
msgstr "Nivel de registro FreeRDP"

#: plugins/rdp/rdp_plugin.c:2711
#, fuzzy
msgid "tag:level[,tag:level[,…]]"
msgstr "etiqueta:nivel[,etiqueta:nivel[,...]]"

#: plugins/rdp/rdp_plugin.c:2712
#, fuzzy
msgid "Audio output mode"
msgstr "Modo de salida de audio"

#: plugins/rdp/rdp_plugin.c:2713
msgid "Redirect local audio output"
msgstr "Redirigir micrófono local"

#: plugins/rdp/rdp_plugin.c:2714
msgid "Redirect local microphone"
msgstr "Redirigir micrófono local"

#: plugins/rdp/rdp_plugin.c:2715
msgid "Connection timeout in ms"
msgstr "Conectando con «%s»…"

#: plugins/rdp/rdp_plugin.c:2716
msgid "Remote Desktop Gateway server"
msgstr "Puerta de enlace"

#: plugins/rdp/rdp_plugin.c:2717
msgid "Remote Desktop Gateway username"
msgstr "Puerta de enlace RD nombre de usuario"

#: plugins/rdp/rdp_plugin.c:2718
msgid "Remote Desktop Gateway password"
msgstr "Puerta de enlace RD contraseña"

#: plugins/rdp/rdp_plugin.c:2719
msgid "Remote Desktop Gateway domain"
msgstr "Puerta de enlace RD dominio"

#: plugins/rdp/rdp_plugin.c:2720
#, fuzzy
msgid "Redirect directory"
msgstr "Redirigir el directorio"

#: plugins/rdp/rdp_plugin.c:2721
msgid "Client name"
msgstr "Nombre del cliente"

#: plugins/rdp/rdp_plugin.c:2722
msgid "Client build"
msgstr "Nombre del cliente"

#: plugins/rdp/rdp_plugin.c:2725
#, fuzzy
msgid "Load balance info"
msgstr "Información sobre el equilibrio de carga"

#. TRANSLATORS: Do not use typographic quotation marks, these must stay as "double quote", also know as “Typewriter ("programmer's") quote, ambidextrous.”
#: plugins/rdp/rdp_plugin.c:2727
#, fuzzy
msgid "Override printer drivers"
msgstr "Anular los controladores de la impresora"

#: plugins/rdp/rdp_plugin.c:2727
#, fuzzy
msgid ""
"\"Samsung_CLX-3300_Series\":\"Samsung CLX-3300 Series PS\";\"Canon MF410\":"
"\"Canon MF410 Series UFR II\""
msgstr ""
"\"Samsung_CLX-3300_Series\": \"Samsung CLX-3300 Series PS\"; \"Canon "
"MF410\": \"Canon MF410 Series UFR II\""

#: plugins/rdp/rdp_plugin.c:2728
msgid "USB device redirection"
msgstr "Seleccione los dispositivos USB para la redirección"

#: plugins/rdp/rdp_plugin.c:2729
#, fuzzy
msgid "Local serial name"
msgstr "Nombre de serie local"

#: plugins/rdp/rdp_plugin.c:2729
#, fuzzy
msgid "COM1, COM2, etc."
msgstr "COM1, COM2, etc."

#: plugins/rdp/rdp_plugin.c:2730
#, fuzzy
msgid "Local serial driver"
msgstr "Controlador de serie local"

#: plugins/rdp/rdp_plugin.c:2730
#, fuzzy
msgid "Serial"
msgstr "Serie"

#: plugins/rdp/rdp_plugin.c:2731
#, fuzzy
msgid "Local serial path"
msgstr "Ruta local en serie"

#: plugins/rdp/rdp_plugin.c:2731
#, fuzzy
msgid "/dev/ttyS0, /dev/ttyS1, etc."
msgstr "/dev/ttyS0, /dev/ttyS1, etc."

#: plugins/rdp/rdp_plugin.c:2732
#, fuzzy
msgid "Local parallel name"
msgstr "Nombre del paralelo local"

#: plugins/rdp/rdp_plugin.c:2733
#, fuzzy
msgid "Local parallel device"
msgstr "Dispositivo local paralelo"

#: plugins/rdp/rdp_plugin.c:2734
msgid "Name of smart card"
msgstr "Compartir tarjeta inteligente"

#: plugins/rdp/rdp_plugin.c:2735
#, fuzzy
msgid "Dynamic virtual channel"
msgstr "Canal virtual dinámico"

#: plugins/rdp/rdp_plugin.c:2735 plugins/rdp/rdp_plugin.c:2736
#, fuzzy
msgid "<channel>[,<options>]"
msgstr "<canal>[,<opciones>]"

#: plugins/rdp/rdp_plugin.c:2736
#, fuzzy
msgid "Static virtual channel"
msgstr "Canal virtual estático"

#: plugins/rdp/rdp_plugin.c:2737
#, fuzzy
#| msgid "USB redirection error"
msgid "TCP redirection"
msgstr "Redirección TCP"

#: plugins/rdp/rdp_plugin.c:2737
#, fuzzy
msgid "/PATH/TO/rdp2tcp"
msgstr "/PATH/TO/rdp2tcp"

#: plugins/rdp/rdp_plugin.c:2739
#, fuzzy
msgid "Prefer IPv6 AAAA record over IPv4 A record"
msgstr "Preferir el registro AAAA de IPv6 sobre el registro A de IPv4"

#: plugins/rdp/rdp_plugin.c:2740
#, fuzzy
msgid "Share printers"
msgstr "Compartir impresoras"

#: plugins/rdp/rdp_plugin.c:2741
#, fuzzy
msgid "Share serial ports"
msgstr "Compartir puertos serie"

#: plugins/rdp/rdp_plugin.c:2742
#, fuzzy
msgid "(SELinux) permissive mode for serial ports"
msgstr "(SELinux) modo permisivo para puertos serie"

#: plugins/rdp/rdp_plugin.c:2743
#, fuzzy
msgid "Share parallel ports"
msgstr "Compartir puertos paralelos"

#: plugins/rdp/rdp_plugin.c:2744
msgid "Share a smart card"
msgstr "Compartir tarjeta inteligente"

#: plugins/rdp/rdp_plugin.c:2745 plugins/vnc/vnc_plugin.c:2009
msgid "Turn off clipboard sync"
msgstr "Desactivar sincronización entre portapapeles"

#: plugins/rdp/rdp_plugin.c:2746
msgid "Ignore certificate"
msgstr "Ignorar certificado"

#: plugins/rdp/rdp_plugin.c:2747
#, fuzzy
msgid "Use the old license workflow"
msgstr "Utilizar el antiguo flujo de trabajo de la licencia"

#: plugins/rdp/rdp_plugin.c:2747
#, fuzzy
msgid "It disables CAL and hwId is set to 0"
msgstr "Desactiva CAL y hwId se pone a 0"

#: plugins/rdp/rdp_plugin.c:2748 plugins/spice/spice_plugin.c:702
#: plugins/vnc/vnc_plugin.c:2013 plugins/www/www_plugin.c:919
#: plugins/gvnc/gvnc_plugin.c:867
msgid "Forget passwords after use"
msgstr "Desactivar almacenamiento de contraseña"

#: plugins/rdp/rdp_plugin.c:2749
msgid "Attach to console (2003/2003 R2)"
msgstr "Anexar a consola (Windows 2003/2003 R2)"

#: plugins/rdp/rdp_plugin.c:2750
#, fuzzy
msgid "Turn off fast-path"
msgstr "Desactivar la ruta rápida"

#: plugins/rdp/rdp_plugin.c:2751
msgid "Server detection using Remote Desktop Gateway"
msgstr "Detección de servidor usando Puerta de enlace"

#: plugins/rdp/rdp_plugin.c:2753
#, fuzzy
msgid "Use system proxy settings"
msgstr "Utilizar la configuración del proxy del sistema"

#: plugins/rdp/rdp_plugin.c:2755
msgid "Turn off automatic reconnection"
msgstr "Desactivar la reconexión automática"

#: plugins/rdp/rdp_plugin.c:2756
#, fuzzy
msgid "Relax order checks"
msgstr "Relajar los controles de pedidos"

#: plugins/rdp/rdp_plugin.c:2757
#, fuzzy
msgid "Glyph cache"
msgstr "Caché de glifos"

#: plugins/rdp/rdp_plugin.c:2758
#, fuzzy
msgid "Enable multitransport protocol (UDP)"
msgstr "Activar el protocolo multitransporte (UDP)"

#: plugins/rdp/rdp_plugin.c:2758
#, fuzzy
msgid "Using the UDP protocol may improve performance"
msgstr "El uso del protocolo UDP puede mejorar el rendimiento"

#: plugins/rdp/rdp_plugin.c:2759
#, fuzzy
msgid "Use base credentials for gateway too"
msgstr "Utilizar las credenciales de base también para la pasarela"

#: plugins/rdp/rdp_plugin.c:2761
#, fuzzy
msgid "Enable Gateway websockets support"
msgstr "Habilitar el soporte de websockets de Gateway"

#: plugins/rdp/rdp_plugin.c:2774 plugins/spice/spice_plugin.c:715
#: plugins/vnc/vnc_plugin.c:2029
msgid "Send Ctrl+Alt+Delete"
msgstr "Enviar Ctrl+Alt+Supr"

#: plugins/rdp/rdp_plugin.c:2787
msgid "RDP - Remote Desktop Protocol"
msgstr "RDP - Protocolo de escritorio remoto (Remote Desktop Protocol)"

#: plugins/rdp/rdp_plugin.c:2812
msgid "RDP - RDP File Handler"
msgstr "RDP - Manejador de archivos RDP"

#: plugins/rdp/rdp_plugin.c:2827
msgid "RDP - Preferences"
msgstr "RDP - Preferencias"

#: plugins/rdp/rdp_plugin.c:2880
msgid "Export connection in Windows .rdp file format"
msgstr "Exportar conexión en formato de archivo .rdp de Windows"

#: plugins/rdp/rdp_event.c:344
#, c-format
msgid "Reconnection attempt %d of %d…"
msgstr "Reconexión en curso. Intento %d de %d…"

#: plugins/spice/spice_plugin_file_transfer.c:82
msgid "File Transfers"
msgstr "Transferencias de archivos"

#: plugins/spice/spice_plugin_file_transfer.c:219
msgid "Transfer error"
msgstr "Error en transferencia"

#: plugins/spice/spice_plugin_file_transfer.c:220
#, c-format
msgid "%s: %s"
msgstr "%s: %s"

#: plugins/spice/spice_plugin_file_transfer.c:223
msgid "Transfer completed"
msgstr "Transferencia completada"

#: plugins/spice/spice_plugin_file_transfer.c:224
#, fuzzy, c-format
msgid "The %s file has been transferred"
msgstr "El archivo %s ha sido transferido"

#: plugins/spice/spice_plugin.c:351
msgid "Enter SPICE password"
msgstr "Contraseña de usuario"

#: plugins/spice/spice_plugin.c:386
#, c-format
msgid "Disconnected from the SPICE server “%s”."
msgstr "Desconectado del servidor SPICE %s."

#: plugins/spice/spice_plugin.c:402
msgid "TLS connection error."
msgstr "Error de conexión TLS."

#: plugins/spice/spice_plugin.c:408
msgid "Connection to the SPICE server dropped."
msgstr "La conexión al servidor SPICE falló."

#: plugins/spice/spice_plugin.c:616 plugins/spice/spice_plugin.c:634
msgid "Default"
msgstr "Predeterminados"

#: plugins/spice/spice_plugin.c:636
#, fuzzy
msgid "Auto GLZ"
msgstr "Auto GLZ"

#: plugins/spice/spice_plugin.c:637
#, fuzzy
msgid "Auto LZ"
msgstr "Auto LZ"

#: plugins/spice/spice_plugin.c:650
#, fuzzy
msgid "Disable video overlay if videos are not displayed properly.\n"
msgstr ""
"Desactivar la superposición de vídeo si los vídeos no se visualizan "
"correctamente.\n"

#: plugins/spice/spice_plugin.c:675
msgid "Use TLS encryption"
msgstr "Usar cifrado TLS"

#: plugins/spice/spice_plugin.c:676
msgid "Server CA certificate"
msgstr "Servidor de certificados CA"

#: plugins/spice/spice_plugin.c:694
msgid "Prefered video codec"
msgstr "Preferencias"

#: plugins/spice/spice_plugin.c:695
msgid "Turn off GStreamer overlay"
msgstr "Desactivar entrada del servidor"

#: plugins/spice/spice_plugin.c:698
#, fuzzy
msgid "Prefered image compression"
msgstr "Compresión de imagen preferida"

#: plugins/spice/spice_plugin.c:701 plugins/spice/spice_plugin.c:714
#: plugins/gvnc/gvnc_plugin.c:866 plugins/gvnc/gvnc_plugin.c:880
msgid "No clipboard sync"
msgstr "Desactivar sincronización entre portapapeles"

#: plugins/spice/spice_plugin.c:703 plugins/gvnc/gvnc_plugin.c:869
msgid "Enable audio channel"
msgstr "Habilitar el canal de audio"

#: plugins/spice/spice_plugin.c:704
msgid "Share smart card"
msgstr "Compartir tarjeta inteligente"

#: plugins/spice/spice_plugin.c:705 plugins/spice/spice_plugin.c:713
#: plugins/vnc/vnc_plugin.c:2008 plugins/vnc/vnc_plugin.c:2025
#: plugins/gvnc/gvnc_plugin.c:870 plugins/gvnc/gvnc_plugin.c:879
msgid "View only"
msgstr "Ver solamente"

#: plugins/spice/spice_plugin.c:716 plugins/spice/spice_plugin_usb.c:51
msgid "Select USB devices for redirection"
msgstr "Seleccione los dispositivos USB para la redirección"

#: plugins/spice/spice_plugin.c:727
msgid "SPICE - Simple Protocol for Independent Computing Environments"
msgstr "SPICE - Protocolo simple para entornos de computación independiente"

#: plugins/spice/spice_plugin_usb.c:54
msgid "_Close"
msgstr "_Cerrar"

#: plugins/spice/spice_plugin_usb.c:94
msgid "USB redirection error"
msgstr "Error de redirección USB"

#: plugins/vnc/vnc_plugin.c:772
msgid "Enter VNC password"
msgstr "Contraseña de usuario"

#: plugins/vnc/vnc_plugin.c:825 plugins/gvnc/gvnc_plugin.c:539
#, fuzzy
msgid "Enter VNC authentication credentials"
msgstr "Introduzca las credenciales de autenticación VNC"

#: plugins/vnc/vnc_plugin.c:936
msgid "Unable to connect to VNC server"
msgstr "No se pudo conectar al servidor VNC"

#: plugins/vnc/vnc_plugin.c:937
#, c-format
msgid "Couldn’t convert '%s' to host address"
msgstr "No se pudo convertir '%s' en una dirección de servidor"

#: plugins/vnc/vnc_plugin.c:938
#, c-format
msgid "VNC connection failed: %s"
msgstr "La conexión VNC ha fallado: %s"

#: plugins/vnc/vnc_plugin.c:939
msgid "Your connection has been rejected."
msgstr "Se rechazó su conexión."

#: plugins/vnc/vnc_plugin.c:966
#, fuzzy, c-format
msgid "The VNC server requested an unknown authentication method. %s"
msgstr "El servidor VNC solicitó un método de autenticación desconocido. %s"

#: plugins/vnc/vnc_plugin.c:968
msgid "Please retry after turning on encryption for this profile."
msgstr ""
"Por favor, inténtelo de nuevo después de activar el cifrado en este perfil."

#: plugins/vnc/vnc_plugin.c:1939
#, fuzzy
msgid ""
"Connect to VNC using a repeater:\n"
"  • The server field must contain the repeater ID, e.g. ID:123456789\n"
"  • The repeater field have to be set to the repeater IP and port, like:\n"
"    10.10.10.12:5901\n"
"  • From the remote VNC server, you will connect to\n"
"    the repeater, e.g. with x11vnc:\n"
"    x11vnc -connect repeater=ID:123456789+10.10.10.12:5500"
msgstr ""
"Conéctese a VNC utilizando un repetidor:\n"
"  - El campo del servidor debe contener el ID del repetidor, por ejemplo "
"ID:123456789\n"
"  - El campo del repetidor debe contener la IP y el puerto del repetidor, "
"por ejemplo\n"
"    10.10.10.12:5901\n"
"  - Desde el servidor VNC remoto, se conectará a\n"
"    el repetidor, por ejemplo, con x11vnc:\n"
"    x11vnc -connect repeater=ID:123456789+10.10.10.12:5500"

#: plugins/vnc/vnc_plugin.c:1948
msgid ""
"Listening for remote VNC connection:\n"
"  • The \"Listen on port\" field is the port Remmina will listen to,\n"
"    e.g. 8888\n"
"  • From the remote VNC server, you will connect to\n"
"    Remmina, e.g. with x11vnc:\n"
"    x11vnc -display :0 -connect 192.168.1.36:8888"
=======
#: plugins/vnc/vnc_plugin.c:1939
#, fuzzy
msgid ""
"Connect to VNC using a repeater:\n"
"  • The server field must contain the repeater ID, e.g. ID:123456789\n"
"  • The repeater field have to be set to the repeater IP and port, like:\n"
"    10.10.10.12:5901\n"
"  • From the remote VNC server, you will connect to\n"
"    the repeater, e.g. with x11vnc:\n"
"    x11vnc -connect repeater=ID:123456789+10.10.10.12:5500"
msgstr ""
"Conéctese a VNC utilizando un repetidor:\n"
"  - El campo del servidor debe contener el ID del repetidor, por ejemplo "
"ID:123456789\n"
"  - El campo del repetidor debe contener la IP y el puerto del repetidor, "
"por ejemplo\n"
"    10.10.10.12:5901\n"
"  - Desde el servidor VNC remoto, se conectará a\n"
"    el repetidor, por ejemplo, con x11vnc:\n"
"    x11vnc -connect repeater=ID:123456789+10.10.10.12:5500"

#: plugins/vnc/vnc_plugin.c:1948
#, fuzzy
msgid ""
"Listening for remote VNC connection:\n"
"  • The \"Listen on port\" field is the port Remmina will listen to,\n"
"    e.g. 8888\n"
"  • From the remote VNC server, you will connect to\n"
"    Remmina, e.g. with x11vnc:\n"
"    x11vnc -display :0 -connect 192.168.1.36:8888"
msgstr ""
"Escucha de la conexión VNC remota:\n"
"  - El campo \"Listen on port\" es el puerto en el que Remmina escuchará,\n"
"    por ejemplo, 8888\n"
"  - Desde el servidor VNC remoto, te conectarás a\n"
"    Remmina, por ejemplo con x11vnc:\n"
"    x11vnc -display :0 -connect 192.168.1.36:8888"

#: plugins/vnc/vnc_plugin.c:1975
msgid "Repeater"
msgstr "Repetidor"

#: plugins/vnc/vnc_plugin.c:1987
msgid "Listen on port"
msgstr "Escuchar en el puerto"

#: plugins/vnc/vnc_plugin.c:2007
msgid "Show remote cursor"
msgstr "Mostrar el cursor remoto"

#: plugins/vnc/vnc_plugin.c:2010
msgid "Turn off encryption"
msgstr "Usar cifrado TLS"

#: plugins/vnc/vnc_plugin.c:2011 plugins/vnc/vnc_plugin.c:2026
#, fuzzy
msgid "Prevent local interaction on the server"
msgstr "Evitar la interacción local en el servidor"

#: plugins/vnc/vnc_plugin.c:2012 plugins/gvnc/gvnc_plugin.c:868
#, fuzzy
msgid "Ignore remote bell messages"
msgstr "Ignorar los mensajes de timbre a distancia"

#: plugins/vnc/vnc_plugin.c:2028
msgid "Open Chat…"
msgstr "Abrir chat…"

#: plugins/vnc/vnc_plugin.h:41
#, fuzzy
msgid "Remmina VNC Plugin"
msgstr "Plugin Remmina VNC"

#: plugins/vnc/vnc_plugin.h:46
#, fuzzy
msgid "Remmina VNC listener Plugin"
msgstr "Plugin Remmina VNC listener"

#: plugins/www/www_config.h:43
#, fuzzy
msgid "Remmina web-browser plugin"
msgstr "Plugin del navegador web Remmina"

#: plugins/www/www_plugin.c:98
#, fuzzy
msgid "File downloaded"
msgstr "Archivo descargado"

#: plugins/www/www_plugin.c:581
#, fuzzy
msgid "Enter WWW authentication credentials"
msgstr "Introduzca las credenciales de autenticación WWW"

#: plugins/www/www_plugin.c:893
#, fuzzy
msgid "URL"
msgstr "URL"

#: plugins/www/www_plugin.c:893
#, fuzzy
msgid "http://address or https://address"
msgstr "http://address o https://address"

#: plugins/www/www_plugin.c:910
msgid "User agent"
msgstr "Agente SSH"

#: plugins/www/www_plugin.c:911
#, fuzzy
msgid "Proxy URL"
msgstr "URL del proxy"

#: plugins/www/www_plugin.c:911
#, fuzzy
msgid "E.g. https://example.org, socks://mysocks:1080"
msgstr "Por ejemplo, https://example.org, socks://mysocks:1080"

#: plugins/www/www_plugin.c:912
#, fuzzy
msgid "Turn on Java support"
msgstr "Activar el soporte de Java"

#: plugins/www/www_plugin.c:913
msgid "Turn on smooth scrolling"
msgstr "Suavizado de tipografía"

#: plugins/www/www_plugin.c:914
#, fuzzy
msgid "Turn on spatial navigation"
msgstr "Activar la navegación espacial"

#: plugins/www/www_plugin.c:915
#, fuzzy
msgid "Turn on plugin support"
msgstr "Activar la compatibilidad con plugins"

#: plugins/www/www_plugin.c:916
#, fuzzy
msgid "Turn on WebGL support"
msgstr "Activar el soporte de WebGL"

#: plugins/www/www_plugin.c:917
#, fuzzy
msgid "Turn on HTML5 audio support"
msgstr "Activar el soporte de audio HTML5"

#: plugins/www/www_plugin.c:918
#, fuzzy
msgid "Ignore TLS errors"
msgstr "Ignorar los errores de TLS"

#: plugins/www/www_plugin.c:921
#, fuzzy
msgid "Turn on Web Inspector"
msgstr "Activar el Inspector Web"

#: plugins/exec/exec_plugin.c:160
msgid "You did not set any command to be executed"
msgstr "No se ha establecido ningún comando para ser ejecutado"

#: plugins/exec/exec_plugin.c:206
msgid ""
"Warning: Running a command synchronously may cause Remmina not to respond.\n"
"Do you really want to continue?"
msgstr ""
"ADVERTENCIA! Ejecutando un comando sincrónicamente, puede colgar Remmina.\n"
"¿Realmente quieres continuar?"

#: plugins/exec/exec_plugin.c:274
msgid "Command"
msgstr "Comando"

#: plugins/exec/exec_plugin.c:275
msgid "Asynchronous execution"
msgstr "Ejecución asincrónica"

#: plugins/exec/exec_plugin_config.h:41
#, fuzzy
msgid "Execute a command"
msgstr "Ejecutar un comando"

#: plugins/tool_hello_world/plugin_config.h:40
#, fuzzy
msgid "Hello, World!"
msgstr "¡Hola, mundo!"

#: plugins/secret/src/glibsecret_plugin.c:188
msgid "Secured password storage in the GNOME keyring"
msgstr "Desactivar almacenamiento de contraseña"

#: plugins/x2go/x2go_plugin.c:67
#, fuzzy, c-format
msgid ""
"The command-line feature '%s' is not available! Attempting to start PyHoca-"
"CLI without using this feature…"
msgstr ""
"¡La función de línea de comandos '%s' no está disponible! Intentando iniciar "
"PyHoca-CLI sin usar esta función…"

#: plugins/x2go/x2go_plugin.c:287 plugins/x2go/x2go_plugin.c:419
#: plugins/x2go/x2go_plugin.c:478 plugins/x2go/x2go_plugin.c:581
#: plugins/x2go/x2go_plugin.c:656 plugins/x2go/x2go_plugin.c:668
#: plugins/x2go/x2go_plugin.c:676 plugins/x2go/x2go_plugin.c:699
#: plugins/x2go/x2go_plugin.c:708 plugins/x2go/x2go_plugin.c:724
#: plugins/x2go/x2go_plugin.c:763 plugins/x2go/x2go_plugin.c:775
#: plugins/x2go/x2go_plugin.c:806 plugins/x2go/x2go_plugin.c:817
#: plugins/x2go/x2go_plugin.c:825 plugins/x2go/x2go_plugin.c:939
#: plugins/x2go/x2go_plugin.c:966 plugins/x2go/x2go_plugin.c:980
#: plugins/x2go/x2go_plugin.c:1077 plugins/x2go/x2go_plugin.c:1141
#: plugins/x2go/x2go_plugin.c:1445 plugins/x2go/x2go_plugin.c:1479
#: plugins/x2go/x2go_plugin.c:1575 plugins/x2go/x2go_plugin.c:1869
#: plugins/x2go/x2go_plugin.c:2669 plugins/x2go/x2go_plugin.c:2882
#: plugins/x2go/x2go_plugin.c:2887 plugins/x2go/x2go_plugin.c:2892
#: plugins/x2go/x2go_plugin.c:2897 plugins/x2go/x2go_plugin.c:2912
#: plugins/x2go/x2go_plugin.c:2917 plugins/x2go/x2go_plugin.c:2922
#: plugins/x2go/x2go_plugin.c:2927
#, fuzzy, c-format
#| msgid "Transfer error"
msgid "Internal error: %s"
msgstr "Error interno: %s"

#: plugins/x2go/x2go_plugin.c:288 plugins/x2go/x2go_plugin.c:420
#: plugins/x2go/x2go_plugin.c:479 plugins/x2go/x2go_plugin.c:1078
#, fuzzy
msgid "Parameter 'custom_data' is not initialized!"
msgstr "El parámetro 'default_username' no está inicializado."

#: plugins/x2go/x2go_plugin.c:301
#, fuzzy
msgid "Broken `DialogData`! Aborting…"
msgstr "¡DialogData` roto! Abortar…"

#: plugins/x2go/x2go_plugin.c:305
#, fuzzy
msgid "Can't retrieve `DialogData`! Aborting…"
msgstr "¡No se puede recuperar `DialogData`! Abortando…"

#: plugins/x2go/x2go_plugin.c:488
#, fuzzy
msgid "Couldn't retrieve valid `DialogData` or `sessions_list`! Aborting…"
>>>>>>> 050fc71c
msgstr ""
"No se ha podido recuperar un `DialogData` o `sessions_list` válido. "
"Abortando…"

<<<<<<< HEAD
#: plugins/vnc/vnc_plugin.c:1975
msgid "Repeater"
msgstr "Repetidor"

#: plugins/vnc/vnc_plugin.c:1987
msgid "Listen on port"
msgstr "Escuchar en el puerto"

#: plugins/vnc/vnc_plugin.c:2007
msgid "Show remote cursor"
msgstr "Mostrar el cursor remoto"

#: plugins/vnc/vnc_plugin.c:2010
msgid "Turn off encryption"
msgstr "Usar cifrado TLS"

#: plugins/vnc/vnc_plugin.c:2011 plugins/vnc/vnc_plugin.c:2026
#, fuzzy
msgid "Prevent local interaction on the server"
msgstr "Evitar la interacción local en el servidor"

#: plugins/vnc/vnc_plugin.c:2012 plugins/gvnc/gvnc_plugin.c:868
#, fuzzy
msgid "Ignore remote bell messages"
msgstr "Ignorar los mensajes de timbre a distancia"

#: plugins/vnc/vnc_plugin.c:2028
msgid "Open Chat…"
msgstr "Abrir chat…"

#: plugins/vnc/vnc_plugin.h:41
#, fuzzy
msgid "Remmina VNC Plugin"
msgstr "Plugin Remmina VNC"

#: plugins/vnc/vnc_plugin.h:46
#, fuzzy
msgid "Remmina VNC listener Plugin"
msgstr "Plugin Remmina VNC listener"

#: plugins/www/www_config.h:43
#, fuzzy
msgid "Remmina web-browser plugin"
msgstr "Plugin del navegador web Remmina"

#: plugins/www/www_plugin.c:98
#, fuzzy
msgid "File downloaded"
msgstr "Archivo descargado"

#: plugins/www/www_plugin.c:581
#, fuzzy
msgid "Enter WWW authentication credentials"
msgstr "Introduzca las credenciales de autenticación WWW"

#: plugins/www/www_plugin.c:893
#, fuzzy
msgid "URL"
msgstr "URL"

#: plugins/www/www_plugin.c:893
#, fuzzy
msgid "http://address or https://address"
msgstr "http://address o https://address"

#: plugins/www/www_plugin.c:910
msgid "User agent"
msgstr "Agente SSH"

#: plugins/www/www_plugin.c:911
#, fuzzy
msgid "Proxy URL"
msgstr "URL del proxy"

#: plugins/www/www_plugin.c:911
#, fuzzy
msgid "E.g. https://example.org, socks://mysocks:1080"
msgstr "Por ejemplo, https://example.org, socks://mysocks:1080"

#: plugins/www/www_plugin.c:912
#, fuzzy
msgid "Turn on Java support"
msgstr "Activar el soporte de Java"

#: plugins/www/www_plugin.c:913
msgid "Turn on smooth scrolling"
msgstr "Suavizado de tipografía"

#: plugins/www/www_plugin.c:914
#, fuzzy
msgid "Turn on spatial navigation"
msgstr "Activar la navegación espacial"

#: plugins/www/www_plugin.c:915
#, fuzzy
msgid "Turn on plugin support"
msgstr "Activar la compatibilidad con plugins"

#: plugins/www/www_plugin.c:916
#, fuzzy
msgid "Turn on WebGL support"
msgstr "Activar el soporte de WebGL"

#: plugins/www/www_plugin.c:917
#, fuzzy
msgid "Turn on HTML5 audio support"
msgstr "Activar el soporte de audio HTML5"

#: plugins/www/www_plugin.c:918
#, fuzzy
msgid "Ignore TLS errors"
msgstr "Ignorar los errores de TLS"

#: plugins/www/www_plugin.c:921
#, fuzzy
msgid "Turn on Web Inspector"
msgstr "Activar el Inspector Web"

#: plugins/exec/exec_plugin.c:160
msgid "You did not set any command to be executed"
msgstr "No se ha establecido ningún comando para ser ejecutado"

#: plugins/exec/exec_plugin.c:206
msgid ""
"Warning: Running a command synchronously may cause Remmina not to respond.\n"
"Do you really want to continue?"
msgstr ""
"ADVERTENCIA! Ejecutando un comando sincrónicamente, puede colgar Remmina.\n"
"¿Realmente quieres continuar?"

#: plugins/exec/exec_plugin.c:274
msgid "Command"
msgstr "Comando"

#: plugins/exec/exec_plugin.c:275
msgid "Asynchronous execution"
msgstr "Ejecución asincrónica"

#: plugins/exec/exec_plugin_config.h:41
#, fuzzy
msgid "Execute a command"
msgstr "Ejecutar un comando"

#: plugins/tool_hello_world/plugin_config.h:40
#, fuzzy
msgid "Hello, World!"
msgstr "¡Hola, mundo!"

#: plugins/secret/src/glibsecret_plugin.c:188
msgid "Secured password storage in the GNOME keyring"
msgstr "Desactivar almacenamiento de contraseña"

#: plugins/x2go/x2go_plugin.c:275
msgid "Broken `DialogData`! Aborting…"
msgstr ""

#: plugins/x2go/x2go_plugin.c:279
msgid "Can't retrieve `DialogData`! Aborting…"
msgstr ""

#: plugins/x2go/x2go_plugin.c:505
msgid "PyHoca-CLI exited unexpectedly. This connection will now be closed."
=======
#. TRANSLATORS: Stick to x2goclient's translation for terminate.
#: plugins/x2go/x2go_plugin.c:497
#, fuzzy
#| msgid "Terminate"
msgid "_Terminate"
msgstr "Terminar"

#. TRANSLATORS: Stick to x2goclient's translation for resume.
#: plugins/x2go/x2go_plugin.c:500
#, fuzzy
#| msgid "Resume"
msgid "_Resume"
msgstr "Reanudar"

#: plugins/x2go/x2go_plugin.c:502
msgid "_New"
msgstr ""

#. TRANSLATORS: Tooltip for terminating button inside Session-Chooser-Dialog.
#. TRANSLATORS: Please stick to X2GoClient's way of translating.
#: plugins/x2go/x2go_plugin.c:511
msgid "Terminating X2Go sessions can take a moment."
msgstr ""

#: plugins/x2go/x2go_plugin.c:568
#, fuzzy
#| msgid "Display"
msgid "X Display"
msgstr "Mostrar"

#: plugins/x2go/x2go_plugin.c:569
msgid "Status"
msgstr "Estado"

#: plugins/x2go/x2go_plugin.c:570
#, fuzzy
#| msgid "Permission"
msgid "Session ID"
msgstr "Identificación de la sesión"

#: plugins/x2go/x2go_plugin.c:571
#, fuzzy
msgid "Create date"
msgstr "Crear fecha"

#: plugins/x2go/x2go_plugin.c:572
#, fuzzy
msgid "Suspended since"
msgstr "Suspendido desde"

#: plugins/x2go/x2go_plugin.c:573
#, fuzzy
msgid "Agent PID"
msgstr "Agente PID"

#: plugins/x2go/x2go_plugin.c:575
#, fuzzy
msgid "Hostname"
msgstr "Nombre de host"

#: plugins/x2go/x2go_plugin.c:576
#, fuzzy
msgid "Cookie"
msgstr "Cookie"

#: plugins/x2go/x2go_plugin.c:577
#, fuzzy
msgid "Graphic port"
msgstr "Puerto gráfico"

#: plugins/x2go/x2go_plugin.c:578
#, fuzzy
msgid "SND port"
msgstr "Puerto SND"

#: plugins/x2go/x2go_plugin.c:579
#, fuzzy
msgid "SSHFS port"
msgstr "Puerto SSHFS"

#: plugins/x2go/x2go_plugin.c:582
#, fuzzy
msgid "Unknown property"
msgstr "Propiedad desconocida"

#: plugins/x2go/x2go_plugin.c:657 plugins/x2go/x2go_plugin.c:700
#, fuzzy
msgid "Couldn't find child GtkTreeView of session chooser dialog."
msgstr ""
"No se ha podido encontrar el GtkTreeView hijo del diálogo de elección de "
"sesión."

#: plugins/x2go/x2go_plugin.c:669
#, fuzzy
msgid "Both parameters 'dialog' and 'treeview' are uninitialized!"
msgstr "el parámetro 'env' no es válido o no está inicializado."

#: plugins/x2go/x2go_plugin.c:677
msgid ""
"GtkTreeModel of session chooser dialog could not be obtained for an unknown "
"reason."
msgstr ""

#: plugins/x2go/x2go_plugin.c:709
#, fuzzy
msgid "Couldn't get currently selected row (session)!"
msgstr "No se ha podido obtener el ID de sesión de la fila seleccionada."

#: plugins/x2go/x2go_plugin.c:725
#, fuzzy, c-format
msgid ""
"Exactly one session should be selectable but '%i' rows (sessions) are "
"selected."
msgstr "sólo debe poder seleccionarse una sesión."

#: plugins/x2go/x2go_plugin.c:764
#, fuzzy
msgid "Failed to fill 'GtkTreeIter'."
msgstr "Fallo al rellenar 'GtkTreeIter'."

#: plugins/x2go/x2go_plugin.c:776
#, fuzzy, c-format
msgid "Couldn't get property with index '%i' out of selected row."
msgstr "No se ha podido obtener el ID de sesión de la fila seleccionada."

#: plugins/x2go/x2go_plugin.c:807
#, fuzzy
msgid "parameter 'argv' is 'NULL'."
msgstr "el parámetro 'argv' es 'NULL'."

#: plugins/x2go/x2go_plugin.c:818
#, fuzzy
msgid "parameter 'error' is 'NULL'."
msgstr "el parámetro 'error' es 'NULL'."

#: plugins/x2go/x2go_plugin.c:826
#, fuzzy
msgid "parameter 'env' is either invalid or uninitialized."
msgstr "el parámetro 'env' no es válido o no está inicializado."

#: plugins/x2go/x2go_plugin.c:842 plugins/x2go/x2go_plugin.c:2170
#, fuzzy
msgid "Started PyHoca-CLI with the following arguments:"
msgstr "Inició PyHoca-CLI con los siguientes argumentos:"

#: plugins/x2go/x2go_plugin.c:870
#, fuzzy
msgid ""
"The necessary PyHoca-CLI process has encountered a internet connection "
"problem."
msgstr ""
"El proceso necesario de PyHoca-CLI ha encontrado un problema de conexión a "
"Internet."

#: plugins/x2go/x2go_plugin.c:880
#, fuzzy
msgid "An unknown error occured while trying to start PyHoca-CLI."
msgstr "Se ha producido un error desconocido al intentar iniciar PyHoca-CLI."

#: plugins/x2go/x2go_plugin.c:890
#, fuzzy, c-format
msgid ""
"An unknown error occured while trying to start PyHoca-CLI. Exit code: %i"
msgstr ""
"Se ha producido un error desconocido al intentar iniciar PyHoca-CLI. Código "
"de salida: %i"

#: plugins/x2go/x2go_plugin.c:897
#, fuzzy, c-format
msgid ""
"An unknown error occured while trying to start PyHoca-CLI. Exit code: %i. "
"Error: '%s'"
msgstr ""
"Se ha producido un error desconocido al intentar iniciar PyHoca-CLI. Código "
"de salida: %i. Error: '%s'"

#: plugins/x2go/x2go_plugin.c:940
#, fuzzy
msgid "Parameter 'custom_data' is not fully initialized!"
msgstr "El parámetro 'default_username' no está inicializado."

#: plugins/x2go/x2go_plugin.c:967 plugins/x2go/x2go_plugin.c:1576
#: plugins/x2go/x2go_plugin.c:1870
#, fuzzy
#| msgid "Per connection"
msgid "'Invalid connection data.'"
msgstr "'Datos de conexión no válidos'."

#: plugins/x2go/x2go_plugin.c:981
#, fuzzy
msgid "Parameter 'session_id' is not initialized!"
msgstr "El parámetro 'default_username' no está inicializado."

#: plugins/x2go/x2go_plugin.c:1047
#, fuzzy, c-format
msgid "An error occured while trying to terminate a X2Go session: %s"
msgstr "Se ha producido un error al iniciar una sesión de X2Go…"

#: plugins/x2go/x2go_plugin.c:1094 plugins/x2go/x2go_plugin.c:1118
#, fuzzy
msgid "Couldn't get session ID from session chooser dialog."
>>>>>>> 050fc71c
msgstr ""
"No se ha podido obtener el ID de la sesión en el cuadro de diálogo de "
"elección de sesión."

<<<<<<< HEAD
#: plugins/x2go/x2go_plugin.c:514
msgid "An error occured."
msgstr ""

#: plugins/x2go/x2go_plugin.c:515
=======
#: plugins/x2go/x2go_plugin.c:1101
#, fuzzy, c-format
msgid "Resuming session: '%s'"
msgstr "Reanudando la sesión: '%s'"

#: plugins/x2go/x2go_plugin.c:1125
#, fuzzy, c-format
msgid "Terminating session: '%s'"
msgstr "Reanudando la sesión: '%s'"

#: plugins/x2go/x2go_plugin.c:1142
msgid "GtkTreePath 'path' describes a non-existing row!"
msgstr ""

#: plugins/x2go/x2go_plugin.c:1380
#, fuzzy
msgid "PyHoca-CLI exited unexpectedly. This connection will now be closed."
msgstr "PyHoca-CLI ha salido inesperadamente. Esta conexión se cerrará ahora."

#: plugins/x2go/x2go_plugin.c:1388
#, fuzzy
msgid "An error occured."
msgstr "Se ha producido un error."

#: plugins/x2go/x2go_plugin.c:1389
#, fuzzy
>>>>>>> 050fc71c
msgid ""
"The necessary child process 'pyhoca-cli' stopped unexpectedly.\n"
"Please check your profile settings and PyHoca-CLI's output for possible "
"errors. Also ensure the remote server is reachable."
msgstr ""
"El proceso hijo necesario 'pyhoca-cli' se detuvo inesperadamente.\n"
"Por favor, compruebe la configuración de su perfil y la salida de PyHoca-CLI "
"en busca de posibles errores. También asegúrese de que el servidor remoto es "
"accesible."

<<<<<<< HEAD
#: plugins/x2go/x2go_plugin.c:561
msgid "Started PyHoca-CLI with the following arguments:"
=======
#: plugins/x2go/x2go_plugin.c:1432
#, fuzzy
msgid "Can't save empty username!"
msgstr "No se puede guardar un nombre de usuario vacío."

#: plugins/x2go/x2go_plugin.c:1446
#, fuzzy
msgid "Could not save new credentials."
msgstr "No se han podido guardar las nuevas credenciales."

#: plugins/x2go/x2go_plugin.c:1449
#, fuzzy
msgid ""
"An error occured while trying to save new credentials: 's_password' or "
"'s_username' strings were not set."
>>>>>>> 050fc71c
msgstr ""
"Se ha producido un error al intentar guardar las nuevas credenciales: no se "
"han establecido las cadenas 's_password' o 's_username'."

<<<<<<< HEAD
#: plugins/x2go/x2go_plugin.c:580
#, c-format
msgid "Could not retrieve PyHoca-CLI's command-line features! Exit code: %i"
msgstr ""

#: plugins/x2go/x2go_plugin.c:585
#, fuzzy, c-format
msgid "Error: '%s'"
msgstr "Error: %s"

#: plugins/x2go/x2go_plugin.c:609
msgid "Can't save empty username!"
=======
#: plugins/x2go/x2go_plugin.c:1480
#, fuzzy
msgid "Parameter 'default_username' is uninitialized."
msgstr "El parámetro 'default_username' no está inicializado."

#: plugins/x2go/x2go_plugin.c:1509
#, fuzzy
msgid "Enter X2Go credentials"
msgstr "Introduzca las credenciales de X2Go"

#: plugins/x2go/x2go_plugin.c:1706
#, fuzzy
msgid ""
"Couldn't parse the output of PyHoca-CLI's --list-sessions option. Creating a "
"new session now."
>>>>>>> 050fc71c
msgstr ""
"No se ha podido analizar la salida de la opción --list-sessions de PyHoca-"
"CLI. Creando una nueva sesión ahora."

<<<<<<< HEAD
#: plugins/x2go/x2go_plugin.c:621
msgid "Internal error: Could not save new credentials."
msgstr ""

#: plugins/x2go/x2go_plugin.c:623
msgid ""
"An error occured while trying to save new credentials: 's_password' or "
"'s_username' strings were not set."
=======
#: plugins/x2go/x2go_plugin.c:1745
#, fuzzy
msgid "Couldn't allocate enough memory!"
msgstr "No se ha podido asignar suficiente memoria."

#: plugins/x2go/x2go_plugin.c:1755
#, fuzzy, c-format
msgid "Found already existing X2Go session with ID: '%s'"
msgstr "Se ha encontrado una sesión X2Go ya existente con el ID: '%s'"

#. TRANSLATORS: Please stick to X2GoClient's translation.
#: plugins/x2go/x2go_plugin.c:1798
#, fuzzy
msgid "Suspended"
msgstr "Suspendido desde"

#. TRANSLATORS: Please stick to X2GoClient's translation.
#: plugins/x2go/x2go_plugin.c:1801
msgid "Running"
msgstr ""

#. TRANSLATORS: Please stick to X2GoClient's translation.
#: plugins/x2go/x2go_plugin.c:1804
#, fuzzy
#| msgid "Terminate"
msgid "Terminated"
msgstr "Terminar"

#: plugins/x2go/x2go_plugin.c:1837
#, fuzzy
msgid ""
"Could not find any sessions on remote machine. Creating a new session now."
msgstr ""
"No se ha podido encontrar ninguna sesión en la máquina remota. Creando una "
"nueva sesión ahora."

#: plugins/x2go/x2go_plugin.c:1892
#, fuzzy
#| msgid "Choose a file to upload"
msgid "Choose a session to resume:"
msgstr "Elija una sesión para reanudar:"

#: plugins/x2go/x2go_plugin.c:1935
#, fuzzy
msgid "Waiting for user to select a session…"
msgstr "Esperando que el usuario seleccione una sesión…"

#: plugins/x2go/x2go_plugin.c:1943
#, fuzzy
msgid "No session was selected. Creating a new one."
msgstr "No se ha seleccionado ninguna sesión. Se está creando una nueva."

#: plugins/x2go/x2go_plugin.c:1991
#, fuzzy, c-format
msgid "A non-critical error happened: %s"
msgstr "Ha ocurrido un error no crítico: %s"

#: plugins/x2go/x2go_plugin.c:1996
#, fuzzy, c-format
msgid "User chose to resume session with ID: '%s'"
msgstr "El usuario eligió reanudar la sesión con el ID: '%s'"

#. TRANSLATORS: Please stick to X2GoClient's way of translating.
#: plugins/x2go/x2go_plugin.c:2017
#, fuzzy, c-format
msgid "Resuming session '%s'…"
msgstr "Reanudando la sesión '%s'…"

#: plugins/x2go/x2go_plugin.c:2148
#, fuzzy
msgid "DPI setting is out of bounds. Please adjust it in profile settings."
>>>>>>> 050fc71c
msgstr ""
"La configuración de los PPP está fuera de los límites. Por favor, ajústalo "
"en la configuración del perfil."

<<<<<<< HEAD
#: plugins/x2go/x2go_plugin.c:659
#, fuzzy
msgid "Enter X2Go credentials"
msgstr "Introduzca las credenciales de autenticación RDP"

#: plugins/x2go/x2go_plugin.c:818
msgid "DPI setting is out of bounds. Please adjust it in profile settings."
msgstr ""

#: plugins/x2go/x2go_plugin.c:838
msgid "Started pyhoca-cli with following arguments:"
msgstr ""

#: plugins/x2go/x2go_plugin.c:858
msgid "An error occured while starting an X2Go session…"
=======
#: plugins/x2go/x2go_plugin.c:2190
#, fuzzy
msgid "An error occured while starting an X2Go session…"
msgstr "Se ha producido un error al iniciar una sesión de X2Go…"

#: plugins/x2go/x2go_plugin.c:2198
#, fuzzy
#| msgid "Could not start SSH session. %s"
msgid "Could not start X2Go session."
msgstr "No se ha podido iniciar la sesión de X2Go."

#: plugins/x2go/x2go_plugin.c:2199
#, fuzzy, c-format
#| msgid "Could not start SSH session. %s"
msgid "Could not start PyHoca-CLI (%i): '%s'"
msgstr "No se pudo iniciar PyHoca-CLI (%i): '%s'"

#: plugins/x2go/x2go_plugin.c:2314
#, fuzzy
msgid ""
"Couldn't get PyHoca-CLI's command-line features. This indicates it is either "
"too old, or not installed. An old limited set of features will be used for "
"now."
>>>>>>> 050fc71c
msgstr ""
"No se pueden obtener las características de la línea de comandos de PyHoca-"
"CLI. Esto indica que es demasiado viejo, o que no está instalado. Por ahora "
"se utilizará un conjunto limitado de características antiguas."

<<<<<<< HEAD
#: plugins/x2go/x2go_plugin.c:867
#, fuzzy
#| msgid "Could not start SSH session. %s"
msgid "Could not start X2Go session."
msgstr "Error al iniciar la sesión SSH: %s"

#: plugins/x2go/x2go_plugin.c:868
#, fuzzy, c-format
#| msgid "Could not start SSH session. %s"
msgid "Could not start PyHoca-CLI (%i): '%s'"
msgstr "Error al iniciar la sesión SSH: %s"

#: plugins/x2go/x2go_plugin.c:945
msgid ""
"Couldn't get PyHoca-CLI's command-line features. This indicates it is either "
"too old, or not installed. An old limited set of features will be used for "
"now."
=======
#: plugins/x2go/x2go_plugin.c:2323
#, fuzzy
msgid ""
"Could not parse PyHoca-CLI's command-line features. Using a limited feature-"
"set for now."
>>>>>>> 050fc71c
msgstr ""
"No se pueden analizar las características de la línea de comandos de PyHoca-"
"CLI. Usando un conjunto de características limitadas por ahora."

<<<<<<< HEAD
#: plugins/x2go/x2go_plugin.c:956
msgid ""
"Could not parse PyHoca-CLI's command-line features. Using a limited feature-"
"set for now."
=======
#: plugins/x2go/x2go_plugin.c:2329
#, fuzzy
msgid "Retrieved the following PyHoca-CLI command-line features:"
>>>>>>> 050fc71c
msgstr ""
"Recuperó las siguientes características de la línea de comandos de PyHoca-"
"CLI:"

<<<<<<< HEAD
#: plugins/x2go/x2go_plugin.c:962
msgid "Retrieved the following PyHoca-CLI command-line features:"
msgstr ""

#: plugins/x2go/x2go_plugin.c:967
#, c-format
msgid "Available feature[%i]: '%s'"
msgstr ""

#: plugins/x2go/x2go_plugin.c:1072
#, fuzzy
#| msgid "Could not open channel. %s"
msgid "Could not open X11 DISPLAY."
msgstr "Falló la creación de la sesión SFTP: %s"

#: plugins/x2go/x2go_plugin.c:1112
msgid "Waiting for window of X2Go Agent to appear…"
msgstr ""

#: plugins/x2go/x2go_plugin.c:1138
msgid "Waiting for PyHoca-CLI to show the session's window…"
msgstr ""

#: plugins/x2go/x2go_plugin.c:1189
msgid "No X2Go session window appeared. Something went wrong…"
msgstr ""

#: plugins/x2go/x2go_plugin.c:1298
msgid "Internal error: RemminaProtocolWidget* gp is NULL!"
msgstr ""

#: plugins/x2go/x2go_plugin.c:1319
#, c-format
=======
#: plugins/x2go/x2go_plugin.c:2337
#, fuzzy, c-format
msgid "Available feature[%i]: '%s'"
msgstr "Característica disponible[%i]: '%s'"

#: plugins/x2go/x2go_plugin.c:2442
#, fuzzy
#| msgid "Could not open channel. %s"
msgid "Could not open X11 DISPLAY."
msgstr "No se ha podido abrir X11 DISPLAY."

#: plugins/x2go/x2go_plugin.c:2482
#, fuzzy
msgid "Waiting for window of X2Go Agent to appear…"
msgstr "Esperando que aparezca la ventana del Agente X2Go…"

#: plugins/x2go/x2go_plugin.c:2508
#, fuzzy
msgid "Waiting for PyHoca-CLI to show the session's window…"
msgstr "Esperando que PyHoca-CLI muestre la ventana de la sesión…"

#: plugins/x2go/x2go_plugin.c:2559
#, fuzzy
msgid "No X2Go session window appeared. Something went wrong…"
msgstr "No ha aparecido la ventana de la sesión de X2Go. Algo salió mal…"

#: plugins/x2go/x2go_plugin.c:2670
#, fuzzy
msgid "RemminaProtocolWidget* gp is 'NULL'!"
msgstr "¡RemminaProtocolWidget* gp es 'NULL'!"

#: plugins/x2go/x2go_plugin.c:2691
#, fuzzy, c-format
>>>>>>> 050fc71c
msgid "The %s protocol is unavailable because GtkSocket only works under X.org"
msgstr ""
"El protocolo %s no está disponible porque GtkSocket sólo funciona bajo X.org"

<<<<<<< HEAD
#: plugins/x2go/x2go_plugin.c:1327
msgid "Could not initialize pthread. Falling back to non-threaded mode…"
msgstr ""

#. TRANSLATORS: Presumably you just want to translate 'and' into
#. your language.
#. (Except your listing-grammar differs from english.)
#. 'value1', 'value2', 'valueN-1' and 'valueN'
#. TRANSLATORS: Presumably you just want to translate 'and' into
#. your language.
#. (Except your listing-grammar differs from english.)
#. 'value1' and 'value2'
#: plugins/x2go/x2go_plugin.c:1370 plugins/x2go/x2go_plugin.c:1388
#, c-format
msgid "%sand '%s'"
msgstr ""

#. TRANSLATORS: Presumably you just want to leave it english.
#. (Except your listing-grammar differs from english.)
#. 'value1', 'value2', 'valueN-1' and 'valueN'
#. TRANSLATORS: Presumably you just want to leave it english.
#. (Except your listing-grammar differs from english.)
#. 'value1' and 'value2'
#: plugins/x2go/x2go_plugin.c:1375 plugins/x2go/x2go_plugin.c:1393
#, c-format
msgid "%s'%s' "
msgstr ""

#. TRANSLATORS: Presumably you just want to leave it english.
#. (Except your listing-grammar differs from english.)
#. 'value1', 'value2', 'valueN-1' and 'valueN'
#: plugins/x2go/x2go_plugin.c:1380
#, c-format
msgid "%s'%s', "
msgstr ""

#: plugins/x2go/x2go_plugin.c:1418
msgid "Invalid validation data in ProtocolSettings array!"
msgstr ""

#: plugins/x2go/x2go_plugin.c:1430 plugins/x2go/x2go_plugin.c:1492
msgid "Validation data in ProtocolSettings array is invalid!"
msgstr ""

#: plugins/x2go/x2go_plugin.c:1457
#, c-format
msgid "Allowed values are %s."
msgstr ""

#: plugins/x2go/x2go_plugin.c:1459
#, c-format
msgid "The only allowed value is '%s'."
msgstr ""

#: plugins/x2go/x2go_plugin.c:1501
msgid "The lower limit is not a valid integer!"
msgstr ""

#: plugins/x2go/x2go_plugin.c:1503
msgid "The lower limit is too high!"
msgstr ""

#: plugins/x2go/x2go_plugin.c:1505
msgid "The lower limit is too low!"
=======
#: plugins/x2go/x2go_plugin.c:2700
#, fuzzy
msgid "Could not initialize pthread. Falling back to non-threaded mode…"
msgstr "No se pudo inicializar pthread. Volviendo al modo sin hilo…"

#. TRANSLATORS: Presumably you just want to translate 'and' into
#. your language.
#. (Except your listing-grammar differs from english.)
#. 'value1', 'value2', 'valueN-1' and 'valueN'
#. TRANSLATORS: Presumably you just want to translate 'and' into
#. your language.
#. (Except your listing-grammar differs from english.)
#. 'value1' and 'value2'
#: plugins/x2go/x2go_plugin.c:2743 plugins/x2go/x2go_plugin.c:2761
#, fuzzy, c-format
msgid "%sand '%s'"
msgstr "%sy '%s'"

#. TRANSLATORS: Presumably you just want to leave it english.
#. (Except your listing-grammar differs from english.)
#. 'value1', 'value2', 'valueN-1' and 'valueN'
#. TRANSLATORS: Presumably you just want to leave it english.
#. (Except your listing-grammar differs from english.)
#. 'value1' and 'value2'
#: plugins/x2go/x2go_plugin.c:2748 plugins/x2go/x2go_plugin.c:2766
#, fuzzy, c-format
msgid "%s'%s' "
msgstr "%s'%s' "

#. TRANSLATORS: Presumably you just want to leave it english.
#. (Except your listing-grammar differs from english.)
#. 'value1', 'value2', 'valueN-1' and 'valueN'
#: plugins/x2go/x2go_plugin.c:2753
#, fuzzy, c-format
msgid "%s'%s', "
msgstr "%s'%s', "

#: plugins/x2go/x2go_plugin.c:2792
#, fuzzy
msgid "Invalid validation data in ProtocolSettings array!"
msgstr "¡Datos de validación no válidos en la matriz ProtocolSettings!"

#: plugins/x2go/x2go_plugin.c:2807 plugins/x2go/x2go_plugin.c:2872
#, fuzzy
msgid "Validation data in ProtocolSettings array is invalid!"
msgstr "Los datos de validación de la matriz ProtocolSettings no son válidos."

#: plugins/x2go/x2go_plugin.c:2816
#, fuzzy
msgid "Parameters 'key' or 'value' are 'NULL'!"
msgstr "¡Los parámetros 'key' o 'value' son 'NULL'!"

#: plugins/x2go/x2go_plugin.c:2834
#, fuzzy, c-format
msgid "Allowed values are %s."
msgstr "Los valores permitidos son %s."

#: plugins/x2go/x2go_plugin.c:2836
#, fuzzy, c-format
msgid "The only allowed value is '%s'."
msgstr "El único valor permitido es '%s'."

#: plugins/x2go/x2go_plugin.c:2883
#, fuzzy
msgid "The lower limit is not a valid integer!"
msgstr "El límite inferior no es un número entero válido."

#: plugins/x2go/x2go_plugin.c:2888
#, fuzzy
msgid "The lower limit is too high!"
msgstr "El límite inferior es demasiado alto."

#: plugins/x2go/x2go_plugin.c:2893
#, fuzzy
msgid "The lower limit is too low!"
msgstr "El límite inferior es demasiado bajo."

#: plugins/x2go/x2go_plugin.c:2898 plugins/x2go/x2go_plugin.c:2928
#: plugins/x2go/x2go_plugin.c:2948
#, fuzzy
msgid "Something unknown went wrong."
msgstr "Algo desconocido salió mal."

#: plugins/x2go/x2go_plugin.c:2903 plugins/x2go/x2go_plugin.c:2933
#: plugins/x2go/x2go_plugin.c:2952
#, fuzzy
msgid "Please check the RemminaProtocolSetting array for possible errors."
>>>>>>> 050fc71c
msgstr ""
"Por favor, compruebe la matriz RemminaProtocolSetting para posibles errores."

<<<<<<< HEAD
#: plugins/x2go/x2go_plugin.c:1507 plugins/x2go/x2go_plugin.c:1533
#: plugins/x2go/x2go_plugin.c:1552
msgid "Something went wrong."
msgstr ""

#: plugins/x2go/x2go_plugin.c:1511 plugins/x2go/x2go_plugin.c:1537
#: plugins/x2go/x2go_plugin.c:1556
msgid "Please check the RemminaProtocolSetting array for possible errors."
msgstr ""

#: plugins/x2go/x2go_plugin.c:1520 plugins/x2go/x2go_plugin.c:1524
#: plugins/x2go/x2go_plugin.c:1528 plugins/x2go/x2go_plugin.c:1532
#, fuzzy
#| msgid "Transfer error"
msgid "Internal error: "
msgstr "Error en transferencia"

#: plugins/x2go/x2go_plugin.c:1521
msgid "The upper limit is not a valid integer!"
msgstr ""

#: plugins/x2go/x2go_plugin.c:1525
msgid "The upper limit is too high!"
msgstr ""

#: plugins/x2go/x2go_plugin.c:1529
msgid "The upper limit is too low!"
msgstr ""

#: plugins/x2go/x2go_plugin.c:1547
msgid "The input is not a valid integer!"
msgstr ""

#: plugins/x2go/x2go_plugin.c:1549 plugins/x2go/x2go_plugin.c:1568
#, c-format
msgid "Input must be a number between %i and %i."
msgstr ""

#: plugins/x2go/x2go_plugin.c:1597
#, fuzzy
#| msgid "Start-up program"
msgid "Startup program"
msgstr "Programa de inicio"

#: plugins/x2go/x2go_plugin.c:1599
msgid "Which command should be executed after creating the X2Go session?"
msgstr ""

#: plugins/x2go/x2go_plugin.c:1601
#, fuzzy
#| msgid "Keyboard layout"
msgid "Keyboard Layout (auto)"
msgstr "Distribución del teclado"

#: plugins/x2go/x2go_plugin.c:1602
#, fuzzy
#| msgid "Keyboard layout"
msgid "Keyboard type (auto)"
msgstr "Distribución del teclado"

#: plugins/x2go/x2go_plugin.c:1603
#, fuzzy
msgid "Audio support"
msgstr "Activar el soporte de Java"

#: plugins/x2go/x2go_plugin.c:1605
msgid "The sound system of the X2Go server (default: 'pulse')."
=======
#: plugins/x2go/x2go_plugin.c:2913
#, fuzzy
msgid "The upper limit is not a valid integer!"
msgstr "El límite superior no es un número entero válido."

#: plugins/x2go/x2go_plugin.c:2918
#, fuzzy
msgid "The upper limit is too high!"
msgstr "El límite superior es demasiado alto."

#: plugins/x2go/x2go_plugin.c:2923
#, fuzzy
msgid "The upper limit is too low!"
msgstr "El límite superior es demasiado bajo."

#: plugins/x2go/x2go_plugin.c:2943
#, fuzzy
msgid "The input is not a valid integer!"
msgstr "La entrada no es un número entero válido."

#: plugins/x2go/x2go_plugin.c:2945 plugins/x2go/x2go_plugin.c:2964
#, fuzzy, c-format
msgid "Input must be a number between %i and %i."
msgstr "La entrada debe ser un número entre %i y %i."

#: plugins/x2go/x2go_plugin.c:2993
#, fuzzy
#| msgid "Start-up program"
msgid "Startup program"
msgstr "Programa de inicio"

#: plugins/x2go/x2go_plugin.c:2995
#, fuzzy
msgid "Which command should be executed after creating the X2Go session?"
msgstr "¿Qué comando debe ejecutarse después de crear la sesión de X2Go?"

#: plugins/x2go/x2go_plugin.c:2997
#, fuzzy
#| msgid "Keyboard layout"
msgid "Keyboard Layout (auto)"
msgstr "Disposición del teclado (automático)"

#: plugins/x2go/x2go_plugin.c:2998
#, fuzzy
#| msgid "Keyboard layout"
msgid "Keyboard type (auto)"
msgstr "Tipo de teclado (automático)"

#: plugins/x2go/x2go_plugin.c:2999
#, fuzzy
msgid "Audio support"
msgstr "Soporte de audio"

#: plugins/x2go/x2go_plugin.c:3001
#, fuzzy
msgid "The sound system of the X2Go server (default: 'pulse')."
msgstr "El sistema de sonido del servidor X2Go (por defecto: 'pulse')."

#: plugins/x2go/x2go_plugin.c:3004
#, fuzzy
#| msgid "USB redirection error"
msgid "Clipboard direction"
msgstr "Dirección del portapapeles"

#: plugins/x2go/x2go_plugin.c:3006
#, fuzzy
msgid "Which direction should clipboard content be copied? (default: 'both')."
>>>>>>> 050fc71c
msgstr ""
"¿En qué dirección debe copiarse el contenido del portapapeles? (por defecto: "
"\"ambos\")."

<<<<<<< HEAD
#: plugins/x2go/x2go_plugin.c:1608
#, fuzzy
#| msgid "USB redirection error"
msgid "Clipboard direction"
msgstr "Redirección TCP"

#: plugins/x2go/x2go_plugin.c:1610
msgid "Which direction should clipboard content be copied? (default: 'both')."
msgstr ""

#: plugins/x2go/x2go_plugin.c:1614
#, fuzzy
#| msgid "Resolution"
msgid "DPI resolution"
msgstr "Resolución"

#: plugins/x2go/x2go_plugin.c:1615
=======
#: plugins/x2go/x2go_plugin.c:3010
#, fuzzy
#| msgid "Resolution"
msgid "DPI resolution"
msgstr "Resolución DPI"

#: plugins/x2go/x2go_plugin.c:3011
#, fuzzy
>>>>>>> 050fc71c
msgid ""
"Launch session with a specific resolution (in dots per inch). Must be "
"between 20 and 400."
msgstr ""
"Inicie la sesión con una resolución específica (en puntos por pulgada). Debe "
"estar entre 20 y 400."

<<<<<<< HEAD
#: plugins/x2go/x2go_plugin.c:1659
msgid "X2Go plugin loaded."
msgstr ""

#: plugins/x2go/x2go_plugin.h:43
msgid "X2Go - Launch an X2Go session"
msgstr ""

#: plugins/gvnc/gvnc_plugin_config.h:40
#, fuzzy
msgid "Remmina VNC plugin for GNOME and KVM"
msgstr "Plugin Remmina VNC para GNOME y KVM"

#: plugins/gvnc/gvnc_plugin.c:477
#, fuzzy, c-format
#| msgid "Authentication type"
msgid "Unsupported authentication type %u"
msgstr "Tipo de autenticación no compatible %u"

#: plugins/gvnc/gvnc_plugin.c:489
#, fuzzy, c-format
#| msgid "Authentication type"
msgid "Authentication failure: %s"
msgstr "Fallo de autentificación: %s"

#: plugins/gvnc/gvnc_plugin.c:820
#, fuzzy
#| msgid "Change security settings"
msgid "Use server settings"
msgstr "Utilizar la configuración del servidor"

#: plugins/gvnc/gvnc_plugin.c:821
#, fuzzy
#| msgid "True colour (24 bit)"
msgid "True colour (24 bits)"
msgstr "Color verdadero (24 bits)"

#: plugins/gvnc/gvnc_plugin.c:822
#, fuzzy
#| msgid "High colour (16 bit)"
msgid "High colour (16 bits)"
msgstr "Alto color (16 bits)"

#: plugins/gvnc/gvnc_plugin.c:823
#, fuzzy
#| msgid "High colour (16 bit)"
msgid "Low colour (8 bits)"
msgstr "Color bajo (8 bits)"

#: plugins/gvnc/gvnc_plugin.c:824
#, fuzzy
#| msgid "True colour (24 bit)"
msgid "Ultra low colour (3 bits)"
msgstr "Color ultrabajo (3 bits)"

#: plugins/gvnc/gvnc_plugin.c:848
#, fuzzy
#| msgid "Enter VNC password"
msgid "VNC password"
msgstr "Contraseña VNC"

#: plugins/gvnc/gvnc_plugin.c:850
#, fuzzy
#| msgid "SSH compression"
msgid "Use JPEG Compression"
msgstr "Utilizar la compresión JPEG"

#: plugins/gvnc/gvnc_plugin.c:850
#, fuzzy
#| msgid "Browse the network to find a %s server"
msgid "This might not work on all VNC servers"
msgstr "Esto podría no funcionar en todos los servidores VNC"

#: plugins/gvnc/gvnc_plugin.c:851
#, fuzzy
msgid "Enable GTK-VNC debug"
msgstr "Activar la depuración de GTK-VNC"

#: plugins/gvnc/gvnc_plugin.c:871
#, fuzzy
#| msgid "Per connection"
msgid "Shared connection"
msgstr "Conexión compartida"

#: plugins/gvnc/gvnc_plugin.c:871
#, fuzzy
msgid ""
"If the server should try to share the desktop by leaving other clients "
"connected"
msgstr ""
"Si el servidor intenta compartir el escritorio dejando a otros clientes "
"conectados"

#: plugins/gvnc/gvnc_plugin.c:881
#, fuzzy
#| msgid "Send Ctrl+Alt+Del"
msgid "Send Ctrl+Alt+_Del"
msgstr "Enviar Ctrl+Alt+Del"

#: plugins/gvnc/gvnc_plugin.c:882
#, fuzzy
#| msgid "Send Ctrl+Alt+Del"
msgid "Send Ctrl+Alt+_Backspace"
msgstr "Enviar Ctrl+Alt+Backspace"

#: plugins/gvnc/gvnc_plugin.c:883
msgid "Send Ctrl+Alt+_F1"
msgstr "Enviar Ctrl+Alt+_F1"

#: plugins/gvnc/gvnc_plugin.c:884
msgid "Send Ctrl+Alt+_F2"
msgstr "Enviar Ctrl+Alt+_F2"

#: plugins/gvnc/gvnc_plugin.c:885
msgid "Send Ctrl+Alt+_F3"
msgstr "Enviar Ctrl+Alt+_F3"

#: plugins/gvnc/gvnc_plugin.c:886
msgid "Send Ctrl+Alt+_F4"
msgstr "Enviar Ctrl+Alt+_F4"

#: plugins/gvnc/gvnc_plugin.c:887
msgid "Send Ctrl+Alt+_F5"
msgstr "Enviar Ctrl+Alt+_F5"

#: plugins/gvnc/gvnc_plugin.c:888
msgid "Send Ctrl+Alt+_F6"
msgstr "Enviar Ctrl+Alt+_F6"

#: plugins/gvnc/gvnc_plugin.c:889
msgid "Send Ctrl+Alt+_F7"
msgstr "Enviar Ctrl+Alt+_F7"

#: plugins/gvnc/gvnc_plugin.c:890
msgid "Send Ctrl+Alt+_F8"
msgstr "Enviar Ctrl+Alt+_F8"

#: plugins/gvnc/gvnc_plugin.c:891
msgid "Send Ctrl+Alt+_F9"
msgstr "Enviar Ctrl+Alt+_F9"

#: plugins/gvnc/gvnc_plugin.c:892
msgid "Send Ctrl+Alt+_F10"
msgstr "Enviar Ctrl+Alt+_F10"

#: plugins/gvnc/gvnc_plugin.c:893
msgid "Send Ctrl+Alt+_F11"
msgstr "Enviar Ctrl+Alt+_F11"

#: plugins/gvnc/gvnc_plugin.c:894
msgid "Send Ctrl+Alt+_F12"
msgstr "Enviar Ctrl+Alt+_F12"

#: plugins/gvnc/gvnc_plugin.c:896
#, fuzzy
msgid "Reboot remote host"
msgstr "Reiniciar el host remoto"

#: plugins/gvnc/gvnc_plugin.c:897
#, fuzzy
=======
#: plugins/x2go/x2go_plugin.c:3055
#, fuzzy
msgid "X2Go plugin loaded."
msgstr "Plugin X2Go cargado."

#: plugins/x2go/x2go_plugin.h:43
#, fuzzy
msgid "X2Go - Launch an X2Go session"
msgstr "X2Go - Iniciar una sesión de X2Go"

#: plugins/gvnc/gvnc_plugin_config.h:40
#, fuzzy
msgid "Remmina VNC plugin for GNOME and KVM"
msgstr "Plugin Remmina VNC para GNOME y KVM"

#: plugins/gvnc/gvnc_plugin.c:477
#, fuzzy, c-format
#| msgid "Authentication type"
msgid "Unsupported authentication type %u"
msgstr "Tipo de autentificación no soportado %u"

#: plugins/gvnc/gvnc_plugin.c:489
#, fuzzy, c-format
#| msgid "Authentication type"
msgid "Authentication failure: %s"
msgstr "Fallo de autentificación: %s"

#: plugins/gvnc/gvnc_plugin.c:820
#, fuzzy
#| msgid "Change security settings"
msgid "Use server settings"
msgstr "Utilizar la configuración del servidor"

#: plugins/gvnc/gvnc_plugin.c:821
#, fuzzy
#| msgid "True colour (24 bit)"
msgid "True colour (24 bits)"
msgstr "Color verdadero (24 bits)"

#: plugins/gvnc/gvnc_plugin.c:822
#, fuzzy
#| msgid "High colour (16 bit)"
msgid "High colour (16 bits)"
msgstr "Alto color (16 bits)"

#: plugins/gvnc/gvnc_plugin.c:823
#, fuzzy
#| msgid "High colour (16 bit)"
msgid "Low colour (8 bits)"
msgstr "Color bajo (8 bits)"

#: plugins/gvnc/gvnc_plugin.c:824
#, fuzzy
#| msgid "True colour (24 bit)"
msgid "Ultra low colour (3 bits)"
msgstr "Color ultrabajo (3 bits)"

#: plugins/gvnc/gvnc_plugin.c:848
#, fuzzy
#| msgid "Enter VNC password"
msgid "VNC password"
msgstr "Contraseña VNC"

#: plugins/gvnc/gvnc_plugin.c:850
#, fuzzy
#| msgid "SSH compression"
msgid "Use JPEG Compression"
msgstr "Utilizar la compresión JPEG"

#: plugins/gvnc/gvnc_plugin.c:850
#, fuzzy
#| msgid "Browse the network to find a %s server"
msgid "This might not work on all VNC servers"
msgstr "Esto podría no funcionar en todos los servidores VNC"

#: plugins/gvnc/gvnc_plugin.c:851
#, fuzzy
msgid "Enable GTK-VNC debug"
msgstr "Activar la depuración de GTK-VNC"

#: plugins/gvnc/gvnc_plugin.c:871
#, fuzzy
#| msgid "Per connection"
msgid "Shared connection"
msgstr "Conexión compartida"

#: plugins/gvnc/gvnc_plugin.c:871
#, fuzzy
msgid ""
"If the server should try to share the desktop by leaving other clients "
"connected"
msgstr ""
"Si el servidor intenta compartir el escritorio dejando a otros clientes "
"conectados"

#: plugins/gvnc/gvnc_plugin.c:881
#, fuzzy
#| msgid "Send Ctrl+Alt+Del"
msgid "Send Ctrl+Alt+_Del"
msgstr "Enviar Ctrl+Alt+Del"

#: plugins/gvnc/gvnc_plugin.c:882
#, fuzzy
#| msgid "Send Ctrl+Alt+Del"
msgid "Send Ctrl+Alt+_Backspace"
msgstr "Enviar Ctrl+Alt+Backspace"

#: plugins/gvnc/gvnc_plugin.c:883
msgid "Send Ctrl+Alt+_F1"
msgstr "Enviar Ctrl+Alt+_F1"

#: plugins/gvnc/gvnc_plugin.c:884
msgid "Send Ctrl+Alt+_F2"
msgstr "Enviar Ctrl+Alt+_F2"

#: plugins/gvnc/gvnc_plugin.c:885
msgid "Send Ctrl+Alt+_F3"
msgstr "Enviar Ctrl+Alt+_F3"

#: plugins/gvnc/gvnc_plugin.c:886
msgid "Send Ctrl+Alt+_F4"
msgstr "Enviar Ctrl+Alt+_F4"

#: plugins/gvnc/gvnc_plugin.c:887
msgid "Send Ctrl+Alt+_F5"
msgstr "Enviar Ctrl+Alt+_F5"

#: plugins/gvnc/gvnc_plugin.c:888
msgid "Send Ctrl+Alt+_F6"
msgstr "Enviar Ctrl+Alt+_F6"

#: plugins/gvnc/gvnc_plugin.c:889
msgid "Send Ctrl+Alt+_F7"
msgstr "Enviar Ctrl+Alt+_F7"

#: plugins/gvnc/gvnc_plugin.c:890
msgid "Send Ctrl+Alt+_F8"
msgstr "Enviar Ctrl+Alt+_F8"

#: plugins/gvnc/gvnc_plugin.c:891
msgid "Send Ctrl+Alt+_F9"
msgstr "Enviar Ctrl+Alt+_F9"

#: plugins/gvnc/gvnc_plugin.c:892
msgid "Send Ctrl+Alt+_F10"
msgstr "Enviar Ctrl+Alt+_F10"

#: plugins/gvnc/gvnc_plugin.c:893
msgid "Send Ctrl+Alt+_F11"
msgstr "Enviar Ctrl+Alt+_F11"

#: plugins/gvnc/gvnc_plugin.c:894
msgid "Send Ctrl+Alt+_F12"
msgstr "Enviar Ctrl+Alt+_F12"

#: plugins/gvnc/gvnc_plugin.c:896
#, fuzzy
msgid "Reboot remote host"
msgstr "Reiniciar el host remoto"

#: plugins/gvnc/gvnc_plugin.c:897
#, fuzzy
>>>>>>> 050fc71c
msgid "Reset remote host (hard reboot)"
msgstr "Reiniciar el host remoto (hard reboot)"

#: plugins/gvnc/gvnc_plugin.c:898
#, fuzzy
#| msgid "Show remote cursor"
msgid "Shutdown remote host"
msgstr "Apagar el host remoto"

#: plugins/telepathy/telepathy_channel_handler.c:237
#, c-format
msgid ""
"%s wants to share their desktop.\n"
"Do you accept?"
msgstr ""
"%s quiere compartir su escritorio.\n"
"¿Acepta la invitación?"

#: plugins/telepathy/telepathy_channel_handler.c:240
msgid "Desktop sharing invitation"
msgstr "Invitación para compartir el escritorio"

#: plugins/telepathy/telepathy_plugin.c:57
msgid "Telepathy - Desktop Sharing"
msgstr "Telepathy - Compartir escritorio"

#: data/ui/remmina_snap_info_dialog.glade:71
#, fuzzy
<<<<<<< HEAD
=======
msgid ""
"<big><b>Remmina Snap package</b></big>\n"
"\n"
"<span>\n"
"Remmina is running on your system as a Snap package.\n"
"Some Remmina functions need to be set up to work properly.\n"
"</span>\n"
msgstr ""
"<big><b>Paquete Remmina Snap</b></big>\n"
"\n"
"<span>\n"
"Remmina se está ejecutando en su sistema como un paquete Snap.\n"
"Algunas funciones de Remmina necesitan ser configuradas para funcionar "
"correctamente.\n"
"</span>\n"

#: data/ui/remmina_snap_info_dialog.glade:120
#, fuzzy
msgid ""
"To enable access to some important features, like password saving in your "
"keyring and RDP printer sharing, please open your software center and give "
"the appropriate permissions to Remmina. As an alternative you can enter the "
"following commands in a terminal window:"
msgstr ""
"Para habilitar el acceso a algunas funciones importantes, como el guardado "
"de la contraseña en el llavero y el uso compartido de la impresora RDP, por "
"favor, abre tu centro de software y dale los permisos adecuados a Remmina. "
"Como alternativa puedes introducir los siguientes comandos en una ventana de "
"terminal:"

#: data/ui/remmina_snap_info_dialog.glade:167
msgid "<big>Permissions</big>"
msgstr "<big>Permisos</big>"

#: data/ui/remmina_snap_info_dialog.glade:202
#, fuzzy
msgid ""
"Since Snap packages run confined from the rest of the system, Remmina "
"profiles are saved inside the Snap file system by default. You can change "
"the location in the Remmina preferences."
msgstr ""
"Dado que los paquetes de Snap se ejecutan confinados del resto del sistema, "
"los perfiles de Remmina se guardan dentro del sistema de archivos de Snap "
"por defecto. Puedes cambiar la ubicación en las preferencias de Remmina."

#: data/ui/remmina_snap_info_dialog.glade:222
#, fuzzy
msgid "Change where Remmina profiles are stored"
msgstr "Cambiar el lugar donde se almacenan los perfiles de Remmina"

#: data/ui/remmina_snap_info_dialog.glade:261
#, fuzzy
msgid "<big>Snap settings</big>"
msgstr "<big>Ajustes de ajuste</big>"

#: data/ui/remmina_snap_info_dialog.glade:274
#, fuzzy
msgid "Do not show this message again"
msgstr "No volver a mostrar este mensaje"

#: data/ui/remmina_search_popover.glade:56 data/ui/remmina_search.glade:61
#, fuzzy
msgid "Search"
msgstr "Buscar en"

#: data/ui/remmina_search_popover.glade:70 data/ui/remmina_search.glade:75
#, fuzzy
msgid "Search for previous occurrence"
msgstr "Búsqueda de la ocurrencia anterior"

#: data/ui/remmina_search_popover.glade:93 data/ui/remmina_search.glade:98
#, fuzzy
msgid "Search for next occurrence"
msgstr "Búsqueda de la siguiente ocurrencia"

#: data/ui/remmina_search_popover.glade:125 data/ui/remmina_search.glade:130
#, fuzzy
msgid "Toggle search options"
msgstr "Alternar las opciones de búsqueda"

#: data/ui/remmina_search_popover.glade:186 data/ui/remmina_search.glade:191
#, fuzzy
msgid "_Match case"
msgstr "_Caso de coincidencia"

#: data/ui/remmina_search_popover.glade:203 data/ui/remmina_search.glade:208
#, fuzzy
msgid "Match _entire word only"
msgstr "Coincidir sólo con la palabra completa"

#: data/ui/remmina_search_popover.glade:220 data/ui/remmina_search.glade:225
#, fuzzy
msgid "Match as _regular expression"
msgstr "Coincidencia como _expresión regular"

#: data/ui/remmina_search_popover.glade:237 data/ui/remmina_search.glade:242
#, fuzzy
msgid "_Wrap around"
msgstr "_Envolver"

#: data/ui/remmina_about.glade:30 data/ui/remmina_main.glade:395
#, fuzzy
msgid "About"
msgstr "Acerca de"

#: data/ui/remmina_about.glade:34
#, fuzzy
msgid ""
"Copyright © 2014–2021 Antenore Gatta, Giovanni Panozzo.\n"
"Copyright © 2009–2014 Vic Lee\n"
"More details in COPYING"
msgstr ""
"Derechos de autor © 2014-2021 Antenore Gatta, Giovanni Panozzo.\n"
"Copyright © 2009-2014 Vic Lee\n"
"Más detalles en COPYING"

#: data/ui/remmina_about.glade:38
#, fuzzy
msgid "https://www.remmina.org/"
msgstr "https://www.remmina.org/"

#: data/ui/remmina_string_list.glade:14 data/ui/remmina_string_list.glade:158
msgid "Add"
msgstr "Agregar"

#: data/ui/remmina_string_list.glade:20 data/ui/remmina_string_list.glade:137
#: data/ui/remmina_key_chooser.glade:14 data/ui/remmina_key_chooser.glade:15
msgid "_Remove"
msgstr "_Eliminar"

#: data/ui/remmina_string_list.glade:26 data/ui/remmina_string_list.glade:116
msgid "Move up"
msgstr "Mover ariiba"

#: data/ui/remmina_string_list.glade:32 data/ui/remmina_string_list.glade:95
msgid "Move down"
msgstr "Mover abajo"

#: data/ui/remmina_mpc.glade:14
msgid "<span weight='bold' size='larger'>Multi Password Changer</span>"
msgstr ""
"<span weight='bold' size='larger'>Cambiador de contraseñas múltiples</span>"

#: data/ui/remmina_mpc.glade:32
msgid "Change"
msgstr "Cambiar"

#: data/ui/remmina_mpc.glade:201
msgid "Selection criteria"
msgstr "Criterios de selección"

#: data/ui/remmina_mpc.glade:261
msgid "Confirm password"
msgstr "Confirmar contraseña"

#: data/ui/remmina_mpc.glade:294
msgid "Set new password"
msgstr "Guardar contraseña"

#. A column table with multiple check-boxes
#: data/ui/remmina_mpc.glade:331
msgctxt "Multi password changer"
msgid "Select"
msgstr "Seleccionar todo"

#: data/ui/remmina_mpc.glade:343
msgctxt "Multi password changer table"
msgid "Name"
msgstr "Nombre"

#: data/ui/remmina_mpc.glade:354
msgctxt "Multi password changer table"
msgid "Group"
msgstr "Grupo"

#: data/ui/remmina_mpc.glade:365
msgctxt "Multi password changer table"
msgid "Domain\\Username"
msgstr "Dominio\\Nombre de usuario"

#: data/ui/remmina_news.glade:75
#, fuzzy
>>>>>>> 050fc71c
msgid ""
"<big><b>The news are turned off</b></big>\n"
"\n"
"<span>\n"
"Turning on news means the program connects to a Remmina server to download "
"the release notes.\n"
"</span>\n"
"\n"
"<span>\n"
"Version checking can only be activated at compile time.\n"
"</span>\n"
"\n"
"<span>\n"
"<a href=\"https://gitlab.com/Remmina/Remmina/-/tags/\" title=\"Remmina "
"release notes\"><i>Visit the website to read the release notes</i></a>.\n"
"</span>"
msgstr ""
<<<<<<< HEAD
"<big><b>Paquete Remmina Snap</b></big>\n"
"\n"
"<span>\n"
"Remmina se está ejecutando en su sistema como un paquete Snap.\n"
"Algunas funciones de Remmina necesitan ser configuradas para funcionar "
"correctamente.\n"
"</span>\n"

#: data/ui/remmina_snap_info_dialog.glade:120
=======
"<big><b>Las noticias están apagadas</b></big>\n"
"\n"
"<span>\n"
"Activar las noticias significa que el programa se conecta a un servidor de "
"Remmina para descargar las notas de la versión.\n"
"</span>\n"
"\n"
"<span>\n"
"La comprobación de versiones sólo puede activarse en tiempo de compilación.\n"
"</span>\n"
"\n"
"<span>\n"
"<a href=\"https://gitlab.com/Remmina/Remmina/-/tags/\" title=\"Remmina "
"release notes\"><i>Visite el sitio web para leer las notas de la versión</"
"i></a>.\n"
"</span>"

#. The star (*) is a reference to privacy consent
#: data/ui/remmina_news.glade:130 data/ui/remmina_preferences.glade:464
>>>>>>> 050fc71c
#, fuzzy
msgid ""
"Send <b><a href=\"https://remmina.gitlab.io/remminadoc.gitlab.io/"
"remmina__stats_8c.html#details\" title=\"Remmina usage statistics"
"\">anonymous</a></b> statistics. (*)"
msgstr ""
<<<<<<< HEAD
"Para habilitar el acceso a algunas funciones importantes, como el guardado "
"de la contraseña en el llavero y el uso compartido de la impresora RDP, por "
"favor, abre tu centro de software y dale los permisos adecuados a Remmina. "
"Como alternativa puedes introducir los siguientes comandos en una ventana de "
"terminal:"
=======
"Enviar estadísticas <b><a href=\"https://remmina.gitlab.io/remminadoc.gitlab."
"io/remmina__stats_8c.html#details\" title=\"Remmina usage statistics"
"\">anónimas</a></b>. (*)"
>>>>>>> 050fc71c

#: data/ui/remmina_news.glade:142 data/ui/remmina_news.glade:195
#, fuzzy
msgid "Send anonymous statistics"
msgstr "Enviar estadísticas anónimas"

<<<<<<< HEAD
#: data/ui/remmina_snap_info_dialog.glade:202
#, fuzzy
msgid ""
"Since Snap packages run confined from the rest of the system, Remmina "
"profiles are saved inside the Snap file system by default. You can change "
"the location in the Remmina preferences."
msgstr ""
"Dado que los paquetes de Snap se ejecutan confinados del resto del sistema, "
"los perfiles de Remmina se guardan dentro del sistema de archivos de Snap "
"por defecto. Puedes cambiar la ubicación en las preferencias de Remmina."

#: data/ui/remmina_snap_info_dialog.glade:222
#, fuzzy
msgid "Change where Remmina profiles are stored"
msgstr "Cambiar el lugar donde se almacenan los perfiles de Remmina"

#: data/ui/remmina_snap_info_dialog.glade:261
#, fuzzy
msgid "<big>Snap settings</big>"
msgstr "<big>Ajustes de la instantánea</big>"

#: data/ui/remmina_snap_info_dialog.glade:274
#, fuzzy
msgid "Do not show this message again"
msgstr "No volver a mostrar este mensaje"

#: data/ui/remmina_search_popover.glade:56 data/ui/remmina_search.glade:61
#, fuzzy
msgid "Search"
msgstr "Buscar en"

#: data/ui/remmina_search_popover.glade:70 data/ui/remmina_search.glade:75
#, fuzzy
msgid "Search for previous occurrence"
msgstr "Búsqueda de la ocurrencia anterior"

#: data/ui/remmina_search_popover.glade:93 data/ui/remmina_search.glade:98
#, fuzzy
msgid "Search for next occurrence"
msgstr "Búsqueda de la siguiente ocurrencia"

#: data/ui/remmina_search_popover.glade:125 data/ui/remmina_search.glade:130
#, fuzzy
msgid "Toggle search options"
msgstr "Alternar las opciones de búsqueda"

#: data/ui/remmina_search_popover.glade:186 data/ui/remmina_search.glade:191
#, fuzzy
msgid "_Match case"
msgstr "_Caso de coincidencia"

#: data/ui/remmina_search_popover.glade:203 data/ui/remmina_search.glade:208
#, fuzzy
msgid "Match _entire word only"
msgstr "Coincidir sólo con la palabra completa"

#: data/ui/remmina_search_popover.glade:220 data/ui/remmina_search.glade:225
#, fuzzy
msgid "Match as _regular expression"
msgstr "Coincidencia como _expresión regular"

#: data/ui/remmina_search_popover.glade:237 data/ui/remmina_search.glade:242
#, fuzzy
msgid "_Wrap around"
msgstr "_Envolver"

#: data/ui/remmina_about.glade:30 data/ui/remmina_main.glade:395
#, fuzzy
msgid "About"
msgstr "Acerca de"

#: data/ui/remmina_about.glade:34
#, fuzzy
msgid ""
"Copyright © 2014–2021 Antenore Gatta, Giovanni Panozzo.\n"
"Copyright © 2009–2014 Vic Lee\n"
"More details in COPYING"
msgstr ""
"\n"
"Derechos de autor © 2014-2021 Antenore Gatta, Giovanni Panozzo.\n"
"Copyright © 2009-2014 Vic Lee\n"
"Más detalles en COPYING\n"
"    "

#: data/ui/remmina_about.glade:38
msgid "https://www.remmina.org/"
msgstr ""

#: data/ui/remmina_string_list.glade:14 data/ui/remmina_string_list.glade:158
msgid "Add"
msgstr "Agregar"

#: data/ui/remmina_string_list.glade:20 data/ui/remmina_string_list.glade:137
#: data/ui/remmina_key_chooser.glade:14 data/ui/remmina_key_chooser.glade:15
msgid "_Remove"
msgstr "_Eliminar"

#: data/ui/remmina_string_list.glade:26 data/ui/remmina_string_list.glade:116
msgid "Move up"
msgstr "Mover ariiba"

#: data/ui/remmina_string_list.glade:32 data/ui/remmina_string_list.glade:95
msgid "Move down"
msgstr "Mover abajo"

#: data/ui/remmina_mpc.glade:14
msgid "<span weight='bold' size='larger'>Multi Password Changer</span>"
msgstr ""
"<span weight='bold' size='larger'>Cambiador de contraseñas múltiples</span>"

#: data/ui/remmina_mpc.glade:32
msgid "Change"
msgstr "Cambiar"

#: data/ui/remmina_mpc.glade:201
msgid "Selection criteria"
msgstr "Criterios de selección"

#: data/ui/remmina_mpc.glade:261
msgid "Confirm password"
msgstr "Confirmar contraseña"

#: data/ui/remmina_mpc.glade:294
msgid "Set new password"
msgstr "Guardar contraseña"

#. A column table with multiple check-boxes
#: data/ui/remmina_mpc.glade:331
msgctxt "Multi password changer"
msgid "Select"
msgstr "Seleccionar todo"

#: data/ui/remmina_mpc.glade:343
msgctxt "Multi password changer table"
msgid "Name"
msgstr "Nombre"

#: data/ui/remmina_mpc.glade:354
msgctxt "Multi password changer table"
msgid "Group"
msgstr "Grupo"

#: data/ui/remmina_mpc.glade:365
msgctxt "Multi password changer table"
msgid "Domain\\Username"
msgstr "Dominio\\Nombre de usuario"

#: data/ui/remmina_news.glade:75
#, fuzzy
msgid ""
"<big><b>The news are turned off</b></big>\n"
"\n"
"<span>\n"
"Turning on news means the program connects to a Remmina server to download "
"the release notes.\n"
"</span>\n"
"\n"
"<span>\n"
"Version checking can only be activated at compile time.\n"
"</span>\n"
"\n"
"<span>\n"
"<a href=\"https://gitlab.com/Remmina/Remmina/-/tags/\" title=\"Remmina "
"release notes\"><i>Visit the website to read the release notes</i></a>.\n"
"</span>"
msgstr ""
"<big><b>Las noticias están apagadas</b></big>\n"
"\n"
"<span>\n"
"Activar las noticias significa que el programa se conecta a un servidor de "
"Remmina para descargar las notas de la versión.\n"
"</span>\n"
"\n"
"<span>\n"
"La comprobación de versiones sólo puede activarse en tiempo de compilación.\n"
"</span>\n"
"\n"
"<span>\n"
"<a href=\"https://gitlab.com/Remmina/Remmina/-/tags/\" title=\"Remmina "
"release notes\"><i>Visita la página web para leer las notas de la versión</"
"i></a>.\n"
"</span>"

#. The star (*) is a reference to privacy consent
#: data/ui/remmina_news.glade:130 data/ui/remmina_preferences.glade:464
#, fuzzy
msgid ""
"Send <b><a href=\"https://remmina.gitlab.io/remminadoc.gitlab.io/"
"remmina__stats_8c.html#details\" title=\"Remmina usage statistics"
"\">anonymous</a></b> statistics. (*)"
msgstr ""
"Enviar estadísticas <b><a href=\"https://remmina.gitlab.io/remminadoc.gitlab."
"io/remmina__stats_8c.html#details\" title=\"Remmina usage statistics"
"\">anónimas</a></b>. (*)"

#: data/ui/remmina_news.glade:142 data/ui/remmina_news.glade:195
#, fuzzy
msgid "Send anonymous statistics"
msgstr "Enviar estadísticas anónimas"

#: data/ui/remmina_news.glade:156
msgid "Use as default remote desktop client"
msgstr "Cliente de escritorio remoto Remmina"

#: data/ui/remmina_news.glade:165
msgid "Apply"
msgstr "Aplicación"

#: data/ui/remmina_news.glade:169
#, fuzzy
msgid "Allow Remmina to automatically open .rdp and .remmina files."
msgstr ""
"Permitir que Remmina abra automáticamente los archivos .rdp y .remmina."

#. The star (*) is a reference to privacy consent
#: data/ui/remmina_news.glade:183 data/ui/remmina_preferences.glade:479
#, fuzzy
msgid ""
"Fetch news from <a href=\"https://remmina.org\" title=\"Remmina news site"
"\">remmina.org</a> (*)"
msgstr ""
"Obtener noticias de <a href=\"https://remmina.org\" title=\"Remmina news site"
"\">remmina.org</a> (*)"

#: data/ui/remmina_news.glade:208 data/ui/remmina_preferences.glade:446
#, fuzzy
msgid ""
"* By enabling statistics and/or news you consent to send and fetch data to/"
"from remmina.org"
msgstr ""
"* Al habilitar las estadísticas y/o las noticias, usted consiente el envío y "
"la obtención de datos a/desde remmina.org"

#: data/ui/remmina_news.glade:231
#, fuzzy
msgid "<big>Take part</big>"
msgstr "<big>Participa</big>"

#. Pay attention to the quoting characters as they may break the pango layout. If in doubt and cannot test, copy and paste the symbols from the English string.
#: data/ui/remmina_news.glade:257
#, fuzzy
msgid ""
"<span>\n"
"<b>You have our gratitude in choosing copylefted libre software, <a href="
"\"https://remmina.org/donations/\" title=\"Where’s the money, Lebowski? "
"“blblblblblb”\">donations also make us happy</a>, and further help improve "
"Remmina.</b>\n"
"</span>\n"
msgstr ""
"<span>\n"
"<b>Tienes nuestra gratitud al elegir software libre con copyleft, <a href="
"\"https://remmina.org/donations/\" title=\"Where’s the money, Lebowski? "
"“blblblblblb”\">las donaciones también nos hacen felices</a>, y ayudan a "
"mejorar aún más Remmina.</b>\n"
"</span>\n"

#: data/ui/remmina_news.glade:277
#, fuzzy
msgid "<big>Contribute</big>"
msgstr "<big>Contribuir</big>"
=======
#: data/ui/remmina_news.glade:156
msgid "Use as default remote desktop client"
msgstr "Cliente de escritorio remoto Remmina"

#: data/ui/remmina_news.glade:165
msgid "Apply"
msgstr "Aplicación"

#: data/ui/remmina_news.glade:169
#, fuzzy
msgid "Allow Remmina to automatically open .rdp and .remmina files."
msgstr ""
"Permitir que Remmina abra automáticamente los archivos .rdp y .remmina."

#. The star (*) is a reference to privacy consent
#: data/ui/remmina_news.glade:183 data/ui/remmina_preferences.glade:479
#, fuzzy
msgid ""
"Fetch news from <a href=\"https://remmina.org\" title=\"Remmina news site"
"\">remmina.org</a> (*)"
msgstr ""
"Obtener noticias de <a href=\"https://remmina.org\" title=\"Remmina news site"
"\">remmina.org</a> (*)"

#: data/ui/remmina_news.glade:208 data/ui/remmina_preferences.glade:446
#, fuzzy
msgid ""
"* By enabling statistics and/or news you consent to send and fetch data to/"
"from remmina.org"
msgstr ""
"* Al habilitar las estadísticas y/o las noticias, usted consiente el envío y "
"la obtención de datos a/desde remmina.org"

#: data/ui/remmina_news.glade:231
#, fuzzy
msgid "<big>Take part</big>"
msgstr "<big>Participa</big>"

#. Pay attention to the quoting characters as they may break the pango layout. If in doubt and cannot test, copy and paste the symbols from the English string.
#: data/ui/remmina_news.glade:257
#, fuzzy
msgid ""
"<span>\n"
"<b>You have our gratitude in choosing copylefted libre software, <a href="
"\"https://remmina.org/donations/\" title=\"Where’s the money, Lebowski? "
"“blblblblblb”\">donations also make us happy</a>, and further help improve "
"Remmina.</b>\n"
"</span>\n"
msgstr ""
"<span>\n"
"<b>Tienes nuestra gratitud al elegir software libre con copyleft, <a href="
"\"https://remmina.org/donations/\" title=\"Where’s the money, Lebowski? "
"“blblblblblb”\">las donaciones también nos hacen felices</a>, y ayudan a "
"mejorar aún más Remmina.</b>\n"
"</span>\n"

#: data/ui/remmina_news.glade:277
#, fuzzy
msgid "<big>Contribute</big>"
msgstr "<big>Contribute</big>"
>>>>>>> 050fc71c

#: data/ui/remmina_key_chooser.glade:23
msgid "Choose a new key"
msgstr "Seleccione una nueva clave"

#: data/ui/remmina_key_chooser.glade:82
msgid "Please press the new key…"
msgstr "Por favor, presione la nueva tecla…"

#: data/ui/remmina_main.glade:35
#, fuzzy
msgid "Hide or show the search bar"
msgstr "Ocultar o mostrar la barra de búsqueda"

#: data/ui/remmina_main.glade:41
msgid "Add a new connection profile"
msgstr "Crear un nuevo perfil de conexión"

#: data/ui/remmina_main.glade:47
#, fuzzy
msgid "Switch from grouped to list view"
msgstr "Pasar de la vista agrupada a la vista de lista"

#: data/ui/remmina_main.glade:79
#, fuzzy
msgid "Select the protocol to use with the quick connect bar."
msgstr "Seleccione el protocolo a utilizar con la barra de conexión rápida."

#: data/ui/remmina_main.glade:97
msgid "Search string or server name/IP address for “Quick Connect”"
msgstr ""
"búsqueda de cadena de caracteres o nombre del servidor/dirección IP para una "
"conexión rápida"

#: data/ui/remmina_main.glade:101 data/ui/remmina_main.glade:103
msgid "Server name or IP address"
msgstr "Nombre del servidor o dirección IP"

#: data/ui/remmina_main.glade:102 data/ui/remmina_main.glade:104
#: data/ui/remmina_preferences.glade:504
msgid "Clear"
msgstr "Limpiar"

#: data/ui/remmina_main.glade:187
#, fuzzy
msgid "Edit"
msgstr "Editar"

#: data/ui/remmina_main.glade:217
#, fuzzy
msgid "Collapse all"
msgstr "Colapsar todo"

#: data/ui/remmina_main.glade:227
#, fuzzy
msgid "Expand all"
msgstr "Ampliar todo"

#: data/ui/remmina_main.glade:265
msgid "Multi password changer"
msgstr "Cambiador de contraseñas múltiples"

#: data/ui/remmina_main.glade:275
msgid "Debugging"
msgstr "Ventana de depuración"

#: data/ui/remmina_main.glade:295
msgid "Export"
msgstr "Exportar"

#: data/ui/remmina_main.glade:322
msgid "Make Remmina your default remote desktop client"
msgstr "Cliente de escritorio remoto Remmina"

#: data/ui/remmina_main.glade:338
#, fuzzy
msgid "News"
msgstr "Noticias"

#: data/ui/remmina_main.glade:348
msgid "Homepage"
msgstr "Página Principal"

#: data/ui/remmina_main.glade:358
msgid "Donations"
msgstr "Donaciones"

#: data/ui/remmina_main.glade:368
#, fuzzy
msgid "Wiki"
msgstr "Wiki"

#. Remmina community website
#: data/ui/remmina_main.glade:378
msgid "Community"
msgstr "Comando"

#: data/ui/remmina_main.glade:492
#, fuzzy
msgid "Plugin"
msgstr "Plugin"

#: data/ui/remmina_main.glade:506
msgid "Last used"
msgstr "Última vez que se usó"

#: data/ui/remmina_main.glade:555
msgid "New connection profile"
msgstr "Crear un nuevo perfil de conexión"

#: data/ui/remmina_main.glade:567
#, fuzzy
msgid "Show search bar"
msgstr "Mostrar la barra de búsqueda"

#: data/ui/remmina_main.glade:587
msgid "Remmina main menu"
msgstr "Miniaplicación de Remmina"

#: data/ui/remmina_main.glade:594
msgid "Actions"
msgstr "Acciones"

#: data/ui/remmina_main.glade:609
#, fuzzy
msgid "Toggle view"
msgstr "Alternar la vista"

#: data/ui/remmina_spinner.glade:54
#, fuzzy
msgid "Please wait…"
msgstr "Por favor, espere…"

#: data/ui/remmina_preferences.glade:42
msgid "Double-click action"
msgstr "Acción de doble clic"

#: data/ui/remmina_preferences.glade:58
msgid "Open connection"
msgstr "Conexión abierta"

#: data/ui/remmina_preferences.glade:59
msgid "Edit settings"
msgstr "Editar configuración"

#: data/ui/remmina_preferences.glade:75
msgid "Scaling quality"
msgstr "Escala de calidad"

#: data/ui/remmina_preferences.glade:91
msgid "Nearest"
msgstr "Más cercano"

#: data/ui/remmina_preferences.glade:92
msgid "Tiles"
msgstr "Mosaicos"

#: data/ui/remmina_preferences.glade:93
msgid "Bilinear"
msgstr "Bilineal"

#: data/ui/remmina_preferences.glade:94
msgid "Hyper"
msgstr "Hiper"

#: data/ui/remmina_preferences.glade:110
#, fuzzy
msgid "Step size for auto-scroll"
msgstr "Tamaño del paso para el autodesplazamiento"

#: data/ui/remmina_preferences.glade:139
msgid "Maximal amount of recent items"
msgstr "Máximo de artículos recientes"

#: data/ui/remmina_preferences.glade:154
#, fuzzy
msgid "Screen resolutions"
msgstr "Resoluciones de pantalla"

#: data/ui/remmina_preferences.glade:200
msgid "Folder for screenshots"
msgstr "Error al iniciar la sesión SSH: %s"

#: data/ui/remmina_preferences.glade:212
#, fuzzy
msgid "Choose a folder to save screenshots from Remmina in."
msgstr "Elige una carpeta para guardar las capturas de pantalla de Remmina."

#: data/ui/remmina_preferences.glade:216 data/ui/remmina_preferences.glade:302
msgid "Select a folder"
msgstr "Seleccionar todo"

#: data/ui/remmina_preferences.glade:227
#, fuzzy
msgid "Set up"
msgstr "Preparar"

#: data/ui/remmina_preferences.glade:249
msgid "Screenshot filenames"
msgstr "Carpeta de capturas de pantalla"

#: data/ui/remmina_preferences.glade:261
#, fuzzy
msgid ""
"%p Profile name\n"
"%h Server name/IP\n"
"%Y Year, %m Month, %d Day, %H Hour, %M Minute, %S Seconds (UTC time)\n"
msgstr ""
"%p Nombre del perfil\n"
"%h Nombre del servidor/IP\n"
"%Y Año, %m Mes, %d Día, %H Hora, %M Minuto, %S Segundos (hora UTC)\n"

#: data/ui/remmina_preferences.glade:280
#, fuzzy
msgid ""
"The folder connection profiles are saved in, it defaults to the XDG_USER_DATA"
msgstr ""
"La carpeta en la que se guardan los perfiles de conexión, por defecto es la "
"XDG_USER_DATA"

#. The folder where profiles are saved
#: data/ui/remmina_preferences.glade:285
#, fuzzy
msgid "Remmina data folder"
msgstr "Carpeta de datos de Remmina"

#: data/ui/remmina_preferences.glade:297
#, fuzzy
msgid "Choose a folder to save connection profiles from Remmina in."
msgstr "Elija una carpeta para guardar los perfiles de conexión de Remmina."

#: data/ui/remmina_preferences.glade:315
msgid "Remember last view for each connection"
msgstr "Recordar el último modo de visualización para cada conexión"

#. The star (*) is a reference to privacy consent
#: data/ui/remmina_preferences.glade:319
#, fuzzy
msgid "Remember last view mode"
msgstr "Recordar el último modo de vista"

#: data/ui/remmina_preferences.glade:359
#, fuzzy
msgid ""
"Set a custom filename for your Remmina connection profiles, using a "
"formatting string."
msgstr ""
"Establezca un nombre de archivo personalizado para sus perfiles de conexión "
"Remmina, utilizando una cadena de formato."

#: data/ui/remmina_preferences.glade:363
#, fuzzy
msgid "Template for profile filenames"
msgstr "Plantilla para los nombres de los perfiles"

#: data/ui/remmina_preferences.glade:375
#, fuzzy
msgid ""
"%G Group name (slash will be converted to - automatically)\n"
"%P Protocol name\n"
"%N Connection name\n"
"%h Hostname/IP\n"
"\n"
"\n"
msgstr ""
"%G Nombre del grupo (la barra oblicua se convertirá en - automáticamente)\n"
"%P Nombre del protocolo\n"
"%N Nombre de la conexión\n"
"%h Nombre de host/IP\n"
"\n"
"\n"

#: data/ui/remmina_preferences.glade:397
#, fuzzy
msgid "Only save generated screenshots, don't copy them to clipboard."
msgstr ""
"Guarda sólo las capturas de pantalla generadas, no las copies en el "
"portapapeles."

#: data/ui/remmina_preferences.glade:402
#, fuzzy
msgid "Prevent screenshots from entering clipboard"
msgstr "Evitar que las capturas de pantalla entren en el portapapeles"

#: data/ui/remmina_preferences.glade:529
msgid "Options"
msgstr "Opciones"

#: data/ui/remmina_preferences.glade:554
msgid "Always show tabs"
msgstr "Mostrar siempre pestañas"

#: data/ui/remmina_preferences.glade:570
msgid "Hide the toolbar shown in the tabbed interface"
msgstr "Ocultar barra de herramientas en la interfaz de pestañas"

#: data/ui/remmina_preferences.glade:591
msgid "Default view"
msgstr "Modo de vista predeterminado"

#: data/ui/remmina_preferences.glade:605
msgid "Automatic"
msgstr "Automatico"

#: data/ui/remmina_preferences.glade:606
msgid "Scrolled window"
msgstr "Ventana desplazable"

#: data/ui/remmina_preferences.glade:608
msgid "Viewport fullscreen"
msgstr "Pantalla completa de vista general"

#. How tabs are grouped in the Remmina connection window
#: data/ui/remmina_preferences.glade:624
#, fuzzy
msgctxt "Appearance preferences"
msgid "Tabs grouping"
msgstr "Agrupación de pestañas"

#: data/ui/remmina_preferences.glade:638
msgid "By group"
msgstr "Pestaña por grupos"

#: data/ui/remmina_preferences.glade:639
msgid "By protocol"
msgstr "Pestañas por protocolos"

#: data/ui/remmina_preferences.glade:640
msgid "Per connection"
msgstr "Conexión abierta"

#: data/ui/remmina_preferences.glade:652
msgid "Fullscreen on the same screen as the connection window"
msgstr "Pantalla completa en el mismo monitor que la ventana de conexión"

#: data/ui/remmina_preferences.glade:675
msgid "Peeking"
msgstr "Vista rapida"

#: data/ui/remmina_preferences.glade:676
msgid "Hidden"
msgstr "Oculto"

#: data/ui/remmina_preferences.glade:693
msgid "Fullscreen toolbar visibility"
msgstr "Visibilidad de la barra de herramientas en pantalla completa"

#: data/ui/remmina_preferences.glade:703
#, fuzzy
msgid "Hide the search bar shown in the main window"
msgstr "Ocultar la barra de búsqueda que aparece en la ventana principal"

#: data/ui/remmina_preferences.glade:719
#, fuzzy
msgid "Prefer dark theme"
msgstr "Prefiero el tema oscuro"

#: data/ui/remmina_preferences.glade:723
#, fuzzy
msgid ""
"If a GTK theme includes a dark variant, it will be used instead of the "
"configured theme."
msgstr ""
"Si un tema GTK incluye una variante oscura, se utilizará en lugar del tema "
"configurado."

#: data/ui/remmina_preferences.glade:743
#, fuzzy
#| msgid "Grab all keyboard events"
msgid "“Grab all keyboard events” status colour"
msgstr "Color del estado de \"Grabación de todos los eventos de teclado\"."

#: data/ui/remmina_preferences.glade:754
#, fuzzy
#| msgid "Grab all keyboard events"
msgid "Enable/Disable “Grab all keyboard events” status colour"
msgstr "Activar/desactivar el color de estado \"Grab all keyboard events\"."

#: data/ui/remmina_preferences.glade:770
#, fuzzy
msgid ""
"Hexadecimal- or colour names (red, #ff0000).\n"
"It changes the background colour of connection names in the Remmina "
"connection toolbar (when in fullscreen)."
msgstr ""
"Nombres en hexadecimal o en color (rojo, #ff0000).\n"
"Cambia el color de fondo de los nombres de conexión en la barra de "
"herramientas de conexión de Remmina (cuando está en pantalla completa)."

#: data/ui/remmina_preferences.glade:827
msgid "Appearance"
msgstr "Apariencia"

#: data/ui/remmina_preferences.glade:853
msgid "Show new connection on top of the menu"
msgstr "Mostrar nueva conexión en la parte superior del menú"

#: data/ui/remmina_preferences.glade:872
msgid "Hide total count shown in the group menu"
msgstr "Ocultar recuento total en el menú de grupo"

#: data/ui/remmina_preferences.glade:890
msgid "No tray icon"
msgstr "Desactivar icono de bandeja de tareas"

#: data/ui/remmina_preferences.glade:909
msgid "Start in tray upon user login"
msgstr "Iniciar Remmina en la barra de tareas al iniciar sesión del usuario"

#: data/ui/remmina_preferences.glade:940
msgid "Applet"
msgstr "Aplicación"

#: data/ui/remmina_preferences.glade:972
msgid "Host key"
msgstr "Tecla del host"

#: data/ui/remmina_preferences.glade:1004
msgid "Show/hide fullscreen"
msgstr "Pantalla completa desplazable"

#: data/ui/remmina_preferences.glade:1035
msgid "Auto-fit window"
msgstr "Ventana de ajuste automático"

#: data/ui/remmina_preferences.glade:1112
#, fuzzy
msgid "Apply/remove scaling"
msgstr "Aplicar/eliminar la escala"

#: data/ui/remmina_preferences.glade:1143
msgid "Grab keyboard"
msgstr "Captura de teclado"

#: data/ui/remmina_preferences.glade:1236
msgid "Show/hide toolbar"
msgstr "Mostrar / ocultar barra de herramientas"

#: data/ui/remmina_preferences.glade:1299
#: data/ui/remmina_preferences.glade:1309
msgid "View-only mode"
msgstr "Modo sólo vista"

#: data/ui/remmina_preferences.glade:1372
msgid "Keyboard"
msgstr "Teclado"

#: data/ui/remmina_preferences.glade:1403
#, fuzzy
msgid "Local SSH port"
msgstr "Puerto SSH local"

#: data/ui/remmina_preferences.glade:1427
msgid "Parse ~/.ssh/config"
msgstr "Revisar ~/.ssh/config"

#: data/ui/remmina_preferences.glade:1451
#, fuzzy
msgid "No logging at all"
msgstr "No hay registro en absoluto"

#: data/ui/remmina_preferences.glade:1452
#, fuzzy
msgid "Rare conditions or warnings"
msgstr "Condiciones raras o advertencias"

#: data/ui/remmina_preferences.glade:1453
#, fuzzy
msgid "API-accessible entrypoints"
msgstr "Puntos de entrada accesibles por la API"

#: data/ui/remmina_preferences.glade:1454
#, fuzzy
msgid "Lower level protocol info, packet level"
msgstr "Información de protocolo de nivel inferior, nivel de paquete"

#: data/ui/remmina_preferences.glade:1455
#, fuzzy
msgid "Function entering and leaving"
msgstr "Función de entrada y salida"

#: data/ui/remmina_preferences.glade:1472
msgid "SSH log level"
msgstr "Nivel de registro SSH"

#. http://man7.org/linux/man-pages/man7/tcp.7.html
#: data/ui/remmina_preferences.glade:1543
#, fuzzy
msgid "Seconds of connection idleness before TCP keepalive probes are sent."
msgstr ""
"Segundos de inactividad de la conexión antes de que se envíen sondas TCP "
"keepalive."

#. http://man7.org/linux/man-pages/man7/tcp.7.html
#: data/ui/remmina_preferences.glade:1559
#, fuzzy
msgid "Seconds between each keepalive probe."
msgstr "Segundos entre cada sonda keepalive."

#. http://man7.org/linux/man-pages/man7/tcp.7.html
#: data/ui/remmina_preferences.glade:1575
#, fuzzy
msgid ""
"Number of keepalive probes sent via TCP connection before it is dropped."
msgstr ""
"Número de sondas keepalive enviadas a través de una conexión TCP antes de "
"que se abandone."

#. http://man7.org/linux/man-pages/man7/tcp.7.html
#: data/ui/remmina_preferences.glade:1591
#, fuzzy
msgid ""
"Amount of milliseconds to attempt acknowledging data before closing the "
"corresponding TCP connection forcibly."
msgstr ""
"Cantidad de milisegundos para intentar reconocer los datos antes de cerrar "
"la conexión TCP correspondiente de forma forzada."

#: data/ui/remmina_preferences.glade:1617
msgid "SSH options"
msgstr "Opciones SSH"

#: data/ui/remmina_preferences.glade:1645
#: data/ui/remmina_preferences.glade:1714
#: data/ui/remmina_preferences.glade:1785
msgid "Use secret key authentication for some widgets"
msgstr "Falló la autenticación SSH por clave pública: %s"

#: data/ui/remmina_preferences.glade:1649
#, fuzzy
msgid "Use master password"
msgstr "Utilizar la contraseña maestra"

#: data/ui/remmina_preferences.glade:1662
#, fuzzy
msgid "Automatic lock interval"
msgstr "Intervalo de bloqueo automático"

#: data/ui/remmina_preferences.glade:1688
msgid "Repeat the password"
msgstr "Guardar contraseña"

#: data/ui/remmina_preferences.glade:1699
msgid "Automatically accept all fingerprints and certificates"
msgstr "¿Aceptar los cambios del certificado?"

#: data/ui/remmina_preferences.glade:1703
msgid "Trust all fingerprints and certificates"
msgstr "¿Aceptar los cambios del certificado?"

#: data/ui/remmina_preferences.glade:1746
#, fuzzy
msgid "Master password validity in seconds"
msgstr "Validez de la contraseña maestra en segundos"

#: data/ui/remmina_preferences.glade:1810
msgid "Security"
msgstr "Seguridad"

#: data/ui/remmina_preferences.glade:1841
msgid "Terminal font"
msgstr "Fuente del terminal"

#: data/ui/remmina_preferences.glade:1854
msgid "Scrollback lines"
msgstr "Líneas de desplazamiento"

#: data/ui/remmina_preferences.glade:1902
#, fuzzy
msgid "Shortcuts for copying and pasting"
msgstr "Atajos para copiar y pegar"

#: data/ui/remmina_preferences.glade:1915
msgid "Select all shortcuts"
msgstr "Seleccionar todos los acceso directo"

#: data/ui/remmina_preferences.glade:1928
#: data/ui/remmina_preferences.glade:1945
#: data/ui/remmina_preferences.glade:2398
#: data/ui/remmina_preferences.glade:2428
#: data/ui/remmina_preferences.glade:2562
#: data/ui/remmina_preferences.glade:2579
msgid "(Host key+)"
msgstr "(Tecla Host +)"

#: data/ui/remmina_preferences.glade:1963
msgid "Use default system font"
msgstr "Usar fuente predeterminada del sistema"

#: data/ui/remmina_preferences.glade:1988
#, fuzzy
msgid ""
"Selecting “SGR 1” also switches to the bright counterparts of the first 8 "
"palette colours (in addition to making text bold)."
msgstr ""
"Al seleccionar \"SGR 1\" también se pasa a los homólogos brillantes de los 8 "
"primeros colores de la paleta (además de poner el texto en negrita)."

#: data/ui/remmina_preferences.glade:2004
#, fuzzy
msgid "Allow using bright colours with bold text"
msgstr "Permitir el uso de colores brillantes con texto en negrita"

#: data/ui/remmina_preferences.glade:2018
msgid "Colour theme"
msgstr "Cargar esquema de color"

#: data/ui/remmina_preferences.glade:2029
#, fuzzy
msgid ""
"Choose a colour scheme file. Usually available in /usr/share/remmina/theme. "
"https://github.com/mbadolato/iTerm2-Color-Schemes has more details."
msgstr ""
"Elija un archivo de esquema de color. Suele estar disponible en /usr/share/"
"remmina/theme. https://github.com/mbadolato/iTerm2-Color-Schemes tiene más "
"detalles."

#: data/ui/remmina_preferences.glade:2033
msgid "Pick a terminal colouring file"
msgstr "Elige un color para magenta"

#: data/ui/remmina_preferences.glade:2048
msgid "Bright colours"
msgstr "Colores brillantes"

#: data/ui/remmina_preferences.glade:2062
msgid "Pick a light black colour"
msgstr "Elija un color para el negro brillante"

#: data/ui/remmina_preferences.glade:2076
msgid "Pick a light red colour"
msgstr "Elija un color para el rojo brillante"

#: data/ui/remmina_preferences.glade:2090
msgid "Pick a bright green colour"
msgstr "Elija un color para el verde brillante"

#: data/ui/remmina_preferences.glade:2104
msgid "Pick a bright yellow colour"
msgstr "Elija un color para el amarillo brillante"

#: data/ui/remmina_preferences.glade:2118
msgid "Pick a bright blue colour"
msgstr "Elija un color para el azul brillante"

#: data/ui/remmina_preferences.glade:2132
msgid "Pick a light magenta colour"
msgstr "Elige un color para magenta brillante"

#: data/ui/remmina_preferences.glade:2146
msgid "Pick a light cyan colour"
msgstr "Elige un color para el brillante Cyan"

#: data/ui/remmina_preferences.glade:2160
msgid "Pick a light white colour"
msgstr "Elija un color para el blanco brillante"

#: data/ui/remmina_preferences.glade:2174
msgid "Pick a black colour"
msgstr "Elige un color para el rojo"

#: data/ui/remmina_preferences.glade:2188
msgid "Pick a red colour"
msgstr "Elige un color para el rojo"

#: data/ui/remmina_preferences.glade:2202
msgid "Pick a green colour"
msgstr "Color de fondo"

#: data/ui/remmina_preferences.glade:2216
msgid "Pick a yellow colour"
msgstr "Elige un color para el amarillo"

#: data/ui/remmina_preferences.glade:2230
msgid "Pick a blue colour"
msgstr "Elige un color para el rojo"

#: data/ui/remmina_preferences.glade:2244
msgid "Pick a magenta colour"
msgstr "Elige un color para magenta"

#: data/ui/remmina_preferences.glade:2258
msgid "Pick a cyan colour"
msgstr "Elige un color para el rojo"

#: data/ui/remmina_preferences.glade:2272
msgid "Pick a white colour"
msgstr "Elige un color para el rojo"

#: data/ui/remmina_preferences.glade:2285
msgid "Normal colours"
msgstr "Colores normales"

#: data/ui/remmina_preferences.glade:2298
#: data/ui/remmina_preferences.glade:2313
msgid "Cursor colour"
msgstr "Color del cursor"

#: data/ui/remmina_preferences.glade:2327
#: data/ui/remmina_preferences.glade:2342
msgid "Background colour"
msgstr "Color de fondo"

#: data/ui/remmina_preferences.glade:2358
#: data/ui/remmina_preferences.glade:2372
msgid "Foreground colour"
msgstr "Color de primer plano"

#: data/ui/remmina_preferences.glade:2385
#, fuzzy
msgid "Increase and decrease font size"
msgstr "Aumentar y disminuir el tamaño de la letra"

#: data/ui/remmina_preferences.glade:2415
#, fuzzy
#| msgid "Select all shortcuts"
msgid "Search text shortcut"
msgstr "Atajo de texto de búsqueda"

#: data/ui/remmina_preferences.glade:2446
#: data/ui/remmina_preferences.glade:2461
msgid "Bold colour"
msgstr "Colores normales"

#: data/ui/remmina_preferences.glade:2475
#: data/ui/remmina_preferences.glade:2516
#, fuzzy
#| msgid "Bright colours"
msgid "Highlight colour"
msgstr "Color de realce"

#: data/ui/remmina_preferences.glade:2488
#: data/ui/remmina_preferences.glade:2532
#, fuzzy
#| msgid "Foreground colour"
msgid "Highlight foreground colour"
msgstr "Resaltar el color de primer plano"

#: data/ui/remmina_preferences.glade:2501
#: data/ui/remmina_preferences.glade:2548
#, fuzzy
#| msgid "Foreground colour"
msgid "Cursor foreground colour"
msgstr "Color de primer plano del cursor"

#: data/ui/remmina_preferences.glade:2604
msgid "Terminal"
msgstr "Terminal"

#: data/ui/remmina_preferences.glade:2618
msgid "Remmina Preferences"
msgstr "Preferencias de Remmina"

#: data/ui/remmina_unlock.glade:60
#, fuzzy
msgid "Unlock"
msgstr "Desbloquear"

#: data/ui/remmina_unlock.glade:94
#, fuzzy
msgid "Unlock Remmina"
msgstr "Desbloquear Remmina"

#: data/ui/remmina_unlock.glade:128
#, fuzzy
msgid "Master password"
msgstr "Contraseña maestra"

#, fuzzy
<<<<<<< HEAD
#~ msgid "Website"
#~ msgstr "Página web"

#, fuzzy
#~ msgid "User name"
#~ msgstr "Nombre de usuario"

=======
#~ msgid "Started pyhoca-cli with following arguments:"
#~ msgstr "Inició pyhoca-cli con los siguientes argumentos:"

#, fuzzy
#~| msgid "_Select all"
#~ msgid "_Select session"
#~ msgstr "Seleccione la sesión"

#, fuzzy
#~ msgid "Started PyHoca-CLI with the following environment variables:"
#~ msgstr "Inicie PyHoca-CLI con las siguientes variables de entorno:"

#, fuzzy, c-format
#~ msgid "Could not retrieve PyHoca-CLI's command-line features! Exit code: %i"
#~ msgstr ""
#~ "No se han podido recuperar las funciones de la línea de comandos de "
#~ "PyHoca-CLI. Código de salida: %i"

#, fuzzy, c-format
#~ msgid "Error: '%s'"
#~ msgstr "Error: '%s'"

#, fuzzy
#~ msgid "Website"
#~ msgstr "Página web"

#, fuzzy
#~ msgid "User name"
#~ msgstr "Nombre de usuario"

>>>>>>> 050fc71c
#~ msgid "Could not run %s on SSH server."
#~ msgstr "No se pudo ejectuar %s en el servidor SSH."

#~ msgid "Ran out of available local X display numbers."
#~ msgstr "Sin disposición de número de pantalla X local."

#~ msgid "Grayscale"
#~ msgstr "Escala de grises"

#~ msgid "256 colours"
#~ msgstr "256 colores"

#~ msgid "High colour (16 bit)"
#~ msgstr "Alta densidad (16 bit)"

#~ msgid "True colour (24 bit)"
#~ msgstr "Color verdadero (24 bits)"

#~ msgid "Use local cursor"
#~ msgstr "Usar el cursor local"

#~ msgid "Disconnect after first session"
#~ msgstr "Desconectarse después de una sesión"

#~ msgid "Listen for TCP connections"
#~ msgstr "Conexión abierta"

#~ msgid "XDMCP - X Remote Session"
#~ msgstr "XDMCP - Sesión X remota"

#~ msgid "Remmina simple terminal"
#~ msgstr "Miniaplicación de Remmina"

#~ msgid "Terminating…"
#~ msgstr "Terminando…"

#~ msgid "NX sessions on %s"
#~ msgstr "Sesiones NX en %s"

#~ msgid "Attach"
#~ msgstr "Adjuntar"

#~ msgid "Restore"
#~ msgstr "Restaurar"

#~ msgid "Start"
#~ msgstr "Iniciar"

#~ msgid "Disable clipboard sync"
#~ msgstr "Desactivar sincronización entre portapapeles"

#~ msgid "Disable encryption"
#~ msgstr "Desactivar cifrado"

#~ msgid "Send Ctrl+Alt+Del"
#~ msgstr "Enviar Ctrl+Alt+Supr"

#~ msgid "NX - NX Technology"
#~ msgstr "NX - Tecnología NX"

#~ msgid "Fingerprints and certificates"
#~ msgstr "¿Aceptar los cambios del certificado?"

#, fuzzy
#~| msgid ""
#~| "<tt><big>Supported formats\n"
#~| "• server\n"
#~| "• server:port\n"
#~| "• [server]:port</big></tt>"
#~ msgid ""
#~ "<tt><big>Supported formats\n"
#~ "• server\n"
#~ "• server:port\n"
#~ "• server:[port]</big></tt>"
#~ msgstr ""
#~ "<tt><big>Formatos compatibles\n"
#~ "* servidor\n"
#~ "* servidor:puerto\n"
#~ "* [servidor]:puerto</big></tt>"

#~ msgid "Remote Desktop Client"
#~ msgstr "Cliente de escritorio remoto Remmina"

#~ msgid "SSH agent (automatic)"
#~ msgstr "Agente SSH (automático)"

#, fuzzy
#~| msgid "SSH identity file"
#~ msgid "SSH certificat file"
#~ msgstr "Archivo de identidad SSH"

#~ msgid "_Open"
#~ msgstr "_Abrir"

#~ msgid "Local - low quality"
#~ msgstr "Local - calidad baja"

#~ msgid "Local - medium quality"
#~ msgstr "Local - calidad media"

#~ msgid "Local - high quality"
#~ msgstr "Local - calidad alta"

#~ msgid "Sound"
#~ msgstr "Sonido"

#~ msgid "Dark tray icon"
#~ msgstr "Icono de bandeja oscuro"

#~ msgid "Improves contrast if you have a light panel."
#~ msgstr "Elija esta opción si su panel de temas es claro."

#, fuzzy
#~ msgid "Connecting to \"%s\" via SSH…"
#~ msgstr "Conectando con «%s»…"

#, fuzzy
#~ msgid "Could not authenticate with password. %s"
#~ msgstr "Error al iniciar la sesión SSH: %s"

#~ msgid "Identity file"
#~ msgstr "Archivo de identidad"

#~ msgid "True color (32 bpp)"
#~ msgstr "Color verdadero (32 ppp)"

#~ msgid "High color (16 bpp)"
#~ msgstr "Color alto (16 ppp)"

#~ msgid "256 colors (8 bpp)"
#~ msgstr "256 colores (8 ppp)"

#~ msgid "Color depth"
#~ msgstr "Profundidad de color"

#~ msgid "Disable server input"
#~ msgstr "Desactivar entrada del servidor"

#~ msgid "Allow bold text"
#~ msgstr "Permitir texto en negrita"

#~ msgid "Resize guest to match window size"
#~ msgstr ""
#~ "Cambiar el tamaño del invitado para que coincida con el tamaño de la "
#~ "ventana"

#~ msgid "Remote Desktop Preference"
#~ msgstr "Preferencias del escritorio remoto"

#~ msgid "button"
#~ msgstr "botón"

#, fuzzy
#~ msgid "Run a plugin"
#~ msgstr "Ejecutar el plugin"

#, fuzzy
#~ msgid "Autostart"
#~ msgstr "Automatico"

#, fuzzy
#~ msgid "Post-command"
#~ msgstr "Comando Siguiente"<|MERGE_RESOLUTION|>--- conflicted
+++ resolved
@@ -8,13 +8,8 @@
 msgstr ""
 "Project-Id-Version: remmina\n"
 "Report-Msgid-Bugs-To: l10n@lists.remmina.org\n"
-<<<<<<< HEAD
-"POT-Creation-Date: 2021-10-29 12:14+0000\n"
-"PO-Revision-Date: 2021-08-28 17:34+0000\n"
-=======
 "POT-Creation-Date: 2021-12-03 09:34+0000\n"
 "PO-Revision-Date: 2021-11-11 20:01+0000\n"
->>>>>>> 050fc71c
 "Last-Translator: Anonymous <noreply@weblate.org>\n"
 "Language-Team: Spanish (Venezuela) <https://hosted.weblate.org/projects/"
 "remmina/remmina/es_VE/>\n"
@@ -23,16 +18,6 @@
 "Content-Type: text/plain; charset=UTF-8\n"
 "Content-Transfer-Encoding: 8bit\n"
 "Plural-Forms: nplurals=2; plural=n != 1;\n"
-<<<<<<< HEAD
-"X-Generator: Weblate 4.8.1-dev\n"
-"X-Launchpad-Export-Date: 2014-04-10 15:03+0000\n"
-
-#: src/remmina_sftp_plugin.c:310 src/remmina_sftp_plugin.c:354
-#: src/remmina_protocol_widget.c:1676 src/remmina_protocol_widget.c:1695
-#: src/remmina_file_editor.c:1101 src/remmina_file_editor.c:1222
-#: src/remmina_ssh_plugin.c:1360 plugins/rdp/rdp_plugin.c:2680
-#: plugins/www/www_plugin.c:895 plugins/x2go/x2go_plugin.c:1596
-=======
 "X-Generator: Weblate 4.9.1-dev\n"
 "X-Launchpad-Export-Date: 2014-04-10 15:03+0000\n"
 
@@ -41,7 +26,6 @@
 #: src/remmina_file_editor.c:1101 src/remmina_file_editor.c:1222
 #: src/remmina_ssh_plugin.c:1360 plugins/rdp/rdp_plugin.c:2723
 #: plugins/www/www_plugin.c:895 plugins/x2go/x2go_plugin.c:2992
->>>>>>> 050fc71c
 #: data/ui/remmina_mpc.glade:236 data/ui/remmina_preferences.glade:1675
 #: data/ui/remmina_unlock.glade:116
 msgid "Password"
@@ -80,27 +64,17 @@
 msgid "Resume all file transfers"
 msgstr "Transferencias de archivos"
 
-<<<<<<< HEAD
-#: src/remmina_sftp_plugin.c:328 src/remmina_protocol_widget.c:283
-=======
 #: src/remmina_sftp_plugin.c:328 src/remmina_protocol_widget.c:284
->>>>>>> 050fc71c
 #, fuzzy
 msgid "Connect via SSH from a new terminal"
 msgstr "Conéctese a través de SSH desde una nueva terminal"
 
 #: src/remmina_sftp_plugin.c:353 src/remmina_message_panel.c:330
 #: src/remmina_file_editor.c:1216 src/remmina_ssh_plugin.c:1470
-<<<<<<< HEAD
-#: plugins/rdp/rdp_plugin.c:2679 plugins/vnc/vnc_plugin.c:1976
-#: plugins/vnc/vnc_plugin.c:1988 plugins/www/www_plugin.c:894
-#: plugins/x2go/x2go_plugin.c:1595 data/ui/remmina_mpc.glade:144
-=======
 #: plugins/rdp/rdp_plugin.c:2722 plugins/vnc/vnc_plugin.c:1976
 #: plugins/vnc/vnc_plugin.c:1988 plugins/www/www_plugin.c:894
 #: plugins/x2go/x2go_plugin.c:574 plugins/x2go/x2go_plugin.c:2991
 #: data/ui/remmina_mpc.glade:144
->>>>>>> 050fc71c
 #, fuzzy
 msgid "Username"
 msgstr "Nombre de usuario"
@@ -116,11 +90,7 @@
 msgid "Password to unlock private key"
 msgstr "Contraseña para desbloquear la clave privada"
 
-<<<<<<< HEAD
-#: src/remmina_sftp_plugin.c:358 src/remmina_ssh_plugin.c:1506
-=======
 #: src/remmina_sftp_plugin.c:358 src/remmina_ssh_plugin.c:1507
->>>>>>> 050fc71c
 msgid "SSH Proxy Command"
 msgstr "Comando Proxy SSH"
 
@@ -281,7 +251,6 @@
 #: data/ui/remmina_unlock.glade:46
 msgid "Cancel"
 msgstr "Cancelar"
-<<<<<<< HEAD
 
 #: src/remmina_message_panel.c:199 data/ui/remmina_snap_info_dialog.glade:28
 #: data/ui/remmina_string_list.glade:8 data/ui/remmina_string_list.glade:9
@@ -300,7 +269,7 @@
 msgid "No"
 msgstr "No"
 
-#: src/remmina_message_panel.c:391 plugins/rdp/rdp_plugin.c:2681
+#: src/remmina_message_panel.c:391 plugins/rdp/rdp_plugin.c:2724
 #: data/ui/remmina_mpc.glade:172
 msgid "Domain"
 msgstr "Dominio"
@@ -462,191 +431,6 @@
 msgstr ""
 "El archivo \"%s\" está dañado, es ilegible o no se ha podido encontrar."
 
-#: src/rcw.c:4466
-#, fuzzy
-msgid "Warning: This plugin requires GtkSocket, but it’s not available."
-msgstr "Advertencia: Este plugin requiere GtkSocket, pero no está disponible."
-=======
-
-#: src/remmina_message_panel.c:199 data/ui/remmina_snap_info_dialog.glade:28
-#: data/ui/remmina_string_list.glade:8 data/ui/remmina_string_list.glade:9
-#: data/ui/remmina_string_list.glade:63 data/ui/remmina_news.glade:33
-#: data/ui/remmina_preferences.glade:2622
-msgid "Close"
-msgstr "Cerrar"
-
-#: src/remmina_message_panel.c:260
-#, fuzzy
-msgid "Yes"
-msgstr "Sí"
-
-#: src/remmina_message_panel.c:267
-#, fuzzy
-msgid "No"
-msgstr "No"
-
-#: src/remmina_message_panel.c:391 plugins/rdp/rdp_plugin.c:2724
-#: data/ui/remmina_mpc.glade:172
-msgid "Domain"
-msgstr "Dominio"
-
-#: src/remmina_message_panel.c:420
-msgid "Save password"
-msgstr "Guardar contraseña"
-
-#: src/remmina_message_panel.c:457 src/remmina_message_panel.c:629
-#: src/remmina_sftp_client.c:947 src/remmina_file_editor.c:241
-#: src/remmina_file_editor.c:1783 plugins/spice/spice_plugin_file_transfer.c:84
-#: data/ui/remmina_key_chooser.glade:8 data/ui/remmina_key_chooser.glade:9
-#: data/ui/remmina_spinner.glade:8 data/ui/remmina_spinner.glade:9
-msgid "_Cancel"
-msgstr "_Cancelar"
-
-#: src/remmina_message_panel.c:513
-#, fuzzy
-msgid "Enter certificate authentication files"
-msgstr "Introducir archivos de autenticación de certificados"
-
-#: src/remmina_message_panel.c:525
-#, fuzzy
-msgid "CA Certificate File"
-msgstr "Archivo de certificado CA"
-
-#: src/remmina_message_panel.c:547
-#, fuzzy
-msgid "CA CRL File"
-msgstr "Archivo CA CRL"
-
-#: src/remmina_message_panel.c:569
-#, fuzzy
-msgid "Client Certificate File"
-msgstr "Archivo de certificado de cliente"
-
-#: src/remmina_message_panel.c:591
-#, fuzzy
-msgid "Client Certificate Key"
-msgstr "Clave de certificado de cliente"
-
-#: src/rcw.c:655
-#, c-format
-msgid ""
-"Are you sure you want to close %i active connections in the current window?"
-msgstr ""
-"Hay %i conexiones activas en la ventana actual. ¿Realmente quiere cerrar?"
-
-#: src/rcw.c:1399
-msgid "Viewport fullscreen mode"
-msgstr "Modo a pantalla completa"
-
-#: src/rcw.c:1407 data/ui/remmina_preferences.glade:607
-msgid "Scrolled fullscreen"
-msgstr "Pantalla completa desplazable"
-
-#: src/rcw.c:1493
-msgid "Keep aspect ratio when scaled"
-msgstr "Mantener relación de aspecto cuando se escala"
-
-#: src/rcw.c:1501
-msgid "Fill client window when scaled"
-msgstr "Ampliar la ventana del cliente cuando se escala"
-
-#: src/rcw.c:2049
-#, fuzzy
-msgid "Send clipboard content as keystrokes"
-msgstr "Enviar el contenido del portapapeles como pulsaciones de teclas"
-
-#: src/rcw.c:2155
-#, fuzzy
-msgid "Turn off scaling to avoid screenshot distortion."
-msgstr ""
-"Desactiva el escalado para evitar la distorsión de las capturas de pantalla."
-
-#: src/rcw.c:2215 plugins/www/www_plugin.c:855
-msgid "Screenshot taken"
-msgstr "Captura de pantalla realizada"
-
-#: src/rcw.c:2298
-#, fuzzy
-msgid "_Menu"
-msgstr "Menú"
-
-#: src/rcw.c:2299
-#, fuzzy
-msgid "Menu"
-msgstr "Menú"
-
-#: src/rcw.c:2308
-#, fuzzy
-#| msgid "Open Main Window"
-msgid "Open the Remmina main window"
-msgstr "Abrir la ventana principal de Remmina"
-
-#: src/rcw.c:2318
-#, fuzzy
-msgid "Duplicate current connection"
-msgstr "Duplicar la conexión actual"
-
-#: src/rcw.c:2335
-msgid "Resize the window to fit in remote resolution"
-msgstr "Redimensionar la ventana para ajustarla a la resolución remota"
-
-#: src/rcw.c:2346
-msgid "Toggle fullscreen mode"
-msgstr "Conmutar el modo a pantalla completa"
-
-#: src/rcw.c:2392 data/ui/remmina_preferences.glade:1332
-#: data/ui/remmina_preferences.glade:1342
-#, fuzzy
-msgid "Multi monitor"
-msgstr "Monitor múltiple"
-
-#: src/rcw.c:2408
-msgid "Toggle dynamic resolution update"
-msgstr "Cambiar la actualización de resolución dinámica"
-
-#: src/rcw.c:2418
-msgid "Toggle scaled mode"
-msgstr "Cambiar el modo de escala"
-
-#: src/rcw.c:2458 data/ui/remmina_preferences.glade:1066
-msgid "Switch tab pages"
-msgstr "Cambiar entre pestañas"
-
-#: src/rcw.c:2468
-msgid "Grab all keyboard events"
-msgstr "Capturar todos los eventos del teclado"
-
-#: src/rcw.c:2478
-msgid "Preferences"
-msgstr "_Preferencias"
-
-#: src/rcw.c:2487
-msgid "_Tools"
-msgstr "Herramientas"
-
-#: src/rcw.c:2488 data/ui/remmina_main.glade:207
-msgid "Tools"
-msgstr "Herramientas"
-
-#: src/rcw.c:2501 data/ui/remmina_preferences.glade:1267
-#: data/ui/remmina_preferences.glade:1277
-msgid "Screenshot"
-msgstr "Captura de pantalla"
-
-#: src/rcw.c:2515 data/ui/remmina_preferences.glade:1174
-msgid "Minimize window"
-msgstr "Minimizar ventana"
-
-#: src/rcw.c:2525 data/ui/remmina_preferences.glade:1205
-msgid "Disconnect"
-msgstr "Desconectarse"
-
-#: src/rcw.c:4297
-#, fuzzy, c-format
-msgid "The file “%s” is corrupted, unreadable, or could not be found."
-msgstr ""
-"El archivo \"%s\" está dañado, es ilegible o no se ha podido encontrar."
-
 #. TRANSLATORS: This should be a link to the Remmina Wiki page:
 #. TRANSLATORS: 'GtkSocket feature is not available'.
 #: src/rcw.c:4372
@@ -679,7 +463,6 @@
 #| msgid "Open Main Window"
 msgid "Open in browser"
 msgstr "Abrir en ventana principal"
->>>>>>> 050fc71c
 
 #: src/remmina_mpchange.c:234
 msgid "The passwords do not match"
@@ -726,14 +509,13 @@
 #, fuzzy
 msgid "FILE"
 msgstr "ARCHIVO"
-<<<<<<< HEAD
 
 #. TRANSLATORS: Shown in terminal. Do not use characters that may be not supported on a terminal
 #: src/remmina.c:90
 #, fuzzy
 msgid ""
-"Connect to a desktop described in a file (.remmina or a type supported by a "
-"plugin)"
+"Connect to a desktop described in a file (.remmina or a filetype supported "
+"by a plugin)"
 msgstr ""
 "Conectarse a un escritorio descrito en un archivo (.remmina o un tipo "
 "soportado por un plugin)"
@@ -742,8 +524,8 @@
 #: src/remmina.c:92
 #, fuzzy
 msgid ""
-"Edit desktop connection described in file (.remmina or type supported by "
-"plugin)"
+"Edit desktop connection described in file (.remmina or a filetype supported "
+"by plugin)"
 msgstr ""
 "Editar la conexión del escritorio descrita en el archivo (.remmina o tipo "
 "soportado por el plugin)"
@@ -760,41 +542,6 @@
 msgstr "Crear un nuevo perfil de conexión"
 
 #. TRANSLATORS: Shown in terminal. Do not use characters that may be not supported on a terminal
-=======
-
-#. TRANSLATORS: Shown in terminal. Do not use characters that may be not supported on a terminal
-#: src/remmina.c:90
-#, fuzzy
-msgid ""
-"Connect to a desktop described in a file (.remmina or a filetype supported "
-"by a plugin)"
-msgstr ""
-"Conectarse a un escritorio descrito en un archivo (.remmina o un tipo "
-"soportado por un plugin)"
-
-#. TRANSLATORS: Shown in terminal. Do not use characters that may be not supported on a terminal
-#: src/remmina.c:92
-#, fuzzy
-msgid ""
-"Edit desktop connection described in file (.remmina or a filetype supported "
-"by plugin)"
-msgstr ""
-"Editar la conexión del escritorio descrita en el archivo (.remmina o tipo "
-"soportado por el plugin)"
-
-#. TRANSLATORS: Shown in terminal. Do not use characters that may be not supported on a terminal
-#: src/remmina.c:95
-#, fuzzy
-msgid "Start in kiosk mode"
-msgstr "Inicio en modo quiosco"
-
-#. TRANSLATORS: Shown in terminal. Do not use characters that may be not supported on a terminal
-#: src/remmina.c:97
-msgid "Create new connection profile"
-msgstr "Crear un nuevo perfil de conexión"
-
-#. TRANSLATORS: Shown in terminal. Do not use characters that may be not supported on a terminal
->>>>>>> 050fc71c
 #: src/remmina.c:99
 msgid "Show preferences"
 msgstr "Preferencias"
@@ -875,20 +622,12 @@
 msgstr ""
 
 #. TRANSLATORS: Shown in terminal. Do not use characters that may be not supported on a terminal
-<<<<<<< HEAD
-#: src/remmina.c:375
-=======
 #: src/remmina.c:391
->>>>>>> 050fc71c
 #, fuzzy
 msgid "- or protocol://username:encryptedpassword@host:port"
 msgstr "- o protocolo://nombredeusuario:contraseñaencriptada@host:puerto"
 
-<<<<<<< HEAD
-#: src/remmina.c:378
-=======
 #: src/remmina.c:394
->>>>>>> 050fc71c
 #, fuzzy
 msgid ""
 "Examples:\n"
@@ -1041,11 +780,7 @@
 msgid "Go to parent folder"
 msgstr "Ir a la carpeta contenedora"
 
-<<<<<<< HEAD
-#: src/remmina_ftp_client.c:758 plugins/rdp/rdp_plugin.c:2770
-=======
 #: src/remmina_ftp_client.c:758 plugins/rdp/rdp_plugin.c:2813
->>>>>>> 050fc71c
 #: plugins/vnc/vnc_plugin.c:2027
 msgid "Refresh"
 msgstr "Actualizar"
@@ -1091,19 +826,11 @@
 msgid "Permission"
 msgstr "Permisos"
 
-<<<<<<< HEAD
-#: src/remmina_ftp_client.c:990 plugins/rdp/rdp_plugin.c:2568
-msgid "Remote"
-msgstr "Remoto"
-
-#: src/remmina_ftp_client.c:997 plugins/rdp/rdp_plugin.c:2567
-=======
 #: src/remmina_ftp_client.c:990 plugins/rdp/rdp_plugin.c:2611
 msgid "Remote"
 msgstr "Remoto"
 
 #: src/remmina_ftp_client.c:997 plugins/rdp/rdp_plugin.c:2610
->>>>>>> 050fc71c
 msgid "Local"
 msgstr "Local"
 
@@ -1111,230 +838,131 @@
 msgid "Progress"
 msgstr "Progreso"
 
-<<<<<<< HEAD
-#: src/remmina_protocol_widget.c:290 src/remmina_ssh_plugin.c:829
-=======
 #: src/remmina_protocol_widget.c:291 src/remmina_ssh_plugin.c:829
->>>>>>> 050fc71c
 #: src/remmina_ssh_plugin.c:1445
 msgid "Open SFTP transfer…"
 msgstr "Abrir Transferencia Segura de Archivos…"
 
-<<<<<<< HEAD
-#: src/remmina_protocol_widget.c:319
-=======
 #: src/remmina_protocol_widget.c:320
->>>>>>> 050fc71c
 #, fuzzy
 msgid "Executing external commands…"
 msgstr "Ejecución de comandos externos…"
 
 #. TRANSLATORS: “%s” is a placeholder for the connection profile name
-<<<<<<< HEAD
-#: src/remmina_protocol_widget.c:327
-=======
 #: src/remmina_protocol_widget.c:328
->>>>>>> 050fc71c
 #, c-format
 msgid "Connecting to “%s”…"
 msgstr "Conectando con «%s»…"
 
 #. TRANSLATORS: “%s” is a placeholder for an hostname or an IP address.
-<<<<<<< HEAD
-#: src/remmina_protocol_widget.c:915 src/remmina_protocol_widget.c:1100
-=======
 #: src/remmina_protocol_widget.c:916 src/remmina_protocol_widget.c:1101
->>>>>>> 050fc71c
 #, c-format
 msgid "Connecting to “%s” via SSH…"
 msgstr "Conectando con «%s»…"
 
 #. TRANSLATORS: “%i” is a placeholder for a TCP port number.
-<<<<<<< HEAD
-#: src/remmina_protocol_widget.c:1164
-=======
 #: src/remmina_protocol_widget.c:1165
->>>>>>> 050fc71c
 #, c-format
 msgid "Awaiting incoming SSH connection on port %i…"
 msgstr "Esperando al túnel de entrada SSH en el puerto %i…"
 
-<<<<<<< HEAD
-#: src/remmina_protocol_widget.c:1217
-=======
 #: src/remmina_protocol_widget.c:1218
->>>>>>> 050fc71c
 #, c-format
 msgid "The “%s” command is not available on the SSH server."
 msgstr "La orden %s no se encontró en el servidor SSH"
 
-<<<<<<< HEAD
-#: src/remmina_protocol_widget.c:1222
-=======
 #: src/remmina_protocol_widget.c:1223
->>>>>>> 050fc71c
 #, c-format
 msgid "Could not run the “%s” command on the SSH server (status = %i)."
 msgstr "La orden %s falló en el servidor SSH (estado = %i)."
 
 #. TRANSLATORS: %s is a placeholder for an error message
-<<<<<<< HEAD
-#: src/remmina_protocol_widget.c:1230
-=======
 #: src/remmina_protocol_widget.c:1231
->>>>>>> 050fc71c
 #, c-format
 msgid "Could not run command. %s"
 msgstr "Falló la solicitud de redirección de puertos: %s"
 
 #. TRANSLATORS: “%s” is a placeholder for a hostname or IP address.
-<<<<<<< HEAD
-#: src/remmina_protocol_widget.c:1300
-=======
 #: src/remmina_protocol_widget.c:1301
->>>>>>> 050fc71c
 #, c-format
 msgid "Connecting to %s via SSH…"
 msgstr "Conectando con «%s»…"
 
-<<<<<<< HEAD
-#: src/remmina_protocol_widget.c:1694
-=======
 #: src/remmina_protocol_widget.c:1695
->>>>>>> 050fc71c
 #, fuzzy
 msgid "Type in SSH username and password."
 msgstr "Escriba el nombre de usuario y la contraseña de SSH."
 
-<<<<<<< HEAD
-#: src/remmina_protocol_widget.c:1749 src/remmina_protocol_widget.c:1781
-=======
 #: src/remmina_protocol_widget.c:1750 src/remmina_protocol_widget.c:1782
->>>>>>> 050fc71c
 #, fuzzy
 msgid "Fingerprint automatically accepted"
 msgstr "La huella dactilar se acepta automáticamente"
 
 #. TRANSLATORS: The user is asked to verify a new SSL certificate.
-<<<<<<< HEAD
-#: src/remmina_protocol_widget.c:1757
-=======
 #: src/remmina_protocol_widget.c:1758
->>>>>>> 050fc71c
 msgid "Certificate details:"
 msgstr "Detalles del certificado:"
 
 #. TRANSLATORS: An SSL certificate subject is usually the remote server the user connect to.
-<<<<<<< HEAD
-#: src/remmina_protocol_widget.c:1759 src/remmina_protocol_widget.c:1791
-=======
 #: src/remmina_protocol_widget.c:1760 src/remmina_protocol_widget.c:1792
->>>>>>> 050fc71c
 msgid "Subject:"
 msgstr "Tema:"
 
 #. TRANSLATORS: The name or email of the entity that have issued the SSL certificate
-<<<<<<< HEAD
-#: src/remmina_protocol_widget.c:1761 src/remmina_protocol_widget.c:1793
-=======
 #: src/remmina_protocol_widget.c:1762 src/remmina_protocol_widget.c:1794
->>>>>>> 050fc71c
 msgid "Issuer:"
 msgstr "Emisor:"
 
 #. TRANSLATORS: An SSL certificate fingerprint, is a hash of a certificate calculated on all certificate's data and its signature.
-<<<<<<< HEAD
-#: src/remmina_protocol_widget.c:1763
-=======
 #: src/remmina_protocol_widget.c:1764
->>>>>>> 050fc71c
 msgid "Fingerprint:"
 msgstr "Huella digital:"
 
 #. TRANSLATORS: The user is asked to accept or refuse a new SSL certificate.
-<<<<<<< HEAD
-#: src/remmina_protocol_widget.c:1765
-=======
 #: src/remmina_protocol_widget.c:1766
->>>>>>> 050fc71c
 msgid "Accept certificate?"
 msgstr "¿Aceptar el certificado?"
 
 #. TRANSLATORS: The user is asked to verify a new SSL certificate.
-<<<<<<< HEAD
-#: src/remmina_protocol_widget.c:1789
-=======
 #: src/remmina_protocol_widget.c:1790
->>>>>>> 050fc71c
 msgid "The certificate changed! Details:"
 msgstr "El certificado ha cambiado. Detalles:"
 
 #. TRANSLATORS: An SSL certificate fingerprint, is a hash of a certificate calculated on all certificate's data and its signature.
-<<<<<<< HEAD
-#: src/remmina_protocol_widget.c:1795
-=======
 #: src/remmina_protocol_widget.c:1796
->>>>>>> 050fc71c
 msgid "Old fingerprint:"
 msgstr "Huella digital anterior:"
 
 #. TRANSLATORS: An SSL certificate fingerprint, is a hash of a certificate calculated on all certificate's data and its signature.
-<<<<<<< HEAD
-#: src/remmina_protocol_widget.c:1797
-=======
 #: src/remmina_protocol_widget.c:1798
->>>>>>> 050fc71c
 msgid "New fingerprint:"
 msgstr "Huella digital nueva:"
 
 #. TRANSLATORS: The user is asked to accept or refuse a new SSL certificate.
-<<<<<<< HEAD
-#: src/remmina_protocol_widget.c:1799
-=======
 #: src/remmina_protocol_widget.c:1800
->>>>>>> 050fc71c
 msgid "Accept changed certificate?"
 msgstr "¿Aceptar los cambios del certificado?"
 
 #. TRANSLATORS: “%i” is a placeholder for a port number. “%s”  is a placeholder for a protocol name (VNC).
-<<<<<<< HEAD
-#: src/remmina_protocol_widget.c:1942
-=======
 #: src/remmina_protocol_widget.c:1943
->>>>>>> 050fc71c
 #, c-format
 msgid "Listening on port %i for an incoming %s connection…"
 msgstr "Escuchando en puerto %i una conexión %s entrante…"
 
-<<<<<<< HEAD
-#: src/remmina_protocol_widget.c:1967
-msgid "Could not authenticate, attempting reconnection…"
-msgstr "La autenticación ha fallado. Intentando reconectar…"
-
-#: src/remmina_protocol_widget.c:2029 src/remmina_file_editor.c:436
-=======
 #: src/remmina_protocol_widget.c:1968
 msgid "Could not authenticate, attempting reconnection…"
 msgstr "La autenticación ha fallado. Intentando reconectar…"
 
 #: src/remmina_protocol_widget.c:2030 src/remmina_file_editor.c:436
->>>>>>> 050fc71c
 #: src/remmina_file_editor.c:1172 data/ui/remmina_main.glade:478
 msgid "Server"
 msgstr "Servidor"
 
 #. TRANSLATORS: “%s” is a placeholder for a protocol name, like “RDP”.
-<<<<<<< HEAD
-#: src/remmina_protocol_widget.c:2047
-#, fuzzy, c-format
-msgid "Install the %s protocol plugin first."
-msgstr "Instale primero el plugin de protocolo %s."
-=======
 #: src/remmina_protocol_widget.c:2048
 #, fuzzy, c-format
 msgid "Install the %s protocol plugin first."
 msgstr "Instale primero el plugin del protocolo %s."
->>>>>>> 050fc71c
 
 #: src/remmina_ssh.c:236
 #, c-format
@@ -1377,11 +1005,7 @@
 #, fuzzy, c-format
 #| msgid "Could not authenticate with SSH password. %s"
 msgid "Could not authenticate using SSH certificate. %s"
-<<<<<<< HEAD
-msgstr "No se ha podido autentificar usando el certificado SSH. %s"
-=======
 msgstr "No se ha podido autenticar con el certificado SSH. %s"
->>>>>>> 050fc71c
 
 #: src/remmina_ssh.c:369
 msgid "SSH identity file not selected."
@@ -1392,31 +1016,6 @@
 #, fuzzy, c-format
 msgid "Public SSH key cannot be imported. %s"
 msgstr "No se puede importar la clave pública SSH. %s"
-<<<<<<< HEAD
-
-#: src/remmina_ssh.c:478
-#, fuzzy, c-format
-msgid "Could not authenticate automatically with public SSH key. %s"
-msgstr ""
-"No se ha podido autentificar automáticamente con la clave pública SSH. %s"
-
-#: src/remmina_ssh.c:523
-#, c-format
-msgid "Could not authenticate automatically with SSH agent. %s"
-msgstr "Error al iniciar la sesión SSH: %s"
-
-#: src/remmina_ssh.c:569 src/remmina_ssh.c:856
-#, c-format
-msgid "Could not authenticate with SSH GSSAPI/Kerberos. %s"
-msgstr "Error al iniciar la sesión SSH: %s"
-
-#: src/remmina_ssh.c:598
-#, fuzzy
-msgid "The public SSH key changed!"
-msgstr "La clave pública SSH ha cambiado."
-
-#: src/remmina_ssh.c:711
-=======
 
 #: src/remmina_ssh.c:478
 #, fuzzy, c-format
@@ -2558,36 +2157,15 @@
 "Contraseña caducada."
 
 #: plugins/rdp/rdp_plugin.c:2164
->>>>>>> 050fc71c
 #, c-format
 msgid "Lost connection to the RDP server “%s”."
 msgstr "No se pudo conectar con el servidor RDP %s"
 
-<<<<<<< HEAD
-#: src/remmina_ssh.c:813
-=======
 #: plugins/rdp/rdp_plugin.c:2167
->>>>>>> 050fc71c
 #, c-format
 msgid "Could not find the address for the RDP server “%s”."
 msgstr "No se puede encontrar la dirección del servidor RDP %s."
 
-<<<<<<< HEAD
-#. TRANSLATORS: The placeholder %s is an error message
-#: src/remmina_ssh.c:921
-#, fuzzy, c-format
-msgid "Could not fetch the server's public SSH key. %s"
-msgstr "No se ha podido obtener la clave pública SSH del servidor. %s"
-
-#. TRANSLATORS: The placeholder %s is an error message
-#: src/remmina_ssh.c:928
-#, c-format
-msgid "Could not fetch public SSH key. %s"
-msgstr "La conexión al túnel SSH ha fallado: %s"
-
-#. TRANSLATORS: The placeholder %s is an error message
-#: src/remmina_ssh.c:936
-=======
 #: plugins/rdp/rdp_plugin.c:2171
 #, c-format
 msgid ""
@@ -2611,22 +2189,10 @@
 "\"Negociación del protocolo de seguridad\"."
 
 #: plugins/rdp/rdp_plugin.c:2183
->>>>>>> 050fc71c
 #, c-format
 msgid "Cannot connect to the RDP server “%s”."
 msgstr "No se pudo conectar con el servidor RDP %s"
 
-<<<<<<< HEAD
-#: src/remmina_ssh.c:949
-msgid "The server is unknown. The public key fingerprint is:"
-msgstr "El servidor es desconocido. La huella digital de la clave es:"
-
-#: src/remmina_ssh.c:951 src/remmina_ssh.c:957
-msgid "Do you trust the new public key?"
-msgstr "¿Confía en la clave pública nueva?"
-
-#: src/remmina_ssh.c:954
-=======
 #: plugins/rdp/rdp_plugin.c:2186
 #, fuzzy
 msgid "Could not start libfreerdp-gdi."
@@ -2649,7 +2215,6 @@
 
 #: plugins/rdp/rdp_plugin.c:2201
 #, fuzzy, c-format
->>>>>>> 050fc71c
 msgid ""
 "The Remote Desktop Gateway “%s” denied the user “%s\\%s” access due to "
 "policy."
@@ -2657,174 +2222,11 @@
 "El Remote Desktop Gateway \"%s\" denegó el acceso al usuario \"%s\\N-%s\" "
 "debido a la política."
 
-<<<<<<< HEAD
-#. TRANSLATORS: The placeholder %s is an error message
-#: src/remmina_ssh.c:979
-=======
 #: plugins/rdp/rdp_plugin.c:2211
->>>>>>> 050fc71c
 #, c-format
 msgid "Cannot connect to the “%s” RDP server."
 msgstr "No se pudo conectar con el servidor RDP %s"
 
-<<<<<<< HEAD
-#: src/remmina_ssh.c:988
-msgid "SSH password"
-msgstr "Contraseña SSH"
-
-#: src/remmina_ssh.c:995 src/remmina_ssh.c:1039
-msgid "SSH private key passphrase"
-msgstr "Clave privada SSH"
-
-#: src/remmina_ssh.c:1000
-msgid "SSH Kerberos/GSSAPI"
-msgstr "SSH Kerberos/GSSAPI"
-
-#: src/remmina_ssh.c:1005
-#, fuzzy
-msgid "Enter TOTP/OTP/2FA code"
-msgstr "Introduzca el código TOTP/OTP/2FA"
-
-#: src/remmina_ssh.c:1035 src/remmina_ssh.c:1061
-msgid "SSH tunnel credentials"
-msgstr "Credenciales de SSH"
-
-#: src/remmina_ssh.c:1035 src/remmina_ssh.c:1061
-msgid "SSH credentials"
-msgstr "Credenciales de SSH"
-
-#: src/remmina_ssh.c:1112
-#, fuzzy
-msgid "Keyboard interactive login, TOTP/OTP/2FA"
-msgstr "Inicio de sesión interactivo con teclado, TOTP/OTP/2FA"
-
-#. TRANSLATORS: The placeholder %s is an error message
-#: src/remmina_ssh.c:1337
-#, c-format
-msgid "Could not start SSH session. %s"
-msgstr "Error al iniciar la sesión SSH: %s"
-
-#. TRANSLATORS: The placeholder %s is an error message
-#: src/remmina_ssh.c:1735
-#, c-format
-msgid "Could not create channel. %s"
-msgstr "Falló la creación de la sesión SFTP: %s"
-
-#. TRANSLATORS: The placeholder %s is an error message
-#: src/remmina_ssh.c:1746
-#, c-format
-msgid "Could not connect to SSH tunnel. %s"
-msgstr "La conexión al túnel SSH ha fallado: %s"
-
-#. TRANSLATORS: The placeholder %s is an error message
-#: src/remmina_ssh.c:1816 src/remmina_ssh.c:1837 src/remmina_ssh.c:1846
-#, c-format
-msgid "Could not request port forwarding. %s"
-msgstr "Falló la solicitud de redirección de puertos: %s"
-
-#: src/remmina_ssh.c:1876
-#, fuzzy
-msgid "The server did not respond."
-msgstr "El servidor no respondió."
-
-#: src/remmina_ssh.c:1916
-#, fuzzy, c-format
-msgid "Cannot connect to local port %i."
-msgstr "No se puede conectar al puerto local %i."
-
-#. TRANSLATORS: The placeholder %s is an error message
-#: src/remmina_ssh.c:1965
-#, c-format
-msgid "Could not write to SSH channel. %s"
-msgstr "Falló la creación de la sesión SFTP: %s"
-
-#. TRANSLATORS: The placeholder %s is an error message
-#: src/remmina_ssh.c:1972
-#, c-format
-msgid "Could not read from tunnel listening socket. %s"
-msgstr "Falló la creación de la sesión SFTP: %s"
-
-#. TRANSLATORS: The placeholder %s is an error message
-#: src/remmina_ssh.c:1992
-#, c-format
-msgid "Could not poll SSH channel. %s"
-msgstr "Falló la creación de la sesión SFTP: %s"
-
-#. TRANSLATORS: The placeholder %s is an error message
-#: src/remmina_ssh.c:1999
-#, c-format
-msgid "Could not read SSH channel in a non-blocking way. %s"
-msgstr "Falló la creación de la sesión SFTP: %s"
-
-#. TRANSLATORS: The placeholder %s is an error message
-#: src/remmina_ssh.c:2018
-#, c-format
-msgid "Could not send data to tunnel listening socket. %s"
-msgstr "La conexión al túnel SSH ha fallado: %s"
-
-#: src/remmina_ssh.c:2120
-#, fuzzy
-msgid "Assign a destination port."
-msgstr "Asigna un puerto de destino."
-
-#: src/remmina_ssh.c:2127
-#, fuzzy
-msgid "Could not create socket."
-msgstr "No se pudo crear el socket."
-
-#: src/remmina_ssh.c:2137
-#, fuzzy
-msgid "Could not bind server socket to local port."
-msgstr "No se ha podido enlazar el socket del servidor con el puerto local."
-
-#: src/remmina_ssh.c:2143
-#, fuzzy
-msgid "Could not listen to local port."
-msgstr "No se puede escuchar el puerto local."
-
-#. TRANSLATORS: Do not translate pthread
-#: src/remmina_ssh.c:2153 src/remmina_ssh.c:2170 src/remmina_ssh.c:2188
-#, fuzzy
-msgid "Could not start pthread."
-msgstr "No se ha podido iniciar pthread."
-
-#. TRANSLATORS: The placeholder %s is an error message
-#: src/remmina_ssh.c:2280
-#, c-format
-msgid "Could not create SFTP session. %s"
-msgstr "Falló la creación de la sesión SFTP: %s"
-
-#. TRANSLATORS: The placeholder %s is an error message
-#: src/remmina_ssh.c:2285
-#, c-format
-msgid "Could not start SFTP session. %s"
-msgstr "Error al iniciar la sesión SSH: %s"
-
-#. TRANSLATORS: The placeholder %s is an error message
-#: src/remmina_ssh.c:2378
-#, c-format
-msgid "Could not open channel. %s"
-msgstr "Falló la creación de la sesión SFTP: %s"
-
-#. TRANSLATORS: The placeholder %s is an error message
-#: src/remmina_ssh.c:2393
-#, c-format
-msgid "Could not request shell. %s"
-msgstr "Falló la creación de la sesión SFTP: %s"
-
-#: src/remmina_ssh.c:2511
-#, fuzzy
-msgid "Could not create PTY device."
-msgstr "No se ha podido crear el dispositivo PTY."
-
-#: src/remmina_exec.c:475
-#, c-format
-msgid "Plugin %s is not registered."
-msgstr "El complemento %s no está registrado."
-
-#: src/remmina_main.c:669
-msgid "The latest successful connection attempt, or a pre-computed date"
-=======
 #: plugins/rdp/rdp_plugin.c:2554
 #, fuzzy
 msgid "Automatic (32 bpp) (Server chooses its best format)"
@@ -3021,189 +2423,12 @@
 "Advanced setting for high latency links:\n"
 "Adjusts the connection timeout. Use if your connection times out.\n"
 "The highest possible value is 600000 ms (10 minutes).\n"
->>>>>>> 050fc71c
 msgstr ""
 "Configuración avanzada para enlaces de alta latencia:\n"
 "Ajusta el tiempo de espera de la conexión. Utilícelo si su conexión se "
 "agota.\n"
 "El valor más alto posible es 600000 ms (10 minutos).\n"
 
-<<<<<<< HEAD
-#: src/remmina_main.c:671
-#, c-format
-msgid "Total %i item."
-msgid_plural "Total %i items."
-msgstr[0] "Total de %i elemento."
-msgstr[1] "Total de %i elementos."
-
-#: src/remmina_main.c:865
-#, c-format
-msgid "Are you sure you want to delete “%s”?"
-msgstr "Está seguro de que quiere eliminar '%s'"
-
-#: src/remmina_main.c:989
-#, c-format
-msgid ""
-"Unable to import:\n"
-"%s"
-msgstr ""
-"No se pudo importar:\n"
-"%s"
-
-#: src/remmina_main.c:1015 data/ui/remmina_main.glade:285
-msgid "Import"
-msgstr "Importar"
-
-#: src/remmina_main.c:1038 src/remmina_file_editor.c:1791
-msgid "_Save"
-msgstr "_Guardar"
-
-#: src/remmina_main.c:1044
-msgid "This protocol does not support exporting."
-msgstr "Este protocolo no es compatible con la exportación."
-
-#: src/remmina_main.c:1361
-msgid "Remmina Remote Desktop Client"
-msgstr "Cliente de escritorio remoto Remmina"
-
-#: src/remmina_main.c:1363
-#, fuzzy
-msgid "Remmina Kiosk"
-msgstr "Kiosco Remmina"
-
-#. TRANSLATORS: The placeholder %s is a directory path
-#: src/remmina_sftp_client.c:173
-#, c-format
-msgid "Could not create the folder “%s”."
-msgstr "Falló la creación de la sesión SFTP: %s"
-
-#. TRANSLATORS: The placeholder %s is a file path
-#: src/remmina_sftp_client.c:181 src/remmina_sftp_client.c:202
-#, c-format
-msgid "Could not create the file “%s”."
-msgstr "Falló la creación de la sesión SFTP: %s"
-
-#. TRANSLATORS: The placeholders %s are a file path, and an error message.
-#: src/remmina_sftp_client.c:220
-#, c-format
-msgid "Could not open the file “%s” on the server. %s"
-msgstr "Error al abrir el archivo %s en el servidor. %s"
-
-#: src/remmina_sftp_client.c:242
-#, c-format
-msgid "Could not save the file “%s”."
-msgstr "Falló la creación de la sesión SFTP: %s"
-
-#: src/remmina_sftp_client.c:281 src/remmina_sftp_client.c:698
-#: src/remmina_sftp_client.c:761
-#, c-format
-msgid "Could not open the folder “%s”. %s"
-msgstr "Falló la apertura de la carpeta %s. %s"
-
-#: src/remmina_sftp_client.c:385
-#, c-format
-msgid "Could not create the folder “%s” on the server. %s"
-msgstr "Error al crear la carpeta %s en el servidor. %s"
-
-#: src/remmina_sftp_client.c:413 src/remmina_sftp_client.c:435
-#, c-format
-msgid "Could not create the file “%s” on the server. %s"
-msgstr "Error al crear el archivo %s en el servidor. %s"
-
-#: src/remmina_sftp_client.c:456
-#, c-format
-msgid "Could not open the file “%s”."
-msgstr "Falló la creación de la sesión SFTP: %s"
-
-#: src/remmina_sftp_client.c:476
-#, c-format
-msgid "Could not write to the file “%s” on the server. %s"
-msgstr "Error al escribir el archivo %s en el servidor. %s"
-
-#: src/remmina_sftp_client.c:716
-#, c-format
-msgid "Could not read from the folder. %s"
-msgstr "Falló la creación de la sesión SFTP: %s"
-
-#: src/remmina_sftp_client.c:823
-msgid "Are you sure you want to cancel the file transfer in progress?"
-msgstr "Está seguro de que quiere eliminar '%s'"
-
-#: src/remmina_sftp_client.c:857
-#, c-format
-msgid "Could not delete “%s”. %s"
-msgstr "Falló la eliminación de «%s». %s"
-
-#: src/remmina_sftp_client.c:942
-#, fuzzy
-msgid "The file exists already"
-msgstr "El archivo ya existe"
-
-#: src/remmina_sftp_client.c:945
-msgid "Resume"
-msgstr "Reanudar"
-
-#: src/remmina_sftp_client.c:946
-msgid "Overwrite"
-msgstr "Sobrescribir"
-
-#: src/remmina_sftp_client.c:964
-msgid "The following file already exists in the target folder:"
-msgstr "El siguiente archivo ya existe en la carpeta de destino:"
-
-#: src/remmina_file_editor.c:61
-#, fuzzy
-#| msgid ""
-#| "<tt><big>Supported formats\n"
-#| "• server\n"
-#| "• server:port\n"
-#| "• [server]:port</big></tt>"
-msgid ""
-"<big>Supported formats\n"
-"• server\n"
-"• server[:port]\n"
-"VNC additional formats\n"
-"• ID:repeater ID number\n"
-"• unix:///path/socket.sock</big>"
-msgstr ""
-"<big>Formatos soportados\n"
-"- servidor\n"
-"- servidor[:puerto]\n"
-"Formatos adicionales de VNC\n"
-"- ID:número de identificación del repetidor\n"
-"- unix:///ruta/socket.sock</big>"
-
-#: src/remmina_file_editor.c:70
-#, fuzzy
-msgid ""
-"<big>• command in PATH args %h\n"
-"• /path/to/foo -options %h %u\n"
-"• %h is substituted with the server name\n"
-"• %t is substituted with the SSH server name\n"
-"• %u is substituted with the username\n"
-"• %U is substituted with the SSH username\n"
-"• %p is substituted with Remmina profile name\n"
-"• %g is substituted with Remmina profile group name\n"
-"• %d is substituted with local date and time in ISO 8601 format\n"
-"Do not run in background if you want the command to be executed before "
-"connecting.\n"
-"</big>"
-msgstr ""
-"<big>- comando en PATH args %h\n"
-"- /ruta/para/foo -opciones %h %u\n"
-"- %h se sustituye por el nombre del servidor\n"
-"- %t se sustituye por el nombre del servidor SSH\n"
-"- %u se sustituye por el nombre de usuario\n"
-"- %U se sustituye por el nombre de usuario SSH\n"
-"- %p se sustituye por el nombre del perfil de Remmina\n"
-"- %g es sustituido por el nombre del grupo del perfil de Remmina\n"
-"- %d se sustituye por la fecha y hora local en formato ISO 8601\n"
-"No se ejecuta en segundo plano si quiere que el comando se ejecute antes de "
-"conectarse.\n"
-"</big>"
-
-#: src/remmina_file_editor.c:84
-=======
 #: plugins/rdp/rdp_plugin.c:2676
 #, fuzzy
 msgid ""
@@ -3243,7 +2468,6 @@
 "\n"
 
 #: plugins/rdp/rdp_plugin.c:2693
->>>>>>> 050fc71c
 #, fuzzy
 msgid ""
 "Redirect directory <path> as named share <name>.\n"
@@ -3255,510 +2479,6 @@
 "  • hotplug,*\n"
 "\n"
 msgstr ""
-<<<<<<< HEAD
-"<big>Formatos soportados\n"
-"- servidor\n"
-"- servidor[:puerto]\n"
-"- nombredeusuario@servidor[:puerto] (sólo protocolo SSH)</big>"
-
-#: src/remmina_file_editor.c:162
-msgid "Input is invalid."
-msgstr ""
-
-#: src/remmina_file_editor.c:239
-msgid "Choose a Remote Desktop Server"
-msgstr "Elija un servidor de escritorio remoto"
-
-#: src/remmina_file_editor.c:460
-#, c-format
-msgid "Browse the network to find a %s server"
-msgstr "Explorar la red en busca del servidor %s"
-
-#: src/remmina_file_editor.c:564
-msgid "Resolution"
-msgstr "Resolución"
-
-#: src/remmina_file_editor.c:571
-#, fuzzy
-msgid "Use initial window size"
-msgstr "Utilizar el tamaño de la ventana inicial"
-
-#: src/remmina_file_editor.c:575
-msgid "Use client resolution"
-msgstr "Usar resolución del cliente"
-
-#: src/remmina_file_editor.c:586 src/remmina_file_editor.c:1152
-msgid "Custom"
-msgstr "Personalizado"
-
-#: src/remmina_file_editor.c:945
-msgid "Keyboard mapping"
-msgstr "Distribución del teclado"
-
-#: src/remmina_file_editor.c:1072
-#, fuzzy
-msgid "Behavior"
-msgstr "Comportamiento"
-
-#: src/remmina_file_editor.c:1075
-#, fuzzy
-msgid "Execute a Command"
-msgstr "Ejecutar un comando"
-
-#: src/remmina_file_editor.c:1079
-msgid "Before connecting"
-msgstr "Conexión abierta"
-
-#: src/remmina_file_editor.c:1081
-#, fuzzy
-msgid "command %h %u %t %U %p %g --option"
-msgstr "comando %h %u %t %U %p %g --option"
-
-#: src/remmina_file_editor.c:1086
-msgid "After connecting"
-msgstr "Conexión abierta"
-
-#: src/remmina_file_editor.c:1088
-#, fuzzy
-msgid "/path/to/command -opt1 arg %h %u %t -opt2 %U %p %g"
-msgstr "/ruta/al/comando -opt1 arg %h %u %t -opt2 %U %p %g"
-
-#: src/remmina_file_editor.c:1092
-msgid "Start-up"
-msgstr "Iniciar"
-
-#: src/remmina_file_editor.c:1095
-#, fuzzy
-msgid "Auto-start this profile"
-msgstr "Iniciar automáticamente este perfil"
-
-#: src/remmina_file_editor.c:1125
-#, fuzzy
-msgid "SSH Tunnel"
-msgstr "Túnel SSH"
-
-#: src/remmina_file_editor.c:1126
-msgid "Enable SSH tunnel"
-msgstr "Permitir túnel SSH"
-
-#: src/remmina_file_editor.c:1133
-msgid "Tunnel via loopback address"
-msgstr "Túnel a través de dirección de autobucle"
-
-#: src/remmina_file_editor.c:1143
-#, c-format
-msgid "Same server at port %i"
-msgstr "Mismo servidor en el puerto %i"
-
-#: src/remmina_file_editor.c:1193 plugins/rdp/rdp_plugin.c:2724
-msgid "Start-up path"
-msgstr "Ruta de inicio"
-
-#: src/remmina_file_editor.c:1202
-msgid "SSH Authentication"
-msgstr "Autenticación SSH"
-
-#: src/remmina_file_editor.c:1229
-#, fuzzy
-#| msgid "SSH private key passphrase"
-msgid "SSH private key file"
-msgstr "Archivo de clave privada SSH"
-
-#: src/remmina_file_editor.c:1235 src/remmina_ssh_plugin.c:1474
-#, fuzzy
-#| msgid "SSH identity file"
-msgid "SSH certificate file"
-msgstr "Archivo de certificado SSH"
-
-#: src/remmina_file_editor.c:1293
-msgid "Basic"
-msgstr "Básico"
-
-#: src/remmina_file_editor.c:1299
-msgid "Advanced"
-msgstr "Avanzado"
-
-#: src/remmina_file_editor.c:1310
-#, fuzzy
-msgid "Notes"
-msgstr "Notas"
-
-#: src/remmina_file_editor.c:1438
-#, c-format
-msgid "(%s: %i): Can't validate setting '%s' since 'value' or 'gfe' are NULL!"
-msgstr ""
-
-#: src/remmina_file_editor.c:1441
-#, c-format
-msgid ""
-"(%s: %i): Can't validate user input since 'setting_name_to_validate', "
-"'value' or 'gfe' are NULL!"
-msgstr ""
-
-#. TRANSLATORS: Meta-error. Shouldn't be visible.
-#: src/remmina_file_editor.c:1445 plugins/x2go/x2go_plugin.c:856
-#: plugins/x2go/x2go_plugin.c:1440
-#, fuzzy
-#| msgid "Transfer error"
-msgid "Internal error."
-msgstr "Error en transferencia"
-
-#: src/remmina_file_editor.c:1667 src/remmina_file_editor.c:1703
-#: src/remmina_file_editor.c:1724 src/remmina_file_editor.c:1747
-#, fuzzy, c-format
-#| msgid "Could not create SFTP session. %s"
-msgid "Couldn't validate user input. %s"
-msgstr "Falló la creación de la sesión SFTP: %s"
-
-#: src/remmina_file_editor.c:1691
-msgid "Default settings saved."
-msgstr "Se guardó la configuración predeterminada."
-
-#: src/remmina_file_editor.c:1781
-msgid "Remote Connection Profile"
-msgstr "Crear un nuevo perfil de conexión"
-
-#: src/remmina_file_editor.c:1787
-msgid "Save as Default"
-msgstr "Guardar como Predeterminado"
-
-#: src/remmina_file_editor.c:1788
-#, fuzzy
-msgid "Use the current settings as the default for all new connection profiles"
-msgstr ""
-"Utilizar la configuración actual como la predeterminada para todos los "
-"nuevos perfiles de conexión"
-
-#: src/remmina_file_editor.c:1796 data/ui/remmina_main.glade:160
-msgid "Connect"
-msgstr "Conectar"
-
-#: src/remmina_file_editor.c:1799
-msgid "_Save and Connect"
-msgstr "_Guardar y Conectar"
-
-#: src/remmina_file_editor.c:1922
-msgid "Quick Connect"
-msgstr "Conexión rápida"
-
-#: src/remmina_file_editor.c:1946
-#, c-format
-msgid "Use '%s' as subgroup delimiter"
-msgstr "Usar «%s» como delimitador de subgrupos"
-
-#: src/remmina_file_editor.c:2012 src/remmina_file_editor.c:2030
-#, c-format
-msgid "Could not find the file “%s”."
-msgstr "Falló la creación de la sesión SFTP: %s"
-
-#. TRANSLATORS: This is a message that pops up when an external Remmina plugin tries to set the window resolution using a legacy parameter.
-#. TRANSLATORS: This is a message that pop-up when an external Remmina plugin tries to set the windows resolution using a legacy parameter.
-#: src/remmina_file.c:451 src/remmina_file.c:497
-msgid ""
-"Using the «resolution» parameter in the Remmina preferences file is "
-"deprecated.\n"
-msgstr ""
-
-#: src/remmina_icon.c:136
-msgid "Open Main Window"
-msgstr "Abrir en ventana principal"
-
-#: src/remmina_icon.c:141 data/ui/remmina_main.glade:254
-msgid "_Preferences"
-msgstr "_Preferencias"
-
-#: src/remmina_icon.c:146
-msgid "_About"
-msgstr "_Acerca de"
-
-#: src/remmina_icon.c:156
-msgid "Enable Service Discovery"
-msgstr "Activar descubrimiento de servicios"
-
-#: src/remmina_icon.c:168 data/ui/remmina_main.glade:404
-msgid "_Quit"
-msgstr "_Salir"
-
-#. TRANSLATORS: Applet name as per the Freedesktop Desktop entry specification https://specifications.freedesktop.org/desktop-entry-spec/latest/
-#. TRANSLATORS: Applet Name as per the Freedesktop Desktop entry specification https://specifications.freedesktop.org/desktop-entry-spec/latest/
-#: src/remmina_icon.c:294 src/remmina_icon.c:450
-msgid "Remmina Applet"
-msgstr "Miniaplicación de Remmina"
-
-#. TRANSLATORS: Applet comment/description as per the Freedesktop Desktop entry specification https://specifications.freedesktop.org/desktop-entry-spec/latest/
-#: src/remmina_icon.c:296 src/remmina_icon.c:452
-msgid "Connect to remote desktops through the applet menu"
-msgstr ""
-"Conectarse con un escritorio remoto mediante el menú de la miniaplicación"
-
-#: src/remmina_icon.c:359
-msgid "StatusNotifier/Appindicator support in “"
-msgstr ""
-
-#. TRANSLATORS: %s is a placeholder for "StatusNotifier/Appindicator suppor in “DESKTOP NAME”: "
-#: src/remmina_icon.c:366
-#, c-format
-msgid "%s your desktop does support it"
-msgstr ""
-
-#. TRANSLATORS: %s is a placeholder for "StatusNotifier/Appindicator suppor in “DESKTOP NAME”: "
-#: src/remmina_icon.c:368
-#, c-format
-msgid "%s and Remmina has built-in (compiled) support for libappindicator."
-msgstr ""
-
-#. TRANSLATORS: %s is a placeholder for "StatusNotifier/Appindicator suppor in “DESKTOP NAME”: "
-#: src/remmina_icon.c:371
-#, c-format
-msgid ""
-"%s not supported natively by your Desktop Environment. libappindicator will "
-"try to fallback to GtkStatusIcon/xembed"
-msgstr ""
-
-#. TRANSLATORS: %s is a placeholder for "StatusNotifier/Appindicator suppor in “DESKTOP NAME”: "
-#: src/remmina_icon.c:375
-#, c-format
-msgid "%s You may need to install, and use XApp Status Applet"
-msgstr ""
-
-#. TRANSLATORS: %s is a placeholder for "StatusNotifier/Appindicator suppor in “DESKTOP NAME”: "
-#: src/remmina_icon.c:378
-#, c-format
-msgid "%s You may need to install, and use KStatusNotifierItem"
-msgstr ""
-
-#. TRANSLATORS: %s is a placeholder for "StatusNotifier/Appindicator suppor in “DESKTOP NAME”: "
-#: src/remmina_icon.c:381
-#, c-format
-msgid "%s You may need to install, and use XEmbed SNI Proxy"
-msgstr ""
-
-#. TRANSLATORS: %s is a placeholder for "StatusNotifier/Appindicator suppor in “DESKTOP NAME”: "
-#: src/remmina_icon.c:384
-#, c-format
-msgid "%s You may need to install, and use Gnome Shell Extension Appindicator"
-msgstr ""
-
-#. TRANSLATORS: %s is a placeholder for an error message
-#: src/remmina_ssh_plugin.c:539
-#, fuzzy, c-format
-msgid "Error: %s"
-msgstr "Error: %s"
-
-#: src/remmina_ssh_plugin.c:556
-msgid "Terminal content saved in"
-msgstr "Contenido del terminal guardado en"
-
-#: src/remmina_ssh_plugin.c:822
-msgid "Select All (host+A)"
-msgstr "Seleccionar todo (Host+a)"
-
-#: src/remmina_ssh_plugin.c:823
-msgid "Copy (host+C)"
-msgstr "Copiar (Host+c)"
-
-#: src/remmina_ssh_plugin.c:824
-msgid "Paste (host+V)"
-msgstr "Pegar (Host+v)"
-
-#: src/remmina_ssh_plugin.c:825
-msgid "Save session to file"
-msgstr "Guardar sesión en un archivo"
-
-#: src/remmina_ssh_plugin.c:826
-#, fuzzy
-msgid "Increase font size (host+Page Up)"
-msgstr "Aumentar el tamaño de la letra (host+Avance de página)"
-
-#: src/remmina_ssh_plugin.c:827
-#, fuzzy
-msgid "Decrease font size (host+Page Down)"
-msgstr "Disminuir el tamaño de la letra (host+Avance)"
-
-#: src/remmina_ssh_plugin.c:828
-msgid "Find text (host+G)"
-msgstr "Pegar (Host+v)"
-
-#: src/remmina_ssh_plugin.c:1439 data/ui/remmina_main.glade:177
-msgid "Copy"
-msgstr "Copiar"
-
-#: src/remmina_ssh_plugin.c:1439
-msgid "_Copy"
-msgstr "_Copiar"
-
-#: src/remmina_ssh_plugin.c:1440
-msgid "Paste"
-msgstr "Pegar"
-
-#: src/remmina_ssh_plugin.c:1440
-msgid "_Paste"
-msgstr "_Pegar"
-
-#: src/remmina_ssh_plugin.c:1441
-msgid "Select all"
-msgstr "Seleccionar todo"
-
-#: src/remmina_ssh_plugin.c:1441
-msgid "_Select all"
-msgstr "_Seleccionar todo"
-
-#: src/remmina_ssh_plugin.c:1442
-#, fuzzy
-msgid "Increase font size"
-msgstr "Aumentar el tamaño de la letra"
-
-#: src/remmina_ssh_plugin.c:1442
-#, fuzzy
-msgid "_Increase font size"
-msgstr "Aumentar el tamaño de la letra"
-
-#: src/remmina_ssh_plugin.c:1443
-#, fuzzy
-msgid "Decrease font size"
-msgstr "Disminuir el tamaño de la letra"
-
-#: src/remmina_ssh_plugin.c:1443
-#, fuzzy
-msgid "_Decrease font size"
-msgstr "Disminuir el tamaño de la letra"
-
-#: src/remmina_ssh_plugin.c:1444
-#, fuzzy
-msgid "Find text"
-msgstr "Buscar texto"
-
-#: src/remmina_ssh_plugin.c:1444
-#, fuzzy
-msgid "_Find text"
-msgstr "Encontrar el texto"
-
-#: src/remmina_ssh_plugin.c:1471 plugins/spice/spice_plugin.c:674
-#: plugins/vnc/vnc_plugin.c:1977 plugins/vnc/vnc_plugin.c:1989
-msgid "User password"
-msgstr "Contraseña de usuario"
-
-#: src/remmina_ssh_plugin.c:1477 plugins/rdp/rdp_plugin.c:2723
-msgid "Start-up program"
-msgstr "Programa de inicio"
-
-#: src/remmina_ssh_plugin.c:1482
-#, fuzzy
-msgid ""
-"The filename can use the following placeholders:\n"
-"\n"
-"  • %h is substituted with the server name\n"
-"  • %t is substituted with the SSH server name\n"
-"  • %u is substituted with the username\n"
-"  • %U is substituted with the SSH username\n"
-"  • %p is substituted with Remmina profile name\n"
-"  • %g is substituted with Remmina profile group name\n"
-"  • %d is substituted with local date and time in ISO 8601 format\n"
-msgstr ""
-"El nombre del archivo puede utilizar los siguientes marcadores de posición:\n"
-"\n"
-"  - %h se sustituye por el nombre del servidor\n"
-"  - %t se sustituye por el nombre del servidor SSH\n"
-"  - %u se sustituye por el nombre de usuario\n"
-"  - %U se sustituye por el nombre de usuario SSH\n"
-"  - %p se sustituye por el nombre del perfil de Remmina\n"
-"  - %g es sustituido por el nombre del grupo del perfil de Remmina\n"
-"  - %d se sustituye por la fecha y hora local en formato ISO 8601\n"
-
-#: src/remmina_ssh_plugin.c:1504
-#, fuzzy
-#| msgid "Terminal color scheme"
-msgid "Terminal colour scheme"
-msgstr "Esquema del color del terminal"
-
-#: src/remmina_ssh_plugin.c:1505
-msgid "Character set"
-msgstr "Conjunto de caracteres"
-
-#: src/remmina_ssh_plugin.c:1507
-msgid "KEX (Key Exchange) algorithms"
-msgstr "Algoritmos KEX (Key Exchange)"
-
-#: src/remmina_ssh_plugin.c:1508
-msgid "Symmetric cipher client to server"
-msgstr "Cliente de cifrado simétrico al servidor"
-
-#: src/remmina_ssh_plugin.c:1509
-msgid "Preferred server host key types"
-msgstr "Tipos de claves de host de servidores preferidos"
-
-#: src/remmina_ssh_plugin.c:1510
-msgid "Folder for SSH session log"
-msgstr "Error al iniciar la sesión SSH: %s"
-
-#: src/remmina_ssh_plugin.c:1511
-msgid "Filename for SSH session log"
-msgstr "Habilitar el registro de sesión SSH a la salida"
-
-#: src/remmina_ssh_plugin.c:1512
-#, fuzzy
-msgid "Log SSH session when exiting Remmina"
-msgstr "Registro de la sesión SSH al salir de Remmina"
-
-#: src/remmina_ssh_plugin.c:1513
-#, fuzzy
-msgid "Log SSH session asynchronously"
-msgstr "Registrar la sesión SSH de forma asíncrona"
-
-#: src/remmina_ssh_plugin.c:1513
-#, fuzzy
-msgid "Saving the session asynchronously may have a notable performance impact"
-msgstr ""
-"Guardar la sesión de forma asíncrona puede tener un impacto notable en el "
-"rendimiento"
-
-#: src/remmina_ssh_plugin.c:1514
-#, fuzzy
-msgid "Audible terminal bell"
-msgstr "Timbre de terminal audible"
-
-#: src/remmina_ssh_plugin.c:1515
-msgid "SSH compression"
-msgstr "Opciones SSH"
-
-#: src/remmina_ssh_plugin.c:1516
-msgid "Don't remember passwords"
-msgstr "Confirmar contraseña"
-
-#: src/remmina_ssh_plugin.c:1517
-msgid "Strict host key checking"
-msgstr "Estricta comprobación de la clave del host"
-
-#: src/remmina_ssh_plugin.c:1531
-msgid "SSH - Secure Shell"
-msgstr "SSH - Shell Seguro"
-
-#: plugins/kwallet/src/kwallet_plugin_main.c:118
-msgid "Secured password storage in KWallet"
-msgstr "Desactivar almacenamiento de contraseña"
-
-#: plugins/rdp/rdp_settings.c:217
-msgid "<Auto-detect>"
-msgstr "<Autodetectar>"
-
-#: plugins/rdp/rdp_settings.c:249
-msgid "<Not set>"
-msgstr "<No establecido>"
-
-#: plugins/rdp/rdp_settings.c:280
-msgid "<Choose a quality level to edit…>"
-msgstr "<Elija un nivel de calidad que editar…>"
-
-#: plugins/rdp/rdp_settings.c:282 plugins/rdp/rdp_plugin.c:2542
-#: plugins/vnc/vnc_plugin.c:1934
-msgid "Poor (fastest)"
-msgstr "Pobre (más rápido)"
-
-#: plugins/rdp/rdp_settings.c:284 plugins/rdp/rdp_plugin.c:2543
-#: plugins/vnc/vnc_plugin.c:1933
-msgid "Medium"
-msgstr "Medio"
-=======
 "Redirigir el directorio <ruta> como recurso compartido con nombre <nombre>.\n"
 "  - <nombre>,<ruta completa>[;<nombre>,<ruta completa>[;...]]\n"
 "  - MiHogar,/home/remminer\n"
@@ -4250,19 +2970,11 @@
 #: plugins/spice/spice_plugin_usb.c:94
 msgid "USB redirection error"
 msgstr "Error de redirección USB"
->>>>>>> 050fc71c
-
-#: plugins/rdp/rdp_settings.c:286 plugins/rdp/rdp_plugin.c:2544
-#: plugins/vnc/vnc_plugin.c:1931
-msgid "Good"
-msgstr "Buena"
-
-<<<<<<< HEAD
-#: plugins/rdp/rdp_settings.c:288 plugins/rdp/rdp_plugin.c:2545
-#: plugins/vnc/vnc_plugin.c:1932
-msgid "Best (slowest)"
-msgstr "Mejor (más lento)"
-=======
+
+#: plugins/vnc/vnc_plugin.c:772
+msgid "Enter VNC password"
+msgstr "Contraseña de usuario"
+
 #: plugins/vnc/vnc_plugin.c:825 plugins/gvnc/gvnc_plugin.c:539
 #, fuzzy
 msgid "Enter VNC authentication credentials"
@@ -4271,1021 +2983,6 @@
 #: plugins/vnc/vnc_plugin.c:936
 msgid "Unable to connect to VNC server"
 msgstr "No se pudo conectar al servidor VNC"
->>>>>>> 050fc71c
-
-#: plugins/rdp/rdp_settings.c:427
-msgid "Keyboard layout"
-msgstr "Distribución del teclado"
-
-#: plugins/rdp/rdp_settings.c:457
-msgid "Use client keyboard mapping"
-msgstr "Usar asignación de teclado del cliente"
-
-#: plugins/rdp/rdp_settings.c:468
-#, fuzzy
-#| msgid "Keyboard mapping"
-msgid "Keyboard scancode remapping"
-msgstr "Reasignación del código de escaneo del teclado"
-
-<<<<<<< HEAD
-#: plugins/rdp/rdp_settings.c:483
-#, fuzzy
-msgid "List of key=value,… pairs to remap scancodes. E.g. 0x56=0x29,0x29=0x56"
-msgstr ""
-"Lista de pares clave=valor,... para reasignar los códigos de escaneo. Por "
-"ejemplo, 0x56=0x29,0x29=0x56"
-
-#: plugins/rdp/rdp_settings.c:486
-#, fuzzy
-msgid "FreeRDP > 2.3.0 is required to map scancodes"
-msgstr "Se requiere FreeRDP > 2.3.0 para asignar códigos de escaneo"
-
-#: plugins/rdp/rdp_settings.c:494
-msgid "Quality settings"
-msgstr "Configuración de calidad"
-
-#: plugins/rdp/rdp_settings.c:517
-msgid "Wallpaper"
-msgstr "Fondo de escritorio"
-
-#: plugins/rdp/rdp_settings.c:525
-msgid "Window drag"
-msgstr "Arrastre de ventana"
-
-#: plugins/rdp/rdp_settings.c:532
-msgid "Menu animation"
-msgstr "Animación de menús"
-
-#: plugins/rdp/rdp_settings.c:540
-msgid "Theme"
-msgstr "Tema"
-
-#: plugins/rdp/rdp_settings.c:547
-msgid "Cursor shadow"
-msgstr "Sombra del cursor"
-
-#: plugins/rdp/rdp_settings.c:555
-msgid "Cursor blinking"
-msgstr "Parpadeo del cursor"
-
-#: plugins/rdp/rdp_settings.c:562
-msgid "Font smoothing"
-msgstr "Suavizado de tipografía"
-
-#: plugins/rdp/rdp_settings.c:570
-msgid "Composition"
-msgstr "Composición"
-
-#: plugins/rdp/rdp_settings.c:580
-msgid "Remote scale factor"
-msgstr "Factor de escala remoto"
-
-#: plugins/rdp/rdp_settings.c:595
-msgid "Desktop scale factor %"
-msgstr "Factor de escala de escritorio %"
-
-#: plugins/rdp/rdp_settings.c:607
-msgid "Device scale factor %"
-msgstr "Factor de escala del dispositivo %"
-
-#: plugins/rdp/rdp_settings.c:630
-msgid "Desktop orientation"
-msgstr "Orientación de escritorio"
-
-#: plugins/rdp/rdp_settings.c:650
-#, fuzzy
-#| msgid "Change security settings"
-msgid "Input device settings"
-msgstr "Configuración del dispositivo de entrada"
-
-#: plugins/rdp/rdp_settings.c:658 plugins/rdp/rdp_plugin.c:2686
-#: plugins/vnc/vnc_plugin.c:2014
-#, fuzzy
-#| msgid "Turn on smooth scrolling"
-msgid "Disable smooth scrolling"
-msgstr "Desactivar el desplazamiento suave"
-
-#: plugins/rdp/rdp_settings.c:669
-#, fuzzy
-#| msgid "Quality settings"
-msgid "General settings"
-msgstr "Ajustes generales"
-
-#: plugins/rdp/rdp_settings.c:676 plugins/rdp/rdp_plugin.c:2738
-#, fuzzy
-#| msgid "Reconnection attempt %d of %d…"
-msgid "Reconnect attempts number"
-msgstr "Número de intentos de reconexión"
-
-#: plugins/rdp/rdp_settings.c:689 plugins/rdp/rdp_plugin.c:2738
-#, fuzzy
-msgid ""
-"The maximum number of reconnect attempts upon an RDP disconnect (default: 20)"
-msgstr ""
-"El número máximo de intentos de reconexión tras una desconexión RDP (por "
-"defecto: 20)"
-
-#: plugins/rdp/rdp_plugin.c:762 plugins/rdp/rdp_plugin.c:827
-#, fuzzy
-msgid "Enter RDP authentication credentials"
-msgstr "Introduzca las credenciales de autenticación RDP"
-
-#: plugins/rdp/rdp_plugin.c:835
-#, fuzzy
-msgid "Enter RDP gateway authentication credentials"
-msgstr "Introduzca las credenciales de autenticación de la pasarela RDP"
-
-#: plugins/rdp/rdp_plugin.c:2073
-#, c-format
-msgid ""
-"Could not access the RDP server “%s”.\n"
-"Account locked out."
-msgstr ""
-"El acceso al servidor RDP %s falló.\n"
-"La cuenta está bloqueada."
-=======
-#: plugins/vnc/vnc_plugin.c:966
-#, fuzzy, c-format
-msgid "The VNC server requested an unknown authentication method. %s"
-msgstr "El servidor VNC solicitó un método de autenticación desconocido. %s"
->>>>>>> 050fc71c
-
-#: plugins/rdp/rdp_plugin.c:2080
-#, c-format
-msgid ""
-"Could not access the RDP server “%s”.\n"
-"Account expired."
-msgstr ""
-"El acceso al servidor RDP %s falló.\n"
-"La cuenta ha caducado."
-
-#: plugins/rdp/rdp_plugin.c:2087
-#, c-format
-msgid ""
-"Could not access the RDP server “%s”.\n"
-"Password expired."
-msgstr ""
-"El acceso al servidor RDP %s falló.\n"
-"Contraseña caducada."
-
-#: plugins/rdp/rdp_plugin.c:2094
-#, c-format
-msgid ""
-"Could not access the RDP server “%s”.\n"
-"Account disabled."
-msgstr ""
-"El acceso al servidor RDP %s falló.\n"
-"La cuenta está desactivada."
-
-#: plugins/rdp/rdp_plugin.c:2100
-#, c-format
-msgid ""
-"Could not access the RDP server “%s”.\n"
-"Insufficient user privileges."
-msgstr ""
-"El acceso al servidor RDP %s falló.\n"
-"La cuenta ha caducado."
-
-#: plugins/rdp/rdp_plugin.c:2108
-#, c-format
-msgid ""
-"Could not access the RDP server “%s”.\n"
-"Account restricted."
-msgstr ""
-"El acceso al servidor RDP %s falló.\n"
-"La cuenta tiene restricciones."
-
-#: plugins/rdp/rdp_plugin.c:2116
-#, c-format
-msgid ""
-"Could not access the RDP server “%s”.\n"
-"Change user password before connecting."
-msgstr ""
-"El acceso al servidor RDP %s falló.\n"
-"Contraseña caducada."
-
-#: plugins/rdp/rdp_plugin.c:2121
-#, c-format
-msgid "Lost connection to the RDP server “%s”."
-msgstr "No se pudo conectar con el servidor RDP %s"
-
-#: plugins/rdp/rdp_plugin.c:2124
-#, c-format
-msgid "Could not find the address for the RDP server “%s”."
-msgstr "No se puede encontrar la dirección del servidor RDP %s."
-
-#: plugins/rdp/rdp_plugin.c:2128
-#, c-format
-msgid ""
-"Could not connect to the RDP server “%s” via TLS. Check that client and "
-"server support a common TLS version."
-msgstr ""
-"Error al conectar al servidor RDP %s. Error de conexión TLS. Compruebe que "
-"el cliente y el servidor soportan una versión TLS común."
-
-#. TRANSLATORS: the placeholder may be either an IP/FQDN or a server hostname
-#: plugins/rdp/rdp_plugin.c:2132
-#, fuzzy, c-format
-#| msgid ""
-#| "Unable to establish a connection to the RDP server “%s”. Check \"Security "
-#| "protocol negotiation\"."
-msgid ""
-"Unable to establish a connection to the RDP server “%s”. Check “Security "
-"protocol negotiation”."
-msgstr ""
-"No se puede establecer una conexión con el servidor RDP \"%s\". Compruebe "
-"\"Negociación del protocolo de seguridad\"."
-
-#: plugins/rdp/rdp_plugin.c:2140
-#, c-format
-msgid "Cannot connect to the RDP server “%s”."
-msgstr "No se pudo conectar con el servidor RDP %s"
-
-#: plugins/rdp/rdp_plugin.c:2143
-#, fuzzy
-msgid "Could not start libfreerdp-gdi."
-msgstr "No se ha podido iniciar libfreerdp-gdi."
-
-#: plugins/rdp/rdp_plugin.c:2146
-#, fuzzy, c-format
-msgid ""
-"You requested a H.264 GFX mode for the server “%s”, but your libfreerdp does "
-"not support H.264. Please use a non-AVC colour depth setting."
-msgstr ""
-"Has solicitado un modo H.264 GFX para el servidor \"%s\", pero tu libfreerdp "
-"no soporta H.264. Por favor, utilice una configuración de profundidad de "
-"color no-AVC."
-
-#: plugins/rdp/rdp_plugin.c:2153
-#, fuzzy, c-format
-msgid "The “%s” server refused the connection."
-msgstr "El servidor \"%s\" rechazó la conexión."
-
-#: plugins/rdp/rdp_plugin.c:2158
-#, fuzzy, c-format
-msgid ""
-"The Remote Desktop Gateway “%s” denied the user “%s\\%s” access due to "
-"policy."
-msgstr ""
-"El Remote Desktop Gateway \"%s\" denegó el acceso al usuario \"%s|%s\" "
-"debido a la política."
-
-#: plugins/rdp/rdp_plugin.c:2168
-#, c-format
-msgid "Cannot connect to the “%s” RDP server."
-msgstr "No se pudo conectar con el servidor RDP %s"
-
-#: plugins/rdp/rdp_plugin.c:2511
-#, fuzzy
-msgid "Automatic (32 bpp) (Server chooses its best format)"
-msgstr "Automático (32 bpp) (El servidor elige su mejor formato)"
-
-#: plugins/rdp/rdp_plugin.c:2512
-#, fuzzy
-msgid "GFX AVC444 (32 bpp)"
-msgstr "GFX AVC444 (32 bpp)"
-
-#: plugins/rdp/rdp_plugin.c:2513
-#, fuzzy
-msgid "GFX AVC420 (32 bpp)"
-msgstr "GFX AVC420 (32 bpp)"
-
-#: plugins/rdp/rdp_plugin.c:2514
-#, fuzzy
-msgid "GFX RFX (32 bpp)"
-msgstr "GFX RFX (32 bpp)"
-
-#: plugins/rdp/rdp_plugin.c:2515
-#, fuzzy
-msgid "GFX RFX Progressive (32 bpp)"
-msgstr "GFX RFX Progresivo (32 bpp)"
-
-#: plugins/rdp/rdp_plugin.c:2516
-msgid "RemoteFX (32 bpp)"
-msgstr "RemoteFX (32 ppp)"
-
-<<<<<<< HEAD
-#: plugins/rdp/rdp_plugin.c:2517 plugins/vnc/vnc_plugin.c:1922
-msgid "True colour (32 bpp)"
-msgstr "Color verdadero (32 ppp)"
-
-#: plugins/rdp/rdp_plugin.c:2518
-msgid "True colour (24 bpp)"
-msgstr "Color verdadero (24 ppp)"
-
-#: plugins/rdp/rdp_plugin.c:2519 plugins/vnc/vnc_plugin.c:1923
-msgid "High colour (16 bpp)"
-msgstr "Color alto (16 ppp)"
-
-#: plugins/rdp/rdp_plugin.c:2520
-msgid "High colour (15 bpp)"
-msgstr "Color alto (15 ppp)"
-
-#: plugins/rdp/rdp_plugin.c:2521 plugins/vnc/vnc_plugin.c:1924
-msgid "256 colours (8 bpp)"
-msgstr "256 colores (8 ppp)"
-
-#: plugins/rdp/rdp_plugin.c:2552 data/ui/remmina_preferences.glade:641
-#, fuzzy
-msgid "None"
-msgstr "Ninguno"
-
-#: plugins/rdp/rdp_plugin.c:2553
-msgid "Auto-detect"
-msgstr "<Autodetectar>"
-
-#: plugins/rdp/rdp_plugin.c:2554
-#, fuzzy
-msgid "Modem"
-msgstr "Módem"
-
-#: plugins/rdp/rdp_plugin.c:2555
-#, fuzzy
-msgid "Low performance broadband"
-msgstr "Banda ancha de bajo rendimiento"
-
-#: plugins/rdp/rdp_plugin.c:2556
-#, fuzzy
-msgid "Satellite"
-msgstr "Satélite"
-
-#: plugins/rdp/rdp_plugin.c:2557
-#, fuzzy
-msgid "High performance broadband"
-msgstr "Banda ancha de alto rendimiento"
-
-#: plugins/rdp/rdp_plugin.c:2558
-#, fuzzy
-msgid "WAN"
-msgstr "WAN"
-
-#: plugins/rdp/rdp_plugin.c:2559
-#, fuzzy
-msgid "LAN"
-msgstr "LAN"
-
-#: plugins/rdp/rdp_plugin.c:2566 plugins/spice/spice_plugin.c:635
-#: data/ui/remmina_preferences.glade:677
-msgid "Off"
-msgstr "Apagar"
-
-#: plugins/rdp/rdp_plugin.c:2575
-msgid "Automatic negotiation"
-msgstr "Automatico"
-
-#: plugins/rdp/rdp_plugin.c:2576
-msgid "NLA protocol security"
-msgstr "Pestañas por protocolos"
-
-#: plugins/rdp/rdp_plugin.c:2577
-msgid "TLS protocol security"
-msgstr "Pestañas por protocolos"
-
-#: plugins/rdp/rdp_plugin.c:2578
-msgid "RDP protocol security"
-msgstr "Pestañas por protocolos"
-
-#: plugins/rdp/rdp_plugin.c:2579
-#, fuzzy
-msgid "NLA extended protocol security"
-msgstr "Seguridad del protocolo ampliado NLA"
-
-#: plugins/rdp/rdp_plugin.c:2592
-#, fuzzy
-msgid "2600 (Windows XP), 7601 (Windows Vista/7), 9600 (Windows 8 and newer)"
-msgstr ""
-"2600 (Windows XP), 7601 (Windows Vista/7), 9600 (Windows 8 y posteriores)"
-
-#: plugins/rdp/rdp_plugin.c:2595
-#, fuzzy
-msgid ""
-"Used i.a. by terminal services in a smart card channel to distinguish client "
-"capabilities:\n"
-"  • < 4034: Windows XP base smart card functions\n"
-"  • 4034-7064: Windows Vista/7: SCardReadCache(),\n"
-"    SCardWriteCache(), SCardGetTransmitCount()\n"
-"  • >= 7065: Windows 8 and newer: SCardGetReaderIcon(),\n"
-"    SCardGetDeviceTypeId()"
-msgstr ""
-"Utilizado i.a. por los servicios de terminal en un canal de tarjeta "
-"inteligente para distinguir las capacidades del cliente:\n"
-"  - < 4034: Funciones de la tarjeta inteligente base de Windows XP\n"
-"  - 4034-7064: Windows Vista/7: SCardReadCache(),\n"
-"    SCardWriteCache(), SCardGetTransmitCount()\n"
-"  - >= 7065: Windows 8 y posteriores: SCardGetReaderIcon(),\n"
-"    SCardGetDeviceTypeId()"
-
-#: plugins/rdp/rdp_plugin.c:2603
-#, fuzzy
-msgid ""
-"Options for redirection of audio input:\n"
-"  • [sys:<sys>,][dev:<dev>,][format:<format>,][rate:<rate>,]\n"
-"    [channel:<channel>] Audio input (microphone)\n"
-"  • sys:pulse\n"
-"  • format:1\n"
-"  • sys:oss,dev:1,format:1\n"
-"  • sys:alsa"
-msgstr ""
-"Opciones para la redirección de la entrada de audio:\n"
-"  - [sys:<sys>,][dev:<dev>,][format:<format>,][rate:<rate>,]\n"
-"    [channel:<channel>] Entrada de audio (micrófono)\n"
-"  - sys:pulso\n"
-"  - formato:1\n"
-"  - sys:oss,dev:1,formato:1\n"
-"  - sys:alsa"
-
-#: plugins/rdp/rdp_plugin.c:2612
-#, fuzzy
-msgid ""
-"Options for redirection of audio output:\n"
-"  • [sys:<sys>,][dev:<dev>,][format:<format>,][rate:<rate>,]\n"
-"    [channel:<channel>] Audio output\n"
-"  • sys:pulse\n"
-"  • format:1\n"
-"  • sys:oss,dev:1,format:1\n"
-"  • sys:alsa"
-msgstr ""
-"Opciones para la redirección de la salida de audio:\n"
-"  - [sys:<sys>,][dev:<dev>,][format:<format>,][rate:<rate>,]\n"
-"    [channel:<channel>] Salida de audio\n"
-"  - sys:pulso\n"
-"  - formato:1\n"
-"  - sys:oss,dev:1,formato:1\n"
-"  - sys:alsa"
-
-#: plugins/rdp/rdp_plugin.c:2622
-#, fuzzy
-msgid ""
-"Options for redirection of USB device:\n"
-"  • [dbg,][id:<vid>:<pid>#…,][addr:<bus>:<addr>#…,][auto]\n"
-"  • auto\n"
-"  • id:054c:0268#4669:6e6b,addr:04:0c"
-msgstr ""
-"Opciones para la redirección del dispositivo USB:\n"
-"  - [dbg,][id:<vid>:<pid>#...,][addr:<bus>:<addr>#...,][auto]\n"
-"  - auto\n"
-"  • id:054c:0268#4669:6e6b,addr:04:0c"
-
-#: plugins/rdp/rdp_plugin.c:2628
-#, fuzzy
-msgid ""
-"Advanced setting for high latency links:\n"
-"Adjusts the connection timeout. Use if your connection times out.\n"
-"The highest possible value is 600000 ms (10 minutes).\n"
-msgstr ""
-"Configuración avanzada para enlaces de alta latencia:\n"
-"Ajusta el tiempo de espera de la conexión. Utilícelo si su conexión se "
-"agota.\n"
-"El valor más alto posible es 600000 ms (10 minutos).\n"
-
-#: plugins/rdp/rdp_plugin.c:2633
-#, fuzzy
-msgid ""
-"Performance optimisations based on the network connection type:\n"
-"Using auto-detection is advised.\n"
-"If “Auto-detect” fails, choose the most appropriate option in the list.\n"
-msgstr ""
-"Optimizaciones de rendimiento basadas en el tipo de conexión de red:\n"
-"Se aconseja utilizar la detección automática.\n"
-"Si falla la \"detección automática\", elige la opción más adecuada de la "
-"lista.\n"
-
-#: plugins/rdp/rdp_plugin.c:2638
-#, fuzzy
-msgid ""
-"Comma-separated list of monitor IDs and desktop orientations:\n"
-"  • [<id>:<orientation-in-degrees>,]\n"
-"  • 0,1,2,3\n"
-"  • 0:270,1:90\n"
-"Orientations are specified in degrees, valid values are:\n"
-"  •   0 (landscape)\n"
-"  •  90 (portrait)\n"
-"  • 180 (landscape flipped)\n"
-"  • 270 (portrait flipped)\n"
-"\n"
-msgstr ""
-"Lista separada por comas de los ID de los monitores y las orientaciones de "
-"los escritorios:\n"
-"  - [<id>:<orientación-en-grados>,]\n"
-"  - 0,1,2,3\n"
-"  - 0:270,1:90\n"
-"Las orientaciones se especifican en grados, los valores válidos son:\n"
-"  - 0 (paisaje)\n"
-"  - 90 (retrato)\n"
-"  - 180 (paisaje invertido)\n"
-"  - 270 (retrato invertido)\n"
-"\n"
-
-#: plugins/rdp/rdp_plugin.c:2650
-#, fuzzy
-msgid ""
-"Redirect directory <path> as named share <name>.\n"
-"  • <name>,<fullpath>[;<name>,<fullpath>[;…]]\n"
-"  • MyHome,/home/remminer\n"
-"  • /home/remminer\n"
-"  • MyHome,/home/remminer;SomePath,/path/to/somepath\n"
-"Hotplug support is enabled with:\n"
-"  • hotplug,*\n"
-"\n"
-msgstr ""
-"Redirigir el directorio <ruta> como recurso compartido con nombre <nombre>.\n"
-"  - <nombre>,<ruta completa>[;<nombre>,<ruta completa>[;...]]\n"
-"  - MiHogar,/home/remminer\n"
-"  - /home/remminer\n"
-"  - MiHogar,/home/remminer;AlgunaRuta,/ruta/algunaRuta\n"
-"El soporte de Hotplug se activa con:\n"
-"  - hotplug,*\n"
-"\n"
-
-#: plugins/rdp/rdp_plugin.c:2682 plugins/spice/spice_plugin.c:677
-msgid "Share folder"
-msgstr "Compartir carpeta"
-
-#: plugins/rdp/rdp_plugin.c:2682
-#, fuzzy
-msgid "Use “Redirect directory” in the advanced tab for multiple directories"
-msgstr ""
-"Utilice la opción \"Redirigir directorio\" en la pestaña avanzada para "
-"múltiples directorios"
-
-#: plugins/rdp/rdp_plugin.c:2683
-msgid "Restricted admin mode"
-msgstr ""
-
-#: plugins/rdp/rdp_plugin.c:2684
-#, fuzzy
-#| msgid "Password"
-msgid "Password hash"
-msgstr "Contraseña"
-
-#: plugins/rdp/rdp_plugin.c:2684
-msgid "Restricted admin mode password hash"
-msgstr ""
-
-#: plugins/rdp/rdp_plugin.c:2685
-#, fuzzy
-msgid "Left-handed mouse support"
-msgstr "Soporte de ratón para zurdos"
-
-#: plugins/rdp/rdp_plugin.c:2685
-#, fuzzy
-msgid "Swap left and right mouse buttons for left-handed mouse support"
-msgstr ""
-"Cambia los botones izquierdo y derecho del ratón para que sea compatible con "
-"los zurdos"
-
-#: plugins/rdp/rdp_plugin.c:2687
-#, fuzzy
-msgid "Enable multi monitor"
-msgstr "Activar el monitor múltiple"
-
-#: plugins/rdp/rdp_plugin.c:2688
-#, fuzzy
-msgid "Span screen over multiple monitors"
-msgstr "Amplía la pantalla en varios monitores"
-
-#: plugins/rdp/rdp_plugin.c:2689
-#, fuzzy
-#| msgid "Listen on port"
-msgid "List monitor IDs"
-msgstr "Lista de IDs de monitores"
-
-#: plugins/rdp/rdp_plugin.c:2691 plugins/vnc/vnc_plugin.c:1978
-#: plugins/vnc/vnc_plugin.c:1990 plugins/gvnc/gvnc_plugin.c:849
-msgid "Colour depth"
-msgstr "Profundidad de color"
-
-#: plugins/rdp/rdp_plugin.c:2692
-msgid "Network connection type"
-msgstr "Crear un nuevo perfil de conexión"
-
-#: plugins/rdp/rdp_plugin.c:2707 plugins/vnc/vnc_plugin.c:1979
-#: plugins/vnc/vnc_plugin.c:1991
-msgid "Quality"
-msgstr "Calidad"
-
-#: plugins/rdp/rdp_plugin.c:2708
-#, fuzzy
-msgid "Security protocol negotiation"
-msgstr "Negociación del protocolo de seguridad"
-
-#: plugins/rdp/rdp_plugin.c:2709
-#, fuzzy
-msgid "Gateway transport type"
-msgstr "Tipo de transporte de la pasarela"
-
-#: plugins/rdp/rdp_plugin.c:2710
-msgid "FreeRDP log level"
-msgstr "Nivel de registro FreeRDP"
-
-#: plugins/rdp/rdp_plugin.c:2711
-msgid "FreeRDP log filters"
-msgstr "Nivel de registro FreeRDP"
-
-#: plugins/rdp/rdp_plugin.c:2711
-#, fuzzy
-msgid "tag:level[,tag:level[,…]]"
-msgstr "etiqueta:nivel[,etiqueta:nivel[,...]]"
-
-#: plugins/rdp/rdp_plugin.c:2712
-#, fuzzy
-msgid "Audio output mode"
-msgstr "Modo de salida de audio"
-
-#: plugins/rdp/rdp_plugin.c:2713
-msgid "Redirect local audio output"
-msgstr "Redirigir micrófono local"
-
-#: plugins/rdp/rdp_plugin.c:2714
-msgid "Redirect local microphone"
-msgstr "Redirigir micrófono local"
-
-#: plugins/rdp/rdp_plugin.c:2715
-msgid "Connection timeout in ms"
-msgstr "Conectando con «%s»…"
-
-#: plugins/rdp/rdp_plugin.c:2716
-msgid "Remote Desktop Gateway server"
-msgstr "Puerta de enlace"
-
-#: plugins/rdp/rdp_plugin.c:2717
-msgid "Remote Desktop Gateway username"
-msgstr "Puerta de enlace RD nombre de usuario"
-
-#: plugins/rdp/rdp_plugin.c:2718
-msgid "Remote Desktop Gateway password"
-msgstr "Puerta de enlace RD contraseña"
-
-#: plugins/rdp/rdp_plugin.c:2719
-msgid "Remote Desktop Gateway domain"
-msgstr "Puerta de enlace RD dominio"
-
-#: plugins/rdp/rdp_plugin.c:2720
-#, fuzzy
-msgid "Redirect directory"
-msgstr "Redirigir el directorio"
-
-#: plugins/rdp/rdp_plugin.c:2721
-msgid "Client name"
-msgstr "Nombre del cliente"
-
-#: plugins/rdp/rdp_plugin.c:2722
-msgid "Client build"
-msgstr "Nombre del cliente"
-
-#: plugins/rdp/rdp_plugin.c:2725
-#, fuzzy
-msgid "Load balance info"
-msgstr "Información sobre el equilibrio de carga"
-
-#. TRANSLATORS: Do not use typographic quotation marks, these must stay as "double quote", also know as “Typewriter ("programmer's") quote, ambidextrous.”
-#: plugins/rdp/rdp_plugin.c:2727
-#, fuzzy
-msgid "Override printer drivers"
-msgstr "Anular los controladores de la impresora"
-
-#: plugins/rdp/rdp_plugin.c:2727
-#, fuzzy
-msgid ""
-"\"Samsung_CLX-3300_Series\":\"Samsung CLX-3300 Series PS\";\"Canon MF410\":"
-"\"Canon MF410 Series UFR II\""
-msgstr ""
-"\"Samsung_CLX-3300_Series\": \"Samsung CLX-3300 Series PS\"; \"Canon "
-"MF410\": \"Canon MF410 Series UFR II\""
-
-#: plugins/rdp/rdp_plugin.c:2728
-msgid "USB device redirection"
-msgstr "Seleccione los dispositivos USB para la redirección"
-
-#: plugins/rdp/rdp_plugin.c:2729
-#, fuzzy
-msgid "Local serial name"
-msgstr "Nombre de serie local"
-
-#: plugins/rdp/rdp_plugin.c:2729
-#, fuzzy
-msgid "COM1, COM2, etc."
-msgstr "COM1, COM2, etc."
-
-#: plugins/rdp/rdp_plugin.c:2730
-#, fuzzy
-msgid "Local serial driver"
-msgstr "Controlador de serie local"
-
-#: plugins/rdp/rdp_plugin.c:2730
-#, fuzzy
-msgid "Serial"
-msgstr "Serie"
-
-#: plugins/rdp/rdp_plugin.c:2731
-#, fuzzy
-msgid "Local serial path"
-msgstr "Ruta local en serie"
-
-#: plugins/rdp/rdp_plugin.c:2731
-#, fuzzy
-msgid "/dev/ttyS0, /dev/ttyS1, etc."
-msgstr "/dev/ttyS0, /dev/ttyS1, etc."
-
-#: plugins/rdp/rdp_plugin.c:2732
-#, fuzzy
-msgid "Local parallel name"
-msgstr "Nombre del paralelo local"
-
-#: plugins/rdp/rdp_plugin.c:2733
-#, fuzzy
-msgid "Local parallel device"
-msgstr "Dispositivo local paralelo"
-
-#: plugins/rdp/rdp_plugin.c:2734
-msgid "Name of smart card"
-msgstr "Compartir tarjeta inteligente"
-
-#: plugins/rdp/rdp_plugin.c:2735
-#, fuzzy
-msgid "Dynamic virtual channel"
-msgstr "Canal virtual dinámico"
-
-#: plugins/rdp/rdp_plugin.c:2735 plugins/rdp/rdp_plugin.c:2736
-#, fuzzy
-msgid "<channel>[,<options>]"
-msgstr "<canal>[,<opciones>]"
-
-#: plugins/rdp/rdp_plugin.c:2736
-#, fuzzy
-msgid "Static virtual channel"
-msgstr "Canal virtual estático"
-
-#: plugins/rdp/rdp_plugin.c:2737
-#, fuzzy
-#| msgid "USB redirection error"
-msgid "TCP redirection"
-msgstr "Redirección TCP"
-
-#: plugins/rdp/rdp_plugin.c:2737
-#, fuzzy
-msgid "/PATH/TO/rdp2tcp"
-msgstr "/PATH/TO/rdp2tcp"
-
-#: plugins/rdp/rdp_plugin.c:2739
-#, fuzzy
-msgid "Prefer IPv6 AAAA record over IPv4 A record"
-msgstr "Preferir el registro AAAA de IPv6 sobre el registro A de IPv4"
-
-#: plugins/rdp/rdp_plugin.c:2740
-#, fuzzy
-msgid "Share printers"
-msgstr "Compartir impresoras"
-
-#: plugins/rdp/rdp_plugin.c:2741
-#, fuzzy
-msgid "Share serial ports"
-msgstr "Compartir puertos serie"
-
-#: plugins/rdp/rdp_plugin.c:2742
-#, fuzzy
-msgid "(SELinux) permissive mode for serial ports"
-msgstr "(SELinux) modo permisivo para puertos serie"
-
-#: plugins/rdp/rdp_plugin.c:2743
-#, fuzzy
-msgid "Share parallel ports"
-msgstr "Compartir puertos paralelos"
-
-#: plugins/rdp/rdp_plugin.c:2744
-msgid "Share a smart card"
-msgstr "Compartir tarjeta inteligente"
-
-#: plugins/rdp/rdp_plugin.c:2745 plugins/vnc/vnc_plugin.c:2009
-msgid "Turn off clipboard sync"
-msgstr "Desactivar sincronización entre portapapeles"
-
-#: plugins/rdp/rdp_plugin.c:2746
-msgid "Ignore certificate"
-msgstr "Ignorar certificado"
-
-#: plugins/rdp/rdp_plugin.c:2747
-#, fuzzy
-msgid "Use the old license workflow"
-msgstr "Utilizar el antiguo flujo de trabajo de la licencia"
-
-#: plugins/rdp/rdp_plugin.c:2747
-#, fuzzy
-msgid "It disables CAL and hwId is set to 0"
-msgstr "Desactiva CAL y hwId se pone a 0"
-
-#: plugins/rdp/rdp_plugin.c:2748 plugins/spice/spice_plugin.c:702
-#: plugins/vnc/vnc_plugin.c:2013 plugins/www/www_plugin.c:919
-#: plugins/gvnc/gvnc_plugin.c:867
-msgid "Forget passwords after use"
-msgstr "Desactivar almacenamiento de contraseña"
-
-#: plugins/rdp/rdp_plugin.c:2749
-msgid "Attach to console (2003/2003 R2)"
-msgstr "Anexar a consola (Windows 2003/2003 R2)"
-
-#: plugins/rdp/rdp_plugin.c:2750
-#, fuzzy
-msgid "Turn off fast-path"
-msgstr "Desactivar la ruta rápida"
-
-#: plugins/rdp/rdp_plugin.c:2751
-msgid "Server detection using Remote Desktop Gateway"
-msgstr "Detección de servidor usando Puerta de enlace"
-
-#: plugins/rdp/rdp_plugin.c:2753
-#, fuzzy
-msgid "Use system proxy settings"
-msgstr "Utilizar la configuración del proxy del sistema"
-
-#: plugins/rdp/rdp_plugin.c:2755
-msgid "Turn off automatic reconnection"
-msgstr "Desactivar la reconexión automática"
-
-#: plugins/rdp/rdp_plugin.c:2756
-#, fuzzy
-msgid "Relax order checks"
-msgstr "Relajar los controles de pedidos"
-
-#: plugins/rdp/rdp_plugin.c:2757
-#, fuzzy
-msgid "Glyph cache"
-msgstr "Caché de glifos"
-
-#: plugins/rdp/rdp_plugin.c:2758
-#, fuzzy
-msgid "Enable multitransport protocol (UDP)"
-msgstr "Activar el protocolo multitransporte (UDP)"
-
-#: plugins/rdp/rdp_plugin.c:2758
-#, fuzzy
-msgid "Using the UDP protocol may improve performance"
-msgstr "El uso del protocolo UDP puede mejorar el rendimiento"
-
-#: plugins/rdp/rdp_plugin.c:2759
-#, fuzzy
-msgid "Use base credentials for gateway too"
-msgstr "Utilizar las credenciales de base también para la pasarela"
-
-#: plugins/rdp/rdp_plugin.c:2761
-#, fuzzy
-msgid "Enable Gateway websockets support"
-msgstr "Habilitar el soporte de websockets de Gateway"
-
-#: plugins/rdp/rdp_plugin.c:2774 plugins/spice/spice_plugin.c:715
-#: plugins/vnc/vnc_plugin.c:2029
-msgid "Send Ctrl+Alt+Delete"
-msgstr "Enviar Ctrl+Alt+Supr"
-
-#: plugins/rdp/rdp_plugin.c:2787
-msgid "RDP - Remote Desktop Protocol"
-msgstr "RDP - Protocolo de escritorio remoto (Remote Desktop Protocol)"
-
-#: plugins/rdp/rdp_plugin.c:2812
-msgid "RDP - RDP File Handler"
-msgstr "RDP - Manejador de archivos RDP"
-
-#: plugins/rdp/rdp_plugin.c:2827
-msgid "RDP - Preferences"
-msgstr "RDP - Preferencias"
-
-#: plugins/rdp/rdp_plugin.c:2880
-msgid "Export connection in Windows .rdp file format"
-msgstr "Exportar conexión en formato de archivo .rdp de Windows"
-
-#: plugins/rdp/rdp_event.c:344
-#, c-format
-msgid "Reconnection attempt %d of %d…"
-msgstr "Reconexión en curso. Intento %d de %d…"
-
-#: plugins/spice/spice_plugin_file_transfer.c:82
-msgid "File Transfers"
-msgstr "Transferencias de archivos"
-
-#: plugins/spice/spice_plugin_file_transfer.c:219
-msgid "Transfer error"
-msgstr "Error en transferencia"
-
-#: plugins/spice/spice_plugin_file_transfer.c:220
-#, c-format
-msgid "%s: %s"
-msgstr "%s: %s"
-
-#: plugins/spice/spice_plugin_file_transfer.c:223
-msgid "Transfer completed"
-msgstr "Transferencia completada"
-
-#: plugins/spice/spice_plugin_file_transfer.c:224
-#, fuzzy, c-format
-msgid "The %s file has been transferred"
-msgstr "El archivo %s ha sido transferido"
-
-#: plugins/spice/spice_plugin.c:351
-msgid "Enter SPICE password"
-msgstr "Contraseña de usuario"
-
-#: plugins/spice/spice_plugin.c:386
-#, c-format
-msgid "Disconnected from the SPICE server “%s”."
-msgstr "Desconectado del servidor SPICE %s."
-
-#: plugins/spice/spice_plugin.c:402
-msgid "TLS connection error."
-msgstr "Error de conexión TLS."
-
-#: plugins/spice/spice_plugin.c:408
-msgid "Connection to the SPICE server dropped."
-msgstr "La conexión al servidor SPICE falló."
-
-#: plugins/spice/spice_plugin.c:616 plugins/spice/spice_plugin.c:634
-msgid "Default"
-msgstr "Predeterminados"
-
-#: plugins/spice/spice_plugin.c:636
-#, fuzzy
-msgid "Auto GLZ"
-msgstr "Auto GLZ"
-
-#: plugins/spice/spice_plugin.c:637
-#, fuzzy
-msgid "Auto LZ"
-msgstr "Auto LZ"
-
-#: plugins/spice/spice_plugin.c:650
-#, fuzzy
-msgid "Disable video overlay if videos are not displayed properly.\n"
-msgstr ""
-"Desactivar la superposición de vídeo si los vídeos no se visualizan "
-"correctamente.\n"
-
-#: plugins/spice/spice_plugin.c:675
-msgid "Use TLS encryption"
-msgstr "Usar cifrado TLS"
-
-#: plugins/spice/spice_plugin.c:676
-msgid "Server CA certificate"
-msgstr "Servidor de certificados CA"
-
-#: plugins/spice/spice_plugin.c:694
-msgid "Prefered video codec"
-msgstr "Preferencias"
-
-#: plugins/spice/spice_plugin.c:695
-msgid "Turn off GStreamer overlay"
-msgstr "Desactivar entrada del servidor"
-
-#: plugins/spice/spice_plugin.c:698
-#, fuzzy
-msgid "Prefered image compression"
-msgstr "Compresión de imagen preferida"
-
-#: plugins/spice/spice_plugin.c:701 plugins/spice/spice_plugin.c:714
-#: plugins/gvnc/gvnc_plugin.c:866 plugins/gvnc/gvnc_plugin.c:880
-msgid "No clipboard sync"
-msgstr "Desactivar sincronización entre portapapeles"
-
-#: plugins/spice/spice_plugin.c:703 plugins/gvnc/gvnc_plugin.c:869
-msgid "Enable audio channel"
-msgstr "Habilitar el canal de audio"
-
-#: plugins/spice/spice_plugin.c:704
-msgid "Share smart card"
-msgstr "Compartir tarjeta inteligente"
-
-#: plugins/spice/spice_plugin.c:705 plugins/spice/spice_plugin.c:713
-#: plugins/vnc/vnc_plugin.c:2008 plugins/vnc/vnc_plugin.c:2025
-#: plugins/gvnc/gvnc_plugin.c:870 plugins/gvnc/gvnc_plugin.c:879
-msgid "View only"
-msgstr "Ver solamente"
-
-#: plugins/spice/spice_plugin.c:716 plugins/spice/spice_plugin_usb.c:51
-msgid "Select USB devices for redirection"
-msgstr "Seleccione los dispositivos USB para la redirección"
-
-#: plugins/spice/spice_plugin.c:727
-msgid "SPICE - Simple Protocol for Independent Computing Environments"
-msgstr "SPICE - Protocolo simple para entornos de computación independiente"
-
-#: plugins/spice/spice_plugin_usb.c:54
-msgid "_Close"
-msgstr "_Cerrar"
-
-#: plugins/spice/spice_plugin_usb.c:94
-msgid "USB redirection error"
-msgstr "Error de redirección USB"
-
-#: plugins/vnc/vnc_plugin.c:772
-msgid "Enter VNC password"
-msgstr "Contraseña de usuario"
-
-#: plugins/vnc/vnc_plugin.c:825 plugins/gvnc/gvnc_plugin.c:539
-#, fuzzy
-msgid "Enter VNC authentication credentials"
-msgstr "Introduzca las credenciales de autenticación VNC"
-
-#: plugins/vnc/vnc_plugin.c:936
-msgid "Unable to connect to VNC server"
-msgstr "No se pudo conectar al servidor VNC"
 
 #: plugins/vnc/vnc_plugin.c:937
 #, c-format
@@ -5311,36 +3008,6 @@
 msgstr ""
 "Por favor, inténtelo de nuevo después de activar el cifrado en este perfil."
 
-#: plugins/vnc/vnc_plugin.c:1939
-#, fuzzy
-msgid ""
-"Connect to VNC using a repeater:\n"
-"  • The server field must contain the repeater ID, e.g. ID:123456789\n"
-"  • The repeater field have to be set to the repeater IP and port, like:\n"
-"    10.10.10.12:5901\n"
-"  • From the remote VNC server, you will connect to\n"
-"    the repeater, e.g. with x11vnc:\n"
-"    x11vnc -connect repeater=ID:123456789+10.10.10.12:5500"
-msgstr ""
-"Conéctese a VNC utilizando un repetidor:\n"
-"  - El campo del servidor debe contener el ID del repetidor, por ejemplo "
-"ID:123456789\n"
-"  - El campo del repetidor debe contener la IP y el puerto del repetidor, "
-"por ejemplo\n"
-"    10.10.10.12:5901\n"
-"  - Desde el servidor VNC remoto, se conectará a\n"
-"    el repetidor, por ejemplo, con x11vnc:\n"
-"    x11vnc -connect repeater=ID:123456789+10.10.10.12:5500"
-
-#: plugins/vnc/vnc_plugin.c:1948
-msgid ""
-"Listening for remote VNC connection:\n"
-"  • The \"Listen on port\" field is the port Remmina will listen to,\n"
-"    e.g. 8888\n"
-"  • From the remote VNC server, you will connect to\n"
-"    Remmina, e.g. with x11vnc:\n"
-"    x11vnc -display :0 -connect 192.168.1.36:8888"
-=======
 #: plugins/vnc/vnc_plugin.c:1939
 #, fuzzy
 msgid ""
@@ -5581,175 +3248,10 @@
 #: plugins/x2go/x2go_plugin.c:488
 #, fuzzy
 msgid "Couldn't retrieve valid `DialogData` or `sessions_list`! Aborting…"
->>>>>>> 050fc71c
 msgstr ""
 "No se ha podido recuperar un `DialogData` o `sessions_list` válido. "
 "Abortando…"
 
-<<<<<<< HEAD
-#: plugins/vnc/vnc_plugin.c:1975
-msgid "Repeater"
-msgstr "Repetidor"
-
-#: plugins/vnc/vnc_plugin.c:1987
-msgid "Listen on port"
-msgstr "Escuchar en el puerto"
-
-#: plugins/vnc/vnc_plugin.c:2007
-msgid "Show remote cursor"
-msgstr "Mostrar el cursor remoto"
-
-#: plugins/vnc/vnc_plugin.c:2010
-msgid "Turn off encryption"
-msgstr "Usar cifrado TLS"
-
-#: plugins/vnc/vnc_plugin.c:2011 plugins/vnc/vnc_plugin.c:2026
-#, fuzzy
-msgid "Prevent local interaction on the server"
-msgstr "Evitar la interacción local en el servidor"
-
-#: plugins/vnc/vnc_plugin.c:2012 plugins/gvnc/gvnc_plugin.c:868
-#, fuzzy
-msgid "Ignore remote bell messages"
-msgstr "Ignorar los mensajes de timbre a distancia"
-
-#: plugins/vnc/vnc_plugin.c:2028
-msgid "Open Chat…"
-msgstr "Abrir chat…"
-
-#: plugins/vnc/vnc_plugin.h:41
-#, fuzzy
-msgid "Remmina VNC Plugin"
-msgstr "Plugin Remmina VNC"
-
-#: plugins/vnc/vnc_plugin.h:46
-#, fuzzy
-msgid "Remmina VNC listener Plugin"
-msgstr "Plugin Remmina VNC listener"
-
-#: plugins/www/www_config.h:43
-#, fuzzy
-msgid "Remmina web-browser plugin"
-msgstr "Plugin del navegador web Remmina"
-
-#: plugins/www/www_plugin.c:98
-#, fuzzy
-msgid "File downloaded"
-msgstr "Archivo descargado"
-
-#: plugins/www/www_plugin.c:581
-#, fuzzy
-msgid "Enter WWW authentication credentials"
-msgstr "Introduzca las credenciales de autenticación WWW"
-
-#: plugins/www/www_plugin.c:893
-#, fuzzy
-msgid "URL"
-msgstr "URL"
-
-#: plugins/www/www_plugin.c:893
-#, fuzzy
-msgid "http://address or https://address"
-msgstr "http://address o https://address"
-
-#: plugins/www/www_plugin.c:910
-msgid "User agent"
-msgstr "Agente SSH"
-
-#: plugins/www/www_plugin.c:911
-#, fuzzy
-msgid "Proxy URL"
-msgstr "URL del proxy"
-
-#: plugins/www/www_plugin.c:911
-#, fuzzy
-msgid "E.g. https://example.org, socks://mysocks:1080"
-msgstr "Por ejemplo, https://example.org, socks://mysocks:1080"
-
-#: plugins/www/www_plugin.c:912
-#, fuzzy
-msgid "Turn on Java support"
-msgstr "Activar el soporte de Java"
-
-#: plugins/www/www_plugin.c:913
-msgid "Turn on smooth scrolling"
-msgstr "Suavizado de tipografía"
-
-#: plugins/www/www_plugin.c:914
-#, fuzzy
-msgid "Turn on spatial navigation"
-msgstr "Activar la navegación espacial"
-
-#: plugins/www/www_plugin.c:915
-#, fuzzy
-msgid "Turn on plugin support"
-msgstr "Activar la compatibilidad con plugins"
-
-#: plugins/www/www_plugin.c:916
-#, fuzzy
-msgid "Turn on WebGL support"
-msgstr "Activar el soporte de WebGL"
-
-#: plugins/www/www_plugin.c:917
-#, fuzzy
-msgid "Turn on HTML5 audio support"
-msgstr "Activar el soporte de audio HTML5"
-
-#: plugins/www/www_plugin.c:918
-#, fuzzy
-msgid "Ignore TLS errors"
-msgstr "Ignorar los errores de TLS"
-
-#: plugins/www/www_plugin.c:921
-#, fuzzy
-msgid "Turn on Web Inspector"
-msgstr "Activar el Inspector Web"
-
-#: plugins/exec/exec_plugin.c:160
-msgid "You did not set any command to be executed"
-msgstr "No se ha establecido ningún comando para ser ejecutado"
-
-#: plugins/exec/exec_plugin.c:206
-msgid ""
-"Warning: Running a command synchronously may cause Remmina not to respond.\n"
-"Do you really want to continue?"
-msgstr ""
-"ADVERTENCIA! Ejecutando un comando sincrónicamente, puede colgar Remmina.\n"
-"¿Realmente quieres continuar?"
-
-#: plugins/exec/exec_plugin.c:274
-msgid "Command"
-msgstr "Comando"
-
-#: plugins/exec/exec_plugin.c:275
-msgid "Asynchronous execution"
-msgstr "Ejecución asincrónica"
-
-#: plugins/exec/exec_plugin_config.h:41
-#, fuzzy
-msgid "Execute a command"
-msgstr "Ejecutar un comando"
-
-#: plugins/tool_hello_world/plugin_config.h:40
-#, fuzzy
-msgid "Hello, World!"
-msgstr "¡Hola, mundo!"
-
-#: plugins/secret/src/glibsecret_plugin.c:188
-msgid "Secured password storage in the GNOME keyring"
-msgstr "Desactivar almacenamiento de contraseña"
-
-#: plugins/x2go/x2go_plugin.c:275
-msgid "Broken `DialogData`! Aborting…"
-msgstr ""
-
-#: plugins/x2go/x2go_plugin.c:279
-msgid "Can't retrieve `DialogData`! Aborting…"
-msgstr ""
-
-#: plugins/x2go/x2go_plugin.c:505
-msgid "PyHoca-CLI exited unexpectedly. This connection will now be closed."
-=======
 #. TRANSLATORS: Stick to x2goclient's translation for terminate.
 #: plugins/x2go/x2go_plugin.c:497
 #, fuzzy
@@ -5951,18 +3453,10 @@
 #: plugins/x2go/x2go_plugin.c:1094 plugins/x2go/x2go_plugin.c:1118
 #, fuzzy
 msgid "Couldn't get session ID from session chooser dialog."
->>>>>>> 050fc71c
 msgstr ""
 "No se ha podido obtener el ID de la sesión en el cuadro de diálogo de "
 "elección de sesión."
 
-<<<<<<< HEAD
-#: plugins/x2go/x2go_plugin.c:514
-msgid "An error occured."
-msgstr ""
-
-#: plugins/x2go/x2go_plugin.c:515
-=======
 #: plugins/x2go/x2go_plugin.c:1101
 #, fuzzy, c-format
 msgid "Resuming session: '%s'"
@@ -5989,7 +3483,6 @@
 
 #: plugins/x2go/x2go_plugin.c:1389
 #, fuzzy
->>>>>>> 050fc71c
 msgid ""
 "The necessary child process 'pyhoca-cli' stopped unexpectedly.\n"
 "Please check your profile settings and PyHoca-CLI's output for possible "
@@ -6000,10 +3493,6 @@
 "en busca de posibles errores. También asegúrese de que el servidor remoto es "
 "accesible."
 
-<<<<<<< HEAD
-#: plugins/x2go/x2go_plugin.c:561
-msgid "Started PyHoca-CLI with the following arguments:"
-=======
 #: plugins/x2go/x2go_plugin.c:1432
 #, fuzzy
 msgid "Can't save empty username!"
@@ -6019,25 +3508,10 @@
 msgid ""
 "An error occured while trying to save new credentials: 's_password' or "
 "'s_username' strings were not set."
->>>>>>> 050fc71c
 msgstr ""
 "Se ha producido un error al intentar guardar las nuevas credenciales: no se "
 "han establecido las cadenas 's_password' o 's_username'."
 
-<<<<<<< HEAD
-#: plugins/x2go/x2go_plugin.c:580
-#, c-format
-msgid "Could not retrieve PyHoca-CLI's command-line features! Exit code: %i"
-msgstr ""
-
-#: plugins/x2go/x2go_plugin.c:585
-#, fuzzy, c-format
-msgid "Error: '%s'"
-msgstr "Error: %s"
-
-#: plugins/x2go/x2go_plugin.c:609
-msgid "Can't save empty username!"
-=======
 #: plugins/x2go/x2go_plugin.c:1480
 #, fuzzy
 msgid "Parameter 'default_username' is uninitialized."
@@ -6053,21 +3527,10 @@
 msgid ""
 "Couldn't parse the output of PyHoca-CLI's --list-sessions option. Creating a "
 "new session now."
->>>>>>> 050fc71c
 msgstr ""
 "No se ha podido analizar la salida de la opción --list-sessions de PyHoca-"
 "CLI. Creando una nueva sesión ahora."
 
-<<<<<<< HEAD
-#: plugins/x2go/x2go_plugin.c:621
-msgid "Internal error: Could not save new credentials."
-msgstr ""
-
-#: plugins/x2go/x2go_plugin.c:623
-msgid ""
-"An error occured while trying to save new credentials: 's_password' or "
-"'s_username' strings were not set."
-=======
 #: plugins/x2go/x2go_plugin.c:1745
 #, fuzzy
 msgid "Couldn't allocate enough memory!"
@@ -6139,28 +3602,10 @@
 #: plugins/x2go/x2go_plugin.c:2148
 #, fuzzy
 msgid "DPI setting is out of bounds. Please adjust it in profile settings."
->>>>>>> 050fc71c
 msgstr ""
 "La configuración de los PPP está fuera de los límites. Por favor, ajústalo "
 "en la configuración del perfil."
 
-<<<<<<< HEAD
-#: plugins/x2go/x2go_plugin.c:659
-#, fuzzy
-msgid "Enter X2Go credentials"
-msgstr "Introduzca las credenciales de autenticación RDP"
-
-#: plugins/x2go/x2go_plugin.c:818
-msgid "DPI setting is out of bounds. Please adjust it in profile settings."
-msgstr ""
-
-#: plugins/x2go/x2go_plugin.c:838
-msgid "Started pyhoca-cli with following arguments:"
-msgstr ""
-
-#: plugins/x2go/x2go_plugin.c:858
-msgid "An error occured while starting an X2Go session…"
-=======
 #: plugins/x2go/x2go_plugin.c:2190
 #, fuzzy
 msgid "An error occured while starting an X2Go session…"
@@ -6184,90 +3629,27 @@
 "Couldn't get PyHoca-CLI's command-line features. This indicates it is either "
 "too old, or not installed. An old limited set of features will be used for "
 "now."
->>>>>>> 050fc71c
 msgstr ""
 "No se pueden obtener las características de la línea de comandos de PyHoca-"
 "CLI. Esto indica que es demasiado viejo, o que no está instalado. Por ahora "
 "se utilizará un conjunto limitado de características antiguas."
 
-<<<<<<< HEAD
-#: plugins/x2go/x2go_plugin.c:867
-#, fuzzy
-#| msgid "Could not start SSH session. %s"
-msgid "Could not start X2Go session."
-msgstr "Error al iniciar la sesión SSH: %s"
-
-#: plugins/x2go/x2go_plugin.c:868
-#, fuzzy, c-format
-#| msgid "Could not start SSH session. %s"
-msgid "Could not start PyHoca-CLI (%i): '%s'"
-msgstr "Error al iniciar la sesión SSH: %s"
-
-#: plugins/x2go/x2go_plugin.c:945
-msgid ""
-"Couldn't get PyHoca-CLI's command-line features. This indicates it is either "
-"too old, or not installed. An old limited set of features will be used for "
-"now."
-=======
 #: plugins/x2go/x2go_plugin.c:2323
 #, fuzzy
 msgid ""
 "Could not parse PyHoca-CLI's command-line features. Using a limited feature-"
 "set for now."
->>>>>>> 050fc71c
 msgstr ""
 "No se pueden analizar las características de la línea de comandos de PyHoca-"
 "CLI. Usando un conjunto de características limitadas por ahora."
 
-<<<<<<< HEAD
-#: plugins/x2go/x2go_plugin.c:956
-msgid ""
-"Could not parse PyHoca-CLI's command-line features. Using a limited feature-"
-"set for now."
-=======
 #: plugins/x2go/x2go_plugin.c:2329
 #, fuzzy
 msgid "Retrieved the following PyHoca-CLI command-line features:"
->>>>>>> 050fc71c
 msgstr ""
 "Recuperó las siguientes características de la línea de comandos de PyHoca-"
 "CLI:"
 
-<<<<<<< HEAD
-#: plugins/x2go/x2go_plugin.c:962
-msgid "Retrieved the following PyHoca-CLI command-line features:"
-msgstr ""
-
-#: plugins/x2go/x2go_plugin.c:967
-#, c-format
-msgid "Available feature[%i]: '%s'"
-msgstr ""
-
-#: plugins/x2go/x2go_plugin.c:1072
-#, fuzzy
-#| msgid "Could not open channel. %s"
-msgid "Could not open X11 DISPLAY."
-msgstr "Falló la creación de la sesión SFTP: %s"
-
-#: plugins/x2go/x2go_plugin.c:1112
-msgid "Waiting for window of X2Go Agent to appear…"
-msgstr ""
-
-#: plugins/x2go/x2go_plugin.c:1138
-msgid "Waiting for PyHoca-CLI to show the session's window…"
-msgstr ""
-
-#: plugins/x2go/x2go_plugin.c:1189
-msgid "No X2Go session window appeared. Something went wrong…"
-msgstr ""
-
-#: plugins/x2go/x2go_plugin.c:1298
-msgid "Internal error: RemminaProtocolWidget* gp is NULL!"
-msgstr ""
-
-#: plugins/x2go/x2go_plugin.c:1319
-#, c-format
-=======
 #: plugins/x2go/x2go_plugin.c:2337
 #, fuzzy, c-format
 msgid "Available feature[%i]: '%s'"
@@ -6301,77 +3683,10 @@
 
 #: plugins/x2go/x2go_plugin.c:2691
 #, fuzzy, c-format
->>>>>>> 050fc71c
 msgid "The %s protocol is unavailable because GtkSocket only works under X.org"
 msgstr ""
 "El protocolo %s no está disponible porque GtkSocket sólo funciona bajo X.org"
 
-<<<<<<< HEAD
-#: plugins/x2go/x2go_plugin.c:1327
-msgid "Could not initialize pthread. Falling back to non-threaded mode…"
-msgstr ""
-
-#. TRANSLATORS: Presumably you just want to translate 'and' into
-#. your language.
-#. (Except your listing-grammar differs from english.)
-#. 'value1', 'value2', 'valueN-1' and 'valueN'
-#. TRANSLATORS: Presumably you just want to translate 'and' into
-#. your language.
-#. (Except your listing-grammar differs from english.)
-#. 'value1' and 'value2'
-#: plugins/x2go/x2go_plugin.c:1370 plugins/x2go/x2go_plugin.c:1388
-#, c-format
-msgid "%sand '%s'"
-msgstr ""
-
-#. TRANSLATORS: Presumably you just want to leave it english.
-#. (Except your listing-grammar differs from english.)
-#. 'value1', 'value2', 'valueN-1' and 'valueN'
-#. TRANSLATORS: Presumably you just want to leave it english.
-#. (Except your listing-grammar differs from english.)
-#. 'value1' and 'value2'
-#: plugins/x2go/x2go_plugin.c:1375 plugins/x2go/x2go_plugin.c:1393
-#, c-format
-msgid "%s'%s' "
-msgstr ""
-
-#. TRANSLATORS: Presumably you just want to leave it english.
-#. (Except your listing-grammar differs from english.)
-#. 'value1', 'value2', 'valueN-1' and 'valueN'
-#: plugins/x2go/x2go_plugin.c:1380
-#, c-format
-msgid "%s'%s', "
-msgstr ""
-
-#: plugins/x2go/x2go_plugin.c:1418
-msgid "Invalid validation data in ProtocolSettings array!"
-msgstr ""
-
-#: plugins/x2go/x2go_plugin.c:1430 plugins/x2go/x2go_plugin.c:1492
-msgid "Validation data in ProtocolSettings array is invalid!"
-msgstr ""
-
-#: plugins/x2go/x2go_plugin.c:1457
-#, c-format
-msgid "Allowed values are %s."
-msgstr ""
-
-#: plugins/x2go/x2go_plugin.c:1459
-#, c-format
-msgid "The only allowed value is '%s'."
-msgstr ""
-
-#: plugins/x2go/x2go_plugin.c:1501
-msgid "The lower limit is not a valid integer!"
-msgstr ""
-
-#: plugins/x2go/x2go_plugin.c:1503
-msgid "The lower limit is too high!"
-msgstr ""
-
-#: plugins/x2go/x2go_plugin.c:1505
-msgid "The lower limit is too low!"
-=======
 #: plugins/x2go/x2go_plugin.c:2700
 #, fuzzy
 msgid "Could not initialize pthread. Falling back to non-threaded mode…"
@@ -6459,110 +3774,40 @@
 #: plugins/x2go/x2go_plugin.c:2952
 #, fuzzy
 msgid "Please check the RemminaProtocolSetting array for possible errors."
->>>>>>> 050fc71c
 msgstr ""
 "Por favor, compruebe la matriz RemminaProtocolSetting para posibles errores."
 
-<<<<<<< HEAD
-#: plugins/x2go/x2go_plugin.c:1507 plugins/x2go/x2go_plugin.c:1533
-#: plugins/x2go/x2go_plugin.c:1552
-msgid "Something went wrong."
-msgstr ""
-
-#: plugins/x2go/x2go_plugin.c:1511 plugins/x2go/x2go_plugin.c:1537
-#: plugins/x2go/x2go_plugin.c:1556
-msgid "Please check the RemminaProtocolSetting array for possible errors."
-msgstr ""
-
-#: plugins/x2go/x2go_plugin.c:1520 plugins/x2go/x2go_plugin.c:1524
-#: plugins/x2go/x2go_plugin.c:1528 plugins/x2go/x2go_plugin.c:1532
-#, fuzzy
-#| msgid "Transfer error"
-msgid "Internal error: "
-msgstr "Error en transferencia"
-
-#: plugins/x2go/x2go_plugin.c:1521
+#: plugins/x2go/x2go_plugin.c:2913
+#, fuzzy
 msgid "The upper limit is not a valid integer!"
-msgstr ""
-
-#: plugins/x2go/x2go_plugin.c:1525
+msgstr "El límite superior no es un número entero válido."
+
+#: plugins/x2go/x2go_plugin.c:2918
+#, fuzzy
 msgid "The upper limit is too high!"
-msgstr ""
-
-#: plugins/x2go/x2go_plugin.c:1529
+msgstr "El límite superior es demasiado alto."
+
+#: plugins/x2go/x2go_plugin.c:2923
+#, fuzzy
 msgid "The upper limit is too low!"
-msgstr ""
-
-#: plugins/x2go/x2go_plugin.c:1547
+msgstr "El límite superior es demasiado bajo."
+
+#: plugins/x2go/x2go_plugin.c:2943
+#, fuzzy
 msgid "The input is not a valid integer!"
-msgstr ""
-
-#: plugins/x2go/x2go_plugin.c:1549 plugins/x2go/x2go_plugin.c:1568
-#, c-format
+msgstr "La entrada no es un número entero válido."
+
+#: plugins/x2go/x2go_plugin.c:2945 plugins/x2go/x2go_plugin.c:2964
+#, fuzzy, c-format
 msgid "Input must be a number between %i and %i."
-msgstr ""
-
-#: plugins/x2go/x2go_plugin.c:1597
+msgstr "La entrada debe ser un número entre %i y %i."
+
+#: plugins/x2go/x2go_plugin.c:2993
 #, fuzzy
 #| msgid "Start-up program"
 msgid "Startup program"
 msgstr "Programa de inicio"
 
-#: plugins/x2go/x2go_plugin.c:1599
-msgid "Which command should be executed after creating the X2Go session?"
-msgstr ""
-
-#: plugins/x2go/x2go_plugin.c:1601
-#, fuzzy
-#| msgid "Keyboard layout"
-msgid "Keyboard Layout (auto)"
-msgstr "Distribución del teclado"
-
-#: plugins/x2go/x2go_plugin.c:1602
-#, fuzzy
-#| msgid "Keyboard layout"
-msgid "Keyboard type (auto)"
-msgstr "Distribución del teclado"
-
-#: plugins/x2go/x2go_plugin.c:1603
-#, fuzzy
-msgid "Audio support"
-msgstr "Activar el soporte de Java"
-
-#: plugins/x2go/x2go_plugin.c:1605
-msgid "The sound system of the X2Go server (default: 'pulse')."
-=======
-#: plugins/x2go/x2go_plugin.c:2913
-#, fuzzy
-msgid "The upper limit is not a valid integer!"
-msgstr "El límite superior no es un número entero válido."
-
-#: plugins/x2go/x2go_plugin.c:2918
-#, fuzzy
-msgid "The upper limit is too high!"
-msgstr "El límite superior es demasiado alto."
-
-#: plugins/x2go/x2go_plugin.c:2923
-#, fuzzy
-msgid "The upper limit is too low!"
-msgstr "El límite superior es demasiado bajo."
-
-#: plugins/x2go/x2go_plugin.c:2943
-#, fuzzy
-msgid "The input is not a valid integer!"
-msgstr "La entrada no es un número entero válido."
-
-#: plugins/x2go/x2go_plugin.c:2945 plugins/x2go/x2go_plugin.c:2964
-#, fuzzy, c-format
-msgid "Input must be a number between %i and %i."
-msgstr "La entrada debe ser un número entre %i y %i."
-
-#: plugins/x2go/x2go_plugin.c:2993
-#, fuzzy
-#| msgid "Start-up program"
-msgid "Startup program"
-msgstr "Programa de inicio"
-
 #: plugins/x2go/x2go_plugin.c:2995
 #, fuzzy
 msgid "Which command should be executed after creating the X2Go session?"
@@ -6599,30 +3844,10 @@
 #: plugins/x2go/x2go_plugin.c:3006
 #, fuzzy
 msgid "Which direction should clipboard content be copied? (default: 'both')."
->>>>>>> 050fc71c
 msgstr ""
 "¿En qué dirección debe copiarse el contenido del portapapeles? (por defecto: "
 "\"ambos\")."
 
-<<<<<<< HEAD
-#: plugins/x2go/x2go_plugin.c:1608
-#, fuzzy
-#| msgid "USB redirection error"
-msgid "Clipboard direction"
-msgstr "Redirección TCP"
-
-#: plugins/x2go/x2go_plugin.c:1610
-msgid "Which direction should clipboard content be copied? (default: 'both')."
-msgstr ""
-
-#: plugins/x2go/x2go_plugin.c:1614
-#, fuzzy
-#| msgid "Resolution"
-msgid "DPI resolution"
-msgstr "Resolución"
-
-#: plugins/x2go/x2go_plugin.c:1615
-=======
 #: plugins/x2go/x2go_plugin.c:3010
 #, fuzzy
 #| msgid "Resolution"
@@ -6631,7 +3856,6 @@
 
 #: plugins/x2go/x2go_plugin.c:3011
 #, fuzzy
->>>>>>> 050fc71c
 msgid ""
 "Launch session with a specific resolution (in dots per inch). Must be "
 "between 20 and 400."
@@ -6639,14 +3863,15 @@
 "Inicie la sesión con una resolución específica (en puntos por pulgada). Debe "
 "estar entre 20 y 400."
 
-<<<<<<< HEAD
-#: plugins/x2go/x2go_plugin.c:1659
+#: plugins/x2go/x2go_plugin.c:3055
+#, fuzzy
 msgid "X2Go plugin loaded."
-msgstr ""
+msgstr "Plugin X2Go cargado."
 
 #: plugins/x2go/x2go_plugin.h:43
+#, fuzzy
 msgid "X2Go - Launch an X2Go session"
-msgstr ""
+msgstr "X2Go - Iniciar una sesión de X2Go"
 
 #: plugins/gvnc/gvnc_plugin_config.h:40
 #, fuzzy
@@ -6657,7 +3882,7 @@
 #, fuzzy, c-format
 #| msgid "Authentication type"
 msgid "Unsupported authentication type %u"
-msgstr "Tipo de autenticación no compatible %u"
+msgstr "Tipo de autentificación no soportado %u"
 
 #: plugins/gvnc/gvnc_plugin.c:489
 #, fuzzy, c-format
@@ -6800,170 +4025,6 @@
 
 #: plugins/gvnc/gvnc_plugin.c:897
 #, fuzzy
-=======
-#: plugins/x2go/x2go_plugin.c:3055
-#, fuzzy
-msgid "X2Go plugin loaded."
-msgstr "Plugin X2Go cargado."
-
-#: plugins/x2go/x2go_plugin.h:43
-#, fuzzy
-msgid "X2Go - Launch an X2Go session"
-msgstr "X2Go - Iniciar una sesión de X2Go"
-
-#: plugins/gvnc/gvnc_plugin_config.h:40
-#, fuzzy
-msgid "Remmina VNC plugin for GNOME and KVM"
-msgstr "Plugin Remmina VNC para GNOME y KVM"
-
-#: plugins/gvnc/gvnc_plugin.c:477
-#, fuzzy, c-format
-#| msgid "Authentication type"
-msgid "Unsupported authentication type %u"
-msgstr "Tipo de autentificación no soportado %u"
-
-#: plugins/gvnc/gvnc_plugin.c:489
-#, fuzzy, c-format
-#| msgid "Authentication type"
-msgid "Authentication failure: %s"
-msgstr "Fallo de autentificación: %s"
-
-#: plugins/gvnc/gvnc_plugin.c:820
-#, fuzzy
-#| msgid "Change security settings"
-msgid "Use server settings"
-msgstr "Utilizar la configuración del servidor"
-
-#: plugins/gvnc/gvnc_plugin.c:821
-#, fuzzy
-#| msgid "True colour (24 bit)"
-msgid "True colour (24 bits)"
-msgstr "Color verdadero (24 bits)"
-
-#: plugins/gvnc/gvnc_plugin.c:822
-#, fuzzy
-#| msgid "High colour (16 bit)"
-msgid "High colour (16 bits)"
-msgstr "Alto color (16 bits)"
-
-#: plugins/gvnc/gvnc_plugin.c:823
-#, fuzzy
-#| msgid "High colour (16 bit)"
-msgid "Low colour (8 bits)"
-msgstr "Color bajo (8 bits)"
-
-#: plugins/gvnc/gvnc_plugin.c:824
-#, fuzzy
-#| msgid "True colour (24 bit)"
-msgid "Ultra low colour (3 bits)"
-msgstr "Color ultrabajo (3 bits)"
-
-#: plugins/gvnc/gvnc_plugin.c:848
-#, fuzzy
-#| msgid "Enter VNC password"
-msgid "VNC password"
-msgstr "Contraseña VNC"
-
-#: plugins/gvnc/gvnc_plugin.c:850
-#, fuzzy
-#| msgid "SSH compression"
-msgid "Use JPEG Compression"
-msgstr "Utilizar la compresión JPEG"
-
-#: plugins/gvnc/gvnc_plugin.c:850
-#, fuzzy
-#| msgid "Browse the network to find a %s server"
-msgid "This might not work on all VNC servers"
-msgstr "Esto podría no funcionar en todos los servidores VNC"
-
-#: plugins/gvnc/gvnc_plugin.c:851
-#, fuzzy
-msgid "Enable GTK-VNC debug"
-msgstr "Activar la depuración de GTK-VNC"
-
-#: plugins/gvnc/gvnc_plugin.c:871
-#, fuzzy
-#| msgid "Per connection"
-msgid "Shared connection"
-msgstr "Conexión compartida"
-
-#: plugins/gvnc/gvnc_plugin.c:871
-#, fuzzy
-msgid ""
-"If the server should try to share the desktop by leaving other clients "
-"connected"
-msgstr ""
-"Si el servidor intenta compartir el escritorio dejando a otros clientes "
-"conectados"
-
-#: plugins/gvnc/gvnc_plugin.c:881
-#, fuzzy
-#| msgid "Send Ctrl+Alt+Del"
-msgid "Send Ctrl+Alt+_Del"
-msgstr "Enviar Ctrl+Alt+Del"
-
-#: plugins/gvnc/gvnc_plugin.c:882
-#, fuzzy
-#| msgid "Send Ctrl+Alt+Del"
-msgid "Send Ctrl+Alt+_Backspace"
-msgstr "Enviar Ctrl+Alt+Backspace"
-
-#: plugins/gvnc/gvnc_plugin.c:883
-msgid "Send Ctrl+Alt+_F1"
-msgstr "Enviar Ctrl+Alt+_F1"
-
-#: plugins/gvnc/gvnc_plugin.c:884
-msgid "Send Ctrl+Alt+_F2"
-msgstr "Enviar Ctrl+Alt+_F2"
-
-#: plugins/gvnc/gvnc_plugin.c:885
-msgid "Send Ctrl+Alt+_F3"
-msgstr "Enviar Ctrl+Alt+_F3"
-
-#: plugins/gvnc/gvnc_plugin.c:886
-msgid "Send Ctrl+Alt+_F4"
-msgstr "Enviar Ctrl+Alt+_F4"
-
-#: plugins/gvnc/gvnc_plugin.c:887
-msgid "Send Ctrl+Alt+_F5"
-msgstr "Enviar Ctrl+Alt+_F5"
-
-#: plugins/gvnc/gvnc_plugin.c:888
-msgid "Send Ctrl+Alt+_F6"
-msgstr "Enviar Ctrl+Alt+_F6"
-
-#: plugins/gvnc/gvnc_plugin.c:889
-msgid "Send Ctrl+Alt+_F7"
-msgstr "Enviar Ctrl+Alt+_F7"
-
-#: plugins/gvnc/gvnc_plugin.c:890
-msgid "Send Ctrl+Alt+_F8"
-msgstr "Enviar Ctrl+Alt+_F8"
-
-#: plugins/gvnc/gvnc_plugin.c:891
-msgid "Send Ctrl+Alt+_F9"
-msgstr "Enviar Ctrl+Alt+_F9"
-
-#: plugins/gvnc/gvnc_plugin.c:892
-msgid "Send Ctrl+Alt+_F10"
-msgstr "Enviar Ctrl+Alt+_F10"
-
-#: plugins/gvnc/gvnc_plugin.c:893
-msgid "Send Ctrl+Alt+_F11"
-msgstr "Enviar Ctrl+Alt+_F11"
-
-#: plugins/gvnc/gvnc_plugin.c:894
-msgid "Send Ctrl+Alt+_F12"
-msgstr "Enviar Ctrl+Alt+_F12"
-
-#: plugins/gvnc/gvnc_plugin.c:896
-#, fuzzy
-msgid "Reboot remote host"
-msgstr "Reiniciar el host remoto"
-
-#: plugins/gvnc/gvnc_plugin.c:897
-#, fuzzy
->>>>>>> 050fc71c
 msgid "Reset remote host (hard reboot)"
 msgstr "Reiniciar el host remoto (hard reboot)"
 
@@ -6992,8 +4053,6 @@
 
 #: data/ui/remmina_snap_info_dialog.glade:71
 #, fuzzy
-<<<<<<< HEAD
-=======
 msgid ""
 "<big><b>Remmina Snap package</b></big>\n"
 "\n"
@@ -7176,7 +4235,6 @@
 
 #: data/ui/remmina_news.glade:75
 #, fuzzy
->>>>>>> 050fc71c
 msgid ""
 "<big><b>The news are turned off</b></big>\n"
 "\n"
@@ -7194,17 +4252,6 @@
 "release notes\"><i>Visit the website to read the release notes</i></a>.\n"
 "</span>"
 msgstr ""
-<<<<<<< HEAD
-"<big><b>Paquete Remmina Snap</b></big>\n"
-"\n"
-"<span>\n"
-"Remmina se está ejecutando en su sistema como un paquete Snap.\n"
-"Algunas funciones de Remmina necesitan ser configuradas para funcionar "
-"correctamente.\n"
-"</span>\n"
-
-#: data/ui/remmina_snap_info_dialog.glade:120
-=======
 "<big><b>Las noticias están apagadas</b></big>\n"
 "\n"
 "<span>\n"
@@ -7224,216 +4271,6 @@
 
 #. The star (*) is a reference to privacy consent
 #: data/ui/remmina_news.glade:130 data/ui/remmina_preferences.glade:464
->>>>>>> 050fc71c
-#, fuzzy
-msgid ""
-"Send <b><a href=\"https://remmina.gitlab.io/remminadoc.gitlab.io/"
-"remmina__stats_8c.html#details\" title=\"Remmina usage statistics"
-"\">anonymous</a></b> statistics. (*)"
-msgstr ""
-<<<<<<< HEAD
-"Para habilitar el acceso a algunas funciones importantes, como el guardado "
-"de la contraseña en el llavero y el uso compartido de la impresora RDP, por "
-"favor, abre tu centro de software y dale los permisos adecuados a Remmina. "
-"Como alternativa puedes introducir los siguientes comandos en una ventana de "
-"terminal:"
-=======
-"Enviar estadísticas <b><a href=\"https://remmina.gitlab.io/remminadoc.gitlab."
-"io/remmina__stats_8c.html#details\" title=\"Remmina usage statistics"
-"\">anónimas</a></b>. (*)"
->>>>>>> 050fc71c
-
-#: data/ui/remmina_news.glade:142 data/ui/remmina_news.glade:195
-#, fuzzy
-msgid "Send anonymous statistics"
-msgstr "Enviar estadísticas anónimas"
-
-<<<<<<< HEAD
-#: data/ui/remmina_snap_info_dialog.glade:202
-#, fuzzy
-msgid ""
-"Since Snap packages run confined from the rest of the system, Remmina "
-"profiles are saved inside the Snap file system by default. You can change "
-"the location in the Remmina preferences."
-msgstr ""
-"Dado que los paquetes de Snap se ejecutan confinados del resto del sistema, "
-"los perfiles de Remmina se guardan dentro del sistema de archivos de Snap "
-"por defecto. Puedes cambiar la ubicación en las preferencias de Remmina."
-
-#: data/ui/remmina_snap_info_dialog.glade:222
-#, fuzzy
-msgid "Change where Remmina profiles are stored"
-msgstr "Cambiar el lugar donde se almacenan los perfiles de Remmina"
-
-#: data/ui/remmina_snap_info_dialog.glade:261
-#, fuzzy
-msgid "<big>Snap settings</big>"
-msgstr "<big>Ajustes de la instantánea</big>"
-
-#: data/ui/remmina_snap_info_dialog.glade:274
-#, fuzzy
-msgid "Do not show this message again"
-msgstr "No volver a mostrar este mensaje"
-
-#: data/ui/remmina_search_popover.glade:56 data/ui/remmina_search.glade:61
-#, fuzzy
-msgid "Search"
-msgstr "Buscar en"
-
-#: data/ui/remmina_search_popover.glade:70 data/ui/remmina_search.glade:75
-#, fuzzy
-msgid "Search for previous occurrence"
-msgstr "Búsqueda de la ocurrencia anterior"
-
-#: data/ui/remmina_search_popover.glade:93 data/ui/remmina_search.glade:98
-#, fuzzy
-msgid "Search for next occurrence"
-msgstr "Búsqueda de la siguiente ocurrencia"
-
-#: data/ui/remmina_search_popover.glade:125 data/ui/remmina_search.glade:130
-#, fuzzy
-msgid "Toggle search options"
-msgstr "Alternar las opciones de búsqueda"
-
-#: data/ui/remmina_search_popover.glade:186 data/ui/remmina_search.glade:191
-#, fuzzy
-msgid "_Match case"
-msgstr "_Caso de coincidencia"
-
-#: data/ui/remmina_search_popover.glade:203 data/ui/remmina_search.glade:208
-#, fuzzy
-msgid "Match _entire word only"
-msgstr "Coincidir sólo con la palabra completa"
-
-#: data/ui/remmina_search_popover.glade:220 data/ui/remmina_search.glade:225
-#, fuzzy
-msgid "Match as _regular expression"
-msgstr "Coincidencia como _expresión regular"
-
-#: data/ui/remmina_search_popover.glade:237 data/ui/remmina_search.glade:242
-#, fuzzy
-msgid "_Wrap around"
-msgstr "_Envolver"
-
-#: data/ui/remmina_about.glade:30 data/ui/remmina_main.glade:395
-#, fuzzy
-msgid "About"
-msgstr "Acerca de"
-
-#: data/ui/remmina_about.glade:34
-#, fuzzy
-msgid ""
-"Copyright © 2014–2021 Antenore Gatta, Giovanni Panozzo.\n"
-"Copyright © 2009–2014 Vic Lee\n"
-"More details in COPYING"
-msgstr ""
-"\n"
-"Derechos de autor © 2014-2021 Antenore Gatta, Giovanni Panozzo.\n"
-"Copyright © 2009-2014 Vic Lee\n"
-"Más detalles en COPYING\n"
-"    "
-
-#: data/ui/remmina_about.glade:38
-msgid "https://www.remmina.org/"
-msgstr ""
-
-#: data/ui/remmina_string_list.glade:14 data/ui/remmina_string_list.glade:158
-msgid "Add"
-msgstr "Agregar"
-
-#: data/ui/remmina_string_list.glade:20 data/ui/remmina_string_list.glade:137
-#: data/ui/remmina_key_chooser.glade:14 data/ui/remmina_key_chooser.glade:15
-msgid "_Remove"
-msgstr "_Eliminar"
-
-#: data/ui/remmina_string_list.glade:26 data/ui/remmina_string_list.glade:116
-msgid "Move up"
-msgstr "Mover ariiba"
-
-#: data/ui/remmina_string_list.glade:32 data/ui/remmina_string_list.glade:95
-msgid "Move down"
-msgstr "Mover abajo"
-
-#: data/ui/remmina_mpc.glade:14
-msgid "<span weight='bold' size='larger'>Multi Password Changer</span>"
-msgstr ""
-"<span weight='bold' size='larger'>Cambiador de contraseñas múltiples</span>"
-
-#: data/ui/remmina_mpc.glade:32
-msgid "Change"
-msgstr "Cambiar"
-
-#: data/ui/remmina_mpc.glade:201
-msgid "Selection criteria"
-msgstr "Criterios de selección"
-
-#: data/ui/remmina_mpc.glade:261
-msgid "Confirm password"
-msgstr "Confirmar contraseña"
-
-#: data/ui/remmina_mpc.glade:294
-msgid "Set new password"
-msgstr "Guardar contraseña"
-
-#. A column table with multiple check-boxes
-#: data/ui/remmina_mpc.glade:331
-msgctxt "Multi password changer"
-msgid "Select"
-msgstr "Seleccionar todo"
-
-#: data/ui/remmina_mpc.glade:343
-msgctxt "Multi password changer table"
-msgid "Name"
-msgstr "Nombre"
-
-#: data/ui/remmina_mpc.glade:354
-msgctxt "Multi password changer table"
-msgid "Group"
-msgstr "Grupo"
-
-#: data/ui/remmina_mpc.glade:365
-msgctxt "Multi password changer table"
-msgid "Domain\\Username"
-msgstr "Dominio\\Nombre de usuario"
-
-#: data/ui/remmina_news.glade:75
-#, fuzzy
-msgid ""
-"<big><b>The news are turned off</b></big>\n"
-"\n"
-"<span>\n"
-"Turning on news means the program connects to a Remmina server to download "
-"the release notes.\n"
-"</span>\n"
-"\n"
-"<span>\n"
-"Version checking can only be activated at compile time.\n"
-"</span>\n"
-"\n"
-"<span>\n"
-"<a href=\"https://gitlab.com/Remmina/Remmina/-/tags/\" title=\"Remmina "
-"release notes\"><i>Visit the website to read the release notes</i></a>.\n"
-"</span>"
-msgstr ""
-"<big><b>Las noticias están apagadas</b></big>\n"
-"\n"
-"<span>\n"
-"Activar las noticias significa que el programa se conecta a un servidor de "
-"Remmina para descargar las notas de la versión.\n"
-"</span>\n"
-"\n"
-"<span>\n"
-"La comprobación de versiones sólo puede activarse en tiempo de compilación.\n"
-"</span>\n"
-"\n"
-"<span>\n"
-"<a href=\"https://gitlab.com/Remmina/Remmina/-/tags/\" title=\"Remmina "
-"release notes\"><i>Visita la página web para leer las notas de la versión</"
-"i></a>.\n"
-"</span>"
-
-#. The star (*) is a reference to privacy consent
-#: data/ui/remmina_news.glade:130 data/ui/remmina_preferences.glade:464
 #, fuzzy
 msgid ""
 "Send <b><a href=\"https://remmina.gitlab.io/remminadoc.gitlab.io/"
@@ -7508,69 +4345,7 @@
 #: data/ui/remmina_news.glade:277
 #, fuzzy
 msgid "<big>Contribute</big>"
-msgstr "<big>Contribuir</big>"
-=======
-#: data/ui/remmina_news.glade:156
-msgid "Use as default remote desktop client"
-msgstr "Cliente de escritorio remoto Remmina"
-
-#: data/ui/remmina_news.glade:165
-msgid "Apply"
-msgstr "Aplicación"
-
-#: data/ui/remmina_news.glade:169
-#, fuzzy
-msgid "Allow Remmina to automatically open .rdp and .remmina files."
-msgstr ""
-"Permitir que Remmina abra automáticamente los archivos .rdp y .remmina."
-
-#. The star (*) is a reference to privacy consent
-#: data/ui/remmina_news.glade:183 data/ui/remmina_preferences.glade:479
-#, fuzzy
-msgid ""
-"Fetch news from <a href=\"https://remmina.org\" title=\"Remmina news site"
-"\">remmina.org</a> (*)"
-msgstr ""
-"Obtener noticias de <a href=\"https://remmina.org\" title=\"Remmina news site"
-"\">remmina.org</a> (*)"
-
-#: data/ui/remmina_news.glade:208 data/ui/remmina_preferences.glade:446
-#, fuzzy
-msgid ""
-"* By enabling statistics and/or news you consent to send and fetch data to/"
-"from remmina.org"
-msgstr ""
-"* Al habilitar las estadísticas y/o las noticias, usted consiente el envío y "
-"la obtención de datos a/desde remmina.org"
-
-#: data/ui/remmina_news.glade:231
-#, fuzzy
-msgid "<big>Take part</big>"
-msgstr "<big>Participa</big>"
-
-#. Pay attention to the quoting characters as they may break the pango layout. If in doubt and cannot test, copy and paste the symbols from the English string.
-#: data/ui/remmina_news.glade:257
-#, fuzzy
-msgid ""
-"<span>\n"
-"<b>You have our gratitude in choosing copylefted libre software, <a href="
-"\"https://remmina.org/donations/\" title=\"Where’s the money, Lebowski? "
-"“blblblblblb”\">donations also make us happy</a>, and further help improve "
-"Remmina.</b>\n"
-"</span>\n"
-msgstr ""
-"<span>\n"
-"<b>Tienes nuestra gratitud al elegir software libre con copyleft, <a href="
-"\"https://remmina.org/donations/\" title=\"Where’s the money, Lebowski? "
-"“blblblblblb”\">las donaciones también nos hacen felices</a>, y ayudan a "
-"mejorar aún más Remmina.</b>\n"
-"</span>\n"
-
-#: data/ui/remmina_news.glade:277
-#, fuzzy
-msgid "<big>Contribute</big>"
 msgstr "<big>Contribute</big>"
->>>>>>> 050fc71c
 
 #: data/ui/remmina_key_chooser.glade:23
 msgid "Choose a new key"
@@ -8340,15 +5115,6 @@
 msgstr "Contraseña maestra"
 
 #, fuzzy
-<<<<<<< HEAD
-#~ msgid "Website"
-#~ msgstr "Página web"
-
-#, fuzzy
-#~ msgid "User name"
-#~ msgstr "Nombre de usuario"
-
-=======
 #~ msgid "Started pyhoca-cli with following arguments:"
 #~ msgstr "Inició pyhoca-cli con los siguientes argumentos:"
 
@@ -8379,7 +5145,6 @@
 #~ msgid "User name"
 #~ msgstr "Nombre de usuario"
 
->>>>>>> 050fc71c
 #~ msgid "Could not run %s on SSH server."
 #~ msgstr "No se pudo ejectuar %s en el servidor SSH."
 
