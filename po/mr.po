# SOME DESCRIPTIVE TITLE.
# Copyright (C) YEAR Antenore Gatta and Giovanni Panozzo
# This file is distributed under the same license as the Remmina package.
# Prachi Joshi <josprachi@yahoo.com>, 2020, 2021.
# Antenore Gatta <antenore@simbiosi.org>, 2020, 2021.
# Siddhesh Mhadnak <siddhesh.mhadnak@outlook.com>, 2021.
msgid ""
msgstr ""
"Project-Id-Version: Remmina v1.3.9\n"
"Report-Msgid-Bugs-To: l10n@lists.remmina.org\n"
<<<<<<< HEAD
"POT-Creation-Date: 2021-10-29 12:14+0000\n"
"PO-Revision-Date: 2021-10-05 14:04+0000\n"
"Last-Translator: Anonymous <noreply@weblate.org>\n"
=======
"POT-Creation-Date: 2021-12-03 09:34+0000\n"
"PO-Revision-Date: 2021-11-21 16:49+0000\n"
"Last-Translator: Siddhesh Mhadnak <siddhesh.mhadnak@outlook.com>\n"
>>>>>>> 050fc71c
"Language-Team: Marathi <https://hosted.weblate.org/projects/remmina/remmina/"
"mr/>\n"
"Language: mr\n"
"MIME-Version: 1.0\n"
"Content-Type: text/plain; charset=UTF-8\n"
"Content-Transfer-Encoding: 8bit\n"
"Plural-Forms: nplurals=2; plural=n > 1;\n"
<<<<<<< HEAD
"X-Generator: Weblate 4.9-dev\n"

#: src/remmina_sftp_plugin.c:310 src/remmina_sftp_plugin.c:354
#: src/remmina_protocol_widget.c:1676 src/remmina_protocol_widget.c:1695
#: src/remmina_file_editor.c:1101 src/remmina_file_editor.c:1222
#: src/remmina_ssh_plugin.c:1360 plugins/rdp/rdp_plugin.c:2680
#: plugins/www/www_plugin.c:895 plugins/x2go/x2go_plugin.c:1596
=======
"X-Generator: Weblate 4.10-dev\n"

#: src/remmina_sftp_plugin.c:310 src/remmina_sftp_plugin.c:354
#: src/remmina_protocol_widget.c:1677 src/remmina_protocol_widget.c:1696
#: src/remmina_file_editor.c:1101 src/remmina_file_editor.c:1222
#: src/remmina_ssh_plugin.c:1360 plugins/rdp/rdp_plugin.c:2723
#: plugins/www/www_plugin.c:895 plugins/x2go/x2go_plugin.c:2992
>>>>>>> 050fc71c
#: data/ui/remmina_mpc.glade:236 data/ui/remmina_preferences.glade:1675
#: data/ui/remmina_unlock.glade:116
#, fuzzy
msgid "Password"
<<<<<<< HEAD
msgstr "सांकेतिक शब्द"
=======
msgstr "संकेतशब्द"
>>>>>>> 050fc71c

#: src/remmina_sftp_plugin.c:311 src/remmina_sftp_plugin.c:356
#: src/remmina_file_editor.c:1102 src/remmina_ssh_plugin.c:1361
#: src/remmina_ssh_plugin.c:1472
msgid "SSH identity file"
msgstr "SSH ओळख फाइल"

#: src/remmina_sftp_plugin.c:312 src/remmina_file_editor.c:1103
#: src/remmina_ssh_plugin.c:1362
msgid "SSH agent"
msgstr "SSH एजंट"

#: src/remmina_sftp_plugin.c:313 src/remmina_file_editor.c:1104
#: src/remmina_ssh_plugin.c:1363
msgid "Public key (automatic)"
msgstr "सार्वजनिक की (स्वयंचलित)"

#: src/remmina_sftp_plugin.c:314 src/remmina_file_editor.c:1105
#: src/remmina_ssh_plugin.c:1364
msgid "Kerberos (GSSAPI)"
msgstr "केर्बेरोज (GSSAPI)"

#: src/remmina_sftp_plugin.c:323
#, fuzzy
msgid "Show Hidden Files"
msgstr "लपवलेल्या फायली दाखवा"

#: src/remmina_sftp_plugin.c:325
#, fuzzy
msgid "Overwrite all files"
msgstr "सर्व फायली ओव्हरराइट करणे"

#: src/remmina_sftp_plugin.c:327
#, fuzzy
msgid "Resume all file transfers"
msgstr "सर्व फाइल हस्तांतरण पुन्हा सुरू करा"

<<<<<<< HEAD
#: src/remmina_sftp_plugin.c:328 src/remmina_protocol_widget.c:283
=======
#: src/remmina_sftp_plugin.c:328 src/remmina_protocol_widget.c:284
>>>>>>> 050fc71c
msgid "Connect via SSH from a new terminal"
msgstr "नवीन टर्मिनलवरून SSH द्वारे कनेक्ट करा"

#: src/remmina_sftp_plugin.c:353 src/remmina_message_panel.c:330
#: src/remmina_file_editor.c:1216 src/remmina_ssh_plugin.c:1470
<<<<<<< HEAD
#: plugins/rdp/rdp_plugin.c:2679 plugins/vnc/vnc_plugin.c:1976
#: plugins/vnc/vnc_plugin.c:1988 plugins/www/www_plugin.c:894
#: plugins/x2go/x2go_plugin.c:1595 data/ui/remmina_mpc.glade:144
=======
#: plugins/rdp/rdp_plugin.c:2722 plugins/vnc/vnc_plugin.c:1976
#: plugins/vnc/vnc_plugin.c:1988 plugins/www/www_plugin.c:894
#: plugins/x2go/x2go_plugin.c:574 plugins/x2go/x2go_plugin.c:2991
#: data/ui/remmina_mpc.glade:144
>>>>>>> 050fc71c
#, fuzzy
msgid "Username"
msgstr "यूजरनेम"

#: src/remmina_sftp_plugin.c:355 src/remmina_file_editor.c:1207
#: src/remmina_ssh_plugin.c:1469
#, fuzzy
msgid "Authentication type"
msgstr "प्रमाणीकरण प्रकार"

#: src/remmina_sftp_plugin.c:357 src/remmina_file_editor.c:1240
#: src/remmina_ssh_plugin.c:1476
#, fuzzy
msgid "Password to unlock private key"
msgstr "खाजगी की अनलॉक करण्यासाठी पासवर्ड"

<<<<<<< HEAD
#: src/remmina_sftp_plugin.c:358 src/remmina_ssh_plugin.c:1506
=======
#: src/remmina_sftp_plugin.c:358 src/remmina_ssh_plugin.c:1507
>>>>>>> 050fc71c
#, fuzzy
msgid "SSH Proxy Command"
msgstr "एसएसएच प्रॉक्सी कमांड"

#: src/remmina_sftp_plugin.c:367
#, fuzzy
msgid "SFTP - Secure File Transfer"
msgstr "एसएफटीपी - सुरक्षित फाइल हस्तांतरण"

#: src/remmina_plugin_manager.c:73 src/remmina_file_editor.c:1951
#, fuzzy
msgid "Protocol"
msgstr "प्रोटोकॉल"

#: src/remmina_plugin_manager.c:73
#, fuzzy
msgid "Entry"
msgstr "प्रवेश"

#: src/remmina_plugin_manager.c:73
#, fuzzy
msgid "File"
<<<<<<< HEAD
msgstr "फाइल"
=======
msgstr "कानस"
>>>>>>> 050fc71c

#: src/remmina_plugin_manager.c:73
#, fuzzy
msgid "Tool"
<<<<<<< HEAD
msgstr "साधन"
=======
msgstr "अवजार"
>>>>>>> 050fc71c

#: src/remmina_plugin_manager.c:73
#, fuzzy
msgid "Preference"
msgstr "प्राधान्यक्रम"

#: src/remmina_plugin_manager.c:73
#, fuzzy
msgid "Secret"
msgstr "गुप्त"

#: src/remmina_plugin_manager.c:461 data/ui/remmina_main.glade:305
#, fuzzy
msgid "Plugins"
msgstr "प्लगईन"

#: src/remmina_plugin_manager.c:461 src/remmina_message_panel.c:452
#: src/remmina_message_panel.c:621 src/remmina_file_editor.c:242
#, fuzzy
msgid "_OK"
msgstr "_OK"

#: src/remmina_plugin_manager.c:479 src/remmina_file_editor.c:1908
#: data/ui/remmina_main.glade:442
#, fuzzy
msgid "Name"
msgstr "नाव"

#: src/remmina_plugin_manager.c:485
#, fuzzy
msgid "Type"
msgstr "प्रकार"

#: src/remmina_plugin_manager.c:491
#, fuzzy
msgid "Description"
msgstr "विवरण"

#: src/remmina_plugin_manager.c:497
#, fuzzy
msgid "Version"
msgstr "आवृत्ती"

#: src/remmina_chat_window.c:178
#, fuzzy, c-format
msgid "Chat with %s"
msgstr "[एक्स १० एक्स] शी गप्पा मारा"

#: src/remmina_chat_window.c:230
#, fuzzy
msgid "_Send"
msgstr "_Send"

#: src/remmina_chat_window.c:240
#, fuzzy
msgid "_Clear"
msgstr "_Clear"

#: src/remmina_applet_menu_item.c:121
#, fuzzy
msgid "Discovered"
msgstr "शोधले"

#: src/remmina_applet_menu_item.c:126
#, fuzzy
msgid "New Connection"
msgstr "नवीन कनेक्शन"

#: src/remmina_key_chooser.h:38
#, fuzzy
msgid "Shift+"
msgstr "शिफ्ट+"

#: src/remmina_key_chooser.h:39
#, fuzzy
msgid "Ctrl+"
msgstr "सीटीआरएल+"

#: src/remmina_key_chooser.h:40
#, fuzzy
msgid "Alt+"
msgstr "ऑल्ट+"

#: src/remmina_key_chooser.h:41
#, fuzzy
msgid "Super+"
msgstr "सुपर+"

#: src/remmina_key_chooser.h:42
#, fuzzy
msgid "Hyper+"
msgstr "हायपर+"

#: src/remmina_key_chooser.h:43
#, fuzzy
msgid "Meta+"
msgstr "मेटा+"
<<<<<<< HEAD

#: src/remmina_key_chooser.h:44
#, fuzzy
msgid "<None>"
msgstr "<None>"

=======

#: src/remmina_key_chooser.h:44
#, fuzzy
msgid "<None>"
msgstr "<None>"

>>>>>>> 050fc71c
#: src/remmina_pref_dialog.c:91 src/remmina_file_editor.c:528
#, fuzzy
msgid "Resolutions"
msgstr "ठराव"

#: src/remmina_pref_dialog.c:91 src/remmina_file_editor.c:528
#, fuzzy
msgid "Configure the available resolutions"
msgstr "उपलब्ध ठरावांची मांडणी करा"

#: src/remmina_pref_dialog.c:143
#, fuzzy
msgid "Recent lists cleared."
msgstr "अलीकडील याद्या मंजूर झाल्या."

#: src/remmina_pref_dialog.c:154 src/rcw.c:2028
#: data/ui/remmina_preferences.glade:169 data/ui/remmina_preferences.glade:179
#, fuzzy
msgid "Keystrokes"
msgstr "कीस्ट्रोक्स"

#: src/remmina_pref_dialog.c:154
#, fuzzy
msgid "Configure the keystrokes"
msgstr "कीस्ट्रोक्स कॉन्फिगर करा"

#. TRANSLATORS: Do not translate libsodium, is the name of a library
#: src/remmina_pref_dialog.c:487
#, fuzzy
msgid "libsodium >= 1.9.0 is required to use master password"
msgstr "लिबसोडियम >= मास्टर पासवर्ड वापरण्यासाठी 1.9.0 आवश्यक आहे"

#: src/remmina_pref_dialog.c:806
#, fuzzy
msgid "Picking a terminal colouring file replaces the file: "
msgstr "टर्मिनल कलरिंग फाइल निवडणे फाइल बदलते: "

#: src/remmina_pref_dialog.c:810
#, fuzzy
msgid ""
"This file contains the “Custom” terminal colour scheme selectable from the "
"“Advanced” tab of terminal connections and editable in the “Terminal” tab in "
"the settings."
msgstr ""
"या फाइलमध्ये टर्मिनल कनेक्शनच्या \"प्रगत\" टॅबमधून निवडली जाईल आणि सेटिंग्जमधील \"टर्मिनल"
"\" टॅबमध्ये संपादित करण्यायोग्य \"कस्टम\" टर्मिनल रंग योजना आहे."

#: src/remmina_message_panel.c:163 data/ui/remmina_mpc.glade:46
#: data/ui/remmina_unlock.glade:46
<<<<<<< HEAD
#, fuzzy
msgid "Cancel"
msgstr "रद्द करा"

#: src/remmina_message_panel.c:199 data/ui/remmina_snap_info_dialog.glade:28
#: data/ui/remmina_string_list.glade:8 data/ui/remmina_string_list.glade:9
#: data/ui/remmina_string_list.glade:63 data/ui/remmina_news.glade:33
#: data/ui/remmina_preferences.glade:2622
#, fuzzy
msgid "Close"
msgstr "बंद करा"

#: src/remmina_message_panel.c:260
#, fuzzy
msgid "Yes"
msgstr "होय"

#: src/remmina_message_panel.c:267
#, fuzzy
msgid "No"
msgstr "नाही"

#: src/remmina_message_panel.c:391 plugins/rdp/rdp_plugin.c:2681
#: data/ui/remmina_mpc.glade:172
#, fuzzy
msgid "Domain"
msgstr "डोमेन"

#: src/remmina_message_panel.c:420
#, fuzzy
msgid "Save password"
msgstr "पासवर्ड वाचवा"

#: src/remmina_message_panel.c:457 src/remmina_message_panel.c:629
#: src/remmina_sftp_client.c:947 src/remmina_file_editor.c:241
#: src/remmina_file_editor.c:1783 plugins/spice/spice_plugin_file_transfer.c:84
#: data/ui/remmina_key_chooser.glade:8 data/ui/remmina_key_chooser.glade:9
#: data/ui/remmina_spinner.glade:8 data/ui/remmina_spinner.glade:9
#, fuzzy
msgid "_Cancel"
msgstr "_रद्द करा"

#: src/remmina_message_panel.c:513
#, fuzzy
msgid "Enter certificate authentication files"
msgstr "प्रमाणपत्र प्रमाणीकरण फाइलप्रविष्ट करा"

#: src/remmina_message_panel.c:525
#, fuzzy
msgid "CA Certificate File"
msgstr "सीए प्रमाणपत्र फाइल"

#: src/remmina_message_panel.c:547
#, fuzzy
msgid "CA CRL File"
msgstr "सीए सीआरएल फाइल"

#: src/remmina_message_panel.c:569
#, fuzzy
msgid "Client Certificate File"
msgstr "क्लायंट प्रमाणपत्र फाइल"

#: src/remmina_message_panel.c:591
#, fuzzy
msgid "Client Certificate Key"
msgstr "क्लायंट सर्टिफिकेट की"

#: src/rcw.c:655
#, fuzzy, c-format
msgid ""
"Are you sure you want to close %i active connections in the current window?"
msgstr ""
"आपल्याला सध्याच्या खिडकीतील [एक्स ३१ एक्स] सक्रिय कनेक्शन बंद करायचे आहेत याची आपल्याला "
"खात्री आहे का?"

#: src/rcw.c:1399
#, fuzzy
msgid "Viewport fullscreen mode"
msgstr "व्ह्यूपोर्ट फुलस्क्रीन मोड"

#: src/rcw.c:1407 data/ui/remmina_preferences.glade:607
#, fuzzy
msgid "Scrolled fullscreen"
msgstr "पूर्ण स्क्रीन स्क्रॉल केले"

#: src/rcw.c:1493
#, fuzzy
msgid "Keep aspect ratio when scaled"
msgstr "स्केल्ड केल्यावर आस्पेक्ट रेशो ठेवा"

#: src/rcw.c:1501
#, fuzzy
msgid "Fill client window when scaled"
msgstr "स्केल्ड केल्यावर क्लायंट विंडो भरा"

#: src/rcw.c:2049
#, fuzzy
msgid "Send clipboard content as keystrokes"
msgstr "क्लिपबोर्ड सामग्री कीस्ट्रोक म्हणून पाठवा"

#: src/rcw.c:2155
#, fuzzy
msgid "Turn off scaling to avoid screenshot distortion."
msgstr "स्क्रीनशॉट विकृती टाळण्यासाठी स्केलिंग बंद करा."

#: src/rcw.c:2215 plugins/www/www_plugin.c:855
#, fuzzy
msgid "Screenshot taken"
msgstr "स्क्रीनशॉट घेतला"

#: src/rcw.c:2298
#, fuzzy
msgid "_Menu"
msgstr "_Menu"

#: src/rcw.c:2299
#, fuzzy
msgid "Menu"
msgstr "मेनू"

#: src/rcw.c:2308
#, fuzzy
msgid "Open the Remmina main window"
msgstr "रेमिना मुख्य खिडकी उघडा"

#: src/rcw.c:2318
#, fuzzy
msgid "Duplicate current connection"
msgstr "डुप्लिकेट सध्याचे कनेक्शन"

#: src/rcw.c:2335
#, fuzzy
msgid "Resize the window to fit in remote resolution"
msgstr "रिमोट रिझोल्यूशनमध्ये बसण्यासाठी खिडकीचा आकार पुन्हा आकार करा"

#: src/rcw.c:2346
#, fuzzy
msgid "Toggle fullscreen mode"
msgstr "टोगल फुलस्क्रीन मोड"

#: src/rcw.c:2392 data/ui/remmina_preferences.glade:1332
#: data/ui/remmina_preferences.glade:1342
#, fuzzy
msgid "Multi monitor"
msgstr "मल्टी मॉनिटर"

#: src/rcw.c:2408
#, fuzzy
msgid "Toggle dynamic resolution update"
msgstr "टोगल डायनॅमिक रिझोल्यूशन अपडेट"

#: src/rcw.c:2418
#, fuzzy
msgid "Toggle scaled mode"
msgstr "टोगल स्केल्ड मोड"

#: src/rcw.c:2458 data/ui/remmina_preferences.glade:1066
#, fuzzy
msgid "Switch tab pages"
msgstr "टॅब पृष्ठे स्विच करा"

#: src/rcw.c:2468
#, fuzzy
msgid "Grab all keyboard events"
msgstr "सर्व कीबोर्ड इव्हेंट्स पकडा"

#: src/rcw.c:2478
#, fuzzy
msgid "Preferences"
msgstr "प्राधान्यक्रम"

#: src/rcw.c:2487
#, fuzzy
msgid "_Tools"
msgstr "टूल्स"

#: src/rcw.c:2488 data/ui/remmina_main.glade:207
#, fuzzy
msgid "Tools"
msgstr "साधने"

#: src/rcw.c:2501 data/ui/remmina_preferences.glade:1267
#: data/ui/remmina_preferences.glade:1277
#, fuzzy
msgid "Screenshot"
msgstr "पडदाफोटो"

#: src/rcw.c:2515 data/ui/remmina_preferences.glade:1174
#, fuzzy
msgid "Minimize window"
msgstr "खिडकी कमी करा"

#: src/rcw.c:2525 data/ui/remmina_preferences.glade:1205
#, fuzzy
msgid "Disconnect"
msgstr "जोडणी तोडा(_D)"

#: src/rcw.c:4297
#, fuzzy, c-format
msgid "The file “%s” is corrupted, unreadable, or could not be found."
msgstr "\"एक्स १० एक्स\" ही फाइल भ्रष्ट, न वाचता येण्याजोगी आहे किंवा सापडत नाही."

#: src/rcw.c:4466
#, fuzzy
msgid "Warning: This plugin requires GtkSocket, but it’s not available."
msgstr "इशारा: या प्लगइनसाठी जीटीकेसॉकेटची आवश्यकता आहे, परंतु ते उपलब्ध नाही."
=======
#, fuzzy
msgid "Cancel"
msgstr "रद्द करा"

#: src/remmina_message_panel.c:199 data/ui/remmina_snap_info_dialog.glade:28
#: data/ui/remmina_string_list.glade:8 data/ui/remmina_string_list.glade:9
#: data/ui/remmina_string_list.glade:63 data/ui/remmina_news.glade:33
#: data/ui/remmina_preferences.glade:2622
#, fuzzy
msgid "Close"
msgstr "बंद करा"

#: src/remmina_message_panel.c:260
#, fuzzy
msgid "Yes"
msgstr "होय"

#: src/remmina_message_panel.c:267
#, fuzzy
msgid "No"
msgstr "नाही"

#: src/remmina_message_panel.c:391 plugins/rdp/rdp_plugin.c:2724
#: data/ui/remmina_mpc.glade:172
#, fuzzy
msgid "Domain"
msgstr "डोमेन"

#: src/remmina_message_panel.c:420
#, fuzzy
msgid "Save password"
msgstr "पासवर्ड वाचवा"

#: src/remmina_message_panel.c:457 src/remmina_message_panel.c:629
#: src/remmina_sftp_client.c:947 src/remmina_file_editor.c:241
#: src/remmina_file_editor.c:1783 plugins/spice/spice_plugin_file_transfer.c:84
#: data/ui/remmina_key_chooser.glade:8 data/ui/remmina_key_chooser.glade:9
#: data/ui/remmina_spinner.glade:8 data/ui/remmina_spinner.glade:9
#, fuzzy
msgid "_Cancel"
msgstr "_रद्द करा"

#: src/remmina_message_panel.c:513
#, fuzzy
msgid "Enter certificate authentication files"
msgstr "प्रमाणपत्र प्रमाणीकरण फाइलप्रविष्ट करा"

#: src/remmina_message_panel.c:525
#, fuzzy
msgid "CA Certificate File"
msgstr "सीए प्रमाणपत्र फाइल"

#: src/remmina_message_panel.c:547
#, fuzzy
msgid "CA CRL File"
msgstr "सीए सीआरएल फाइल"

#: src/remmina_message_panel.c:569
#, fuzzy
msgid "Client Certificate File"
msgstr "क्लायंट प्रमाणपत्र फाइल"

#: src/remmina_message_panel.c:591
#, fuzzy
msgid "Client Certificate Key"
msgstr "क्लायंट सर्टिफिकेट की"

#: src/rcw.c:655
#, fuzzy, c-format
msgid ""
"Are you sure you want to close %i active connections in the current window?"
msgstr ""
"आपल्याला सध्याच्या खिडकीतील [एक्स ३१ एक्स] सक्रिय कनेक्शन बंद करायचे आहेत याची आपल्याला "
"खात्री आहे का?"

#: src/rcw.c:1399
#, fuzzy
msgid "Viewport fullscreen mode"
msgstr "व्ह्यूपोर्ट फुलस्क्रीन मोड"

#: src/rcw.c:1407 data/ui/remmina_preferences.glade:607
#, fuzzy
msgid "Scrolled fullscreen"
msgstr "पूर्ण स्क्रीन स्क्रॉल केले"

#: src/rcw.c:1493
#, fuzzy
msgid "Keep aspect ratio when scaled"
msgstr "स्केल्ड केल्यावर आस्पेक्ट रेशो ठेवा"

#: src/rcw.c:1501
#, fuzzy
msgid "Fill client window when scaled"
msgstr "स्केल्ड केल्यावर क्लायंट विंडो भरा"

#: src/rcw.c:2049
#, fuzzy
msgid "Send clipboard content as keystrokes"
msgstr "क्लिपबोर्ड सामग्री कीस्ट्रोक म्हणून पाठवा"

#: src/rcw.c:2155
#, fuzzy
msgid "Turn off scaling to avoid screenshot distortion."
msgstr "स्क्रीनशॉट विकृती टाळण्यासाठी स्केलिंग बंद करा."

#: src/rcw.c:2215 plugins/www/www_plugin.c:855
#, fuzzy
msgid "Screenshot taken"
msgstr "स्क्रीनशॉट घेतला"

#: src/rcw.c:2298
#, fuzzy
msgid "_Menu"
msgstr "_Menu"

#: src/rcw.c:2299
#, fuzzy
msgid "Menu"
msgstr "मेनू"

#: src/rcw.c:2308
#, fuzzy
msgid "Open the Remmina main window"
msgstr "रेमिना मुख्य खिडकी उघडा"

#: src/rcw.c:2318
#, fuzzy
msgid "Duplicate current connection"
msgstr "डुप्लिकेट सध्याचे कनेक्शन"

#: src/rcw.c:2335
#, fuzzy
msgid "Resize the window to fit in remote resolution"
msgstr "रिमोट रिझोल्यूशनमध्ये बसण्यासाठी खिडकीचा आकार पुन्हा आकार करा"

#: src/rcw.c:2346
#, fuzzy
msgid "Toggle fullscreen mode"
msgstr "टोगल फुलस्क्रीन मोड"

#: src/rcw.c:2392 data/ui/remmina_preferences.glade:1332
#: data/ui/remmina_preferences.glade:1342
#, fuzzy
msgid "Multi monitor"
msgstr "मल्टी मॉनिटर"

#: src/rcw.c:2408
#, fuzzy
msgid "Toggle dynamic resolution update"
msgstr "टोगल डायनॅमिक रिझोल्यूशन अपडेट"

#: src/rcw.c:2418
#, fuzzy
msgid "Toggle scaled mode"
msgstr "टोगल स्केल्ड मोड"

#: src/rcw.c:2458 data/ui/remmina_preferences.glade:1066
#, fuzzy
msgid "Switch tab pages"
msgstr "टॅब पृष्ठे स्विच करा"

#: src/rcw.c:2468
#, fuzzy
msgid "Grab all keyboard events"
msgstr "सर्व कीबोर्ड इव्हेंट्स पकडा"

#: src/rcw.c:2478
#, fuzzy
msgid "Preferences"
msgstr "प्राधान्यक्रम"

#: src/rcw.c:2487
#, fuzzy
msgid "_Tools"
msgstr "टूल्स"

#: src/rcw.c:2488 data/ui/remmina_main.glade:207
#, fuzzy
msgid "Tools"
msgstr "साधने"

#: src/rcw.c:2501 data/ui/remmina_preferences.glade:1267
#: data/ui/remmina_preferences.glade:1277
#, fuzzy
msgid "Screenshot"
msgstr "स्क्रीनशॉट"

#: src/rcw.c:2515 data/ui/remmina_preferences.glade:1174
#, fuzzy
msgid "Minimize window"
msgstr "खिडकी कमी करा"

#: src/rcw.c:2525 data/ui/remmina_preferences.glade:1205
#, fuzzy
msgid "Disconnect"
msgstr "जोडणी तोडा(_D)"

#: src/rcw.c:4297
#, fuzzy, c-format
msgid "The file “%s” is corrupted, unreadable, or could not be found."
msgstr "\"एक्स १० एक्स\" ही फाइल भ्रष्ट, न वाचता येण्याजोगी आहे किंवा सापडत नाही."

#. TRANSLATORS: This should be a link to the Remmina Wiki page:
#. TRANSLATORS: 'GtkSocket feature is not available'.
#: src/rcw.c:4372
msgid ""
"https://gitlab.com/Remmina/Remmina/-/wikis/GtkSocket-feature-is-not-"
"available-in-a-Wayland-session"
msgstr ""

#: src/rcw.c:4509
#, fuzzy
msgid ""
"Warning: This plugin requires GtkSocket, but this feature is unavailable in "
"a Wayland session."
msgstr "इशारा: या प्लगइनसाठी जीटीकेसॉकेटची आवश्यकता आहे, परंतु ते उपलब्ध नाही."

#. TRANSLATORS: This should be a link to the Remmina Wiki page:
#. 'GtkSocket feature is not available'.
#: src/rcw.c:4515
msgid ""
"Plugins relying on GtkSocket can't run in a Wayland session.\n"
"For more information and a possible workaround, please visit the Remmina "
"Wiki at:\n"
"\n"
"https://gitlab.com/Remmina/Remmina/-/wikis/GtkSocket-feature-is-not-"
"available-in-a-Wayland-session"
msgstr ""

#: src/rcw.c:4529
#, fuzzy
msgid "Open in browser"
msgstr "मुख्य खिडकी उघडा"
>>>>>>> 050fc71c

#: src/remmina_mpchange.c:234
#, fuzzy
msgid "The passwords do not match"
msgstr "पासवर्ड जुळत नाहीत"

#: src/remmina_mpchange.c:244
#, fuzzy
msgid "Resetting passwords, please wait…"
msgstr "पासवर्ड पुन्हा सेट करणे, कृपया थांबा…"

#: src/remmina_mpchange.c:327
#, fuzzy
msgid "The multi password changer requires a secrecy plugin.\n"
msgstr "मल्टी पासवर्ड चेंजरसाठी गुप्तता प्लगइन ची आवश्यकता असते.\n"

#: src/remmina_mpchange.c:330
#, fuzzy
msgid "The multi password changer requires a secrecy service.\n"
msgstr "मल्टी पासवर्ड चेंजरसाठी गुप्तता सेवा आवश्यक आहे.\n"

#: src/remmina_mpchange.c:409
#, c-format
msgid "%d password changed."
msgid_plural "%d passwords changed."
<<<<<<< HEAD
msgstr[0] "[एक्स०एक्स] पासवर्ड बदलला."
msgstr[1] ""
=======
msgstr[0] "%d पासवर्ड बदलला."
msgstr[1] "%d पासवर्ड बदललॆ."
>>>>>>> 050fc71c

#. TRANSLATORS: Shown in terminal. Do not use characters that may be not supported on a terminal
#: src/remmina.c:86
#, fuzzy
msgid "Show 'About'"
msgstr "'अबाउट' दाखवा"

#. TRANSLATORS: Shown in terminal. Do not use characters that may be not supported on a terminal
#: src/remmina.c:88
#, fuzzy
msgid ""
"Connect either to a desktop described in a file (.remmina or a filetype "
"supported by a plugin) or a supported URI (RDP, VNC, SSH or SPICE)"
msgstr ""
"एकतर फाइलमध्ये वर्णन केलेल्या डेस्कटॉपशी (.रेमिना किंवा प्लगइनद्वारे समर्थित फाइलटाइप) "
"किंवा समर्थित यूआरआय (आरडीपी, व्हीएनसी, एसएसएच किंवा स्पाइस) शी कनेक्ट करा"

#: src/remmina.c:88 src/remmina.c:90 src/remmina.c:92
#, fuzzy
msgid "FILE"
msgstr "कानस"

#. TRANSLATORS: Shown in terminal. Do not use characters that may be not supported on a terminal
#: src/remmina.c:90
#, fuzzy
msgid ""
<<<<<<< HEAD
"Connect to a desktop described in a file (.remmina or a type supported by a "
"plugin)"
=======
"Connect to a desktop described in a file (.remmina or a filetype supported "
"by a plugin)"
>>>>>>> 050fc71c
msgstr ""
"फाइलमध्ये वर्णन केलेल्या डेस्कटॉपशी कनेक्ट करा (.रेमिना किंवा प्लगइनद्वारे समर्थित प्रकार)"

#. TRANSLATORS: Shown in terminal. Do not use characters that may be not supported on a terminal
#: src/remmina.c:92
#, fuzzy
msgid ""
<<<<<<< HEAD
"Edit desktop connection described in file (.remmina or type supported by "
"plugin)"
=======
"Edit desktop connection described in file (.remmina or a filetype supported "
"by plugin)"
>>>>>>> 050fc71c
msgstr ""
"फाइलमध्ये वर्णन केलेले संपादन डेस्कटॉप कनेक्शन (.रेमिना किंवा प्लगइनद्वारे समर्थित प्रकार)"

#. TRANSLATORS: Shown in terminal. Do not use characters that may be not supported on a terminal
#: src/remmina.c:95
#, fuzzy
msgid "Start in kiosk mode"
msgstr "किऑस्क मोडमध्ये सुरुवात करा"

#. TRANSLATORS: Shown in terminal. Do not use characters that may be not supported on a terminal
#: src/remmina.c:97
#, fuzzy
msgid "Create new connection profile"
msgstr "नवीन कनेक्शन प्रोफाइल तयार करा"

#. TRANSLATORS: Shown in terminal. Do not use characters that may be not supported on a terminal
#: src/remmina.c:99
#, fuzzy
msgid "Show preferences"
msgstr "प्राधान्ये दाखवा"

#: src/remmina.c:99
#, fuzzy
msgid "TABINDEX"
msgstr "टॅबइंडेक्स"

#. TRANSLATORS: Shown in terminal. Do not use characters that may be not supported on a terminal
#: src/remmina.c:106
#, fuzzy
msgid "Quit"
msgstr "सोडून जाणे"

#. TRANSLATORS: Shown in terminal. Do not use characters that may be not supported on a terminal
#: src/remmina.c:108
#, fuzzy
msgid "Use default server name (for --new)"
msgstr "डिफॉल्ट सर्व्हर नाव वापरा (--नवीन साठी)"

#: src/remmina.c:108
#, fuzzy
msgid "SERVER"
msgstr "सर्व्हर"

#. TRANSLATORS: Shown in terminal. Do not use characters that may be not supported on a terminal
#: src/remmina.c:110
#, fuzzy
msgid "Use default protocol (for --new)"
msgstr "डिफॉल्ट प्रोटोकॉल वापरा (--नवीन)"

#: src/remmina.c:110
#, fuzzy
msgid "PROTOCOL"
msgstr "प्रोटोकॉल"

#. TRANSLATORS: Shown in terminal. Do not use characters that may be not supported on a terminal
#: src/remmina.c:112
#, fuzzy
msgid "Start in tray"
msgstr "ट्रेमध्ये सुरुवात करा"

#. TRANSLATORS: Shown in terminal. Do not use characters that may be not supported on a terminal
#: src/remmina.c:114
#, fuzzy
msgid "Show the application version"
msgstr "अनुप्रयोग आवृत्ती दर्शविा"

#. TRANSLATORS: Shown in terminal. Do not use characters that may be not supported on a terminal
#: src/remmina.c:116
#, fuzzy
msgid "Show version of the application and its plugins"
msgstr "अनुप्रयोग आणि त्याच्या प्लगइनची आवृत्ती दर्शविा"

#. TRANSLATORS: Shown in terminal. Do not use characters that may be not supported on a terminal
#: src/remmina.c:118
#, fuzzy
msgid "Modify connection profile (requires --set-option)"
msgstr "कनेक्शन प्रोफाइल मध्ये बदल करा (आवश्यक --सेट-पर्याय)"

#. TRANSLATORS: Shown in terminal. Do not use characters that may be not supported on a terminal
#: src/remmina.c:120
#, fuzzy
msgid "Set one or more profile settings, to be used with --update-profile"
msgstr "एक किंवा अधिक प्रोफाइल सेटिंग्ज सेट करा, -- अपडेट-प्रोफाइलसह वापरले जाईल"

#: src/remmina.c:121
#, fuzzy
msgid "Encrypt a password"
msgstr "पासवर्ड एन्क्रिप्ट करा"

#. TRANSLATORS:
#. * This link should point to a resource explaining how to get Remmina
#. * to log more verbose statements.
#.
#: src/remmina.c:337
msgid ""
"Remmina does not log all output statements. Turn on more verbose output by "
"using \"G_MESSAGES_DEBUG=all\" as an environment variable.\n"
"More info available on the Remmina wiki at:\n"
"https://gitlab.com/Remmina/Remmina/-/wikis/Usage/Remmina-debugging"
msgstr ""

#. TRANSLATORS: Shown in terminal. Do not use characters that may be not supported on a terminal
#: src/remmina.c:391
#, fuzzy
msgid "- or protocol://username:encryptedpassword@host:port"
msgstr "- किंवा प्रोटोकॉल/वापरकर्ता नाव:encryptedpassword@host:बंदर"

#: src/remmina.c:394
#, fuzzy
msgid ""
"Examples:\n"
"To connect using an existing connection profile, use:\n"
"\n"
"\tremmina -c FILE.remmina\n"
"\n"
"To quick connect using a URI:\n"
"\n"
"\tremmina -c rdp://username@server\n"
"\tremmina -c rdp://domain\\\\username@server\n"
"\tremmina -c vnc://username@server\n"
"\tremmina -c vnc://server?VncUsername=username\n"
"\tremmina -c ssh://user@server\n"
"\tremmina -c spice://server\n"
"\n"
"To quick connect using a URI along with an encrypted password:\n"
"\n"
"\tremmina -c rdp://username:encrypted-password@server\n"
"\tremmina -c vnc://username:encrypted-password@server\n"
"\tremmina -c vnc://server?VncUsername=username\\&VncPassword=encrypted-"
"password\n"
"\n"
"To encrypt a password for use with a URI:\n"
"\n"
"\tremmina --encrypt-password\n"
"\n"
"To update username and password and set a different resolution mode of a "
"Remmina connection profile, use:\n"
"\n"
"\techo \"username\\napassword\" | remmina --update-profile /PATH/TO/FOO."
"remmina --set-option username --set-option resolution_mode=2 --set-option "
"password\n"
msgstr ""
"उदाहरणे:\n"
"विद्यमान कनेक्शन प्रोफाइल वापरून कनेक्ट करण्यासाठी, वापरा:\n"
"\n"
"रेमिना -क फाइल.रेम्मिना\n"
"\n"
"यूआरआय वापरून त्वरित कनेक्ट करण्यासाठी:\n"
"\n"
"रेमिना -क rdp://username@server\n"
"\tरेमिना -क rdp://domain.**username@server\n"
"\tरेमिना -क vnc://username@server\n"
"\tरेमिना -क vnc://server? व्हीएनसीयूजरनेम=वापरकर्ता नाव\n"
"\tरेमिना -क ssh://user@server\n"
"\tरेमिना -क spice://server\n"
"\n"
"एन्क्रिप्टेड पासवर्डसह यूआरआय वापरून त्वरित कनेक्ट करणे:\n"
"\n"
"रेमिना -क rdp://username:encrypted-password@server\n"
"\tरेमिना -क vnc://username:encrypted-password@server\n"
"\tरेमिना -क vnc://server? व्हीएनसीयूजरनेम=वापरकर्तानाव/आणि व्हीएनसीपासवर्ड=एन्क्रिप्टेड-"
"पासवर्ड\n"
"\n"
"यूआरआयसह वापरण्यासाठी पासवर्ड एन्क्रिप्ट करणे:\n"
"\n"
"रेमिना -- एन्क्रिप्ट-पासवर्ड\n"
"\n"
"वापरकर्त्याचे नाव आणि पासवर्ड अद्ययावत करण्यासाठी आणि रेमिना कनेक्शन प्रोफाइलचा एक "
"वेगळा रिझोल्यूशन मोड सेट करण्यासाठी, वापरा:\n"
"\n"
"प्रतिध्वनी \"वापरकर्तानाव/नापासवर्ड\" | रेमिना -- अपडेट-प्रोफाइल /पीएटीओ/टीओ/एफओ.आर."
"यू..रेमिना -- सेट-ऑप्शन युजरनेम -- सेट-ऑप्शन resolution_mode=2 -- सेट-ऑप्शन पासवर्ड\n"

#: src/remmina_public.c:345
#, fuzzy, c-format
msgid "Address is too long for UNIX socket_path: %s"
msgstr "यूएनआयएक्स socket_path पत्ता खूप लांब आहे: [एक्स 42 एक्स]"

#: src/remmina_public.c:355
#, fuzzy, c-format
msgid "Creating UNIX socket failed: %s"
msgstr "यूएनआयएक्स सॉकेट तयार करणे अपयशी ठरले: [एक्स २९ एक्स]"

#: src/remmina_public.c:361
#, fuzzy, c-format
msgid "Connecting to UNIX socket failed: %s"
msgstr "यूएनआयएक्स सॉकेटशी कनेक्ट करणे अपयशी ठरले: [एक्स ३४ एक्स]"

#: src/remmina_public.c:631
#, fuzzy
msgid "Please enter format 'widthxheight'."
msgstr "कृपया 'रूंदीएक्सहाइट' स्वरूपात प्रवेश करा."

#: src/remmina_public.c:653
#, fuzzy
msgid "Change security settings"
msgstr "सुरक्षा सेटिंग्ज बदला"

#. TRANSLATORS: translator-credits should be replaced with a formatted list of translators in your own language
#: src/remmina_about.c:54
#, fuzzy
msgid "translator-credits"
msgstr "Chandrakant Dhutadmal, C-DAC, GIST, Pune, India, 2014"

#: src/remmina_ftp_client.c:389
#, fuzzy
msgid "Choose download location"
msgstr "डाउनलोड स्थान निवडा"

#: src/remmina_ftp_client.c:529
#, fuzzy
msgid "Are you sure to delete the selected files on server?"
msgstr "आपण सर्व्हरवरील निवडक फायली डिलीट करणार आहात याची खात्री आहे का?"

#: src/remmina_ftp_client.c:586
#, fuzzy
msgid "Choose a file to upload"
msgstr "अपलोड करण्यासाठी फाइल निवडा"

#: src/remmina_ftp_client.c:593
#, fuzzy
msgid "Upload folder"
msgstr "फोल्डर अपलोड करा"

#: src/remmina_ftp_client.c:649 src/remmina_ftp_client.c:763
#, fuzzy
msgid "Download"
msgstr "डाउनलोड"

#: src/remmina_ftp_client.c:656 src/remmina_ftp_client.c:770
#, fuzzy
msgid "Upload"
<<<<<<< HEAD
msgstr "अपभारण करा"
=======
msgstr "अपलोड करा"
>>>>>>> 050fc71c

#: src/remmina_ftp_client.c:663
#, fuzzy
msgid "_Delete"
msgstr "_डिलीट"

#: src/remmina_ftp_client.c:748
#, fuzzy
msgid "Home"
msgstr "घर"
<<<<<<< HEAD

#: src/remmina_ftp_client.c:749
#, fuzzy
msgid "Go to home folder"
msgstr "होम फोल्डरमध्ये जा"

#: src/remmina_ftp_client.c:753
#, fuzzy
msgid "Up"
msgstr "वर"

#: src/remmina_ftp_client.c:754
#, fuzzy
msgid "Go to parent folder"
msgstr "पालक फोल्डरमध्ये जा"

#: src/remmina_ftp_client.c:758 plugins/rdp/rdp_plugin.c:2770
#: plugins/vnc/vnc_plugin.c:2027
#, fuzzy
msgid "Refresh"
msgstr "रीफ्रेश"

#: src/remmina_ftp_client.c:759
#, fuzzy
msgid "Refresh current folder"
msgstr "सध्याचे फोल्डर ताजेतवाने करा"

#: src/remmina_ftp_client.c:764
#, fuzzy
msgid "Download from server"
msgstr "सर्व्हरवरून डाउनलोड करा"

#: src/remmina_ftp_client.c:771
#, fuzzy
msgid "Upload to server"
msgstr "सर्व्हरवर अपलोड करा"

#: src/remmina_ftp_client.c:775 data/ui/remmina_main.glade:197
#, fuzzy
msgid "Delete"
msgstr "हटवा"

#: src/remmina_ftp_client.c:776
#, fuzzy
msgid "Delete files on server"
msgstr "सर्व्हरवरील फाइल्स हटवा"

#: src/remmina_ftp_client.c:905 src/remmina_ftp_client.c:974
#, fuzzy
msgid "Filename"
msgstr "फाइलनेम"

#: src/remmina_ftp_client.c:918 src/remmina_ftp_client.c:1003
#, fuzzy
msgid "Size"
msgstr "आकार"

#: src/remmina_ftp_client.c:926
#, fuzzy
msgid "User"
msgstr "वापरकर्ता"

#: src/remmina_ftp_client.c:932 src/remmina_file_editor.c:1933
#: data/ui/remmina_mpc.glade:115 data/ui/remmina_main.glade:464
#, fuzzy
msgid "Group"
msgstr "समुह"

#: src/remmina_ftp_client.c:938
#, fuzzy
msgid "Permission"
msgstr "परवानग्या"

#: src/remmina_ftp_client.c:990 plugins/rdp/rdp_plugin.c:2568
#, fuzzy
msgid "Remote"
msgstr "रिमोट"

#: src/remmina_ftp_client.c:997 plugins/rdp/rdp_plugin.c:2567
#, fuzzy
msgid "Local"
msgstr "स्थानिक"

#: src/remmina_ftp_client.c:1011
#, fuzzy
msgid "Progress"
msgstr "प्रगती"

#: src/remmina_protocol_widget.c:290 src/remmina_ssh_plugin.c:829
#: src/remmina_ssh_plugin.c:1445
msgid "Open SFTP transfer…"
msgstr "SFTP हस्तांतरण उघडा…"

#: src/remmina_protocol_widget.c:319
msgid "Executing external commands…"
msgstr "बाह्य आदेशांची अंमलबजावणी करीत आहे …"

#. TRANSLATORS: “%s” is a placeholder for the connection profile name
#: src/remmina_protocol_widget.c:327
#, c-format
msgid "Connecting to “%s”…"
msgstr "\"%s\" शी कनेक्ट करत आहे…"

#. TRANSLATORS: “%s” is a placeholder for an hostname or an IP address.
#: src/remmina_protocol_widget.c:915 src/remmina_protocol_widget.c:1100
#, c-format
msgid "Connecting to “%s” via SSH…"
msgstr "SSH द्वारे \"%s\" शी कनेक्ट करत आहे…"

#. TRANSLATORS: “%i” is a placeholder for a TCP port number.
#: src/remmina_protocol_widget.c:1164
#, fuzzy, c-format
msgid "Awaiting incoming SSH connection on port %i…"
msgstr "बंदरावरील येणाऱ्या एसएसएच कनेक्शनची वाट पाहत आहे [एक्स ४१ एक्स]…"

#: src/remmina_protocol_widget.c:1217
#, c-format
msgid "The “%s” command is not available on the SSH server."
msgstr "\"%s\" कमांड एसएसएच सर्व्हरवर उपलब्ध नाही."

#: src/remmina_protocol_widget.c:1222
#, fuzzy, c-format
msgid "Could not run the “%s” command on the SSH server (status = %i)."
msgstr ""
"एसएसएच सर्व्हरवर \"[एक्स १९ एक्स]\" कमांड चालवू शकली नाही (दर्जा = [एक्स ५९ एक्स])."

#. TRANSLATORS: %s is a placeholder for an error message
#: src/remmina_protocol_widget.c:1230
#, c-format
msgid "Could not run command. %s"
msgstr "%s कमांड आदेश चालवू शकलो नाही."

#. TRANSLATORS: “%s” is a placeholder for a hostname or IP address.
#: src/remmina_protocol_widget.c:1300
#, fuzzy, c-format
msgid "Connecting to %s via SSH…"
msgstr "SSH द्वारे \"%s\" शी कनेक्ट करत आहे…"

#: src/remmina_protocol_widget.c:1694
#, fuzzy
msgid "Type in SSH username and password."
msgstr "एसएसएच वापरकर्त्याचे नाव आणि पासवर्डमध्ये टाइप करा."

#: src/remmina_protocol_widget.c:1749 src/remmina_protocol_widget.c:1781
#, fuzzy
msgid "Fingerprint automatically accepted"
msgstr "बोटांचे ठसे आपोआप स्वीकारले"

#. TRANSLATORS: The user is asked to verify a new SSL certificate.
#: src/remmina_protocol_widget.c:1757
#, fuzzy
msgid "Certificate details:"
msgstr "प्रमाणपत्र तपशील:"

#. TRANSLATORS: An SSL certificate subject is usually the remote server the user connect to.
#: src/remmina_protocol_widget.c:1759 src/remmina_protocol_widget.c:1791
#, fuzzy
msgid "Subject:"
msgstr "विषय:"

#. TRANSLATORS: The name or email of the entity that have issued the SSL certificate
#: src/remmina_protocol_widget.c:1761 src/remmina_protocol_widget.c:1793
#, fuzzy
msgid "Issuer:"
msgstr "जारीकर्ता:"

#. TRANSLATORS: An SSL certificate fingerprint, is a hash of a certificate calculated on all certificate's data and its signature.
#: src/remmina_protocol_widget.c:1763
#, fuzzy
msgid "Fingerprint:"
msgstr "फिंगरप्रिंट"

#. TRANSLATORS: The user is asked to accept or refuse a new SSL certificate.
#: src/remmina_protocol_widget.c:1765
#, fuzzy
msgid "Accept certificate?"
msgstr "प्रमाणपत्र स्वीकारा?"

#. TRANSLATORS: The user is asked to verify a new SSL certificate.
#: src/remmina_protocol_widget.c:1789
#, fuzzy
msgid "The certificate changed! Details:"
msgstr "प्रमाणपत्र बदलले! तपशील:"

#. TRANSLATORS: An SSL certificate fingerprint, is a hash of a certificate calculated on all certificate's data and its signature.
#: src/remmina_protocol_widget.c:1795
#, fuzzy
msgid "Old fingerprint:"
msgstr "जुने बोटांचे ठसे:"

#. TRANSLATORS: An SSL certificate fingerprint, is a hash of a certificate calculated on all certificate's data and its signature.
#: src/remmina_protocol_widget.c:1797
#, fuzzy
msgid "New fingerprint:"
msgstr "नवीन बोटांचे ठसे:"

#. TRANSLATORS: The user is asked to accept or refuse a new SSL certificate.
#: src/remmina_protocol_widget.c:1799
#, fuzzy
msgid "Accept changed certificate?"
msgstr "बदललेले प्रमाणपत्र स्वीकारा?"

#. TRANSLATORS: “%i” is a placeholder for a port number. “%s”  is a placeholder for a protocol name (VNC).
#: src/remmina_protocol_widget.c:1942
#, fuzzy, c-format
msgid "Listening on port %i for an incoming %s connection…"
msgstr "येणाऱ्या [एक्स ३७ एक्स] कनेक्शनसाठी बंदरावर [एक्स १८ एक्स] ऐकणे…"

#: src/remmina_protocol_widget.c:1967
#, fuzzy
msgid "Could not authenticate, attempting reconnection…"
msgstr "पुनर्जोडणीचा प्रयत्न करत, प्रमाणित करू शकत नाही…"

#: src/remmina_protocol_widget.c:2029 src/remmina_file_editor.c:436
#: src/remmina_file_editor.c:1172 data/ui/remmina_main.glade:478
#, fuzzy
msgid "Server"
msgstr "सर्व्हर"

#. TRANSLATORS: “%s” is a placeholder for a protocol name, like “RDP”.
#: src/remmina_protocol_widget.c:2047
#, fuzzy, c-format
msgid "Install the %s protocol plugin first."
msgstr "प्रथम [एक्स १२ एक्स] प्रोटोकॉल प्लगइन स्थापित करा."

#: src/remmina_ssh.c:236
#, fuzzy, c-format
msgid "Could not authenticate with TOTP/OTP/2FA. %s"
msgstr "टीओटीपी/ओटीपी/2एफए सह प्रमाणित करू शकत नाही. [एक्स 42 एक्स]"

#: src/remmina_ssh.c:295 src/remmina_ssh.c:676
#, fuzzy, c-format
msgid "Could not authenticate with SSH password. %s"
msgstr "एसएसएच पासवर्डसह प्रमाणित करू शकत नाही. [एक्स ४२ एक्स]"

#: src/remmina_ssh.c:322 src/remmina_ssh.c:389
#, fuzzy
msgid "No saved SSH passphrase supplied. Asking user to enter it."
msgstr ""
"कोणताही सेव्ह केलेला एसएसएच पासवाक्प्रचार पुरवला गेला नाही. वापरकर्त्याला त्यात प्रवेश "
"करण्यास सांगणे."

#. TRANSLATORS: The placeholder %s is an error message
#: src/remmina_ssh.c:327 src/remmina_ssh.c:368 src/remmina_ssh.c:394
#: src/remmina_ssh.c:433 src/remmina_ssh.c:746
#, fuzzy, c-format
msgid "Could not authenticate with public SSH key. %s"
msgstr "सार्वजनिक एसएसएच कीसह प्रमाणित करू शकत नाही. [एक्स ४४ एक्स]"

#. TRANSLATORS: The placeholder %s is an error message
#: src/remmina_ssh.c:336
#, fuzzy, c-format
msgid "SSH certificate cannot be imported. %s"
msgstr "एसएसएच प्रमाणपत्र आयात करता येत नाही. [एक्स ३६ एक्स]"

#. TRANSLATORS: The placeholder %s is an error message
#: src/remmina_ssh.c:345
#, fuzzy, c-format
msgid "SSH certificate cannot be copied into the private SSH key. %s"
msgstr "एसएसएच प्रमाणपत्र खासगी एसएसएच कीमध्ये कॉपी केले जाऊ शकत नाही. [एक्स ५९ एक्स]"

#. TRANSLATORS: The placeholder %s is an error message
#: src/remmina_ssh.c:355
#, fuzzy, c-format
msgid "Could not authenticate using SSH certificate. %s"
msgstr "एसएसएच प्रमाणपत्र वापरून प्रमाणित करू शकत नाही. [एक्स ४६ एक्स]"

#: src/remmina_ssh.c:369
msgid "SSH identity file not selected."
msgstr "SSH ओळख फाइल"

#. TRANSLATORS: The placeholder %s is an error message
#: src/remmina_ssh.c:380
#, fuzzy, c-format
msgid "Public SSH key cannot be imported. %s"
msgstr "सार्वजनिक एसएसएच की आयात करता येत नाही. [एक्स ३५ एक्स]"

=======

#: src/remmina_ftp_client.c:749
#, fuzzy
msgid "Go to home folder"
msgstr "होम फोल्डरमध्ये जा"

#: src/remmina_ftp_client.c:753
#, fuzzy
msgid "Up"
msgstr "वर"

#: src/remmina_ftp_client.c:754
#, fuzzy
msgid "Go to parent folder"
msgstr "पालक फोल्डरमध्ये जा"

#: src/remmina_ftp_client.c:758 plugins/rdp/rdp_plugin.c:2813
#: plugins/vnc/vnc_plugin.c:2027
#, fuzzy
msgid "Refresh"
msgstr "रीफ्रेश"

#: src/remmina_ftp_client.c:759
#, fuzzy
msgid "Refresh current folder"
msgstr "सध्याचे फोल्डर ताजेतवाने करा"

#: src/remmina_ftp_client.c:764
#, fuzzy
msgid "Download from server"
msgstr "सर्व्हरवरून डाउनलोड करा"

#: src/remmina_ftp_client.c:771
#, fuzzy
msgid "Upload to server"
msgstr "सर्व्हरवर अपलोड करा"

#: src/remmina_ftp_client.c:775 data/ui/remmina_main.glade:197
#, fuzzy
msgid "Delete"
msgstr "काढून टाका"

#: src/remmina_ftp_client.c:776
#, fuzzy
msgid "Delete files on server"
msgstr "सर्व्हरवरील फाइल्स हटवा"

#: src/remmina_ftp_client.c:905 src/remmina_ftp_client.c:974
#, fuzzy
msgid "Filename"
msgstr "फाइलनेम"

#: src/remmina_ftp_client.c:918 src/remmina_ftp_client.c:1003
#, fuzzy
msgid "Size"
msgstr "आकार"

#: src/remmina_ftp_client.c:926
#, fuzzy
msgid "User"
msgstr "वापरकर्ता"

#: src/remmina_ftp_client.c:932 src/remmina_file_editor.c:1933
#: data/ui/remmina_mpc.glade:115 data/ui/remmina_main.glade:464
#, fuzzy
msgid "Group"
msgstr "समुह"

#: src/remmina_ftp_client.c:938
#, fuzzy
msgid "Permission"
msgstr "परवानग्या"

#: src/remmina_ftp_client.c:990 plugins/rdp/rdp_plugin.c:2611
#, fuzzy
msgid "Remote"
msgstr "दूरस्थ"

#: src/remmina_ftp_client.c:997 plugins/rdp/rdp_plugin.c:2610
#, fuzzy
msgid "Local"
msgstr "स्थानिक"

#: src/remmina_ftp_client.c:1011
#, fuzzy
msgid "Progress"
msgstr "प्रगती"

#: src/remmina_protocol_widget.c:291 src/remmina_ssh_plugin.c:829
#: src/remmina_ssh_plugin.c:1445
msgid "Open SFTP transfer…"
msgstr "SFTP हस्तांतरण उघडा…"

#: src/remmina_protocol_widget.c:320
msgid "Executing external commands…"
msgstr "बाह्य आदेशांची अंमलबजावणी करीत आहे …"

#. TRANSLATORS: “%s” is a placeholder for the connection profile name
#: src/remmina_protocol_widget.c:328
#, c-format
msgid "Connecting to “%s”…"
msgstr "\"%s\" शी कनेक्ट करत आहे…"

#. TRANSLATORS: “%s” is a placeholder for an hostname or an IP address.
#: src/remmina_protocol_widget.c:916 src/remmina_protocol_widget.c:1101
#, c-format
msgid "Connecting to “%s” via SSH…"
msgstr "SSH द्वारे \"%s\" शी कनेक्ट करत आहे…"

#. TRANSLATORS: “%i” is a placeholder for a TCP port number.
#: src/remmina_protocol_widget.c:1165
#, fuzzy, c-format
msgid "Awaiting incoming SSH connection on port %i…"
msgstr "बंदरावरील येणाऱ्या एसएसएच कनेक्शनची वाट पाहत आहे [एक्स ४१ एक्स]…"

#: src/remmina_protocol_widget.c:1218
#, c-format
msgid "The “%s” command is not available on the SSH server."
msgstr "\"%s\" कमांड एसएसएच सर्व्हरवर उपलब्ध नाही."

#: src/remmina_protocol_widget.c:1223
#, fuzzy, c-format
msgid "Could not run the “%s” command on the SSH server (status = %i)."
msgstr ""
"एसएसएच सर्व्हरवर \"[एक्स १९ एक्स]\" कमांड चालवू शकली नाही (दर्जा = [एक्स ५९ एक्स])."

#. TRANSLATORS: %s is a placeholder for an error message
#: src/remmina_protocol_widget.c:1231
#, c-format
msgid "Could not run command. %s"
msgstr "%s कमांड आदेश चालवू शकलो नाही."

#. TRANSLATORS: “%s” is a placeholder for a hostname or IP address.
#: src/remmina_protocol_widget.c:1301
#, fuzzy, c-format
msgid "Connecting to %s via SSH…"
msgstr "SSH द्वारे \"%s\" शी कनेक्ट करत आहे…"

#: src/remmina_protocol_widget.c:1695
#, fuzzy
msgid "Type in SSH username and password."
msgstr "एसएसएच वापरकर्त्याचे नाव आणि पासवर्डमध्ये टाइप करा."

#: src/remmina_protocol_widget.c:1750 src/remmina_protocol_widget.c:1782
#, fuzzy
msgid "Fingerprint automatically accepted"
msgstr "बोटांचे ठसे आपोआप स्वीकारले"

#. TRANSLATORS: The user is asked to verify a new SSL certificate.
#: src/remmina_protocol_widget.c:1758
#, fuzzy
msgid "Certificate details:"
msgstr "प्रमाणपत्र तपशील:"

#. TRANSLATORS: An SSL certificate subject is usually the remote server the user connect to.
#: src/remmina_protocol_widget.c:1760 src/remmina_protocol_widget.c:1792
#, fuzzy
msgid "Subject:"
msgstr "विषय:"

#. TRANSLATORS: The name or email of the entity that have issued the SSL certificate
#: src/remmina_protocol_widget.c:1762 src/remmina_protocol_widget.c:1794
#, fuzzy
msgid "Issuer:"
msgstr "जारीकर्ता:"

#. TRANSLATORS: An SSL certificate fingerprint, is a hash of a certificate calculated on all certificate's data and its signature.
#: src/remmina_protocol_widget.c:1764
#, fuzzy
msgid "Fingerprint:"
msgstr "बोटांचे ठसे:"

#. TRANSLATORS: The user is asked to accept or refuse a new SSL certificate.
#: src/remmina_protocol_widget.c:1766
#, fuzzy
msgid "Accept certificate?"
msgstr "प्रमाणपत्र स्वीकारा?"

#. TRANSLATORS: The user is asked to verify a new SSL certificate.
#: src/remmina_protocol_widget.c:1790
#, fuzzy
msgid "The certificate changed! Details:"
msgstr "प्रमाणपत्र बदलले! तपशील:"

#. TRANSLATORS: An SSL certificate fingerprint, is a hash of a certificate calculated on all certificate's data and its signature.
#: src/remmina_protocol_widget.c:1796
#, fuzzy
msgid "Old fingerprint:"
msgstr "जुने बोटांचे ठसे:"

#. TRANSLATORS: An SSL certificate fingerprint, is a hash of a certificate calculated on all certificate's data and its signature.
#: src/remmina_protocol_widget.c:1798
#, fuzzy
msgid "New fingerprint:"
msgstr "नवीन बोटांचे ठसे:"

#. TRANSLATORS: The user is asked to accept or refuse a new SSL certificate.
#: src/remmina_protocol_widget.c:1800
#, fuzzy
msgid "Accept changed certificate?"
msgstr "बदललेले प्रमाणपत्र स्वीकारा?"

#. TRANSLATORS: “%i” is a placeholder for a port number. “%s”  is a placeholder for a protocol name (VNC).
#: src/remmina_protocol_widget.c:1943
#, fuzzy, c-format
msgid "Listening on port %i for an incoming %s connection…"
msgstr "येणाऱ्या [एक्स ३७ एक्स] कनेक्शनसाठी बंदरावर [एक्स १८ एक्स] ऐकणे…"

#: src/remmina_protocol_widget.c:1968
#, fuzzy
msgid "Could not authenticate, attempting reconnection…"
msgstr "पुनर्जोडणीचा प्रयत्न करत, प्रमाणित करू शकत नाही…"

#: src/remmina_protocol_widget.c:2030 src/remmina_file_editor.c:436
#: src/remmina_file_editor.c:1172 data/ui/remmina_main.glade:478
#, fuzzy
msgid "Server"
msgstr "सर्व्हर"

#. TRANSLATORS: “%s” is a placeholder for a protocol name, like “RDP”.
#: src/remmina_protocol_widget.c:2048
#, fuzzy, c-format
msgid "Install the %s protocol plugin first."
msgstr "प्रथम [एक्स १२ एक्स] प्रोटोकॉल प्लगइन स्थापित करा."

#: src/remmina_ssh.c:236
#, fuzzy, c-format
msgid "Could not authenticate with TOTP/OTP/2FA. %s"
msgstr "टीओटीपी/ओटीपी/2एफए सह प्रमाणित करू शकत नाही. [एक्स 42 एक्स]"

#: src/remmina_ssh.c:295 src/remmina_ssh.c:676
#, fuzzy, c-format
msgid "Could not authenticate with SSH password. %s"
msgstr "एसएसएच पासवर्डसह प्रमाणित करू शकत नाही. [एक्स ४२ एक्स]"

#: src/remmina_ssh.c:322 src/remmina_ssh.c:389
#, fuzzy
msgid "No saved SSH passphrase supplied. Asking user to enter it."
msgstr ""
"कोणताही सेव्ह केलेला एसएसएच पासवाक्प्रचार पुरवला गेला नाही. वापरकर्त्याला त्यात प्रवेश "
"करण्यास सांगणे."

#. TRANSLATORS: The placeholder %s is an error message
#: src/remmina_ssh.c:327 src/remmina_ssh.c:368 src/remmina_ssh.c:394
#: src/remmina_ssh.c:433 src/remmina_ssh.c:746
#, fuzzy, c-format
msgid "Could not authenticate with public SSH key. %s"
msgstr "सार्वजनिक एसएसएच कीसह प्रमाणित करू शकत नाही. [एक्स ४४ एक्स]"

#. TRANSLATORS: The placeholder %s is an error message
#: src/remmina_ssh.c:336
#, fuzzy, c-format
msgid "SSH certificate cannot be imported. %s"
msgstr "एसएसएच प्रमाणपत्र आयात करता येत नाही. [एक्स ३६ एक्स]"

#. TRANSLATORS: The placeholder %s is an error message
#: src/remmina_ssh.c:345
#, fuzzy, c-format
msgid "SSH certificate cannot be copied into the private SSH key. %s"
msgstr "एसएसएच प्रमाणपत्र खासगी एसएसएच कीमध्ये कॉपी केले जाऊ शकत नाही. [एक्स ५९ एक्स]"

#. TRANSLATORS: The placeholder %s is an error message
#: src/remmina_ssh.c:355
#, fuzzy, c-format
msgid "Could not authenticate using SSH certificate. %s"
msgstr "एसएसएच प्रमाणपत्र वापरून प्रमाणित करू शकत नाही. [एक्स ४६ एक्स]"

#: src/remmina_ssh.c:369
msgid "SSH identity file not selected."
msgstr "SSH ओळख फाइल"

#. TRANSLATORS: The placeholder %s is an error message
#: src/remmina_ssh.c:380
#, fuzzy, c-format
msgid "Public SSH key cannot be imported. %s"
msgstr "सार्वजनिक एसएसएच की आयात करता येत नाही. [एक्स ३५ एक्स]"

>>>>>>> 050fc71c
#: src/remmina_ssh.c:478
#, fuzzy, c-format
msgid "Could not authenticate automatically with public SSH key. %s"
msgstr "सार्वजनिक एसएसएच कीसह आपोआप प्रमाणित करू शकत नाही. [एक्स ५८ एक्स]"

#: src/remmina_ssh.c:523
#, fuzzy, c-format
msgid "Could not authenticate automatically with SSH agent. %s"
msgstr "एसएसएच एजंटबरोबर आपोआप प्रमाणित करू शकत नाही. [एक्स ५३ एक्स]"

#: src/remmina_ssh.c:569 src/remmina_ssh.c:856
#, fuzzy, c-format
msgid "Could not authenticate with SSH GSSAPI/Kerberos. %s"
msgstr "एसएसएच जीएसएसपीआय/कर्बोस बरोबर प्रमाणित करू शकला नाही. [एक्स ४९ एक्स]"

#: src/remmina_ssh.c:598
#, fuzzy
msgid "The public SSH key changed!"
msgstr "सार्वजनिक एसएसएच की बदलली!"

#: src/remmina_ssh.c:711
#, fuzzy, c-format
msgid "Could not authenticate with keyboard-interactive. %s"
msgstr "कीबोर्ड-इंटरॅक्टिव्हसह प्रमाणित करू शकत नाही. [एक्स ५० एक्स]"

#: src/remmina_ssh.c:813
#, fuzzy, c-format
msgid "Could not authenticate with automatic public SSH key. %s"
msgstr "स्वयंचलित सार्वजनिक एसएसएच कीसह प्रमाणित करू शकत नाही. [एक्स ५४ एक्स]"

#. TRANSLATORS: The placeholder %s is an error message
#: src/remmina_ssh.c:921
#, fuzzy, c-format
msgid "Could not fetch the server's public SSH key. %s"
msgstr "सर्व्हरची सार्वजनिक एसएसएच की आणू शकली नाही. [एक्स ४५ एक्स]"

#. TRANSLATORS: The placeholder %s is an error message
#: src/remmina_ssh.c:928
#, fuzzy, c-format
msgid "Could not fetch public SSH key. %s"
msgstr "सार्वजनिक एसएसएच की मिळू शकली नाही. [एक्स ३२ एक्स]"

#. TRANSLATORS: The placeholder %s is an error message
#: src/remmina_ssh.c:936
#, fuzzy, c-format
msgid "Could not fetch checksum of the public SSH key. %s"
msgstr "सार्वजनिक एसएसएच कीची चेकसम मिळू शकली नाही. [एक्स ४८ एक्स]"

#: src/remmina_ssh.c:949
#, fuzzy
msgid "The server is unknown. The public key fingerprint is:"
msgstr "सर्व्हर अज्ञात आहे. सार्वजनिक मुख्य बोटांचे ठसे असे आहेत:"

#: src/remmina_ssh.c:951 src/remmina_ssh.c:957
#, fuzzy
msgid "Do you trust the new public key?"
msgstr "तुम्हाला नवीन सार्वजनिक चावीवर विश्वास आहे का?"

#: src/remmina_ssh.c:954
#, fuzzy
msgid ""
"Warning: The server has changed its public key. This means you are either "
"under attack,\n"
"or the administrator has changed the key. The new public key fingerprint is:"
msgstr ""
"इशारा: सर्व्हरने आपली सार्वजनिक चावी बदलली आहे. याचा अर्थ असा की, तुमच्यावर एकतर "
"हल्ला होत आहे,\n"
"किंवा प्रशासकाने चावी बदलली आहे. नवीन सार्वजनिक की फिंगरप्रिंट असे आहे:"

#. TRANSLATORS: The placeholder %s is an error message
#: src/remmina_ssh.c:979
#, fuzzy, c-format
msgid "Could not check list of known SSH hosts. %s"
msgstr "ज्ञात एसएसएच यजमानांची यादी तपासू शकला नाही. [एक्स ४१ एक्स]"

#: src/remmina_ssh.c:988
#, fuzzy
msgid "SSH password"
msgstr "एसएसएच पासवर्ड"

#: src/remmina_ssh.c:995 src/remmina_ssh.c:1039
#, fuzzy
msgid "SSH private key passphrase"
msgstr "एसएसएच खाजगी की पासवाक्यांश"

#: src/remmina_ssh.c:1000
#, fuzzy
msgid "SSH Kerberos/GSSAPI"
msgstr "एसएसएच कर्बोस/जीएसएसपीआय"

#: src/remmina_ssh.c:1005
#, fuzzy
msgid "Enter TOTP/OTP/2FA code"
msgstr "टीओटीपी/ओटीपी/2एफए कोड प्रविष्ट करा"

#: src/remmina_ssh.c:1035 src/remmina_ssh.c:1061
#, fuzzy
msgid "SSH tunnel credentials"
msgstr "एसएसएच बोगद्याची ओळख"

#: src/remmina_ssh.c:1035 src/remmina_ssh.c:1061
#, fuzzy
msgid "SSH credentials"
msgstr "एसएसएच क्रेडेंशियल्स"

#: src/remmina_ssh.c:1112
#, fuzzy
msgid "Keyboard interactive login, TOTP/OTP/2FA"
msgstr "कीबोर्ड इंटरॅक्टिव्ह लॉगिन, टीओटीपी/ओटीपी/2एफए"

#. TRANSLATORS: The placeholder %s is an error message
#: src/remmina_ssh.c:1337
#, fuzzy, c-format
msgid "Could not start SSH session. %s"
msgstr "एसएसएच सत्र सुरू करू शकला नाही. [एक्स २९ एक्स]"

#. TRANSLATORS: The placeholder %s is an error message
#: src/remmina_ssh.c:1735
#, fuzzy, c-format
msgid "Could not create channel. %s"
msgstr "चॅनेल तयार करता आले नाही. [एक्स २६ एक्स]"

#. TRANSLATORS: The placeholder %s is an error message
#: src/remmina_ssh.c:1746
#, fuzzy, c-format
msgid "Could not connect to SSH tunnel. %s"
msgstr "एसएसएच बोगद्याशी कनेक्ट होऊ शकला नाही. [एक्स ३३ एक्स]"

#. TRANSLATORS: The placeholder %s is an error message
#: src/remmina_ssh.c:1816 src/remmina_ssh.c:1837 src/remmina_ssh.c:1846
#, fuzzy, c-format
msgid "Could not request port forwarding. %s"
msgstr "पोर्ट फॉरवर्डिंगची विनंती करू शकला नाही. [एक्स ३५ एक्स]"

#: src/remmina_ssh.c:1876
#, fuzzy
msgid "The server did not respond."
msgstr "सर्व्हरने प्रतिसाद दिला नाही."

#: src/remmina_ssh.c:1916
#, fuzzy, c-format
msgid "Cannot connect to local port %i."
msgstr "स्थानिक बंदराशी (एक्स २९ एक्स) कनेक्ट होऊ शकत नाही."

#. TRANSLATORS: The placeholder %s is an error message
#: src/remmina_ssh.c:1965
#, fuzzy, c-format
msgid "Could not write to SSH channel. %s"
msgstr "एसएसएच चॅनेलला लिहू शकला नाही. [एक्स ३२ एक्स]"

#. TRANSLATORS: The placeholder %s is an error message
#: src/remmina_ssh.c:1972
#, fuzzy, c-format
msgid "Could not read from tunnel listening socket. %s"
msgstr "बोगद्याच्या ऐकण्याच्या सॉकेटमधून वाचता आले नाही. [एक्स ४५ एक्स]"

#. TRANSLATORS: The placeholder %s is an error message
#: src/remmina_ssh.c:1992
#, fuzzy, c-format
msgid "Could not poll SSH channel. %s"
msgstr "एसएसएच चॅनेलला पोल करता आले नाही. [एक्स २८ एक्स]"

#. TRANSLATORS: The placeholder %s is an error message
#: src/remmina_ssh.c:1999
#, fuzzy, c-format
msgid "Could not read SSH channel in a non-blocking way. %s"
msgstr "एसएसएच चॅनेल ब्लॉक न करता वाचता आले नाही. [एक्स ५० एक्स]"

#. TRANSLATORS: The placeholder %s is an error message
#: src/remmina_ssh.c:2018
#, fuzzy, c-format
msgid "Could not send data to tunnel listening socket. %s"
msgstr "बोगद्याच्या ऐकण्याच्या सॉकेटवर डेटा पाठवू शकला नाही. [एक्स ४८ एक्स]"

#: src/remmina_ssh.c:2120
#, fuzzy
msgid "Assign a destination port."
msgstr "गंतव्य बंदर नेमून द्या."

#: src/remmina_ssh.c:2127
#, fuzzy
msgid "Could not create socket."
msgstr "सॉकेट तयार करू शकला नाही."

#: src/remmina_ssh.c:2137
#, fuzzy
msgid "Could not bind server socket to local port."
msgstr "सर्व्हर सॉकेट स्थानिक बंदराला बांधू शकत नव्हते."

#: src/remmina_ssh.c:2143
#, fuzzy
msgid "Could not listen to local port."
msgstr "स्थानिक बंदर ऐकू शकत नव्हते."

#. TRANSLATORS: Do not translate pthread
#: src/remmina_ssh.c:2153 src/remmina_ssh.c:2170 src/remmina_ssh.c:2188
#, fuzzy
msgid "Could not start pthread."
msgstr "पायथ्रेड सुरू करू शकला नाही."

#. TRANSLATORS: The placeholder %s is an error message
#: src/remmina_ssh.c:2280
#, fuzzy, c-format
msgid "Could not create SFTP session. %s"
msgstr "एसएफटीपी सत्र तयार करू शकले नाही. [एक्स ३१ एक्स]"

#. TRANSLATORS: The placeholder %s is an error message
#: src/remmina_ssh.c:2285
#, fuzzy, c-format
msgid "Could not start SFTP session. %s"
msgstr "एसएफटीपी सत्र सुरू करू शकले नाही. [एक्स ३० एक्स]"

#. TRANSLATORS: The placeholder %s is an error message
<<<<<<< HEAD
#: src/remmina_ssh.c:2378
=======
#: src/remmina_ssh.c:2379
>>>>>>> 050fc71c
#, fuzzy, c-format
msgid "Could not open channel. %s"
msgstr "चॅनेल उघडू शकत नव्हते. [एक्स २४ एक्स]"

#. TRANSLATORS: The placeholder %s is an error message
<<<<<<< HEAD
#: src/remmina_ssh.c:2393
=======
#: src/remmina_ssh.c:2394
>>>>>>> 050fc71c
#, fuzzy, c-format
msgid "Could not request shell. %s"
msgstr "शेलची विनंती करू शकला नाही. [एक्स २५ एक्स]"

<<<<<<< HEAD
#: src/remmina_ssh.c:2511
=======
#: src/remmina_ssh.c:2521
>>>>>>> 050fc71c
#, fuzzy
msgid "Could not create PTY device."
msgstr "पीटीवाय डिव्हाइस तयार करू शकला नाही."

#: src/remmina_exec.c:475
#, fuzzy, c-format
msgid "Plugin %s is not registered."
msgstr "प्लगइन [एक्स ७ एक्स] नोंदणीकृत नाही."
<<<<<<< HEAD

#: src/remmina_main.c:669
msgid "The latest successful connection attempt, or a pre-computed date"
msgstr ""

#: src/remmina_main.c:671
#, fuzzy, c-format
msgid "Total %i item."
msgid_plural "Total %i items."
msgstr[0] "एकूण [एक्स ६ एक्स] वस्तू."
msgstr[1] ""

#: src/remmina_main.c:865
#, fuzzy, c-format
msgid "Are you sure you want to delete “%s”?"
msgstr "आपली खात्री आहे की आपण \"%s\" हटवू इच्छिता?"

#: src/remmina_main.c:989
#, fuzzy, c-format
msgid ""
"Unable to import:\n"
"%s"
msgstr ""
"आयात करण्यास असमर्थ:\n"
"[एक्स १८ एक्स]"

#: src/remmina_main.c:1015 data/ui/remmina_main.glade:285
#, fuzzy
msgid "Import"
msgstr "आयात करा"

#: src/remmina_main.c:1038 src/remmina_file_editor.c:1791
#, fuzzy
msgid "_Save"
msgstr "_साठवा"

#: src/remmina_main.c:1044
#, fuzzy
msgid "This protocol does not support exporting."
msgstr "हा प्रोटोकॉल निर्यातीला पाठिंबा देत नाही."

#: src/remmina_main.c:1361
#, fuzzy
msgid "Remmina Remote Desktop Client"
msgstr "रेमिना रिमोट डेस्कटॉप क्लायंट"

#: src/remmina_main.c:1363
#, fuzzy
msgid "Remmina Kiosk"
msgstr "रेमिना किऑस्क"

#. TRANSLATORS: The placeholder %s is a directory path
#: src/remmina_sftp_client.c:173
#, fuzzy, c-format
msgid "Could not create the folder “%s”."
msgstr "\"[एक्स २९ एक्स]\" हे फोल्डर तयार करू शकले नाही."

#. TRANSLATORS: The placeholder %s is a file path
#: src/remmina_sftp_client.c:181 src/remmina_sftp_client.c:202
#, fuzzy, c-format
msgid "Could not create the file “%s”."
msgstr "\"एक्स २७ एक्स] ही फाइल तयार करू शकली नाही."

#. TRANSLATORS: The placeholders %s are a file path, and an error message.
#: src/remmina_sftp_client.c:220
#, fuzzy, c-format
msgid "Could not open the file “%s” on the server. %s"
msgstr "सर्व्हरवर \"[एक्स २५ एक्स]\" फाइल उघडू शकली नाही. [एक्स ४४ एक्स]"

#: src/remmina_sftp_client.c:242
#, fuzzy, c-format
msgid "Could not save the file “%s”."
msgstr "फाइल \"[एक्स २५ एक्स]\" वाचवू शकली नाही."

#: src/remmina_sftp_client.c:281 src/remmina_sftp_client.c:698
#: src/remmina_sftp_client.c:761
#, fuzzy, c-format
msgid "Could not open the folder “%s”. %s"
msgstr "\"[एक्स २७ एक्स]\" हे फोल्डर उघडू शकले नाही. [एक्स ३२ एक्स]"

#: src/remmina_sftp_client.c:385
#, fuzzy, c-format
msgid "Could not create the folder “%s” on the server. %s"
msgstr "सर्व्हरवर \"[एक्स २९ एक्स]\" हे फोल्डर तयार करू शकले नाही. [एक्स ४८ एक्स]"

#: src/remmina_sftp_client.c:413 src/remmina_sftp_client.c:435
#, fuzzy, c-format
msgid "Could not create the file “%s” on the server. %s"
msgstr "सर्व्हरवर \"[एक्स २७ एक्स]\" फाइल तयार करू शकली नाही. [एक्स ४६ एक्स]"

#: src/remmina_sftp_client.c:456
#, fuzzy, c-format
msgid "Could not open the file “%s”."
msgstr "फाइल उघडू शकली नाही [[एक्स २५ एक्स]\"."

#: src/remmina_sftp_client.c:476
#, fuzzy, c-format
msgid "Could not write to the file “%s” on the server. %s"
msgstr "सर्व्हरवरील फाइलला \"[एक्स २९ एक्स]\" लिहू शकला नाही. [एक्स ४८ एक्स]"

#: src/remmina_sftp_client.c:716
#, fuzzy, c-format
msgid "Could not read from the folder. %s"
msgstr "फोल्डरमधून वाचता आले नाही. [एक्स ३२ एक्स]"

#: src/remmina_sftp_client.c:823
#, fuzzy
msgid "Are you sure you want to cancel the file transfer in progress?"
msgstr "आपल्याला खात्री आहे की आपल्याला फाइल हस्तांतरण प्रगतीपथावर रद्द करायचे आहे?"

#: src/remmina_sftp_client.c:857
#, fuzzy, c-format
msgid "Could not delete “%s”. %s"
msgstr "\"एक्स १८ एक्स] हटवू शकला नाही. [एक्स २३ एक्स]"

#: src/remmina_sftp_client.c:942
#, fuzzy
msgid "The file exists already"
msgstr "फाइल आधीच अस्तित्वात आहे"

#: src/remmina_sftp_client.c:945
#, fuzzy
msgid "Resume"
msgstr "सुरू करा"

#: src/remmina_sftp_client.c:946
#, fuzzy
msgid "Overwrite"
msgstr "पुनर्लेखन"

#: src/remmina_sftp_client.c:964
#, fuzzy
msgid "The following file already exists in the target folder:"
msgstr "लक्ष्य फोल्डरमध्ये खालील फाइल आधीच अस्तित्वात आहे:"

#: src/remmina_file_editor.c:61
#, fuzzy
msgid ""
"<big>Supported formats\n"
"• server\n"
"• server[:port]\n"
"VNC additional formats\n"
"• ID:repeater ID number\n"
"• unix:///path/socket.sock</big>"
msgstr ""
"[एक्स०एक्स] समर्थित स्वरूप\n"
"• सर्व्हर\n"
"• सर्व्हर[:p ओर्ट]\n"
"व्हीएनसी अतिरिक्त स्वरूप\n"
"• आयडी:रिपीटर आयडी क्रमांक\n"
"• unix:///path/socket.sock[एक्स १२१ एक्स]"

#: src/remmina_file_editor.c:70
#, fuzzy
msgid ""
"<big>• command in PATH args %h\n"
"• /path/to/foo -options %h %u\n"
"• %h is substituted with the server name\n"
"• %t is substituted with the SSH server name\n"
"• %u is substituted with the username\n"
"• %U is substituted with the SSH username\n"
"• %p is substituted with Remmina profile name\n"
"• %g is substituted with Remmina profile group name\n"
"• %d is substituted with local date and time in ISO 8601 format\n"
"Do not run in background if you want the command to be executed before "
"connecting.\n"
"</big>"
msgstr ""
"[एक्स0एक्स]• पीएटीएचमधील कमांड %एच\n"
"• /मार्ग/ते/फू -पर्याय % एच% यू\n"
"• % एच सर्व्हर नावासह बदलले जाते\n"
"एसएसएच सर्व्हर नावासह •% टी बदलले जाते\n"
"• % यू वापरकर्त्याच्या नावासह बदलले जाते\n"
"• % यू एसएसएच वापरकर्त्याच्या नावासह बदलले जाते\n"
"•% पी रेमिना प्रोफाइल नावासह बदलले जाते\n"
"• % जी रेमिना प्रोफाइल ग्रुप नावासह बदलले जाते\n"
"• % डी आयएसओ 8601 स्वरूपात स्थानिक तारीख आणि वेळेसह बदलले जाते\n"
"कनेक्ट करण्यापूर्वी कमांड अंमलात आणायची असेल तर पार्श्वभूमीत धावू नका.\n"
"[एक्स ४७२ एक्स]"

#: src/remmina_file_editor.c:84
#, fuzzy
msgid ""
"<big>Supported formats\n"
"• server\n"
"• server[:port]\n"
"• username@server[:port] (SSH protocol only)</big>"
msgstr ""
"[एक्स०एक्स] समर्थित स्वरूप\n"
"• सर्व्हर\n"
"• सर्व्हर[:p ओर्ट]\n"
"• username@server[:p ओर्ट] (एसएसएच प्रोटोकॉल फक्त)[एक्स ९२ एक्स]"

#: src/remmina_file_editor.c:162
#, fuzzy
msgid "Input is invalid."
msgstr "इनपुट अवैध आहे."

#: src/remmina_file_editor.c:239
#, fuzzy
msgid "Choose a Remote Desktop Server"
msgstr "रिमोट डेस्कटॉप सर्व्हर निवडा"

#: src/remmina_file_editor.c:460
#, fuzzy, c-format
msgid "Browse the network to find a %s server"
msgstr "[एक्स 29 एक्स] सर्व्हर शोधण्यासाठी नेटवर्क ब्राउझ करा"

#: src/remmina_file_editor.c:564
#, fuzzy
msgid "Resolution"
msgstr "ठराव"

#: src/remmina_file_editor.c:571
#, fuzzy
msgid "Use initial window size"
msgstr "प्रारंभिक खिडकीचा आकार वापरा"

#: src/remmina_file_editor.c:575
#, fuzzy
msgid "Use client resolution"
msgstr "क्लायंट रिझोल्यूशन वापरा"

#: src/remmina_file_editor.c:586 src/remmina_file_editor.c:1152
#, fuzzy
msgid "Custom"
msgstr "कस्टम"

#: src/remmina_file_editor.c:945
#, fuzzy
msgid "Keyboard mapping"
msgstr "कीबोर्ड मॅपिंग"

#: src/remmina_file_editor.c:1072
#, fuzzy
msgid "Behavior"
msgstr "वर्तन"

#: src/remmina_file_editor.c:1075
msgid "Execute a Command"
msgstr "बाह्य आदेशांची अंमलबजावणी करीत आहे …"

#: src/remmina_file_editor.c:1079
#, fuzzy
msgid "Before connecting"
msgstr "जोडण्यापूर्वी"

#: src/remmina_file_editor.c:1081
#, fuzzy
msgid "command %h %u %t %U %p %g --option"
msgstr "कमांड % एच% यू %टी % यू %पी %जी -- पर्याय"

#: src/remmina_file_editor.c:1086
=======

#: src/remmina_main.c:669
#, fuzzy
msgid "The latest successful connection attempt, or a pre-computed date"
msgstr "नवीनतम यशस्वी कनेक्शन प्रयत्न, किंवा पूर्व-संगणकीय तारीख"

#: src/remmina_main.c:671
#, c-format
msgid "Total %i item."
msgid_plural "Total %i items."
msgstr[0] "एकूण %i आयटम."
msgstr[1] "एकूण %i आयटम."

#: src/remmina_main.c:865
#, fuzzy, c-format
msgid "Are you sure you want to delete “%s”?"
msgstr "तुम्हास \"%s\" नक्की डिलीट करायचे आहे का?"

#: src/remmina_main.c:989
#, fuzzy, c-format
msgid ""
"Unable to import:\n"
"%s"
msgstr ""
"आयात करण्यास असमर्थ:\n"
"[एक्स १८ एक्स]"

#: src/remmina_main.c:1015 data/ui/remmina_main.glade:285
#, fuzzy
msgid "Import"
msgstr "आयात करा"

#: src/remmina_main.c:1038 src/remmina_file_editor.c:1791
#, fuzzy
msgid "_Save"
msgstr "_साठवा"

#: src/remmina_main.c:1044
#, fuzzy
msgid "This protocol does not support exporting."
msgstr "हा प्रोटोकॉल निर्यातीला पाठिंबा देत नाही."

#: src/remmina_main.c:1361
#, fuzzy
msgid "Remmina Remote Desktop Client"
msgstr "रेमिना रिमोट डेस्कटॉप क्लायंट"

#: src/remmina_main.c:1363
#, fuzzy
msgid "Remmina Kiosk"
msgstr "रेमिना किऑस्क"

#. TRANSLATORS: The placeholder %s is a directory path
#: src/remmina_sftp_client.c:173
#, fuzzy, c-format
msgid "Could not create the folder “%s”."
msgstr "\"[एक्स २९ एक्स]\" हे फोल्डर तयार करू शकले नाही."

#. TRANSLATORS: The placeholder %s is a file path
#: src/remmina_sftp_client.c:181 src/remmina_sftp_client.c:202
#, fuzzy, c-format
msgid "Could not create the file “%s”."
msgstr "\"एक्स २७ एक्स] ही फाइल तयार करू शकली नाही."

#. TRANSLATORS: The placeholders %s are a file path, and an error message.
#: src/remmina_sftp_client.c:220
#, fuzzy, c-format
msgid "Could not open the file “%s” on the server. %s"
msgstr "सर्व्हरवर \"[एक्स २५ एक्स]\" फाइल उघडू शकली नाही. [एक्स ४४ एक्स]"

#: src/remmina_sftp_client.c:242
#, fuzzy, c-format
msgid "Could not save the file “%s”."
msgstr "फाइल \"[एक्स २५ एक्स]\" वाचवू शकली नाही."

#: src/remmina_sftp_client.c:281 src/remmina_sftp_client.c:698
#: src/remmina_sftp_client.c:761
#, fuzzy, c-format
msgid "Could not open the folder “%s”. %s"
msgstr "\"[एक्स २७ एक्स]\" हे फोल्डर उघडू शकले नाही. [एक्स ३२ एक्स]"

#: src/remmina_sftp_client.c:385
#, fuzzy, c-format
msgid "Could not create the folder “%s” on the server. %s"
msgstr "सर्व्हरवर \"[एक्स २९ एक्स]\" हे फोल्डर तयार करू शकले नाही. [एक्स ४८ एक्स]"

#: src/remmina_sftp_client.c:413 src/remmina_sftp_client.c:435
#, fuzzy, c-format
msgid "Could not create the file “%s” on the server. %s"
msgstr "सर्व्हरवर \"[एक्स २७ एक्स]\" फाइल तयार करू शकली नाही. [एक्स ४६ एक्स]"

#: src/remmina_sftp_client.c:456
#, fuzzy, c-format
msgid "Could not open the file “%s”."
msgstr "फाइल उघडू शकली नाही [[एक्स २५ एक्स]\"."

#: src/remmina_sftp_client.c:476
#, fuzzy, c-format
msgid "Could not write to the file “%s” on the server. %s"
msgstr "सर्व्हरवरील फाइलला \"[एक्स २९ एक्स]\" लिहू शकला नाही. [एक्स ४८ एक्स]"

#: src/remmina_sftp_client.c:716
#, fuzzy, c-format
msgid "Could not read from the folder. %s"
msgstr "फोल्डरमधून वाचता आले नाही. [एक्स ३२ एक्स]"

#: src/remmina_sftp_client.c:823
#, fuzzy
msgid "Are you sure you want to cancel the file transfer in progress?"
msgstr "आपल्याला खात्री आहे की आपल्याला फाइल हस्तांतरण प्रगतीपथावर रद्द करायचे आहे?"

#: src/remmina_sftp_client.c:857
#, fuzzy, c-format
msgid "Could not delete “%s”. %s"
msgstr "\"एक्स १८ एक्स] हटवू शकला नाही. [एक्स २३ एक्स]"

#: src/remmina_sftp_client.c:942
#, fuzzy
msgid "The file exists already"
msgstr "फाइल आधीच अस्तित्वात आहे"

#: src/remmina_sftp_client.c:945
#, fuzzy
msgid "Resume"
msgstr "सुरू करा"

#: src/remmina_sftp_client.c:946
#, fuzzy
msgid "Overwrite"
msgstr "पुनर्लेखन"

#: src/remmina_sftp_client.c:964
#, fuzzy
msgid "The following file already exists in the target folder:"
msgstr "लक्ष्य फोल्डरमध्ये खालील फाइल आधीच अस्तित्वात आहे:"

#: src/remmina_file_editor.c:61
#, fuzzy
msgid ""
"<big>Supported formats\n"
"• server\n"
"• server[:port]\n"
"VNC additional formats\n"
"• ID:repeater ID number\n"
"• unix:///path/socket.sock</big>"
msgstr ""
"[एक्स०एक्स] समर्थित स्वरूप\n"
"• सर्व्हर\n"
"• सर्व्हर[:p ओर्ट]\n"
"व्हीएनसी अतिरिक्त स्वरूप\n"
"• आयडी:रिपीटर आयडी क्रमांक\n"
"• unix:///path/socket.sock[एक्स १२१ एक्स]"

#: src/remmina_file_editor.c:70
#, fuzzy
msgid ""
"<big>• command in PATH args %h\n"
"• /path/to/foo -options %h %u\n"
"• %h is substituted with the server name\n"
"• %t is substituted with the SSH server name\n"
"• %u is substituted with the username\n"
"• %U is substituted with the SSH username\n"
"• %p is substituted with Remmina profile name\n"
"• %g is substituted with Remmina profile group name\n"
"• %d is substituted with local date and time in ISO 8601 format\n"
"Do not run in background if you want the command to be executed before "
"connecting.\n"
"</big>"
msgstr ""
"[एक्स0एक्स]• पीएटीएचमधील कमांड %एच\n"
"• /मार्ग/ते/फू -पर्याय % एच% यू\n"
"• % एच सर्व्हर नावासह बदलले जाते\n"
"एसएसएच सर्व्हर नावासह •% टी बदलले जाते\n"
"• % यू वापरकर्त्याच्या नावासह बदलले जाते\n"
"• % यू एसएसएच वापरकर्त्याच्या नावासह बदलले जाते\n"
"•% पी रेमिना प्रोफाइल नावासह बदलले जाते\n"
"• % जी रेमिना प्रोफाइल ग्रुप नावासह बदलले जाते\n"
"• % डी आयएसओ 8601 स्वरूपात स्थानिक तारीख आणि वेळेसह बदलले जाते\n"
"कनेक्ट करण्यापूर्वी कमांड अंमलात आणायची असेल तर पार्श्वभूमीत धावू नका.\n"
"[एक्स ४७२ एक्स]"

#: src/remmina_file_editor.c:84
#, fuzzy
msgid ""
"<big>Supported formats\n"
"• server\n"
"• server[:port]\n"
"• username@server[:port] (SSH protocol only)</big>"
msgstr ""
"[एक्स०एक्स] समर्थित स्वरूप\n"
"• सर्व्हर\n"
"• सर्व्हर[:p ओर्ट]\n"
"• username@server[:p ओर्ट] (एसएसएच प्रोटोकॉल फक्त)[एक्स ९२ एक्स]"

#: src/remmina_file_editor.c:162
#, fuzzy
msgid "Input is invalid."
msgstr "इनपुट अवैध आहे."

#: src/remmina_file_editor.c:239
#, fuzzy
msgid "Choose a Remote Desktop Server"
msgstr "रिमोट डेस्कटॉप सर्व्हर निवडा"

#: src/remmina_file_editor.c:460
#, fuzzy, c-format
msgid "Browse the network to find a %s server"
msgstr "[एक्स 29 एक्स] सर्व्हर शोधण्यासाठी नेटवर्क ब्राउझ करा"

#: src/remmina_file_editor.c:564
#, fuzzy
msgid "Resolution"
msgstr "ठराव"

#: src/remmina_file_editor.c:571
#, fuzzy
msgid "Use initial window size"
msgstr "प्रारंभिक खिडकीचा आकार वापरा"

#: src/remmina_file_editor.c:575
#, fuzzy
msgid "Use client resolution"
msgstr "क्लायंट रिझोल्यूशन वापरा"

#: src/remmina_file_editor.c:586 src/remmina_file_editor.c:1152
#, fuzzy
msgid "Custom"
msgstr "कस्टम"

#: src/remmina_file_editor.c:945
#, fuzzy
msgid "Keyboard mapping"
msgstr "कीबोर्ड मॅपिंग"

#: src/remmina_file_editor.c:1072
#, fuzzy
msgid "Behavior"
msgstr "वर्तन"

#: src/remmina_file_editor.c:1075
msgid "Execute a Command"
msgstr "बाह्य आदेशांची अंमलबजावणी करीत आहे …"

#: src/remmina_file_editor.c:1079
#, fuzzy
msgid "Before connecting"
msgstr "जोडण्यापूर्वी"

#: src/remmina_file_editor.c:1081
#, fuzzy
msgid "command %h %u %t %U %p %g --option"
msgstr "कमांड % एच% यू %टी % यू %पी %जी -- पर्याय"

#: src/remmina_file_editor.c:1086
#, fuzzy
msgid "After connecting"
msgstr "कनेक्ट केल्यानंतर"

#: src/remmina_file_editor.c:1088
#, fuzzy
msgid "/path/to/command -opt1 arg %h %u %t -opt2 %U %p %g"
msgstr "/मार्ग/ते/कमांड -ऑप्ट1 आर्ग %एच %यू %टी -ऑप्ट2%यू %पी%जी"

#: src/remmina_file_editor.c:1092
#, fuzzy
msgid "Start-up"
msgstr "स्टार्ट-अप"

#: src/remmina_file_editor.c:1095
#, fuzzy
msgid "Auto-start this profile"
msgstr "हे प्रोफाइल ऑटो-स्टार्ट करा"

#: src/remmina_file_editor.c:1125
#, fuzzy
msgid "SSH Tunnel"
msgstr "एसएसएच बोगदा"

#: src/remmina_file_editor.c:1126
#, fuzzy
msgid "Enable SSH tunnel"
msgstr "एसएसएच बोगदा सक्षम करा"

#: src/remmina_file_editor.c:1133
#, fuzzy
msgid "Tunnel via loopback address"
msgstr "लूपबॅक पत्त्याद्वारे बोगदा"

#: src/remmina_file_editor.c:1143
#, fuzzy, c-format
msgid "Same server at port %i"
msgstr "बंदरावर तोच सर्व्हर [एक्स २० एक्स]"

#: src/remmina_file_editor.c:1193 plugins/rdp/rdp_plugin.c:2767
#, fuzzy
msgid "Start-up path"
msgstr "स्टार्ट-अप मार्ग"

#: src/remmina_file_editor.c:1202
#, fuzzy
msgid "SSH Authentication"
msgstr "एसएसएच प्रमाणीकरण"

#: src/remmina_file_editor.c:1229
#, fuzzy
#| msgid "SSH identity file"
msgid "SSH private key file"
msgstr "एसएसएच खाजगी की फाइल"

#: src/remmina_file_editor.c:1235 src/remmina_ssh_plugin.c:1474
#, fuzzy
#| msgid "SSH identity file"
msgid "SSH certificate file"
msgstr "एसएसएच प्रमाणपत्र फाइल"

#: src/remmina_file_editor.c:1293
#, fuzzy
msgid "Basic"
msgstr "पायाभूत"

#: src/remmina_file_editor.c:1299
#, fuzzy
msgid "Advanced"
msgstr "प्रगत"

#: src/remmina_file_editor.c:1310
#, fuzzy
msgid "Notes"
msgstr "टिपणे"

#: src/remmina_file_editor.c:1438
#, fuzzy, c-format
msgid "(%s: %i): Can't validate setting '%s' since 'value' or 'gfe' are NULL!"
msgstr ""
"([एक्स १ एक्स]: [एक्स ५ एक्स]) : 'मूल्य' किंवा 'जीएफई' रद्दबातल असल्याने '[एक्स ३४ "
"एक्स]' सेटिंग वैध ठरवू शकत नाही!"

#: src/remmina_file_editor.c:1441
#, fuzzy, c-format
msgid ""
"(%s: %i): Can't validate user input since 'setting_name_to_validate', "
"'value' or 'gfe' are NULL!"
msgstr ""
"([एक्स १ एक्स]: [एक्स ५ एक्स]: 'setting_name_to_validate', 'व्हॅल्यू' किंवा 'जीएफई' "
"रद्दल असल्याने वापरकर्त्याचे इनपुट वैध ठरवू शकत नाही!"

#. TRANSLATORS: Meta-error. Shouldn't be visible.
#: src/remmina_file_editor.c:1445 plugins/x2go/x2go_plugin.c:2188
#: plugins/x2go/x2go_plugin.c:2817
#, fuzzy
msgid "Internal error."
msgstr "अंतर्गत त्रुटी."

#: src/remmina_file_editor.c:1667 src/remmina_file_editor.c:1703
#: src/remmina_file_editor.c:1724 src/remmina_file_editor.c:1747
#, fuzzy, c-format
msgid "Couldn't validate user input. %s"
msgstr "वापरकर्त्याचे इनपुट वैध ठरवू शकत नाही. [एक्स ३० एक्स]"

#: src/remmina_file_editor.c:1691
#, fuzzy
msgid "Default settings saved."
msgstr "डिफॉल्ट सेटिंग्ज सेव्ह केल्या."

#: src/remmina_file_editor.c:1781
#, fuzzy
msgid "Remote Connection Profile"
msgstr "रिमोट कनेक्शन प्रोफाइल"

#: src/remmina_file_editor.c:1787
#, fuzzy
msgid "Save as Default"
msgstr "डिफॉल्ट म्हणून वाचवा"

#: src/remmina_file_editor.c:1788
#, fuzzy
msgid "Use the current settings as the default for all new connection profiles"
msgstr "सर्व नवीन कनेक्शन प्रोफाइलसाठी सध्याच्या सेटिंग्ज डिफॉल्ट म्हणून वापरा"

#: src/remmina_file_editor.c:1796 data/ui/remmina_main.glade:160
#, fuzzy
msgid "Connect"
msgstr "जोडा"

#: src/remmina_file_editor.c:1799
#, fuzzy
msgid "_Save and Connect"
msgstr "_Save आणि कनेक्ट"

#: src/remmina_file_editor.c:1922
#, fuzzy
msgid "Quick Connect"
msgstr "द्रुत कनेक्ट"

#: src/remmina_file_editor.c:1946
#, fuzzy, c-format
msgid "Use '%s' as subgroup delimiter"
msgstr "सबग्रुप डिलिमिटर म्हणून '[एक्स 5 एक्स]' वापरा"

#: src/remmina_file_editor.c:2012 src/remmina_file_editor.c:2030
#, fuzzy, c-format
msgid "Could not find the file “%s”."
msgstr "फाइल सापडली नाही [[एक्स २५ एक्स]\"."

#. TRANSLATORS: This is a message that pops up when an external Remmina plugin tries to set the window resolution using a legacy parameter.
#. TRANSLATORS: This is a message that pop-up when an external Remmina plugin tries to set the windows resolution using a legacy parameter.
#: src/remmina_file.c:451 src/remmina_file.c:497
#, fuzzy
msgid ""
"Using the «resolution» parameter in the Remmina preferences file is "
"deprecated.\n"
msgstr ""
"«रिझोल्यूशनचा वापर करून» रेमिना प्राधान्य फाइलमधील पॅरामीटर चे अवमूल्यन केले जाते.\n"

#: src/remmina_icon.c:136
#, fuzzy
msgid "Open Main Window"
msgstr "मुख्य खिडकी उघडा"

#: src/remmina_icon.c:141 data/ui/remmina_main.glade:254
#, fuzzy
msgid "_Preferences"
msgstr "प्राधान्यक्रम"

#: src/remmina_icon.c:146
#, fuzzy
msgid "_About"
msgstr "_च्या बद्दल"

#: src/remmina_icon.c:156
#, fuzzy
msgid "Enable Service Discovery"
msgstr "सेवा शोध सक्षम करा"

#: src/remmina_icon.c:168 data/ui/remmina_main.glade:404
#, fuzzy
msgid "_Quit"
msgstr "_बाहेर पडा"

#. TRANSLATORS: Applet name as per the Freedesktop Desktop entry specification https://specifications.freedesktop.org/desktop-entry-spec/latest/
#. TRANSLATORS: Applet Name as per the Freedesktop Desktop entry specification https://specifications.freedesktop.org/desktop-entry-spec/latest/
#: src/remmina_icon.c:294 src/remmina_icon.c:450
#, fuzzy
msgid "Remmina Applet"
msgstr "रेमिना अॅपलेट"

#. TRANSLATORS: Applet comment/description as per the Freedesktop Desktop entry specification https://specifications.freedesktop.org/desktop-entry-spec/latest/
#: src/remmina_icon.c:296 src/remmina_icon.c:452
#, fuzzy
msgid "Connect to remote desktops through the applet menu"
msgstr "सफरचंदाच्या मेनूद्वारे दूरस्थ डेस्कटॉपशी कनेक्ट करा"

#: src/remmina_icon.c:359
#, fuzzy
msgid "StatusNotifier/Appindicator support in “"
msgstr "स्टेटसनोटिचर/अॅपइंडिकेटर सपोर्ट इन \""

#. TRANSLATORS: %s is a placeholder for "StatusNotifier/Appindicator suppor in “DESKTOP NAME”: "
#: src/remmina_icon.c:366
#, fuzzy, c-format
msgid "%s your desktop does support it"
msgstr "[एक्स0एक्स] तुमचा डेस्कटॉप त्याला पाठिंबा देतो"

#. TRANSLATORS: %s is a placeholder for "StatusNotifier/Appindicator suppor in “DESKTOP NAME”: "
#: src/remmina_icon.c:368
#, fuzzy, c-format
msgid "%s and Remmina has built-in (compiled) support for libappindicator."
msgstr "[एक्स०एक्स] आणि रेमिनाने लिबअॅपइंडिकेटरसाठी अंतर्निहित (संकलित) समर्थन केले आहे."

#. TRANSLATORS: %s is a placeholder for "StatusNotifier/Appindicator suppor in “DESKTOP NAME”: "
#: src/remmina_icon.c:371
#, fuzzy, c-format
msgid ""
"%s not supported natively by your Desktop Environment. libappindicator will "
"try to fallback to GtkStatusIcon/xembed"
msgstr ""
"[एक्स ० एक्स] आपल्या डेस्कटॉप पर्यावरणाने मूळतः समर्थित नाही. लिबअॅपइंडिकेटर "
"जीटीकेस्टेटआयकॉन/एक्सएम्बेडकडे परत जाण्याचा प्रयत्न करेल"

#. TRANSLATORS: %s is a placeholder for "StatusNotifier/Appindicator suppor in “DESKTOP NAME”: "
#: src/remmina_icon.c:375
#, fuzzy, c-format
msgid "%s You may need to install, and use XApp Status Applet"
msgstr ""
"[एक्स०एक्स] आपल्याला एक्सअॅप स्टेटस अॅपलट स्थापित करणे आणि वापरण्याची आवश्यकता असू शकते"

#. TRANSLATORS: %s is a placeholder for "StatusNotifier/Appindicator suppor in “DESKTOP NAME”: "
#: src/remmina_icon.c:378
#, fuzzy, c-format
msgid "%s You may need to install, and use KStatusNotifierItem"
msgstr "[एक्स०एक्स] आपल्याला केस्टेटसनोटिफाइडरआयटम स्थापित करणे आणि वापरणे आवश्यक असू शकते"

#. TRANSLATORS: %s is a placeholder for "StatusNotifier/Appindicator suppor in “DESKTOP NAME”: "
#: src/remmina_icon.c:381
#, fuzzy, c-format
msgid "%s You may need to install, and use XEmbed SNI Proxy"
msgstr ""
"[एक्स०एक्स] आपल्याला एक्सएम्बेड एसएनआय प्रॉक्सी स्थापित करणे आणि वापरण्याची आवश्यकता असू "
"शकते"

#. TRANSLATORS: %s is a placeholder for "StatusNotifier/Appindicator suppor in “DESKTOP NAME”: "
#: src/remmina_icon.c:384
#, fuzzy, c-format
msgid "%s You may need to install, and use Gnome Shell Extension Appindicator"
msgstr ""
"[एक्स०एक्स] आपल्याला ग्नोम शेल एक्सटेंशन अॅपइंडिकेटर स्थापित करणे आणि वापरणे आवश्यक आहे"

#. TRANSLATORS: %s is a placeholder for an error message
#: src/remmina_ssh_plugin.c:539
#, fuzzy, c-format
msgid "Error: %s"
msgstr "त्रुटी: [एक्स ७ एक्स]"

#: src/remmina_ssh_plugin.c:556
#, fuzzy
msgid "Terminal content saved in"
msgstr "टर्मिनल सामग्री सेव्ह केली"

#: src/remmina_ssh_plugin.c:822
msgid "Select All (host+A)"
msgstr "सर्व निवडा(Host + A)"

#: src/remmina_ssh_plugin.c:823
msgid "Copy (host+C)"
msgstr "कॉपी करा (host + C)"

#: src/remmina_ssh_plugin.c:824
msgid "Paste (host+V)"
msgstr "पेस्ट करा (host + V)"

#: src/remmina_ssh_plugin.c:825
msgid "Save session to file"
msgstr "फाईलमध्ये सेशन सेव्ह करा"

#: src/remmina_ssh_plugin.c:826
#, fuzzy
msgid "Increase font size (host+Page Up)"
msgstr "फॉन्टचा आकार वाढवा (होस्ट+पेज अप)"

#: src/remmina_ssh_plugin.c:827
#, fuzzy
msgid "Decrease font size (host+Page Down)"
msgstr "फॉन्टचा आकार कमी करा (होस्ट+पेज डाऊन)"

#: src/remmina_ssh_plugin.c:828
msgid "Find text (host+G)"
msgstr "पेस्ट करा (host + V)"

#: src/remmina_ssh_plugin.c:1439 data/ui/remmina_main.glade:177
msgid "Copy"
msgstr "कॉपी करा"

#: src/remmina_ssh_plugin.c:1439
msgid "_Copy"
msgstr "_ कॉपी(C)"

#: src/remmina_ssh_plugin.c:1440
msgid "Paste"
msgstr "पेस्ट करा"

#: src/remmina_ssh_plugin.c:1440
#, fuzzy
msgid "_Paste"
msgstr "_चिकटवा"

#: src/remmina_ssh_plugin.c:1441
#, fuzzy
msgid "Select all"
msgstr "सर्व निवडा"

#: src/remmina_ssh_plugin.c:1441
#, fuzzy
msgid "_Select all"
msgstr "_सर्व निवडा"

#: src/remmina_ssh_plugin.c:1442
#, fuzzy
msgid "Increase font size"
msgstr "फॉन्टचा आकार वाढवा"

#: src/remmina_ssh_plugin.c:1442
#, fuzzy
msgid "_Increase font size"
msgstr "_Increase फॉन्ट आकार"

#: src/remmina_ssh_plugin.c:1443
#, fuzzy
msgid "Decrease font size"
msgstr "फॉन्टचा आकार कमी करा"

#: src/remmina_ssh_plugin.c:1443
#, fuzzy
msgid "_Decrease font size"
msgstr "_Decrease फॉन्ट आकार"

#: src/remmina_ssh_plugin.c:1444
#, fuzzy
msgid "Find text"
msgstr "मजकूर शोधा"

#: src/remmina_ssh_plugin.c:1444
#, fuzzy
msgid "_Find text"
msgstr "_Find मजकूर"

#: src/remmina_ssh_plugin.c:1471 plugins/spice/spice_plugin.c:674
#: plugins/vnc/vnc_plugin.c:1977 plugins/vnc/vnc_plugin.c:1989
#, fuzzy
msgid "User password"
msgstr "वापरकर्ता पासवर्ड"

#: src/remmina_ssh_plugin.c:1477
msgid "Opening command"
msgstr ""

#: src/remmina_ssh_plugin.c:1478
#, fuzzy
msgid "Start-up background program"
msgstr "स्टार्ट-अप प्रोग्राम"

#: src/remmina_ssh_plugin.c:1483
#, fuzzy
msgid ""
"The filename can use the following placeholders:\n"
"\n"
"  • %h is substituted with the server name\n"
"  • %t is substituted with the SSH server name\n"
"  • %u is substituted with the username\n"
"  • %U is substituted with the SSH username\n"
"  • %p is substituted with Remmina profile name\n"
"  • %g is substituted with Remmina profile group name\n"
"  • %d is substituted with local date and time in ISO 8601 format\n"
msgstr ""
"फाइलनेम खालील प्लेसहोल्डर्स वापरू शकते:\n"
"\n"
"• % एच सर्व्हर नावासह बदलले जाते\n"
"  एसएसएच सर्व्हर नावासह •% टी बदलले जाते\n"
"  • % यू वापरकर्त्याच्या नावासह बदलले जाते\n"
"  • % यू एसएसएच वापरकर्त्याच्या नावासह बदलले जाते\n"
"  •% पी रेमिना प्रोफाइल नावासह बदलले जाते\n"
"  • % जी रेमिना प्रोफाइल ग्रुप नावासह बदलले जाते\n"
"  • % डी आयएसओ 8601 स्वरूपात स्थानिक तारीख आणि वेळेसह बदलले जाते\n"

#: src/remmina_ssh_plugin.c:1505
#, fuzzy
msgid "Terminal colour scheme"
msgstr "टर्मिनल रंग योजना"

#: src/remmina_ssh_plugin.c:1506
#, fuzzy
msgid "Character set"
msgstr "चारित्र्य संच"

#: src/remmina_ssh_plugin.c:1508
#, fuzzy
msgid "KEX (Key Exchange) algorithms"
msgstr "केईएक्स (की एक्स्चेंज) अल्गोरिदम"

#: src/remmina_ssh_plugin.c:1509
#, fuzzy
msgid "Symmetric cipher client to server"
msgstr "सर्व्हरला सममित सिफर क्लायंट"

#: src/remmina_ssh_plugin.c:1510
#, fuzzy
msgid "Preferred server host key types"
msgstr "पसंतीचे सर्व्हर होस्ट की प्रकार"

#: src/remmina_ssh_plugin.c:1511
#, fuzzy
msgid "Folder for SSH session log"
msgstr "एसएसएच सत्र लॉगसाठी फोल्डर"

#: src/remmina_ssh_plugin.c:1512
#, fuzzy
msgid "Filename for SSH session log"
msgstr "एसएसएच सत्र लॉगसाठी फाइलनेम"

#: src/remmina_ssh_plugin.c:1513
#, fuzzy
msgid "Log SSH session when exiting Remmina"
msgstr "रेमिनातून बाहेर पडताना एसएसएच सत्र लॉग करा"

#: src/remmina_ssh_plugin.c:1514
#, fuzzy
msgid "Log SSH session asynchronously"
msgstr "लॉग एसएसएच सत्र असमक्रमाने"

#: src/remmina_ssh_plugin.c:1514
#, fuzzy
msgid "Saving the session asynchronously may have a notable performance impact"
msgstr "सत्र असमक्रमाने वाचवल्याचा उल्लेखनीय कामगिरीचा परिणाम होऊ शकतो"

#: src/remmina_ssh_plugin.c:1515
#, fuzzy
msgid "Audible terminal bell"
msgstr "श्रवणीय टर्मिनल बेल"

#: src/remmina_ssh_plugin.c:1516
#, fuzzy
msgid "SSH compression"
msgstr "एसएसएच संपीडन"

#: src/remmina_ssh_plugin.c:1517
#, fuzzy
msgid "Don't remember passwords"
msgstr "पासवर्ड आठवत नाहीत"

#: src/remmina_ssh_plugin.c:1518
#, fuzzy
msgid "Strict host key checking"
msgstr "कडक यजमान की तपासणी"

#: src/remmina_ssh_plugin.c:1532
#, fuzzy
msgid "SSH - Secure Shell"
msgstr "एसएसएच - सुरक्षित शेल"

#: plugins/kwallet/src/kwallet_plugin_main.c:118
#, fuzzy
msgid "Secured password storage in KWallet"
msgstr "केवॉलेटमध्ये सुरक्षित पासवर्ड स्टोरेज"

#: plugins/rdp/rdp_settings.c:217
#, fuzzy
msgid "<Auto-detect>"
msgstr "<Auto-detect>"

#: plugins/rdp/rdp_settings.c:249
#, fuzzy
msgid "<Not set>"
msgstr "< सेट नाही>"

#: plugins/rdp/rdp_settings.c:280
#, fuzzy
msgid "<Choose a quality level to edit…>"
msgstr "< संपादनकरण्यासाठी गुणवत्तेची पातळी निवडा... >"

#: plugins/rdp/rdp_settings.c:282 plugins/rdp/rdp_plugin.c:2585
#: plugins/vnc/vnc_plugin.c:1934
#, fuzzy
msgid "Poor (fastest)"
msgstr "गरीब (सर्वात वेगवान)"

#: plugins/rdp/rdp_settings.c:284 plugins/rdp/rdp_plugin.c:2586
#: plugins/vnc/vnc_plugin.c:1933
#, fuzzy
msgid "Medium"
msgstr "मध्यम"

#: plugins/rdp/rdp_settings.c:286 plugins/rdp/rdp_plugin.c:2587
#: plugins/vnc/vnc_plugin.c:1931
#, fuzzy
msgid "Good"
msgstr "चांगला"

#: plugins/rdp/rdp_settings.c:288 plugins/rdp/rdp_plugin.c:2588
#: plugins/vnc/vnc_plugin.c:1932
#, fuzzy
msgid "Best (slowest)"
msgstr "सर्वोत्तम (सर्वात मंद)"

#: plugins/rdp/rdp_settings.c:427
#, fuzzy
msgid "Keyboard layout"
msgstr "कळफलक मांडणी"

#: plugins/rdp/rdp_settings.c:457
#, fuzzy
msgid "Use client keyboard mapping"
msgstr "क्लायंट कीबोर्ड मॅपिंग वापरा"

#: plugins/rdp/rdp_settings.c:468
#, fuzzy
msgid "Keyboard scancode remapping"
msgstr "कीबोर्ड स्कॅनकोड रिमॅपिंग"

#: plugins/rdp/rdp_settings.c:483
#, fuzzy
msgid "List of key=value,… pairs to remap scancodes. E.g. 0x56=0x29,0x29=0x56"
msgstr ""
"मुख्य=मूल्याची यादी,... स्कॅनकोड पुन्हा मॅप करण्यासाठी जोड्या. उदा.0x56=0x29,0x29=0x56"

#: plugins/rdp/rdp_settings.c:486
#, fuzzy
msgid "FreeRDP > 2.3.0 is required to map scancodes"
msgstr "स्कॅनकोड मॅप करण्यासाठी फ्रीआरडीपी > 2.3.0 आवश्यक आहे"

#: plugins/rdp/rdp_settings.c:494
#, fuzzy
msgid "Quality settings"
msgstr "गुणवत्ता सेटिंग्ज"

#: plugins/rdp/rdp_settings.c:517
#, fuzzy
msgid "Wallpaper"
msgstr "वॉलपेपर"

#: plugins/rdp/rdp_settings.c:525
#, fuzzy
msgid "Window drag"
msgstr "खिडकी ओढ"

#: plugins/rdp/rdp_settings.c:532
#, fuzzy
msgid "Menu animation"
msgstr "मेनू अ ॅनिमेशन"

#: plugins/rdp/rdp_settings.c:540
#, fuzzy
msgid "Theme"
msgstr "धर्ती"

#: plugins/rdp/rdp_settings.c:547
#, fuzzy
msgid "Cursor shadow"
msgstr "कर्सर सावली"

#: plugins/rdp/rdp_settings.c:555
#, fuzzy
msgid "Cursor blinking"
msgstr "कर्सर ब्लिंकिंग"

#: plugins/rdp/rdp_settings.c:562
#, fuzzy
msgid "Font smoothing"
msgstr "फॉन्ट गुळगुळीत"

#: plugins/rdp/rdp_settings.c:570
#, fuzzy
msgid "Composition"
msgstr "रचना"

#: plugins/rdp/rdp_settings.c:580
#, fuzzy
msgid "Remote scale factor"
msgstr "रिमोट स्केल फॅक्टर"

#: plugins/rdp/rdp_settings.c:595
#, fuzzy
msgid "Desktop scale factor %"
msgstr "डेस्कटॉप स्केल घटक%"

#: plugins/rdp/rdp_settings.c:607
#, fuzzy
msgid "Device scale factor %"
msgstr "डिव्हाइस स्केल फॅक्टर%"

#: plugins/rdp/rdp_settings.c:630
#, fuzzy
msgid "Desktop orientation"
msgstr "डेस्कटॉप अभिमुखता"

#: plugins/rdp/rdp_settings.c:650
#, fuzzy
msgid "Input device settings"
msgstr "इनपुट डिव्हाइस सेटिंग्ज"

#: plugins/rdp/rdp_settings.c:658 plugins/rdp/rdp_plugin.c:2729
#: plugins/vnc/vnc_plugin.c:2014
#, fuzzy
msgid "Disable smooth scrolling"
msgstr "गुळगुळीत स्क्रोलिंग अक्षम करा"

#: plugins/rdp/rdp_settings.c:669
#, fuzzy
msgid "General settings"
msgstr "सामान्य सेटिंग्ज"

#: plugins/rdp/rdp_settings.c:676 plugins/rdp/rdp_plugin.c:2781
#, fuzzy
msgid "Reconnect attempts number"
msgstr "पुन्हा संपर्क प्रयत्न क्रमांक"

#: plugins/rdp/rdp_settings.c:689 plugins/rdp/rdp_plugin.c:2781
#, fuzzy
msgid ""
"The maximum number of reconnect attempts upon an RDP disconnect (default: 20)"
msgstr "आरडीपी डिस्कनेक्टवर जास्तीत जास्त पुन्हा संपर्क प्रयत्न (डिफॉल्ट: 20)"

#: plugins/rdp/rdp_plugin.c:769 plugins/rdp/rdp_plugin.c:834
#, fuzzy
msgid "Enter RDP authentication credentials"
msgstr "आरडीपी प्रमाणीकरण क्रेडेंशियल्स प्रविष्ट करा"

#: plugins/rdp/rdp_plugin.c:842
#, fuzzy
msgid "Enter RDP gateway authentication credentials"
msgstr "आरडीपी गेटवे प्रमाणीकरण क्रेडेंशियल्स प्रविष्ट करा"

#: plugins/rdp/rdp_plugin.c:2116
#, fuzzy, c-format
msgid ""
"Could not access the RDP server “%s”.\n"
"Account locked out."
msgstr ""
"आरडीपी सर्व्हरमध्ये प्रवेश करू शकला नाही [[एक्स ३३ एक्स]\".\n"
"खाते बंद केले."

#: plugins/rdp/rdp_plugin.c:2123
#, fuzzy, c-format
msgid ""
"Could not access the RDP server “%s”.\n"
"Account expired."
msgstr ""
"आरडीपी सर्व्हरमध्ये प्रवेश करू शकला नाही [[एक्स ३३ एक्स]\".\n"
"खाते संपले."

#: plugins/rdp/rdp_plugin.c:2130
#, fuzzy, c-format
msgid ""
"Could not access the RDP server “%s”.\n"
"Password expired."
msgstr ""
"आरडीपी सर्व्हरमध्ये प्रवेश करू शकला नाही [[एक्स ३३ एक्स]\".\n"
"पासवर्ड ची मुदत संपली."

#: plugins/rdp/rdp_plugin.c:2137
#, fuzzy, c-format
msgid ""
"Could not access the RDP server “%s”.\n"
"Account disabled."
msgstr ""
"आरडीपी सर्व्हरमध्ये प्रवेश करू शकला नाही [[एक्स ३३ एक्स]\".\n"
"खाते अपंग."

#: plugins/rdp/rdp_plugin.c:2143
#, fuzzy, c-format
msgid ""
"Could not access the RDP server “%s”.\n"
"Insufficient user privileges."
msgstr ""
"आरडीपी सर्व्हरमध्ये प्रवेश करू शकला नाही [[एक्स ३३ एक्स]\".\n"
"वापरकर्त्यांना अपुरे विशेषाधिकार."

#: plugins/rdp/rdp_plugin.c:2151
#, fuzzy, c-format
msgid ""
"Could not access the RDP server “%s”.\n"
"Account restricted."
msgstr ""
"आरडीपी सर्व्हरमध्ये प्रवेश करू शकला नाही [[एक्स ३३ एक्स]\".\n"
"खाते प्रतिबंधित."

#: plugins/rdp/rdp_plugin.c:2159
#, fuzzy, c-format
msgid ""
"Could not access the RDP server “%s”.\n"
"Change user password before connecting."
msgstr ""
"आरडीपी सर्व्हरमध्ये प्रवेश करू शकला नाही [[एक्स ३३ एक्स]\".\n"
"कनेक्ट करण्यापूर्वी वापरकर्त्याचा पासवर्ड बदला."

#: plugins/rdp/rdp_plugin.c:2164
#, fuzzy, c-format
msgid "Lost connection to the RDP server “%s”."
msgstr "आरडीपी सर्व्हरशी संबंध गमावला [[एक्स ३५ एक्स]\"."

#: plugins/rdp/rdp_plugin.c:2167
#, fuzzy, c-format
msgid "Could not find the address for the RDP server “%s”."
msgstr "आरडीपी सर्व्हरसाठी पत्ता सापडला नाही [[एक्स ४७ एक्स]\"."

#: plugins/rdp/rdp_plugin.c:2171
#, fuzzy, c-format
msgid ""
"Could not connect to the RDP server “%s” via TLS. Check that client and "
"server support a common TLS version."
msgstr ""
"टीएलएसद्वारे आरडीपी सर्व्हरशी \"[एक्स ३७ एक्स]\" कनेक्ट होऊ शकला नाही. ग्राहक आणि "
"सर्व्हर सामान्य टीएलएस आवृत्तीला समर्थन देतात हे तपासा."

#. TRANSLATORS: the placeholder may be either an IP/FQDN or a server hostname
#: plugins/rdp/rdp_plugin.c:2175
#, fuzzy, c-format
msgid ""
"Unable to establish a connection to the RDP server “%s”. Check “Security "
"protocol negotiation”."
msgstr ""
"आरडीपी सर्व्हरशी कनेक्शन स्थापित करण्यास असमर्थ [[एक्स ५२ एक्स]\". \"सुरक्षा प्रोटोकॉल "
"वाटाघाटी\" तपासा."

#: plugins/rdp/rdp_plugin.c:2183
#, fuzzy, c-format
msgid "Cannot connect to the RDP server “%s”."
msgstr "आरडीपी सर्व्हरशी कनेक्ट होऊ शकत नाही [[एक्स ३४ एक्स]\"."

#: plugins/rdp/rdp_plugin.c:2186
#, fuzzy
msgid "Could not start libfreerdp-gdi."
msgstr "लिब्फ्रीर्डप-जीडी सुरू करू शकला नाही."

#: plugins/rdp/rdp_plugin.c:2189
#, fuzzy, c-format
msgid ""
"You requested a H.264 GFX mode for the server “%s”, but your libfreerdp does "
"not support H.264. Please use a non-AVC colour depth setting."
msgstr ""
"आपण सर्व्हरसाठी एच.264 जीएफएक्स मोडची विनंती केली \"[एक्स 47एक्स]\", परंतु आपला "
"लिब्फ्रीर्डपी एच.264 ला समर्थन देत नाही. कृपया नॉन-एव्हीसी कलर डेप्थ सेटिंग वापरा."

#: plugins/rdp/rdp_plugin.c:2196
#, fuzzy, c-format
msgid "The “%s” server refused the connection."
msgstr "\"एक्स ५ एक्स] सर्व्हरने कनेक्शन नाकारले."

#: plugins/rdp/rdp_plugin.c:2201
#, fuzzy, c-format
msgid ""
"The Remote Desktop Gateway “%s” denied the user “%s\\%s” access due to "
"policy."
msgstr ""
"रिमोट डेस्कटॉप गेटवे [एक्स २८ एक्स]\" ने वापरकर्त्याला धोरणामुळे \"[एक्स ४९ एक्स]/[एक्स ५२ "
"एक्स]\" प्रवेश नाकारला."

#: plugins/rdp/rdp_plugin.c:2211
#, fuzzy, c-format
msgid "Cannot connect to the “%s” RDP server."
msgstr "आरडीपी सर्व्हरशी \"एक्स २३ एक्स] कनेक्ट होऊ शकत नाही."

#: plugins/rdp/rdp_plugin.c:2554
#, fuzzy
msgid "Automatic (32 bpp) (Server chooses its best format)"
msgstr "ऑटोमॅटिक (32 बीपीपी) (सर्व्हर त्याचे सर्वोत्तम स्वरूप निवडतो)"

#: plugins/rdp/rdp_plugin.c:2555
#, fuzzy
msgid "GFX AVC444 (32 bpp)"
msgstr "जीएफएक्स एव्हीसी४४४ (३२ बीपीपी)"

#: plugins/rdp/rdp_plugin.c:2556
#, fuzzy
msgid "GFX AVC420 (32 bpp)"
msgstr "जीएफएक्स एव्हीसी४२० (३२ बीपीपी)"

#: plugins/rdp/rdp_plugin.c:2557
#, fuzzy
msgid "GFX RFX (32 bpp)"
msgstr "जीएफएक्स आरएफएक्स (३२ बीपीपी)"

#: plugins/rdp/rdp_plugin.c:2558
#, fuzzy
msgid "GFX RFX Progressive (32 bpp)"
msgstr "जीएफएक्स आरएफएक्स प्रोग्रेसिव्ह (३२ बीपीपी)"

#: plugins/rdp/rdp_plugin.c:2559
#, fuzzy
msgid "RemoteFX (32 bpp)"
msgstr "रिमोटएफएक्स (३२ बीपीपी)"

#: plugins/rdp/rdp_plugin.c:2560 plugins/vnc/vnc_plugin.c:1922
#, fuzzy
msgid "True colour (32 bpp)"
msgstr "खरा रंग (३२ बीपीपी)"

#: plugins/rdp/rdp_plugin.c:2561
#, fuzzy
msgid "True colour (24 bpp)"
msgstr "खरा रंग (२४ बीपीपी)"

#: plugins/rdp/rdp_plugin.c:2562 plugins/vnc/vnc_plugin.c:1923
#, fuzzy
msgid "High colour (16 bpp)"
msgstr "उच्च रंग (१६ बीपीपी)"

#: plugins/rdp/rdp_plugin.c:2563
#, fuzzy
msgid "High colour (15 bpp)"
msgstr "उच्च रंग (१५ बीपीपी)"

#: plugins/rdp/rdp_plugin.c:2564 plugins/vnc/vnc_plugin.c:1924
#, fuzzy
msgid "256 colours (8 bpp)"
msgstr "२५६ रंग (८ बीपीपी)"

#: plugins/rdp/rdp_plugin.c:2595 data/ui/remmina_preferences.glade:641
#, fuzzy
msgid "None"
msgstr "काहीही नाही"

#: plugins/rdp/rdp_plugin.c:2596
#, fuzzy
msgid "Auto-detect"
msgstr "ऑटो-डिटेक्ट"

#: plugins/rdp/rdp_plugin.c:2597
#, fuzzy
msgid "Modem"
msgstr "मॉडेम"

#: plugins/rdp/rdp_plugin.c:2598
#, fuzzy
msgid "Low performance broadband"
msgstr "कमी कामगिरी ब्रॉडबँड"

#: plugins/rdp/rdp_plugin.c:2599
#, fuzzy
msgid "Satellite"
msgstr "उपग्रह"

#: plugins/rdp/rdp_plugin.c:2600
#, fuzzy
msgid "High performance broadband"
msgstr "उच्च कामगिरी ब्रॉडबँड"

#: plugins/rdp/rdp_plugin.c:2601
#, fuzzy
msgid "WAN"
msgstr "वान"

#: plugins/rdp/rdp_plugin.c:2602
#, fuzzy
msgid "LAN"
msgstr "लॅन"

#: plugins/rdp/rdp_plugin.c:2609 plugins/spice/spice_plugin.c:635
#: data/ui/remmina_preferences.glade:677
#, fuzzy
msgid "Off"
msgstr "दूर"

#: plugins/rdp/rdp_plugin.c:2618
#, fuzzy
msgid "Automatic negotiation"
msgstr "स्वयंचलित वाटाघाटी"

#: plugins/rdp/rdp_plugin.c:2619
#, fuzzy
msgid "NLA protocol security"
msgstr "एनएलए प्रोटोकॉल सुरक्षा"

#: plugins/rdp/rdp_plugin.c:2620
#, fuzzy
msgid "TLS protocol security"
msgstr "टीएलएस प्रोटोकॉल सुरक्षा"

#: plugins/rdp/rdp_plugin.c:2621
#, fuzzy
msgid "RDP protocol security"
msgstr "आरडीपी प्रोटोकॉल सुरक्षा"

#: plugins/rdp/rdp_plugin.c:2622
#, fuzzy
msgid "NLA extended protocol security"
msgstr "एनएलएने प्रोटोकॉल सुरक्षा वाढविली"

#: plugins/rdp/rdp_plugin.c:2635
#, fuzzy
msgid "2600 (Windows XP), 7601 (Windows Vista/7), 9600 (Windows 8 and newer)"
msgstr "२६०० (विंडोज एक्सपी), ७६०१ (विंडोज व्हिस्टा/७), ९६०० (विंडोज ८ आणि नवीन)"

#: plugins/rdp/rdp_plugin.c:2638
#, fuzzy
msgid ""
"Used i.a. by terminal services in a smart card channel to distinguish client "
"capabilities:\n"
"  • < 4034: Windows XP base smart card functions\n"
"  • 4034-7064: Windows Vista/7: SCardReadCache(),\n"
"    SCardWriteCache(), SCardGetTransmitCount()\n"
"  • >= 7065: Windows 8 and newer: SCardGetReaderIcon(),\n"
"    SCardGetDeviceTypeId()"
msgstr ""
"क्लायंट क्षमता ओळखण्यासाठी स्मार्ट कार्ड चॅनेलमध्ये टर्मिनल सेवांद्वारे आय.ए. वापरले:\n"
"  • < ४०३४: विंडोज एक्सपी बेस स्मार्ट कार्ड फंक्शन्स • ४०३४-७०६४: विंडोज व्हिस्टा/७: "
"स्कार्डरीडकॅशे (), स्कार्डराइटकॅशे (), एसकार्डगेटट्रान्सट्रान्सप्रेझिंडकाउंट () • >= ७०६५: "
"विंडोज ८ आणि नवीन: स्कार्डगेटरीडरआयकॉन (),\n"
"    स्कार्डगेटडिव्हाइसटाइपआयडी()"

#: plugins/rdp/rdp_plugin.c:2646
#, fuzzy
msgid ""
"Options for redirection of audio input:\n"
"  • [sys:<sys>,][dev:<dev>,][format:<format>,][rate:<rate>,]\n"
"    [channel:<channel>] Audio input (microphone)\n"
"  • sys:pulse\n"
"  • format:1\n"
"  • sys:oss,dev:1,format:1\n"
"  • sys:alsa"
msgstr ""
"ऑडिओ इनपुटच्या पुनर्निर्देशनाचे पर्याय:\n"
"  • [सिस:<sys>,][देव:<dev>,][स्वरूप:<format>,][दर:<rate>,]\n"
"    [चॅनेल:<channel>] ऑडिओ इनपुट (मायक्रोफोन)\n"
"  • सिस:नाडी\n"
"  • स्वरूप:१\n"
"  • सिस:ओएस, देव:१, स्वरूप:१\n"
"  • सिस:अल्सा"

#: plugins/rdp/rdp_plugin.c:2655
#, fuzzy
msgid ""
"Options for redirection of audio output:\n"
"  • [sys:<sys>,][dev:<dev>,][format:<format>,][rate:<rate>,]\n"
"    [channel:<channel>] Audio output\n"
"  • sys:pulse\n"
"  • format:1\n"
"  • sys:oss,dev:1,format:1\n"
"  • sys:alsa"
msgstr ""
"ऑडिओ आउटपुटच्या पुनर्निर्देशनाचे पर्याय:\n"
"  • [सिस:<sys>,][देव:<dev>,][स्वरूप:<format>,][दर:<rate>,]\n"
"    [चॅनेल:<channel>] ऑडिओ आउटपुट\n"
"  • सिस:नाडी\n"
"  • स्वरूप:१\n"
"  • सिस:ओएस, देव:१, स्वरूप:१\n"
"  • सिस:अल्सा"

#: plugins/rdp/rdp_plugin.c:2665
#, fuzzy
msgid ""
"Options for redirection of USB device:\n"
"  • [dbg,][id:<vid>:<pid>#…,][addr:<bus>:<addr>#…,][auto]\n"
"  • auto\n"
"  • id:054c:0268#4669:6e6b,addr:04:0c"
msgstr ""
"यूएसबी डिव्हाइसच्या पुनर्निर्देशनाचे पर्याय:\n"
"  • [डीबीजी,][आयडी:<vid>:<pid>#...,][अॅडर:<bus>:<addr>#...,[ऑटो].\n"
"  • ऑटो\n"
"  • ओळखपत्र:054 सी:0268#4669:6ई6बी,अॅडर:04:0सी"

#: plugins/rdp/rdp_plugin.c:2671
#, fuzzy
msgid ""
"Advanced setting for high latency links:\n"
"Adjusts the connection timeout. Use if your connection times out.\n"
"The highest possible value is 600000 ms (10 minutes).\n"
msgstr ""
"उच्च विलंबक दुव्यांसाठी प्रगत सेटिंग:\n"
"कनेक्शन टाइमआउट समायोजित करते. जर तुमच्या कनेक्शनच्या वेळा बाहेर असतील तर वापरा.\n"
"सर्वात जास्त संभाव्य मूल्य ६००००० एमएस (१० मिनिटे) आहे.\n"

#: plugins/rdp/rdp_plugin.c:2676
#, fuzzy
msgid ""
"Performance optimisations based on the network connection type:\n"
"Using auto-detection is advised.\n"
"If “Auto-detect” fails, choose the most appropriate option in the list.\n"
msgstr ""
"नेटवर्क कनेक्शन प्रकारावर आधारित कामगिरी आशावाद:\n"
"ऑटो-डिटेक्शन चा वापर करण्याचा सल्ला दिला जातो.\n"
"जर \"ऑटो-डिटेक्ट\" अपयशी ठरला, तर यादीतील सर्वात योग्य पर्याय निवडा.\n"

#: plugins/rdp/rdp_plugin.c:2681
#, fuzzy
msgid ""
"Comma-separated list of monitor IDs and desktop orientations:\n"
"  • [<id>:<orientation-in-degrees>,]\n"
"  • 0,1,2,3\n"
"  • 0:270,1:90\n"
"Orientations are specified in degrees, valid values are:\n"
"  •   0 (landscape)\n"
"  •  90 (portrait)\n"
"  • 180 (landscape flipped)\n"
"  • 270 (portrait flipped)\n"
"\n"
msgstr ""
"मॉनिटर आयडी आणि डेस्कटॉप ओरिएंटेशन्सची कॉमा-डिडिड यादी:\n"
"  • [<id>:<orientation-in-degrees>,]\n"
"  • 0,1,2,3\n"
"  • 0:270,1:90\n"
"अभिमुखता अंशांमध्ये निर्दिष्ट केली जाते, वैध मूल्ये आहेत:\n"
"  • ० (लँडस्केप)\n"
"  • ९० (पोर्ट्रेट)\n"
"  • १८० (लँडस्केप फ्लिप)\n"
"  • २७० (पोर्ट्रेट फ्लिप)\n"
"\n"

#: plugins/rdp/rdp_plugin.c:2693
#, fuzzy
msgid ""
"Redirect directory <path> as named share <name>.\n"
"  • <name>,<fullpath>[;<name>,<fullpath>[;…]]\n"
"  • MyHome,/home/remminer\n"
"  • /home/remminer\n"
"  • MyHome,/home/remminer;SomePath,/path/to/somepath\n"
"Hotplug support is enabled with:\n"
"  • hotplug,*\n"
"\n"
msgstr ""
"<name> नाव असलेल्या रिडायरेक्ट डिरेक्टरी <path>.\n"
"  • <name>,<fullpath>[;<name>,<fullpath>[;]]\n"
"  • मायहोम,/होम/रेम्मिनर\n"
"  • /घर/ रेम्मिनर\n"
"  • मायहोम,/होम/रेम्मिनर; काही पथ,/मार्ग/ते/काही मार्ग\n"
"हॉटप्लग समर्थन सक्षम आहे:\n"
"  • हॉटप्लग,*\n"
"\n"

#: plugins/rdp/rdp_plugin.c:2725 plugins/spice/spice_plugin.c:677
#, fuzzy
msgid "Share folder"
msgstr "फोल्डर सामायिक करा"

#: plugins/rdp/rdp_plugin.c:2725
#, fuzzy
msgid "Use “Redirect directory” in the advanced tab for multiple directories"
msgstr "एकाधिक डिरेक्टरीसाठी प्रगत टॅबमध्ये \"रीडायरेक्ट डिरेक्टरी\" वापरा"

#: plugins/rdp/rdp_plugin.c:2726
#, fuzzy
msgid "Restricted admin mode"
msgstr "प्रतिबंधित व्यवस्थापक मोड"

#: plugins/rdp/rdp_plugin.c:2727
#, fuzzy
msgid "Password hash"
msgstr "पासवर्ड हॅश"

#: plugins/rdp/rdp_plugin.c:2727
#, fuzzy
msgid "Restricted admin mode password hash"
msgstr "प्रतिबंधित व्यवस्थापक मोड पासवर्ड हॅश"

#: plugins/rdp/rdp_plugin.c:2728
#, fuzzy
msgid "Left-handed mouse support"
msgstr "डाव्या हाताने उंदीर आधार"

#: plugins/rdp/rdp_plugin.c:2728
#, fuzzy
msgid "Swap left and right mouse buttons for left-handed mouse support"
msgstr "डाव्या हाताच्या उंदराच्या आधारासाठी डावी आणि उजवी उंदीर बटणे अदलाबदल करा"

#: plugins/rdp/rdp_plugin.c:2730
#, fuzzy
msgid "Enable multi monitor"
msgstr "मल्टी मॉनिटर सक्षम करा"

#: plugins/rdp/rdp_plugin.c:2731
#, fuzzy
msgid "Span screen over multiple monitors"
msgstr "एकाधिक मॉनिटरवर स्क्रीन स्पॅन"

#: plugins/rdp/rdp_plugin.c:2732
#, fuzzy
msgid "List monitor IDs"
msgstr "यादी मॉनिटर आयडी"

#: plugins/rdp/rdp_plugin.c:2734 plugins/vnc/vnc_plugin.c:1978
#: plugins/vnc/vnc_plugin.c:1990 plugins/gvnc/gvnc_plugin.c:849
>>>>>>> 050fc71c
#, fuzzy
msgid "Colour depth"
msgstr "रंग खोली"

<<<<<<< HEAD
#: src/remmina_file_editor.c:1088
=======
#: plugins/rdp/rdp_plugin.c:2735
>>>>>>> 050fc71c
#, fuzzy
msgid "Network connection type"
msgstr "नेटवर्क कनेक्शन प्रकार"

<<<<<<< HEAD
#: src/remmina_file_editor.c:1092
=======
#: plugins/rdp/rdp_plugin.c:2750 plugins/vnc/vnc_plugin.c:1979
#: plugins/vnc/vnc_plugin.c:1991
>>>>>>> 050fc71c
#, fuzzy
msgid "Quality"
msgstr "दर्जा"

<<<<<<< HEAD
#: src/remmina_file_editor.c:1095
=======
#: plugins/rdp/rdp_plugin.c:2751
>>>>>>> 050fc71c
#, fuzzy
msgid "Security protocol negotiation"
msgstr "सुरक्षा प्रोटोकॉल वाटाघाटी"

<<<<<<< HEAD
#: src/remmina_file_editor.c:1125
=======
#: plugins/rdp/rdp_plugin.c:2752
>>>>>>> 050fc71c
#, fuzzy
msgid "Gateway transport type"
msgstr "गेटवे वाहतूक प्रकार"

<<<<<<< HEAD
#: src/remmina_file_editor.c:1126
=======
#: plugins/rdp/rdp_plugin.c:2753
>>>>>>> 050fc71c
#, fuzzy
msgid "FreeRDP log level"
msgstr "फ्रीआरडीपी लॉग लेव्हल"

<<<<<<< HEAD
#: src/remmina_file_editor.c:1133
=======
#: plugins/rdp/rdp_plugin.c:2754
>>>>>>> 050fc71c
#, fuzzy
msgid "FreeRDP log filters"
msgstr "फ्रीआरडीपी लॉग फिल्टर"

<<<<<<< HEAD
#: src/remmina_file_editor.c:1143
#, fuzzy, c-format
msgid "Same server at port %i"
msgstr "बंदरावर तोच सर्व्हर [एक्स २० एक्स]"

#: src/remmina_file_editor.c:1193 plugins/rdp/rdp_plugin.c:2724
=======
#: plugins/rdp/rdp_plugin.c:2754
#, fuzzy
msgid "tag:level[,tag:level[,…]]"
msgstr "टॅग:पातळी[,टॅग:पातळी[,...]]"

#: plugins/rdp/rdp_plugin.c:2755
>>>>>>> 050fc71c
#, fuzzy
msgid "Audio output mode"
msgstr "ऑडिओ आउटपुट मोड"

<<<<<<< HEAD
#: src/remmina_file_editor.c:1202
=======
#: plugins/rdp/rdp_plugin.c:2756
>>>>>>> 050fc71c
#, fuzzy
msgid "Redirect local audio output"
msgstr "स्थानिक ऑडिओ आउटपुट पुनर्निर्देशित करा"

<<<<<<< HEAD
#: src/remmina_file_editor.c:1229
=======
#: plugins/rdp/rdp_plugin.c:2757
>>>>>>> 050fc71c
#, fuzzy
msgid "Redirect local microphone"
msgstr "स्थानिक मायक्रोफोन पुनर्निर्देशित करणे"

#: plugins/rdp/rdp_plugin.c:2758
msgid "Connection timeout in ms"
msgstr "\"%s\" शी कनेक्ट करत आहे…"

<<<<<<< HEAD
#: src/remmina_file_editor.c:1235 src/remmina_ssh_plugin.c:1474
#, fuzzy
#| msgid "SSH identity file"
msgid "SSH certificate file"
msgstr "एसएसएच प्रमाणपत्र फाइल"

#: src/remmina_file_editor.c:1293
=======
#: plugins/rdp/rdp_plugin.c:2759
>>>>>>> 050fc71c
#, fuzzy
msgid "Remote Desktop Gateway server"
msgstr "रिमोट डेस्कटॉप गेटवे सर्व्हर"

<<<<<<< HEAD
#: src/remmina_file_editor.c:1299
=======
#: plugins/rdp/rdp_plugin.c:2760
>>>>>>> 050fc71c
#, fuzzy
msgid "Remote Desktop Gateway username"
msgstr "रिमोट डेस्कटॉप गेटवे वापरकर्तानाव"

<<<<<<< HEAD
#: src/remmina_file_editor.c:1310
=======
#: plugins/rdp/rdp_plugin.c:2761
>>>>>>> 050fc71c
#, fuzzy
msgid "Remote Desktop Gateway password"
msgstr "रिमोट डेस्कटॉप गेटवे पासवर्ड"

<<<<<<< HEAD
#: src/remmina_file_editor.c:1438
#, fuzzy, c-format
msgid "(%s: %i): Can't validate setting '%s' since 'value' or 'gfe' are NULL!"
msgstr ""
"([एक्स १ एक्स]: [एक्स ५ एक्स]) : 'मूल्य' किंवा 'जीएफई' रद्दबातल असल्याने '[एक्स ३४ "
"एक्स]' सेटिंग वैध ठरवू शकत नाही!"

#: src/remmina_file_editor.c:1441
#, fuzzy, c-format
msgid ""
"(%s: %i): Can't validate user input since 'setting_name_to_validate', "
"'value' or 'gfe' are NULL!"
msgstr ""
"([एक्स १ एक्स]: [एक्स ५ एक्स]: 'setting_name_to_validate', 'व्हॅल्यू' किंवा 'जीएफई' "
"रद्दल असल्याने वापरकर्त्याचे इनपुट वैध ठरवू शकत नाही!"

#. TRANSLATORS: Meta-error. Shouldn't be visible.
#: src/remmina_file_editor.c:1445 plugins/x2go/x2go_plugin.c:856
#: plugins/x2go/x2go_plugin.c:1440
#, fuzzy
msgid "Internal error."
msgstr "अंतर्गत त्रुटी."

#: src/remmina_file_editor.c:1667 src/remmina_file_editor.c:1703
#: src/remmina_file_editor.c:1724 src/remmina_file_editor.c:1747
#, fuzzy, c-format
msgid "Couldn't validate user input. %s"
msgstr "वापरकर्त्याचे इनपुट वैध ठरवू शकत नाही. [एक्स ३० एक्स]"

#: src/remmina_file_editor.c:1691
=======
#: plugins/rdp/rdp_plugin.c:2762
>>>>>>> 050fc71c
#, fuzzy
msgid "Remote Desktop Gateway domain"
msgstr "रिमोट डेस्कटॉप गेटवे डोमेन"

<<<<<<< HEAD
#: src/remmina_file_editor.c:1781
=======
#: plugins/rdp/rdp_plugin.c:2763
>>>>>>> 050fc71c
#, fuzzy
msgid "Redirect directory"
msgstr "पुनर्निर्देशित दिग्दर्शकी"

<<<<<<< HEAD
#: src/remmina_file_editor.c:1787
=======
#: plugins/rdp/rdp_plugin.c:2764
>>>>>>> 050fc71c
#, fuzzy
msgid "Client name"
msgstr "ग्राहक नाव"

<<<<<<< HEAD
#: src/remmina_file_editor.c:1788
=======
#: plugins/rdp/rdp_plugin.c:2765
>>>>>>> 050fc71c
#, fuzzy
msgid "Client build"
msgstr "क्लायंट बिल्ड"

<<<<<<< HEAD
#: src/remmina_file_editor.c:1796 data/ui/remmina_main.glade:160
=======
#: plugins/rdp/rdp_plugin.c:2766
>>>>>>> 050fc71c
#, fuzzy
msgid "Start-up program"
msgstr "स्टार्ट-अप प्रोग्राम"

<<<<<<< HEAD
#: src/remmina_file_editor.c:1799
=======
#: plugins/rdp/rdp_plugin.c:2768
>>>>>>> 050fc71c
#, fuzzy
msgid "Load balance info"
msgstr "लोड बॅलन्स माहिती"

<<<<<<< HEAD
#: src/remmina_file_editor.c:1922
=======
#. TRANSLATORS: Do not use typographic quotation marks, these must stay as "double quote", also know as “Typewriter ("programmer's") quote, ambidextrous.”
#: plugins/rdp/rdp_plugin.c:2770
>>>>>>> 050fc71c
#, fuzzy
msgid "Override printer drivers"
msgstr "प्रिंटर चालकांना ओव्हरराइड करा"

<<<<<<< HEAD
#: src/remmina_file_editor.c:1946
#, fuzzy, c-format
msgid "Use '%s' as subgroup delimiter"
msgstr "सबग्रुप डिलिमिटर म्हणून '[एक्स 5 एक्स]' वापरा"

#: src/remmina_file_editor.c:2012 src/remmina_file_editor.c:2030
#, fuzzy, c-format
msgid "Could not find the file “%s”."
msgstr "फाइल सापडली नाही [[एक्स २५ एक्स]\"."

#. TRANSLATORS: This is a message that pops up when an external Remmina plugin tries to set the window resolution using a legacy parameter.
#. TRANSLATORS: This is a message that pop-up when an external Remmina plugin tries to set the windows resolution using a legacy parameter.
#: src/remmina_file.c:451 src/remmina_file.c:497
msgid ""
"Using the «resolution» parameter in the Remmina preferences file is "
"deprecated.\n"
msgstr ""

#: src/remmina_icon.c:136
#, fuzzy
msgid "Open Main Window"
msgstr "मुख्य खिडकी उघडा"

#: src/remmina_icon.c:141 data/ui/remmina_main.glade:254
#, fuzzy
msgid "_Preferences"
msgstr "प्राधान्ये"

#: src/remmina_icon.c:146
#, fuzzy
msgid "_About"
msgstr "_च्या बद्दल"

#: src/remmina_icon.c:156
#, fuzzy
msgid "Enable Service Discovery"
msgstr "सेवा शोध सक्षम करा"

#: src/remmina_icon.c:168 data/ui/remmina_main.glade:404
#, fuzzy
msgid "_Quit"
msgstr "_बाहेर पडा"

#. TRANSLATORS: Applet name as per the Freedesktop Desktop entry specification https://specifications.freedesktop.org/desktop-entry-spec/latest/
#. TRANSLATORS: Applet Name as per the Freedesktop Desktop entry specification https://specifications.freedesktop.org/desktop-entry-spec/latest/
#: src/remmina_icon.c:294 src/remmina_icon.c:450
#, fuzzy
msgid "Remmina Applet"
msgstr "रेमिना अॅपलेट"

#. TRANSLATORS: Applet comment/description as per the Freedesktop Desktop entry specification https://specifications.freedesktop.org/desktop-entry-spec/latest/
#: src/remmina_icon.c:296 src/remmina_icon.c:452
#, fuzzy
msgid "Connect to remote desktops through the applet menu"
msgstr "सफरचंदाच्या मेनूद्वारे दूरस्थ डेस्कटॉपशी कनेक्ट करा"

#: src/remmina_icon.c:359
msgid "StatusNotifier/Appindicator support in “"
msgstr ""

#. TRANSLATORS: %s is a placeholder for "StatusNotifier/Appindicator suppor in “DESKTOP NAME”: "
#: src/remmina_icon.c:366
#, c-format
msgid "%s your desktop does support it"
msgstr ""

#. TRANSLATORS: %s is a placeholder for "StatusNotifier/Appindicator suppor in “DESKTOP NAME”: "
#: src/remmina_icon.c:368
#, c-format
msgid "%s and Remmina has built-in (compiled) support for libappindicator."
msgstr ""

#. TRANSLATORS: %s is a placeholder for "StatusNotifier/Appindicator suppor in “DESKTOP NAME”: "
#: src/remmina_icon.c:371
#, c-format
msgid ""
"%s not supported natively by your Desktop Environment. libappindicator will "
"try to fallback to GtkStatusIcon/xembed"
msgstr ""

#. TRANSLATORS: %s is a placeholder for "StatusNotifier/Appindicator suppor in “DESKTOP NAME”: "
#: src/remmina_icon.c:375
#, c-format
msgid "%s You may need to install, and use XApp Status Applet"
msgstr ""

#. TRANSLATORS: %s is a placeholder for "StatusNotifier/Appindicator suppor in “DESKTOP NAME”: "
#: src/remmina_icon.c:378
#, c-format
msgid "%s You may need to install, and use KStatusNotifierItem"
msgstr ""

#. TRANSLATORS: %s is a placeholder for "StatusNotifier/Appindicator suppor in “DESKTOP NAME”: "
#: src/remmina_icon.c:381
#, c-format
msgid "%s You may need to install, and use XEmbed SNI Proxy"
msgstr ""

#. TRANSLATORS: %s is a placeholder for "StatusNotifier/Appindicator suppor in “DESKTOP NAME”: "
#: src/remmina_icon.c:384
#, c-format
msgid "%s You may need to install, and use Gnome Shell Extension Appindicator"
msgstr ""

#. TRANSLATORS: %s is a placeholder for an error message
#: src/remmina_ssh_plugin.c:539
#, fuzzy, c-format
msgid "Error: %s"
msgstr "त्रुटी:"

#: src/remmina_ssh_plugin.c:556
#, fuzzy
msgid "Terminal content saved in"
msgstr "टर्मिनल सामग्री सेव्ह केली"

#: src/remmina_ssh_plugin.c:822
msgid "Select All (host+A)"
msgstr "सर्व निवडा(Host + A)"

#: src/remmina_ssh_plugin.c:823
msgid "Copy (host+C)"
msgstr "कॉपी करा (host + C)"

#: src/remmina_ssh_plugin.c:824
msgid "Paste (host+V)"
msgstr "पेस्ट करा (host + V)"

#: src/remmina_ssh_plugin.c:825
msgid "Save session to file"
msgstr "फाईलमध्ये सेशन सेव्ह करा"

#: src/remmina_ssh_plugin.c:826
#, fuzzy
msgid "Increase font size (host+Page Up)"
msgstr "फॉन्टचा आकार वाढवा (होस्ट+पेज अप)"

#: src/remmina_ssh_plugin.c:827
#, fuzzy
msgid "Decrease font size (host+Page Down)"
msgstr "फॉन्टचा आकार कमी करा (होस्ट+पेज डाऊन)"

#: src/remmina_ssh_plugin.c:828
msgid "Find text (host+G)"
msgstr "पेस्ट करा (host + V)"

#: src/remmina_ssh_plugin.c:1439 data/ui/remmina_main.glade:177
msgid "Copy"
msgstr "कॉपी करा"

#: src/remmina_ssh_plugin.c:1439
msgid "_Copy"
msgstr "_ कॉपी(C)"

#: src/remmina_ssh_plugin.c:1440
msgid "Paste"
msgstr "पेस्ट करा"

#: src/remmina_ssh_plugin.c:1440
#, fuzzy
msgid "_Paste"
msgstr "_चिकटवा"

#: src/remmina_ssh_plugin.c:1441
#, fuzzy
msgid "Select all"
msgstr "सर्व निवडा"

#: src/remmina_ssh_plugin.c:1441
#, fuzzy
msgid "_Select all"
msgstr "सर्व निवडा"

#: src/remmina_ssh_plugin.c:1442
#, fuzzy
msgid "Increase font size"
msgstr "फॉन्टचा आकार वाढवा"

#: src/remmina_ssh_plugin.c:1442
#, fuzzy
msgid "_Increase font size"
msgstr "_Increase फॉन्ट आकार"

#: src/remmina_ssh_plugin.c:1443
#, fuzzy
msgid "Decrease font size"
msgstr "फॉन्टचा आकार कमी करा"

#: src/remmina_ssh_plugin.c:1443
#, fuzzy
msgid "_Decrease font size"
msgstr "_Decrease फॉन्ट आकार"

#: src/remmina_ssh_plugin.c:1444
#, fuzzy
msgid "Find text"
msgstr "मजकूर शोधा"

#: src/remmina_ssh_plugin.c:1444
#, fuzzy
msgid "_Find text"
msgstr "मजकूर शोधा"

#: src/remmina_ssh_plugin.c:1471 plugins/spice/spice_plugin.c:674
#: plugins/vnc/vnc_plugin.c:1977 plugins/vnc/vnc_plugin.c:1989
#, fuzzy
msgid "User password"
msgstr "वापरकर्ता पासवर्ड"

#: src/remmina_ssh_plugin.c:1477 plugins/rdp/rdp_plugin.c:2723
#, fuzzy
msgid "Start-up program"
msgstr "स्टार्ट-अप प्रोग्राम"

#: src/remmina_ssh_plugin.c:1482
#, fuzzy
msgid ""
"The filename can use the following placeholders:\n"
"\n"
"  • %h is substituted with the server name\n"
"  • %t is substituted with the SSH server name\n"
"  • %u is substituted with the username\n"
"  • %U is substituted with the SSH username\n"
"  • %p is substituted with Remmina profile name\n"
"  • %g is substituted with Remmina profile group name\n"
"  • %d is substituted with local date and time in ISO 8601 format\n"
msgstr ""
"फाइलनेम खालील प्लेसहोल्डर्स वापरू शकते:\n"
"\n"
"• % एच सर्व्हर नावासह बदलले जाते\n"
"  एसएसएच सर्व्हर नावासह •% टी बदलले जाते\n"
"  • % यू वापरकर्त्याच्या नावासह बदलले जाते\n"
"  • % यू एसएसएच वापरकर्त्याच्या नावासह बदलले जाते\n"
"  •% पी रेमिना प्रोफाइल नावासह बदलले जाते\n"
"  • % जी रेमिना प्रोफाइल ग्रुप नावासह बदलले जाते\n"
"  • % डी आयएसओ 8601 स्वरूपात स्थानिक तारीख आणि वेळेसह बदलले जाते\n"

#: src/remmina_ssh_plugin.c:1504
#, fuzzy
msgid "Terminal colour scheme"
msgstr "टर्मिनल रंग योजना"

#: src/remmina_ssh_plugin.c:1505
#, fuzzy
msgid "Character set"
msgstr "चारित्र्य संच"

#: src/remmina_ssh_plugin.c:1507
#, fuzzy
msgid "KEX (Key Exchange) algorithms"
msgstr "केईएक्स (की एक्स्चेंज) अल्गोरिदम"

#: src/remmina_ssh_plugin.c:1508
#, fuzzy
msgid "Symmetric cipher client to server"
msgstr "सर्व्हरला सममित सिफर क्लायंट"

#: src/remmina_ssh_plugin.c:1509
#, fuzzy
msgid "Preferred server host key types"
msgstr "पसंतीचे सर्व्हर होस्ट की प्रकार"

#: src/remmina_ssh_plugin.c:1510
#, fuzzy
msgid "Folder for SSH session log"
msgstr "एसएसएच सत्र लॉगसाठी फोल्डर"

#: src/remmina_ssh_plugin.c:1511
#, fuzzy
msgid "Filename for SSH session log"
msgstr "एसएसएच सत्र लॉगसाठी फाइलनेम"

#: src/remmina_ssh_plugin.c:1512
#, fuzzy
msgid "Log SSH session when exiting Remmina"
msgstr "रेमिनातून बाहेर पडताना एसएसएच सत्र लॉग करा"

#: src/remmina_ssh_plugin.c:1513
#, fuzzy
msgid "Log SSH session asynchronously"
msgstr "लॉग एसएसएच सत्र असमक्रमाने"

#: src/remmina_ssh_plugin.c:1513
#, fuzzy
msgid "Saving the session asynchronously may have a notable performance impact"
msgstr "सत्र असमक्रमाने वाचवल्याचा उल्लेखनीय कामगिरीचा परिणाम होऊ शकतो"

#: src/remmina_ssh_plugin.c:1514
#, fuzzy
msgid "Audible terminal bell"
msgstr "श्रवणीय टर्मिनल बेल"

#: src/remmina_ssh_plugin.c:1515
#, fuzzy
msgid "SSH compression"
msgstr "एसएसएच संपीडन"

#: src/remmina_ssh_plugin.c:1516
#, fuzzy
msgid "Don't remember passwords"
msgstr "पासवर्ड आठवत नाहीत"

#: src/remmina_ssh_plugin.c:1517
#, fuzzy
msgid "Strict host key checking"
msgstr "कडक यजमान की तपासणी"

#: src/remmina_ssh_plugin.c:1531
#, fuzzy
msgid "SSH - Secure Shell"
msgstr "एसएसएच - सुरक्षित शेल"

#: plugins/kwallet/src/kwallet_plugin_main.c:118
#, fuzzy
msgid "Secured password storage in KWallet"
msgstr "केवॉलेटमध्ये सुरक्षित पासवर्ड स्टोरेज"

#: plugins/rdp/rdp_settings.c:217
#, fuzzy
msgid "<Auto-detect>"
msgstr "<Auto-detect>"

#: plugins/rdp/rdp_settings.c:249
#, fuzzy
msgid "<Not set>"
msgstr "< सेट नाही>"

#: plugins/rdp/rdp_settings.c:280
#, fuzzy
msgid "<Choose a quality level to edit…>"
msgstr "< संपादनकरण्यासाठी गुणवत्तेची पातळी निवडा... >"

#: plugins/rdp/rdp_settings.c:282 plugins/rdp/rdp_plugin.c:2542
#: plugins/vnc/vnc_plugin.c:1934
#, fuzzy
msgid "Poor (fastest)"
msgstr "गरीब (सर्वात वेगवान)"

#: plugins/rdp/rdp_settings.c:284 plugins/rdp/rdp_plugin.c:2543
#: plugins/vnc/vnc_plugin.c:1933
#, fuzzy
msgid "Medium"
msgstr "मध्यम खोली"

#: plugins/rdp/rdp_settings.c:286 plugins/rdp/rdp_plugin.c:2544
#: plugins/vnc/vnc_plugin.c:1931
#, fuzzy
msgid "Good"
msgstr "चांगला"

#: plugins/rdp/rdp_settings.c:288 plugins/rdp/rdp_plugin.c:2545
#: plugins/vnc/vnc_plugin.c:1932
#, fuzzy
msgid "Best (slowest)"
msgstr "सर्वोत्तम (सर्वात मंद)"

#: plugins/rdp/rdp_settings.c:427
#, fuzzy
msgid "Keyboard layout"
msgstr "कळफलकाचा आरखडा:"

#: plugins/rdp/rdp_settings.c:457
#, fuzzy
msgid "Use client keyboard mapping"
msgstr "क्लायंट कीबोर्ड मॅपिंग वापरा"

#: plugins/rdp/rdp_settings.c:468
#, fuzzy
msgid "Keyboard scancode remapping"
msgstr "कीबोर्ड स्कॅनकोड रिमॅपिंग"

#: plugins/rdp/rdp_settings.c:483
#, fuzzy
msgid "List of key=value,… pairs to remap scancodes. E.g. 0x56=0x29,0x29=0x56"
msgstr ""
"मुख्य=मूल्याची यादी,... स्कॅनकोड पुन्हा मॅप करण्यासाठी जोड्या. उदा.0x56=0x29,0x29=0x56"

#: plugins/rdp/rdp_settings.c:486
#, fuzzy
msgid "FreeRDP > 2.3.0 is required to map scancodes"
msgstr "स्कॅनकोड मॅप करण्यासाठी फ्रीआरडीपी > 2.3.0 आवश्यक आहे"

#: plugins/rdp/rdp_settings.c:494
#, fuzzy
msgid "Quality settings"
msgstr "गुणवत्ता सेटिंग्ज"

#: plugins/rdp/rdp_settings.c:517
#, fuzzy
msgid "Wallpaper"
msgstr "वॉलपेपर"

#: plugins/rdp/rdp_settings.c:525
#, fuzzy
msgid "Window drag"
msgstr "खिडकी ओढ"

#: plugins/rdp/rdp_settings.c:532
#, fuzzy
msgid "Menu animation"
msgstr "मेनू अ ॅनिमेशन"

#: plugins/rdp/rdp_settings.c:540
#, fuzzy
msgid "Theme"
msgstr "धर्ती"

#: plugins/rdp/rdp_settings.c:547
#, fuzzy
msgid "Cursor shadow"
msgstr "कर्सर सावली"

#: plugins/rdp/rdp_settings.c:555
#, fuzzy
msgid "Cursor blinking"
msgstr "कर्सर ब्लिंकिंग"

#: plugins/rdp/rdp_settings.c:562
#, fuzzy
msgid "Font smoothing"
msgstr "फॉन्ट गुळगुळीत"

#: plugins/rdp/rdp_settings.c:570
#, fuzzy
msgid "Composition"
msgstr "रचना"

#: plugins/rdp/rdp_settings.c:580
=======
#: plugins/rdp/rdp_plugin.c:2770
#, fuzzy
msgid ""
"\"Samsung_CLX-3300_Series\":\"Samsung CLX-3300 Series PS\";\"Canon MF410\":"
"\"Canon MF410 Series UFR II\""
msgstr ""
"\"Samsung_CLX-3300_Series.सॅमसंग सीएलएक्स-3300 सिरीज पीएस\";\" कॅनन एमएफ ४१०.कॅनन "
"एमएफ ४१० मालिका यूएफआर २\""

#: plugins/rdp/rdp_plugin.c:2771
#, fuzzy
msgid "USB device redirection"
msgstr "यूएसबी डिव्हाइस पुनर्निर्देशन"

#: plugins/rdp/rdp_plugin.c:2772
#, fuzzy
msgid "Local serial name"
msgstr "स्थानिक मालिका नाव"

#: plugins/rdp/rdp_plugin.c:2772
#, fuzzy
msgid "COM1, COM2, etc."
msgstr "कॉम १, कॉम २ इ."

#: plugins/rdp/rdp_plugin.c:2773
#, fuzzy
msgid "Local serial driver"
msgstr "स्थानिक मालिका चालक"

#: plugins/rdp/rdp_plugin.c:2773
#, fuzzy
msgid "Serial"
msgstr "मालिका"

#: plugins/rdp/rdp_plugin.c:2774
#, fuzzy
msgid "Local serial path"
msgstr "स्थानिक क्रमिक मार्ग"

#: plugins/rdp/rdp_plugin.c:2774
#, fuzzy
msgid "/dev/ttyS0, /dev/ttyS1, etc."
msgstr "/देव/टीटीवायएस0, /देव/टीटीएस1 इत्यादी."

#: plugins/rdp/rdp_plugin.c:2775
#, fuzzy
msgid "Local parallel name"
msgstr "स्थानिक समांतर नाव"

#: plugins/rdp/rdp_plugin.c:2776
#, fuzzy
msgid "Local parallel device"
msgstr "स्थानिक समांतर उपकरण"

#: plugins/rdp/rdp_plugin.c:2777
#, fuzzy
msgid "Name of smart card"
msgstr "स्मार्ट कार्डचे नाव"

#: plugins/rdp/rdp_plugin.c:2778
#, fuzzy
msgid "Dynamic virtual channel"
msgstr "डायनॅमिक व्हर्च्युअल चॅनेल"

#: plugins/rdp/rdp_plugin.c:2778 plugins/rdp/rdp_plugin.c:2779
#, fuzzy
msgid "<channel>[,<options>]"
msgstr "<channel>[,<options>]"

#: plugins/rdp/rdp_plugin.c:2779
#, fuzzy
msgid "Static virtual channel"
msgstr "स्टॅटिक व्हर्च्युअल चॅनेल"

#: plugins/rdp/rdp_plugin.c:2780
#, fuzzy
msgid "TCP redirection"
msgstr "टीसीपी पुनर्निर्देशन"

#: plugins/rdp/rdp_plugin.c:2780
#, fuzzy
msgid "/PATH/TO/rdp2tcp"
msgstr "/पाथ/टीओ/आरडीपी2टीसीपी"

#: plugins/rdp/rdp_plugin.c:2782
#, fuzzy
msgid "Prefer IPv6 AAAA record over IPv4 A record"
msgstr "आयपीव्ही ४ ए रेकॉर्डपेक्षा आयपीव्ही ६ एएए रेकॉर्ड ला प्राधान्य द्या"

#: plugins/rdp/rdp_plugin.c:2783
#, fuzzy
msgid "Share printers"
msgstr "प्रिंटर सामायिक करा"

#: plugins/rdp/rdp_plugin.c:2784
#, fuzzy
msgid "Share serial ports"
msgstr "मालिका बंदरे सामायिक करा"

#: plugins/rdp/rdp_plugin.c:2785
#, fuzzy
msgid "(SELinux) permissive mode for serial ports"
msgstr "(एसईलिनक्स) अनुज्ञेय मोड सीरियल पोर्टसाठी"

#: plugins/rdp/rdp_plugin.c:2786
#, fuzzy
msgid "Share parallel ports"
msgstr "समांतर बंदरे सामायिक करा"

#: plugins/rdp/rdp_plugin.c:2787
#, fuzzy
msgid "Share a smart card"
msgstr "स्मार्ट कार्ड सामायिक करा"

#: plugins/rdp/rdp_plugin.c:2788 plugins/vnc/vnc_plugin.c:2009
#, fuzzy
msgid "Turn off clipboard sync"
msgstr "क्लिपबोर्ड सिंक बंद करा"

#: plugins/rdp/rdp_plugin.c:2789
#, fuzzy
msgid "Ignore certificate"
msgstr "प्रमाणपत्राकडे दुर्लक्ष करा"

#: plugins/rdp/rdp_plugin.c:2790
#, fuzzy
msgid "Use the old license workflow"
msgstr "जुना परवाना वर्कफ्लो वापरा"

#: plugins/rdp/rdp_plugin.c:2790
#, fuzzy
msgid "It disables CAL and hwId is set to 0"
msgstr "हे सीएएल ला अक्षम करते आणि एचडब्ल्यूआयडी 0 वर सेट आहे"

#: plugins/rdp/rdp_plugin.c:2791 plugins/spice/spice_plugin.c:702
#: plugins/vnc/vnc_plugin.c:2013 plugins/www/www_plugin.c:919
#: plugins/gvnc/gvnc_plugin.c:867
#, fuzzy
msgid "Forget passwords after use"
msgstr "वापरानंतर पासवर्ड विसरा"

#: plugins/rdp/rdp_plugin.c:2792
#, fuzzy
msgid "Attach to console (2003/2003 R2)"
msgstr "कन्सोलशी संलग्न (२००३/२००३ आर २)"

#: plugins/rdp/rdp_plugin.c:2793
#, fuzzy
msgid "Turn off fast-path"
msgstr "वेगवान मार्ग बंद करा"

#: plugins/rdp/rdp_plugin.c:2794
#, fuzzy
msgid "Server detection using Remote Desktop Gateway"
msgstr "रिमोट डेस्कटॉप गेटवे वापरून सर्व्हर डिटेक्शन"

#: plugins/rdp/rdp_plugin.c:2796
#, fuzzy
msgid "Use system proxy settings"
msgstr "सिस्टम प्रॉक्सी सेटिंग्ज वापरा"

#: plugins/rdp/rdp_plugin.c:2798
#, fuzzy
msgid "Turn off automatic reconnection"
msgstr "स्वयंचलित पुनर्जोडणी बंद करा"

#: plugins/rdp/rdp_plugin.c:2799
#, fuzzy
msgid "Relax order checks"
msgstr "ऑर्डर चेक शिथिल करा"

#: plugins/rdp/rdp_plugin.c:2800
#, fuzzy
msgid "Glyph cache"
msgstr "ग्लिफ कॅशे"

#: plugins/rdp/rdp_plugin.c:2801
#, fuzzy
msgid "Enable multitransport protocol (UDP)"
msgstr "मल्टीट्रान्सपोर्ट प्रोटोकॉल (यूडीपी) सक्षम करा"

#: plugins/rdp/rdp_plugin.c:2801
#, fuzzy
msgid "Using the UDP protocol may improve performance"
msgstr "यूडीपी प्रोटोकॉल चा वापर केल्याने कामगिरी सुधारू शकते"

#: plugins/rdp/rdp_plugin.c:2802
#, fuzzy
msgid "Use base credentials for gateway too"
msgstr "गेटवेसाठी बेस क्रेडेंशियल्स देखील वापरा"

#: plugins/rdp/rdp_plugin.c:2804
#, fuzzy
msgid "Enable Gateway websockets support"
msgstr "गेटवे वेबसॉकेटसमर्थन सक्षम करा"

#: plugins/rdp/rdp_plugin.c:2817 plugins/spice/spice_plugin.c:715
#: plugins/vnc/vnc_plugin.c:2029
#, fuzzy
msgid "Send Ctrl+Alt+Delete"
msgstr "सीटीआरएल+ऑल्ट+डिलीट पाठवा"

#: plugins/rdp/rdp_plugin.c:2830
#, fuzzy
msgid "RDP - Remote Desktop Protocol"
msgstr "आरडीपी - रिमोट डेस्कटॉप प्रोटोकॉल"

#: plugins/rdp/rdp_plugin.c:2855
#, fuzzy
msgid "RDP - RDP File Handler"
msgstr "आरडीपी - आरडीपी फाइल हँडलर"

#: plugins/rdp/rdp_plugin.c:2870
#, fuzzy
msgid "RDP - Preferences"
msgstr "आरडीपी - प्राधान्ये"

#: plugins/rdp/rdp_plugin.c:2923
#, fuzzy
msgid "Export connection in Windows .rdp file format"
msgstr "विंडोज .आरडीपी फाइल फॉरमॅटमध्ये निर्यात कनेक्शन"

#: plugins/rdp/rdp_event.c:344
#, fuzzy, c-format
msgid "Reconnection attempt %d of %d…"
msgstr "[एक्स २७ एक्स] चे पुनर्जोडणी प्रयत्न [एक्स २१ एक्स]…"

#: plugins/spice/spice_plugin_file_transfer.c:82
#, fuzzy
msgid "File Transfers"
msgstr "फाइल हस्तांतरण"

#: plugins/spice/spice_plugin_file_transfer.c:219
#, fuzzy
msgid "Transfer error"
msgstr "हस्तांतरण त्रुटी"

#: plugins/spice/spice_plugin_file_transfer.c:220
#, fuzzy, c-format
msgid "%s: %s"
msgstr "[एक्स०एक्स]: [एक्स ४ एक्स]"

#: plugins/spice/spice_plugin_file_transfer.c:223
#, fuzzy
msgid "Transfer completed"
msgstr "हस्तांतरण पूर्ण झाले"

#: plugins/spice/spice_plugin_file_transfer.c:224
#, fuzzy, c-format
msgid "The %s file has been transferred"
msgstr "[एक्स 4 एक्स] फाइल हस्तांतरित केली गेली आहे"

#: plugins/spice/spice_plugin.c:351
#, fuzzy
msgid "Enter SPICE password"
msgstr "स्पाइस पासवर्ड प्रविष्ट करा"

#: plugins/spice/spice_plugin.c:386
#, fuzzy, c-format
msgid "Disconnected from the SPICE server “%s”."
msgstr "स्पाइस सर्व्हरपासून तुटलेला [[एक्स ३६ एक्स]\"."

#: plugins/spice/spice_plugin.c:402
#, fuzzy
msgid "TLS connection error."
msgstr "टीएलएस कनेक्शन त्रुटी."

#: plugins/spice/spice_plugin.c:408
#, fuzzy
msgid "Connection to the SPICE server dropped."
msgstr "स्पाइस सर्व्हरचे कनेक्शन कमी झाले."

#: plugins/spice/spice_plugin.c:616 plugins/spice/spice_plugin.c:634
#, fuzzy
msgid "Default"
msgstr "डिफॉल्ट"

#: plugins/spice/spice_plugin.c:636
#, fuzzy
msgid "Auto GLZ"
msgstr "ऑटो जीएलझेड"

#: plugins/spice/spice_plugin.c:637
#, fuzzy
msgid "Auto LZ"
msgstr "ऑटो एलझेड"

#: plugins/spice/spice_plugin.c:650
#, fuzzy
msgid "Disable video overlay if videos are not displayed properly.\n"
msgstr "व्हिडिओ योग्य प्रकारे प्रदर्शित न केल्यास व्हिडिओ ओव्हरले अक्षम करा.\n"

#: plugins/spice/spice_plugin.c:675
#, fuzzy
msgid "Use TLS encryption"
msgstr "टीएलएस एन्क्रिप्शन वापरा"

#: plugins/spice/spice_plugin.c:676
#, fuzzy
msgid "Server CA certificate"
msgstr "सर्व्हर सीए प्रमाणपत्र"

#: plugins/spice/spice_plugin.c:694
#, fuzzy
msgid "Prefered video codec"
msgstr "प्राधान्य ित व्हिडिओ कोडक"

#: plugins/spice/spice_plugin.c:695
#, fuzzy
msgid "Turn off GStreamer overlay"
msgstr "जीस्ट्रीमर ओव्हरले बंद करा"

#: plugins/spice/spice_plugin.c:698
#, fuzzy
msgid "Prefered image compression"
msgstr "प्राधान्य प्रतिमा संपीडन"

#: plugins/spice/spice_plugin.c:701 plugins/spice/spice_plugin.c:714
#: plugins/gvnc/gvnc_plugin.c:866 plugins/gvnc/gvnc_plugin.c:880
#, fuzzy
msgid "No clipboard sync"
msgstr "क्लिपबोर्ड सिंक नाही"

#: plugins/spice/spice_plugin.c:703 plugins/gvnc/gvnc_plugin.c:869
#, fuzzy
msgid "Enable audio channel"
msgstr "ऑडिओ चॅनेल सक्षम करा"

#: plugins/spice/spice_plugin.c:704
#, fuzzy
msgid "Share smart card"
msgstr "स्मार्ट कार्ड सामायिक करा"

#: plugins/spice/spice_plugin.c:705 plugins/spice/spice_plugin.c:713
#: plugins/vnc/vnc_plugin.c:2008 plugins/vnc/vnc_plugin.c:2025
#: plugins/gvnc/gvnc_plugin.c:870 plugins/gvnc/gvnc_plugin.c:879
#, fuzzy
msgid "View only"
msgstr "फक्त पहा"

#: plugins/spice/spice_plugin.c:716 plugins/spice/spice_plugin_usb.c:51
#, fuzzy
msgid "Select USB devices for redirection"
msgstr "पुनर्निर्देशनासाठी यूएसबी डिव्हाइस निवडा"

#: plugins/spice/spice_plugin.c:727
#, fuzzy
msgid "SPICE - Simple Protocol for Independent Computing Environments"
msgstr "स्पाइस - स्वतंत्र संगणकीय पर्यावरणासाठी साधा प्रोटोकॉल"

#: plugins/spice/spice_plugin_usb.c:54
#, fuzzy
msgid "_Close"
msgstr "बंद करा (_C)"

#: plugins/spice/spice_plugin_usb.c:94
#, fuzzy
msgid "USB redirection error"
msgstr "यूएसबी पुनर्निर्देशन त्रुटी"

#: plugins/vnc/vnc_plugin.c:772
#, fuzzy
msgid "Enter VNC password"
msgstr "व्हीएनसी पासवर्ड प्रविष्ट करा"

#: plugins/vnc/vnc_plugin.c:825 plugins/gvnc/gvnc_plugin.c:539
#, fuzzy
msgid "Enter VNC authentication credentials"
msgstr "व्हीएनसी प्रमाणीकरण क्रेडेंशियल्स प्रविष्ट करा"

#: plugins/vnc/vnc_plugin.c:936
#, fuzzy
msgid "Unable to connect to VNC server"
msgstr "व्हीएनसी सर्व्हरशी कनेक्ट होण्यास असमर्थ"

#: plugins/vnc/vnc_plugin.c:937
#, fuzzy, c-format
msgid "Couldn’t convert '%s' to host address"
msgstr "पत्त्याचे यजमानपद भूषविण्यासाठी '[एक्स १८ एक्स]' चे रूपांतर करू शकले नाही"

#: plugins/vnc/vnc_plugin.c:938
#, fuzzy, c-format
msgid "VNC connection failed: %s"
msgstr "व्हीएनसी कनेक्शन अपयशी: [एक्स २३ एक्स]"

#: plugins/vnc/vnc_plugin.c:939
#, fuzzy
msgid "Your connection has been rejected."
msgstr "तुमचा संबंध फेटाळण्यात आला आहे."

#: plugins/vnc/vnc_plugin.c:966
#, fuzzy, c-format
msgid "The VNC server requested an unknown authentication method. %s"
msgstr "व्हीएनसी सर्व्हरने अज्ञात प्रमाणीकरण पद्धतीची विनंती केली. [एक्स ५९ एक्स]"

#: plugins/vnc/vnc_plugin.c:968
#, fuzzy
msgid "Please retry after turning on encryption for this profile."
msgstr "या प्रोफाइलसाठी एन्क्रिप्शन चालू केल्यानंतर कृपया पुन्हा प्रयत्न करा."

#: plugins/vnc/vnc_plugin.c:1939
#, fuzzy
msgid ""
"Connect to VNC using a repeater:\n"
"  • The server field must contain the repeater ID, e.g. ID:123456789\n"
"  • The repeater field have to be set to the repeater IP and port, like:\n"
"    10.10.10.12:5901\n"
"  • From the remote VNC server, you will connect to\n"
"    the repeater, e.g. with x11vnc:\n"
"    x11vnc -connect repeater=ID:123456789+10.10.10.12:5500"
msgstr ""
"रिपीटर वापरून व्हीएनसीशी संपर्क साधावा:\n"
"  • सर्व्हर फिल्डमध्ये रिपीटर आयडी असणे आवश्यक आहे, उदा. आयडी:123456789\n"
"  • पुनरावृत्ती क्षेत्र पुनरावृत्ती आयपी आणि बंदरावर सेट करावे लागेल, जसे:\n"
"    10.10.10.12:5901\n"
"  • दूरस्थ व्हीएनसी सर्व्हरवरून, आपण कनेक्ट होऊ शकता\n"
"    रिपीटर, उदा. एक्स 11व्हीएनसीसह:\n"
"    एक्स ११व्हीएनसी -कनेक्ट रिपीटर=आयडी:123456789+१०.१०.१०.१२:५५००"

#: plugins/vnc/vnc_plugin.c:1948
#, fuzzy
msgid ""
"Listening for remote VNC connection:\n"
"  • The \"Listen on port\" field is the port Remmina will listen to,\n"
"    e.g. 8888\n"
"  • From the remote VNC server, you will connect to\n"
"    Remmina, e.g. with x11vnc:\n"
"    x11vnc -display :0 -connect 192.168.1.36:8888"
msgstr ""
"रिमोट व्हीएनसी कनेक्शन ऐकणे:\n"
"  • \"बंदरावर ऐका\" हे बंदर रेमिना ऐकेल,\n"
"    उदा. ८८८८\n"
"  • दूरस्थ व्हीएनसी सर्व्हरवरून, आपण कनेक्ट होऊ शकता\n"
"    रेमिना, उदा. एक्स 11व्हीएनसीसह:\n"
"    एक्स ११व्हीएनसी -डिस्प्ले :० -कनेक्ट १९२.१६८.१.३६:८८८८"

#: plugins/vnc/vnc_plugin.c:1975
#, fuzzy
msgid "Repeater"
msgstr "पुनरावृत्ती करणारा"

#: plugins/vnc/vnc_plugin.c:1987
>>>>>>> 050fc71c
#, fuzzy
msgid "Remote scale factor"
msgstr "रिमोट स्केल फॅक्टर"

<<<<<<< HEAD
#: plugins/rdp/rdp_settings.c:595
=======
#: plugins/vnc/vnc_plugin.c:2007
>>>>>>> 050fc71c
#, fuzzy
msgid "Desktop scale factor %"
msgstr "डेस्कटॉप स्केल घटक%"

<<<<<<< HEAD
#: plugins/rdp/rdp_settings.c:607
#, fuzzy
msgid "Device scale factor %"
msgstr "डिव्हाइस स्केल फॅक्टर%"

#: plugins/rdp/rdp_settings.c:630
=======
#: plugins/vnc/vnc_plugin.c:2010
>>>>>>> 050fc71c
#, fuzzy
msgid "Desktop orientation"
msgstr "डेस्कटॉप अभिमुखता"

<<<<<<< HEAD
#: plugins/rdp/rdp_settings.c:650
=======
#: plugins/vnc/vnc_plugin.c:2011 plugins/vnc/vnc_plugin.c:2026
>>>>>>> 050fc71c
#, fuzzy
msgid "Input device settings"
msgstr "इनपुट डिव्हाइस सेटिंग्ज"

<<<<<<< HEAD
#: plugins/rdp/rdp_settings.c:658 plugins/rdp/rdp_plugin.c:2686
#: plugins/vnc/vnc_plugin.c:2014
=======
#: plugins/vnc/vnc_plugin.c:2012 plugins/gvnc/gvnc_plugin.c:868
>>>>>>> 050fc71c
#, fuzzy
msgid "Ignore remote bell messages"
msgstr "रिमोट बेल संदेशांकडे दुर्लक्ष करा"

<<<<<<< HEAD
#: plugins/rdp/rdp_settings.c:669
#, fuzzy
msgid "General settings"
msgstr "सामान्य सेटिंग्ज"

#: plugins/rdp/rdp_settings.c:676 plugins/rdp/rdp_plugin.c:2738
#, fuzzy
msgid "Reconnect attempts number"
msgstr "पुन्हा संपर्क प्रयत्न क्रमांक"

#: plugins/rdp/rdp_settings.c:689 plugins/rdp/rdp_plugin.c:2738
#, fuzzy
msgid ""
"The maximum number of reconnect attempts upon an RDP disconnect (default: 20)"
msgstr "आरडीपी डिस्कनेक्टवर जास्तीत जास्त पुन्हा संपर्क प्रयत्न (डिफॉल्ट: 20)"

#: plugins/rdp/rdp_plugin.c:762 plugins/rdp/rdp_plugin.c:827
=======
#: plugins/vnc/vnc_plugin.c:2028
#, fuzzy
msgid "Open Chat…"
msgstr "ओपन चॅट…"

#: plugins/vnc/vnc_plugin.h:41
#, fuzzy
msgid "Remmina VNC Plugin"
msgstr "रेमिना व्हीएनसी प्लगइन"

#: plugins/vnc/vnc_plugin.h:46
#, fuzzy
msgid "Remmina VNC listener Plugin"
msgstr "रेमिना व्हीएनसी श्रोता प्लगइन"

#: plugins/www/www_config.h:43
#, fuzzy
msgid "Remmina web-browser plugin"
msgstr "रेमिना वेब-ब्राउझर प्लगइन"

#: plugins/www/www_plugin.c:98
#, fuzzy
msgid "File downloaded"
msgstr "फाइल डाउनलोड केली"

#: plugins/www/www_plugin.c:581
#, fuzzy
msgid "Enter WWW authentication credentials"
msgstr "डब्ल्यू प्रमाणीकरण क्रेडेंशियल्स प्रविष्ट करा"

#: plugins/www/www_plugin.c:893
#, fuzzy
msgid "URL"
msgstr "यूआरएल"

#: plugins/www/www_plugin.c:893
#, fuzzy
msgid "http://address or https://address"
msgstr "http://address किंवा https://address"

#: plugins/www/www_plugin.c:910
#, fuzzy
msgid "User agent"
msgstr "वापरकर्ता एजंट"

#: plugins/www/www_plugin.c:911
#, fuzzy
msgid "Proxy URL"
msgstr "प्रॉक्सी यूआरएल"

#: plugins/www/www_plugin.c:911
#, fuzzy
msgid "E.g. https://example.org, socks://mysocks:1080"
msgstr "उदा.https://example.org, socks://mysocks:1080"

#: plugins/www/www_plugin.c:912
#, fuzzy
msgid "Turn on Java support"
msgstr "जावा समर्थन चालू करा"

#: plugins/www/www_plugin.c:913
#, fuzzy
msgid "Turn on smooth scrolling"
msgstr "गुळगुळीत स्क्रोलिंग चालू करा"

#: plugins/www/www_plugin.c:914
#, fuzzy
msgid "Turn on spatial navigation"
msgstr "स्थानिक नेव्हिगेशन चालू करा"

#: plugins/www/www_plugin.c:915
>>>>>>> 050fc71c
#, fuzzy
msgid "Turn on plugin support"
msgstr "प्लगइन समर्थन चालू करा"

<<<<<<< HEAD
#: plugins/rdp/rdp_plugin.c:835
#, fuzzy
msgid "Enter RDP gateway authentication credentials"
msgstr "आरडीपी गेटवे प्रमाणीकरण क्रेडेंशियल्स प्रविष्ट करा"

#: plugins/rdp/rdp_plugin.c:2073
#, fuzzy, c-format
msgid ""
"Could not access the RDP server “%s”.\n"
"Account locked out."
msgstr ""
"आरडीपी सर्व्हरमध्ये प्रवेश करू शकला नाही [[एक्स ३३ एक्स]\".\n"
"खाते बंद केले."

#: plugins/rdp/rdp_plugin.c:2080
#, fuzzy, c-format
msgid ""
"Could not access the RDP server “%s”.\n"
"Account expired."
msgstr ""
"आरडीपी सर्व्हरमध्ये प्रवेश करू शकला नाही [[एक्स ३३ एक्स]\".\n"
"खाते संपले."

#: plugins/rdp/rdp_plugin.c:2087
#, fuzzy, c-format
msgid ""
"Could not access the RDP server “%s”.\n"
"Password expired."
msgstr ""
"आरडीपी सर्व्हरमध्ये प्रवेश करू शकला नाही [[एक्स ३३ एक्स]\".\n"
"पासवर्ड ची मुदत संपली."

#: plugins/rdp/rdp_plugin.c:2094
#, fuzzy, c-format
msgid ""
"Could not access the RDP server “%s”.\n"
"Account disabled."
msgstr ""
"आरडीपी सर्व्हरमध्ये प्रवेश करू शकला नाही [[एक्स ३३ एक्स]\".\n"
"खाते अपंग."

#: plugins/rdp/rdp_plugin.c:2100
#, fuzzy, c-format
msgid ""
"Could not access the RDP server “%s”.\n"
"Insufficient user privileges."
msgstr ""
"आरडीपी सर्व्हरमध्ये प्रवेश करू शकला नाही [[एक्स ३३ एक्स]\".\n"
"वापरकर्त्यांना अपुरे विशेषाधिकार."

#: plugins/rdp/rdp_plugin.c:2108
#, fuzzy, c-format
msgid ""
"Could not access the RDP server “%s”.\n"
"Account restricted."
msgstr ""
"आरडीपी सर्व्हरमध्ये प्रवेश करू शकला नाही [[एक्स ३३ एक्स]\".\n"
"खाते प्रतिबंधित."

#: plugins/rdp/rdp_plugin.c:2116
#, fuzzy, c-format
msgid ""
"Could not access the RDP server “%s”.\n"
"Change user password before connecting."
msgstr ""
"आरडीपी सर्व्हरमध्ये प्रवेश करू शकला नाही [[एक्स ३३ एक्स]\".\n"
"कनेक्ट करण्यापूर्वी वापरकर्त्याचा पासवर्ड बदला."

#: plugins/rdp/rdp_plugin.c:2121
#, fuzzy, c-format
msgid "Lost connection to the RDP server “%s”."
msgstr "आरडीपी सर्व्हरशी संबंध गमावला [[एक्स ३५ एक्स]\"."

#: plugins/rdp/rdp_plugin.c:2124
#, fuzzy, c-format
msgid "Could not find the address for the RDP server “%s”."
msgstr "आरडीपी सर्व्हरसाठी पत्ता सापडला नाही [[एक्स ४७ एक्स]\"."

#: plugins/rdp/rdp_plugin.c:2128
#, fuzzy, c-format
msgid ""
"Could not connect to the RDP server “%s” via TLS. Check that client and "
"server support a common TLS version."
msgstr ""
"टीएलएसद्वारे आरडीपी सर्व्हरशी \"[एक्स ३७ एक्स]\" कनेक्ट होऊ शकला नाही. ग्राहक आणि "
"सर्व्हर सामान्य टीएलएस आवृत्तीला समर्थन देतात हे तपासा."

#. TRANSLATORS: the placeholder may be either an IP/FQDN or a server hostname
#: plugins/rdp/rdp_plugin.c:2132
#, fuzzy, c-format
=======
#: plugins/www/www_plugin.c:916
#, fuzzy
msgid "Turn on WebGL support"
msgstr "वेबजीएल समर्थन चालू करा"

#: plugins/www/www_plugin.c:917
#, fuzzy
msgid "Turn on HTML5 audio support"
msgstr "एचटीएमएल5 ऑडिओ सपोर्ट चालू करा"

#: plugins/www/www_plugin.c:918
#, fuzzy
msgid "Ignore TLS errors"
msgstr "टीएलएस त्रुटींकडे दुर्लक्ष करा"

#: plugins/www/www_plugin.c:921
#, fuzzy
msgid "Turn on Web Inspector"
msgstr "वेब इन्स्पेक्टर चालू करा"

#: plugins/exec/exec_plugin.c:160
#, fuzzy
msgid "You did not set any command to be executed"
msgstr "आपण अंमलात आणण्याची कोणतीही आज्ञा निश्चित केली नाही"

#: plugins/exec/exec_plugin.c:206
#, fuzzy
>>>>>>> 050fc71c
msgid ""
"Warning: Running a command synchronously may cause Remmina not to respond.\n"
"Do you really want to continue?"
msgstr ""
<<<<<<< HEAD
"आरडीपी सर्व्हरशी कनेक्शन स्थापित करण्यास असमर्थ [[एक्स ५२ एक्स]\". \"सुरक्षा प्रोटोकॉल "
"वाटाघाटी\" तपासा."

#: plugins/rdp/rdp_plugin.c:2140
#, fuzzy, c-format
msgid "Cannot connect to the RDP server “%s”."
msgstr "आरडीपी सर्व्हरशी कनेक्ट होऊ शकत नाही [[एक्स ३४ एक्स]\"."

#: plugins/rdp/rdp_plugin.c:2143
=======
"इशारा: कमांड सिंक्रोनेली चालवल्यास रेमिना प्रतिसाद देऊ शकत नाही.\n"
"तुला खरंच पुढे जायचं आहे का?"

#: plugins/exec/exec_plugin.c:274
#, fuzzy
msgid "Command"
msgstr "कमांड"

#: plugins/exec/exec_plugin.c:275
>>>>>>> 050fc71c
#, fuzzy
msgid "Asynchronous execution"
msgstr "असमकालिक अंमलबजावणी"

<<<<<<< HEAD
#: plugins/rdp/rdp_plugin.c:2146
#, fuzzy, c-format
msgid ""
"You requested a H.264 GFX mode for the server “%s”, but your libfreerdp does "
"not support H.264. Please use a non-AVC colour depth setting."
msgstr ""
"आपण सर्व्हरसाठी एच.264 जीएफएक्स मोडची विनंती केली \"[एक्स 47एक्स]\", परंतु आपला "
"लिब्फ्रीर्डपी एच.264 ला समर्थन देत नाही. कृपया नॉन-एव्हीसी कलर डेप्थ सेटिंग वापरा."

#: plugins/rdp/rdp_plugin.c:2153
#, fuzzy, c-format
msgid "The “%s” server refused the connection."
msgstr "\"एक्स ५ एक्स] सर्व्हरने कनेक्शन नाकारले."

#: plugins/rdp/rdp_plugin.c:2158
=======
#: plugins/exec/exec_plugin_config.h:41
#, fuzzy
msgid "Execute a command"
msgstr "आज्ञा अंमलात आणा"

#: plugins/tool_hello_world/plugin_config.h:40
#, fuzzy
msgid "Hello, World!"
msgstr "सर्वांना नमस्कार !"

#: plugins/secret/src/glibsecret_plugin.c:188
#, fuzzy
msgid "Secured password storage in the GNOME keyring"
msgstr "जीएनओएमई कीरिंगमध्ये सुरक्षित पासवर्ड स्टोरेज"

#: plugins/x2go/x2go_plugin.c:67
>>>>>>> 050fc71c
#, fuzzy, c-format
msgid ""
"The command-line feature '%s' is not available! Attempting to start PyHoca-"
"CLI without using this feature…"
msgstr ""
<<<<<<< HEAD
"रिमोट डेस्कटॉप गेटवे [एक्स २८ एक्स]\" ने वापरकर्त्याला धोरणामुळे \"[एक्स ४९ एक्स]/[एक्स ५२ "
"एक्स]\" प्रवेश नाकारला."

#: plugins/rdp/rdp_plugin.c:2168
#, fuzzy, c-format
msgid "Cannot connect to the “%s” RDP server."
msgstr "आरडीपी सर्व्हरशी \"एक्स २३ एक्स] कनेक्ट होऊ शकत नाही."

#: plugins/rdp/rdp_plugin.c:2511
=======
"कमांड-लाईन वैशिष्ट्य '[एक्स २६ एक्स]' उपलब्ध नाही! हे वैशिष्ट्य न वापरता पायहोका-सीएलआय "
"सुरू करण्याचा प्रयत्न करीत आहे…"

#: plugins/x2go/x2go_plugin.c:287 plugins/x2go/x2go_plugin.c:419
#: plugins/x2go/x2go_plugin.c:478 plugins/x2go/x2go_plugin.c:581
#: plugins/x2go/x2go_plugin.c:656 plugins/x2go/x2go_plugin.c:668
#: plugins/x2go/x2go_plugin.c:676 plugins/x2go/x2go_plugin.c:699
#: plugins/x2go/x2go_plugin.c:708 plugins/x2go/x2go_plugin.c:724
#: plugins/x2go/x2go_plugin.c:763 plugins/x2go/x2go_plugin.c:775
#: plugins/x2go/x2go_plugin.c:806 plugins/x2go/x2go_plugin.c:817
#: plugins/x2go/x2go_plugin.c:825 plugins/x2go/x2go_plugin.c:939
#: plugins/x2go/x2go_plugin.c:966 plugins/x2go/x2go_plugin.c:980
#: plugins/x2go/x2go_plugin.c:1077 plugins/x2go/x2go_plugin.c:1141
#: plugins/x2go/x2go_plugin.c:1445 plugins/x2go/x2go_plugin.c:1479
#: plugins/x2go/x2go_plugin.c:1575 plugins/x2go/x2go_plugin.c:1869
#: plugins/x2go/x2go_plugin.c:2669 plugins/x2go/x2go_plugin.c:2882
#: plugins/x2go/x2go_plugin.c:2887 plugins/x2go/x2go_plugin.c:2892
#: plugins/x2go/x2go_plugin.c:2897 plugins/x2go/x2go_plugin.c:2912
#: plugins/x2go/x2go_plugin.c:2917 plugins/x2go/x2go_plugin.c:2922
#: plugins/x2go/x2go_plugin.c:2927
#, fuzzy, c-format
msgid "Internal error: %s"
msgstr "अंतर्गत त्रुटी: [एक्स १६ एक्स]"

#: plugins/x2go/x2go_plugin.c:288 plugins/x2go/x2go_plugin.c:420
#: plugins/x2go/x2go_plugin.c:479 plugins/x2go/x2go_plugin.c:1078
>>>>>>> 050fc71c
#, fuzzy
msgid "Parameter 'custom_data' is not initialized!"
msgstr "पॅरामीटर 'default_username' अआद्य आहे."

<<<<<<< HEAD
#: plugins/rdp/rdp_plugin.c:2512
=======
#: plugins/x2go/x2go_plugin.c:301
>>>>>>> 050fc71c
#, fuzzy
msgid "Broken `DialogData`! Aborting…"
msgstr "तुटलेला 'संवादडेटा'! गर्भपात…"

<<<<<<< HEAD
#: plugins/rdp/rdp_plugin.c:2513
=======
#: plugins/x2go/x2go_plugin.c:305
>>>>>>> 050fc71c
#, fuzzy
msgid "Can't retrieve `DialogData`! Aborting…"
msgstr "'संवादडेटा' परत मिळवू शकत नाही! गर्भपात…"

<<<<<<< HEAD
#: plugins/rdp/rdp_plugin.c:2514
=======
#: plugins/x2go/x2go_plugin.c:488
>>>>>>> 050fc71c
#, fuzzy
msgid "Couldn't retrieve valid `DialogData` or `sessions_list`! Aborting…"
msgstr "वैध 'संवादडेटा' किंवा 'sessions_list' परत मिळवू शकला नाही! गर्भपात…"

<<<<<<< HEAD
#: plugins/rdp/rdp_plugin.c:2515
=======
#. TRANSLATORS: Stick to x2goclient's translation for terminate.
#: plugins/x2go/x2go_plugin.c:497
>>>>>>> 050fc71c
#, fuzzy
msgid "_Terminate"
msgstr "टर्मिनल"

<<<<<<< HEAD
#: plugins/rdp/rdp_plugin.c:2516
=======
#. TRANSLATORS: Stick to x2goclient's translation for resume.
#: plugins/x2go/x2go_plugin.c:500
>>>>>>> 050fc71c
#, fuzzy
msgid "_Resume"
msgstr "सुरू करा"

<<<<<<< HEAD
#: plugins/rdp/rdp_plugin.c:2517 plugins/vnc/vnc_plugin.c:1922
#, fuzzy
msgid "True colour (32 bpp)"
msgstr "खरा रंग (३२ बीपीपी)"

#: plugins/rdp/rdp_plugin.c:2518
=======
#: plugins/x2go/x2go_plugin.c:502
>>>>>>> 050fc71c
#, fuzzy
msgid "_New"
msgstr "_नवीन"

<<<<<<< HEAD
#: plugins/rdp/rdp_plugin.c:2519 plugins/vnc/vnc_plugin.c:1923
#, fuzzy
msgid "High colour (16 bpp)"
msgstr "उच्च रंग (१६ बीपीपी)"

#: plugins/rdp/rdp_plugin.c:2520
#, fuzzy
msgid "High colour (15 bpp)"
msgstr "उच्च रंग (१५ बीपीपी)"

#: plugins/rdp/rdp_plugin.c:2521 plugins/vnc/vnc_plugin.c:1924
#, fuzzy
msgid "256 colours (8 bpp)"
msgstr "२५६ रंग (८ बीपीपी)"

#: plugins/rdp/rdp_plugin.c:2552 data/ui/remmina_preferences.glade:641
=======
#. TRANSLATORS: Tooltip for terminating button inside Session-Chooser-Dialog.
#. TRANSLATORS: Please stick to X2GoClient's way of translating.
#: plugins/x2go/x2go_plugin.c:511
msgid "Terminating X2Go sessions can take a moment."
msgstr ""

#: plugins/x2go/x2go_plugin.c:568
>>>>>>> 050fc71c
#, fuzzy
msgid "X Display"
msgstr "दर्शवा"

<<<<<<< HEAD
#: plugins/rdp/rdp_plugin.c:2553
=======
#: plugins/x2go/x2go_plugin.c:569
>>>>>>> 050fc71c
#, fuzzy
msgid "Status"
msgstr "स्थिती"

<<<<<<< HEAD
#: plugins/rdp/rdp_plugin.c:2554
=======
#: plugins/x2go/x2go_plugin.c:570
>>>>>>> 050fc71c
#, fuzzy
msgid "Session ID"
msgstr "सत्र ओळखपत्र"

<<<<<<< HEAD
#: plugins/rdp/rdp_plugin.c:2555
=======
#: plugins/x2go/x2go_plugin.c:571
>>>>>>> 050fc71c
#, fuzzy
msgid "Create date"
msgstr "तारीख तयार करा"

<<<<<<< HEAD
#: plugins/rdp/rdp_plugin.c:2556
=======
#: plugins/x2go/x2go_plugin.c:572
>>>>>>> 050fc71c
#, fuzzy
msgid "Suspended since"
msgstr "तेव्हापासून निलंबित"

<<<<<<< HEAD
#: plugins/rdp/rdp_plugin.c:2557
=======
#: plugins/x2go/x2go_plugin.c:573
>>>>>>> 050fc71c
#, fuzzy
msgid "Agent PID"
msgstr "एजंट पीआयडी"

<<<<<<< HEAD
#: plugins/rdp/rdp_plugin.c:2558
=======
#: plugins/x2go/x2go_plugin.c:575
>>>>>>> 050fc71c
#, fuzzy
msgid "Hostname"
msgstr "यजमाननाव"

<<<<<<< HEAD
#: plugins/rdp/rdp_plugin.c:2559
=======
#: plugins/x2go/x2go_plugin.c:576
>>>>>>> 050fc71c
#, fuzzy
msgid "Cookie"
msgstr "कुकी"

<<<<<<< HEAD
#: plugins/rdp/rdp_plugin.c:2566 plugins/spice/spice_plugin.c:635
#: data/ui/remmina_preferences.glade:677
#, fuzzy
msgid "Off"
msgstr "बंद"

#: plugins/rdp/rdp_plugin.c:2575
=======
#: plugins/x2go/x2go_plugin.c:577
>>>>>>> 050fc71c
#, fuzzy
msgid "Graphic port"
msgstr "ग्राफिक पोर्ट"

<<<<<<< HEAD
#: plugins/rdp/rdp_plugin.c:2576
=======
#: plugins/x2go/x2go_plugin.c:578
>>>>>>> 050fc71c
#, fuzzy
msgid "SND port"
msgstr "एसएनडी बंदर"

<<<<<<< HEAD
#: plugins/rdp/rdp_plugin.c:2577
=======
#: plugins/x2go/x2go_plugin.c:579
>>>>>>> 050fc71c
#, fuzzy
msgid "SSHFS port"
msgstr "एसएसएचएफएस बंदर"

<<<<<<< HEAD
#: plugins/rdp/rdp_plugin.c:2578
=======
#: plugins/x2go/x2go_plugin.c:582
>>>>>>> 050fc71c
#, fuzzy
msgid "Unknown property"
msgstr "अज्ञात मालमत्ता"

<<<<<<< HEAD
#: plugins/rdp/rdp_plugin.c:2579
=======
#: plugins/x2go/x2go_plugin.c:657 plugins/x2go/x2go_plugin.c:700
>>>>>>> 050fc71c
#, fuzzy
msgid "Couldn't find child GtkTreeView of session chooser dialog."
msgstr "सत्र निवडकर्ता संवादाचे मूल जीटीकेट्रीव्ह्यू सापडले नाही."

<<<<<<< HEAD
#: plugins/rdp/rdp_plugin.c:2592
=======
#: plugins/x2go/x2go_plugin.c:669
>>>>>>> 050fc71c
#, fuzzy
msgid "Both parameters 'dialog' and 'treeview' are uninitialized!"
msgstr "पॅरामीटर 'एन्व्ह' एकतर अवैध किंवा अआद्य आहे."

<<<<<<< HEAD
#: plugins/rdp/rdp_plugin.c:2595
#, fuzzy
=======
#: plugins/x2go/x2go_plugin.c:677
>>>>>>> 050fc71c
msgid ""
"GtkTreeModel of session chooser dialog could not be obtained for an unknown "
"reason."
msgstr ""

<<<<<<< HEAD
#: plugins/rdp/rdp_plugin.c:2603
=======
#: plugins/x2go/x2go_plugin.c:709
>>>>>>> 050fc71c
#, fuzzy
msgid "Couldn't get currently selected row (session)!"
msgstr "निवडलेल्या रांगेतून सत्र ओळखपत्र मिळू शकले नाही."

#: plugins/x2go/x2go_plugin.c:725
#, fuzzy, c-format
msgid ""
"Exactly one session should be selectable but '%i' rows (sessions) are "
"selected."
msgstr "फक्त एकच सत्र निवडता आले पाहिजे."

<<<<<<< HEAD
#: plugins/rdp/rdp_plugin.c:2612
=======
#: plugins/x2go/x2go_plugin.c:764
>>>>>>> 050fc71c
#, fuzzy
msgid "Failed to fill 'GtkTreeIter'."
msgstr "'जीटीकेट्रीइटर' भरण्यात अपयशी ."

<<<<<<< HEAD
#: plugins/rdp/rdp_plugin.c:2622
=======
#: plugins/x2go/x2go_plugin.c:776
#, fuzzy, c-format
msgid "Couldn't get property with index '%i' out of selected row."
msgstr "निवडलेल्या रांगेतून सत्र ओळखपत्र मिळू शकले नाही."

#: plugins/x2go/x2go_plugin.c:807
>>>>>>> 050fc71c
#, fuzzy
msgid "parameter 'argv' is 'NULL'."
msgstr "पॅरामीटर 'आर्ग' 'एनयूएल' आहे."

<<<<<<< HEAD
#: plugins/rdp/rdp_plugin.c:2628
=======
#: plugins/x2go/x2go_plugin.c:818
>>>>>>> 050fc71c
#, fuzzy
msgid "parameter 'error' is 'NULL'."
msgstr "पॅरामीटर 'एरर' 'एनयूएनल' आहे."

#: plugins/x2go/x2go_plugin.c:826
#, fuzzy
msgid "parameter 'env' is either invalid or uninitialized."
msgstr "पॅरामीटर 'एन्व्ह' एकतर अवैध किंवा अआद्य आहे."

#: plugins/x2go/x2go_plugin.c:842 plugins/x2go/x2go_plugin.c:2170
#, fuzzy
msgid "Started PyHoca-CLI with the following arguments:"
msgstr "पुढील युक्तिवादासह पायहोटा-सीएलआय सुरू केले:"

<<<<<<< HEAD
#: plugins/rdp/rdp_plugin.c:2633
=======
#: plugins/x2go/x2go_plugin.c:870
>>>>>>> 050fc71c
#, fuzzy
msgid ""
"The necessary PyHoca-CLI process has encountered a internet connection "
"problem."
msgstr "आवश्यक पायहोका-सीएलआय प्रक्रियेला इंटरनेट कनेक्शनची समस्या भेडसावत आहे."

<<<<<<< HEAD
#: plugins/rdp/rdp_plugin.c:2638
=======
#: plugins/x2go/x2go_plugin.c:880
>>>>>>> 050fc71c
#, fuzzy
msgid "An unknown error occured while trying to start PyHoca-CLI."
msgstr "पायहोका-सीएलआय सुरू करण्याचा प्रयत्न करताना एक अज्ञात चूक झाली."

#: plugins/x2go/x2go_plugin.c:890
#, fuzzy, c-format
msgid ""
"An unknown error occured while trying to start PyHoca-CLI. Exit code: %i"
msgstr ""
"पायहोका-सीएलआय सुरू करण्याचा प्रयत्न करताना एक अज्ञात चूक झाली. एक्झिट कोड: [एक्स ७० "
"एक्स]"

<<<<<<< HEAD
#: plugins/rdp/rdp_plugin.c:2650
#, fuzzy
=======
#: plugins/x2go/x2go_plugin.c:897
#, fuzzy, c-format
>>>>>>> 050fc71c
msgid ""
"An unknown error occured while trying to start PyHoca-CLI. Exit code: %i. "
"Error: '%s'"
msgstr ""
"पायहोका-सीएलआय सुरू करण्याचा प्रयत्न करताना एक अज्ञात चूक झाली. एक्झिट कोड: [एक्स ७० "
"एक्स]. त्रुटी: '[एक्स ८२ एक्स]'"

<<<<<<< HEAD
#: plugins/rdp/rdp_plugin.c:2682 plugins/spice/spice_plugin.c:677
#, fuzzy
msgid "Share folder"
msgstr "फोल्डर सामायिक करा"

#: plugins/rdp/rdp_plugin.c:2682
=======
#: plugins/x2go/x2go_plugin.c:940
>>>>>>> 050fc71c
#, fuzzy
msgid "Parameter 'custom_data' is not fully initialized!"
msgstr "पॅरामीटर 'default_username' अआद्य आहे."

<<<<<<< HEAD
#: plugins/rdp/rdp_plugin.c:2683
#, fuzzy
msgid "Restricted admin mode"
msgstr "प्रतिबंधित व्यवस्थापक मोड"

#: plugins/rdp/rdp_plugin.c:2684
#, fuzzy
msgid "Password hash"
msgstr "पासवर्ड हॅश"

#: plugins/rdp/rdp_plugin.c:2684
#, fuzzy
msgid "Restricted admin mode password hash"
msgstr "प्रतिबंधित व्यवस्थापक मोड पासवर्ड हॅश"

#: plugins/rdp/rdp_plugin.c:2685
=======
#: plugins/x2go/x2go_plugin.c:967 plugins/x2go/x2go_plugin.c:1576
#: plugins/x2go/x2go_plugin.c:1870
>>>>>>> 050fc71c
#, fuzzy
msgid "'Invalid connection data.'"
msgstr "'अवैध कनेक्शन डेटा.'"

<<<<<<< HEAD
#: plugins/rdp/rdp_plugin.c:2685
=======
#: plugins/x2go/x2go_plugin.c:981
>>>>>>> 050fc71c
#, fuzzy
msgid "Parameter 'session_id' is not initialized!"
msgstr "पॅरामीटर 'default_username' अआद्य आहे."

#: plugins/x2go/x2go_plugin.c:1047
#, fuzzy, c-format
msgid "An error occured while trying to terminate a X2Go session: %s"
msgstr "एक्स २ गो सत्र सुरू करताना एक त्रुटी आली…"

#: plugins/x2go/x2go_plugin.c:1094 plugins/x2go/x2go_plugin.c:1118
#, fuzzy
msgid "Couldn't get session ID from session chooser dialog."
msgstr "सत्र निवडकर्ता संवादातून सत्र ओळखपत्र मिळू शकले नाही."

#: plugins/x2go/x2go_plugin.c:1101
#, fuzzy, c-format
msgid "Resuming session: '%s'"
msgstr "सत्र पुन्हा सुरू करणे: '[एक्स १९ एक्स]'"

#: plugins/x2go/x2go_plugin.c:1125
#, fuzzy, c-format
msgid "Terminating session: '%s'"
msgstr "सत्र पुन्हा सुरू करणे: '[एक्स १९ एक्स]'"

<<<<<<< HEAD
#: plugins/rdp/rdp_plugin.c:2687
#, fuzzy
msgid "Enable multi monitor"
msgstr "मल्टी मॉनिटर सक्षम करा"

#: plugins/rdp/rdp_plugin.c:2688
=======
#: plugins/x2go/x2go_plugin.c:1142
msgid "GtkTreePath 'path' describes a non-existing row!"
msgstr ""

#: plugins/x2go/x2go_plugin.c:1380
>>>>>>> 050fc71c
#, fuzzy
msgid "PyHoca-CLI exited unexpectedly. This connection will now be closed."
msgstr "पायहोका-सीएलआय अनपेक्षितपणे बाहेर पडले. हे कनेक्शन आता बंद केले जाईल."

<<<<<<< HEAD
#: plugins/rdp/rdp_plugin.c:2689
=======
#: plugins/x2go/x2go_plugin.c:1388
>>>>>>> 050fc71c
#, fuzzy
msgid "An error occured."
msgstr "एक चूक झाली."

<<<<<<< HEAD
#: plugins/rdp/rdp_plugin.c:2691 plugins/vnc/vnc_plugin.c:1978
#: plugins/vnc/vnc_plugin.c:1990 plugins/gvnc/gvnc_plugin.c:849
#, fuzzy
msgid "Colour depth"
msgstr "रंग खोली"

#: plugins/rdp/rdp_plugin.c:2692
=======
#: plugins/x2go/x2go_plugin.c:1389
>>>>>>> 050fc71c
#, fuzzy
msgid ""
"The necessary child process 'pyhoca-cli' stopped unexpectedly.\n"
"Please check your profile settings and PyHoca-CLI's output for possible "
"errors. Also ensure the remote server is reachable."
msgstr ""
"आवश्यक बालप्रक्रिया 'पायहोका-क्ली' अनपेक्षितपणे थांबली.\n"
"संभाव्य त्रुटींसाठी कृपया आपले प्रोफाइल सेटिंग्ज आणि पायहोका-सीएलआयचे आउटपुट तपासा. तसेच "
"रिमोट सर्व्हर पोहोचण्यायोग्य आहे याची खात्री करा."

<<<<<<< HEAD
#: plugins/rdp/rdp_plugin.c:2707 plugins/vnc/vnc_plugin.c:1979
#: plugins/vnc/vnc_plugin.c:1991
#, fuzzy
msgid "Quality"
msgstr "गुणवत्ता"

#: plugins/rdp/rdp_plugin.c:2708
=======
#: plugins/x2go/x2go_plugin.c:1432
>>>>>>> 050fc71c
#, fuzzy
msgid "Can't save empty username!"
msgstr "रिकामे वापरकर्ते नाव वाचवू शकत नाही!"

<<<<<<< HEAD
#: plugins/rdp/rdp_plugin.c:2709
=======
#: plugins/x2go/x2go_plugin.c:1446
>>>>>>> 050fc71c
#, fuzzy
msgid "Could not save new credentials."
msgstr "नवीन ओळखपत्रे वाचवू शकली नाहीत."

<<<<<<< HEAD
#: plugins/rdp/rdp_plugin.c:2710
=======
#: plugins/x2go/x2go_plugin.c:1449
>>>>>>> 050fc71c
#, fuzzy
msgid ""
"An error occured while trying to save new credentials: 's_password' or "
"'s_username' strings were not set."
msgstr ""
"नवीन ओळखपत्रे वाचवण्याचा प्रयत्न करताना एक चूक झाली: 's_password' किंवा "
"'s_username' स्ट्रिंगसेट केले गेले नाहीत."

<<<<<<< HEAD
#: plugins/rdp/rdp_plugin.c:2711
=======
#: plugins/x2go/x2go_plugin.c:1480
>>>>>>> 050fc71c
#, fuzzy
msgid "Parameter 'default_username' is uninitialized."
msgstr "पॅरामीटर 'default_username' अआद्य आहे."

<<<<<<< HEAD
#: plugins/rdp/rdp_plugin.c:2711
=======
#: plugins/x2go/x2go_plugin.c:1509
>>>>>>> 050fc71c
#, fuzzy
msgid "Enter X2Go credentials"
msgstr "एक्स 2गो क्रेडेंशियल्स प्रविष्ट करा"

<<<<<<< HEAD
#: plugins/rdp/rdp_plugin.c:2712
=======
#: plugins/x2go/x2go_plugin.c:1706
>>>>>>> 050fc71c
#, fuzzy
msgid ""
"Couldn't parse the output of PyHoca-CLI's --list-sessions option. Creating a "
"new session now."
msgstr ""
"पायहोका-सीएलआयच्या -- यादी-सत्र पर्यायाचे उत्पादन पार्स करू शकले नाही. आता नवीन सत्र "
"तयार करणे."

<<<<<<< HEAD
#: plugins/rdp/rdp_plugin.c:2713
=======
#: plugins/x2go/x2go_plugin.c:1745
>>>>>>> 050fc71c
#, fuzzy
msgid "Couldn't allocate enough memory!"
msgstr "पुरेशी आठवण वाटप करू शकला नाही!"

#: plugins/x2go/x2go_plugin.c:1755
#, fuzzy, c-format
msgid "Found already existing X2Go session with ID: '%s'"
msgstr "आयडीसह आधीच अस्तित्वात असलेले एक्स २ गो सत्र सापडले: '[एक्स ४६ एक्स]'"

<<<<<<< HEAD
#: plugins/rdp/rdp_plugin.c:2714
=======
#. TRANSLATORS: Please stick to X2GoClient's translation.
#: plugins/x2go/x2go_plugin.c:1798
>>>>>>> 050fc71c
#, fuzzy
msgid "Suspended"
msgstr "तेव्हापासून निलंबित"

<<<<<<< HEAD
#: plugins/rdp/rdp_plugin.c:2715
msgid "Connection timeout in ms"
msgstr "\"%s\" शी कनेक्ट करत आहे…"

#: plugins/rdp/rdp_plugin.c:2716
=======
#. TRANSLATORS: Please stick to X2GoClient's translation.
#: plugins/x2go/x2go_plugin.c:1801
msgid "Running"
msgstr ""

#. TRANSLATORS: Please stick to X2GoClient's translation.
#: plugins/x2go/x2go_plugin.c:1804
>>>>>>> 050fc71c
#, fuzzy
msgid "Terminated"
msgstr "टर्मिनल"

<<<<<<< HEAD
#: plugins/rdp/rdp_plugin.c:2717
#, fuzzy
msgid "Remote Desktop Gateway username"
msgstr "रिमोट डेस्कटॉप गेटवे वापरकर्तानाव"

#: plugins/rdp/rdp_plugin.c:2718
#, fuzzy
msgid "Remote Desktop Gateway password"
msgstr "रिमोट डेस्कटॉप गेटवे पासवर्ड"

#: plugins/rdp/rdp_plugin.c:2719
#, fuzzy
msgid "Remote Desktop Gateway domain"
msgstr "रिमोट डेस्कटॉप गेटवे डोमेन"

#: plugins/rdp/rdp_plugin.c:2720
#, fuzzy
msgid "Redirect directory"
msgstr "पुनर्निर्देशित दिग्दर्शकी"

#: plugins/rdp/rdp_plugin.c:2721
#, fuzzy
msgid "Client name"
msgstr "ग्राहक नाव"

#: plugins/rdp/rdp_plugin.c:2722
#, fuzzy
msgid "Client build"
msgstr "क्लायंट बिल्ड"

#: plugins/rdp/rdp_plugin.c:2725
#, fuzzy
msgid "Load balance info"
msgstr "लोड बॅलन्स माहिती"

#. TRANSLATORS: Do not use typographic quotation marks, these must stay as "double quote", also know as “Typewriter ("programmer's") quote, ambidextrous.”
#: plugins/rdp/rdp_plugin.c:2727
#, fuzzy
msgid "Override printer drivers"
msgstr "प्रिंटर चालकांना ओव्हरराइड करा"

#: plugins/rdp/rdp_plugin.c:2727
#, fuzzy
msgid ""
"\"Samsung_CLX-3300_Series\":\"Samsung CLX-3300 Series PS\";\"Canon MF410\":"
"\"Canon MF410 Series UFR II\""
msgstr ""
"\"Samsung_CLX-3300_Series.सॅमसंग सीएलएक्स-3300 सिरीज पीएस\";\" कॅनन एमएफ ४१०.कॅनन "
"एमएफ ४१० मालिका यूएफआर २\""

#: plugins/rdp/rdp_plugin.c:2728
#, fuzzy
msgid "USB device redirection"
msgstr "यूएसबी डिव्हाइस पुनर्निर्देशन"

#: plugins/rdp/rdp_plugin.c:2729
#, fuzzy
msgid "Local serial name"
msgstr "स्थानिक मालिका नाव"

#: plugins/rdp/rdp_plugin.c:2729
#, fuzzy
msgid "COM1, COM2, etc."
msgstr "कॉम १, कॉम २ इ."

#: plugins/rdp/rdp_plugin.c:2730
#, fuzzy
msgid "Local serial driver"
msgstr "स्थानिक मालिका चालक"

#: plugins/rdp/rdp_plugin.c:2730
#, fuzzy
msgid "Serial"
msgstr "मालिका"

#: plugins/rdp/rdp_plugin.c:2731
#, fuzzy
msgid "Local serial path"
msgstr "स्थानिक क्रमिक मार्ग"

#: plugins/rdp/rdp_plugin.c:2731
#, fuzzy
msgid "/dev/ttyS0, /dev/ttyS1, etc."
msgstr "/देव/टीटीवायएस0, /देव/टीटीएस1 इत्यादी."

#: plugins/rdp/rdp_plugin.c:2732
#, fuzzy
msgid "Local parallel name"
msgstr "स्थानिक समांतर नाव"

#: plugins/rdp/rdp_plugin.c:2733
#, fuzzy
msgid "Local parallel device"
msgstr "स्थानिक समांतर उपकरण"

#: plugins/rdp/rdp_plugin.c:2734
#, fuzzy
msgid "Name of smart card"
msgstr "स्मार्ट कार्डचे नाव"

#: plugins/rdp/rdp_plugin.c:2735
#, fuzzy
msgid "Dynamic virtual channel"
msgstr "डायनॅमिक व्हर्च्युअल चॅनेल"

#: plugins/rdp/rdp_plugin.c:2735 plugins/rdp/rdp_plugin.c:2736
#, fuzzy
msgid "<channel>[,<options>]"
msgstr "<channel>[,<options>]"

#: plugins/rdp/rdp_plugin.c:2736
#, fuzzy
msgid "Static virtual channel"
msgstr "स्टॅटिक व्हर्च्युअल चॅनेल"

#: plugins/rdp/rdp_plugin.c:2737
#, fuzzy
msgid "TCP redirection"
msgstr "टीसीपी पुनर्निर्देशन"

#: plugins/rdp/rdp_plugin.c:2737
#, fuzzy
msgid "/PATH/TO/rdp2tcp"
msgstr "/पाथ/टीओ/आरडीपी2टीसीपी"

#: plugins/rdp/rdp_plugin.c:2739
#, fuzzy
msgid "Prefer IPv6 AAAA record over IPv4 A record"
msgstr "आयपीव्ही ४ ए रेकॉर्डपेक्षा आयपीव्ही ६ एएए रेकॉर्ड ला प्राधान्य द्या"

#: plugins/rdp/rdp_plugin.c:2740
#, fuzzy
msgid "Share printers"
msgstr "प्रिंटर सामायिक करा"

#: plugins/rdp/rdp_plugin.c:2741
#, fuzzy
msgid "Share serial ports"
msgstr "मालिका बंदरे सामायिक करा"

#: plugins/rdp/rdp_plugin.c:2742
#, fuzzy
msgid "(SELinux) permissive mode for serial ports"
msgstr "(एसईलिनक्स) अनुज्ञेय मोड सीरियल पोर्टसाठी"

#: plugins/rdp/rdp_plugin.c:2743
#, fuzzy
msgid "Share parallel ports"
msgstr "समांतर बंदरे सामायिक करा"

#: plugins/rdp/rdp_plugin.c:2744
#, fuzzy
msgid "Share a smart card"
msgstr "स्मार्ट कार्ड सामायिक करा"

#: plugins/rdp/rdp_plugin.c:2745 plugins/vnc/vnc_plugin.c:2009
#, fuzzy
msgid "Turn off clipboard sync"
msgstr "क्लिपबोर्ड सिंक बंद करा"

#: plugins/rdp/rdp_plugin.c:2746
#, fuzzy
msgid "Ignore certificate"
msgstr "प्रमाणपत्राकडे दुर्लक्ष करा"

#: plugins/rdp/rdp_plugin.c:2747
#, fuzzy
msgid "Use the old license workflow"
msgstr "जुना परवाना वर्कफ्लो वापरा"

#: plugins/rdp/rdp_plugin.c:2747
#, fuzzy
msgid "It disables CAL and hwId is set to 0"
msgstr "हे सीएएल ला अक्षम करते आणि एचडब्ल्यूआयडी 0 वर सेट आहे"

#: plugins/rdp/rdp_plugin.c:2748 plugins/spice/spice_plugin.c:702
#: plugins/vnc/vnc_plugin.c:2013 plugins/www/www_plugin.c:919
#: plugins/gvnc/gvnc_plugin.c:867
#, fuzzy
msgid "Forget passwords after use"
msgstr "वापरानंतर पासवर्ड विसरा"

#: plugins/rdp/rdp_plugin.c:2749
#, fuzzy
msgid "Attach to console (2003/2003 R2)"
msgstr "कन्सोलशी संलग्न (२००३/२००३ आर २)"

#: plugins/rdp/rdp_plugin.c:2750
#, fuzzy
msgid "Turn off fast-path"
msgstr "वेगवान मार्ग बंद करा"

#: plugins/rdp/rdp_plugin.c:2751
#, fuzzy
msgid "Server detection using Remote Desktop Gateway"
msgstr "रिमोट डेस्कटॉप गेटवे वापरून सर्व्हर डिटेक्शन"

#: plugins/rdp/rdp_plugin.c:2753
#, fuzzy
msgid "Use system proxy settings"
msgstr "सिस्टम प्रॉक्सी सेटिंग्ज वापरा"

#: plugins/rdp/rdp_plugin.c:2755
#, fuzzy
msgid "Turn off automatic reconnection"
msgstr "स्वयंचलित पुनर्जोडणी बंद करा"

#: plugins/rdp/rdp_plugin.c:2756
#, fuzzy
msgid "Relax order checks"
msgstr "ऑर्डर चेक शिथिल करा"

#: plugins/rdp/rdp_plugin.c:2757
#, fuzzy
msgid "Glyph cache"
msgstr "ग्लिफ कॅशे"

#: plugins/rdp/rdp_plugin.c:2758
#, fuzzy
msgid "Enable multitransport protocol (UDP)"
msgstr "मल्टीट्रान्सपोर्ट प्रोटोकॉल (यूडीपी) सक्षम करा"

#: plugins/rdp/rdp_plugin.c:2758
#, fuzzy
msgid "Using the UDP protocol may improve performance"
msgstr "यूडीपी प्रोटोकॉल चा वापर केल्याने कामगिरी सुधारू शकते"

#: plugins/rdp/rdp_plugin.c:2759
#, fuzzy
msgid "Use base credentials for gateway too"
msgstr "गेटवेसाठी बेस क्रेडेंशियल्स देखील वापरा"

#: plugins/rdp/rdp_plugin.c:2761
#, fuzzy
msgid "Enable Gateway websockets support"
msgstr "गेटवे वेबसॉकेटसमर्थन सक्षम करा"

#: plugins/rdp/rdp_plugin.c:2774 plugins/spice/spice_plugin.c:715
#: plugins/vnc/vnc_plugin.c:2029
#, fuzzy
msgid "Send Ctrl+Alt+Delete"
msgstr "सीटीआरएल+ऑल्ट+डिलीट पाठवा"

#: plugins/rdp/rdp_plugin.c:2787
#, fuzzy
msgid "RDP - Remote Desktop Protocol"
msgstr "आरडीपी - रिमोट डेस्कटॉप प्रोटोकॉल"

#: plugins/rdp/rdp_plugin.c:2812
#, fuzzy
msgid "RDP - RDP File Handler"
msgstr "आरडीपी - आरडीपी फाइल हँडलर"

#: plugins/rdp/rdp_plugin.c:2827
#, fuzzy
msgid "RDP - Preferences"
msgstr "आरडीपी - प्राधान्ये"

#: plugins/rdp/rdp_plugin.c:2880
#, fuzzy
msgid "Export connection in Windows .rdp file format"
msgstr "विंडोज .आरडीपी फाइल फॉरमॅटमध्ये निर्यात कनेक्शन"

#: plugins/rdp/rdp_event.c:344
#, fuzzy, c-format
msgid "Reconnection attempt %d of %d…"
msgstr "[एक्स २७ एक्स] चे पुनर्जोडणी प्रयत्न [एक्स २१ एक्स]…"

#: plugins/spice/spice_plugin_file_transfer.c:82
#, fuzzy
msgid "File Transfers"
msgstr "फाइल हस्तांतरण"

#: plugins/spice/spice_plugin_file_transfer.c:219
#, fuzzy
msgid "Transfer error"
msgstr "हस्तांतरण त्रुटी"

#: plugins/spice/spice_plugin_file_transfer.c:220
#, fuzzy, c-format
msgid "%s: %s"
msgstr "%s: %s"

#: plugins/spice/spice_plugin_file_transfer.c:223
#, fuzzy
msgid "Transfer completed"
msgstr "हस्तांतरण पूर्ण झाले"

#: plugins/spice/spice_plugin_file_transfer.c:224
#, fuzzy, c-format
msgid "The %s file has been transferred"
msgstr "[एक्स 4 एक्स] फाइल हस्तांतरित केली गेली आहे"

#: plugins/spice/spice_plugin.c:351
#, fuzzy
msgid "Enter SPICE password"
msgstr "स्पाइस पासवर्ड प्रविष्ट करा"

#: plugins/spice/spice_plugin.c:386
#, fuzzy, c-format
msgid "Disconnected from the SPICE server “%s”."
msgstr "स्पाइस सर्व्हरपासून तुटलेला [[एक्स ३६ एक्स]\"."

#: plugins/spice/spice_plugin.c:402
#, fuzzy
msgid "TLS connection error."
msgstr "टीएलएस कनेक्शन त्रुटी."

#: plugins/spice/spice_plugin.c:408
#, fuzzy
msgid "Connection to the SPICE server dropped."
msgstr "स्पाइस सर्व्हरचे कनेक्शन कमी झाले."

#: plugins/spice/spice_plugin.c:616 plugins/spice/spice_plugin.c:634
#, fuzzy
msgid "Default"
msgstr "डिफॉल्ट"

#: plugins/spice/spice_plugin.c:636
#, fuzzy
msgid "Auto GLZ"
msgstr "ऑटो जीएलझेड"

#: plugins/spice/spice_plugin.c:637
#, fuzzy
msgid "Auto LZ"
msgstr "ऑटो एलझेड"

#: plugins/spice/spice_plugin.c:650
#, fuzzy
msgid "Disable video overlay if videos are not displayed properly.\n"
msgstr "व्हिडिओ योग्य प्रकारे प्रदर्शित न केल्यास व्हिडिओ ओव्हरले अक्षम करा.\n"

#: plugins/spice/spice_plugin.c:675
#, fuzzy
msgid "Use TLS encryption"
msgstr "टीएलएस एन्क्रिप्शन वापरा"

#: plugins/spice/spice_plugin.c:676
#, fuzzy
msgid "Server CA certificate"
msgstr "सर्व्हर सीए प्रमाणपत्र"

#: plugins/spice/spice_plugin.c:694
#, fuzzy
msgid "Prefered video codec"
msgstr "प्राधान्य ित व्हिडिओ कोडक"

#: plugins/spice/spice_plugin.c:695
#, fuzzy
msgid "Turn off GStreamer overlay"
msgstr "जीस्ट्रीमर ओव्हरले बंद करा"

#: plugins/spice/spice_plugin.c:698
#, fuzzy
msgid "Prefered image compression"
msgstr "प्राधान्य प्रतिमा संपीडन"

#: plugins/spice/spice_plugin.c:701 plugins/spice/spice_plugin.c:714
#: plugins/gvnc/gvnc_plugin.c:866 plugins/gvnc/gvnc_plugin.c:880
#, fuzzy
msgid "No clipboard sync"
msgstr "क्लिपबोर्ड सिंक नाही"

#: plugins/spice/spice_plugin.c:703 plugins/gvnc/gvnc_plugin.c:869
#, fuzzy
msgid "Enable audio channel"
msgstr "ऑडिओ चॅनेल सक्षम करा"

#: plugins/spice/spice_plugin.c:704
#, fuzzy
msgid "Share smart card"
msgstr "स्मार्ट कार्ड सामायिक करा"

#: plugins/spice/spice_plugin.c:705 plugins/spice/spice_plugin.c:713
#: plugins/vnc/vnc_plugin.c:2008 plugins/vnc/vnc_plugin.c:2025
#: plugins/gvnc/gvnc_plugin.c:870 plugins/gvnc/gvnc_plugin.c:879
#, fuzzy
msgid "View only"
msgstr "फक्त पहा"

#: plugins/spice/spice_plugin.c:716 plugins/spice/spice_plugin_usb.c:51
#, fuzzy
msgid "Select USB devices for redirection"
msgstr "पुनर्निर्देशनासाठी यूएसबी डिव्हाइस निवडा"

#: plugins/spice/spice_plugin.c:727
#, fuzzy
msgid "SPICE - Simple Protocol for Independent Computing Environments"
msgstr "स्पाइस - स्वतंत्र संगणकीय पर्यावरणासाठी साधा प्रोटोकॉल"

#: plugins/spice/spice_plugin_usb.c:54
#, fuzzy
msgid "_Close"
msgstr "बंद करा (_C)"

#: plugins/spice/spice_plugin_usb.c:94
#, fuzzy
msgid "USB redirection error"
msgstr "यूएसबी पुनर्निर्देशन त्रुटी"

#: plugins/vnc/vnc_plugin.c:772
#, fuzzy
msgid "Enter VNC password"
msgstr "व्हीएनसी पासवर्ड प्रविष्ट करा"

#: plugins/vnc/vnc_plugin.c:825 plugins/gvnc/gvnc_plugin.c:539
#, fuzzy
msgid "Enter VNC authentication credentials"
msgstr "व्हीएनसी प्रमाणीकरण क्रेडेंशियल्स प्रविष्ट करा"

#: plugins/vnc/vnc_plugin.c:936
#, fuzzy
msgid "Unable to connect to VNC server"
msgstr "व्हीएनसी सर्व्हरशी कनेक्ट होण्यास असमर्थ"

#: plugins/vnc/vnc_plugin.c:937
#, fuzzy, c-format
msgid "Couldn’t convert '%s' to host address"
msgstr "पत्त्याचे यजमानपद भूषविण्यासाठी '[एक्स १८ एक्स]' चे रूपांतर करू शकले नाही"

#: plugins/vnc/vnc_plugin.c:938
#, fuzzy, c-format
msgid "VNC connection failed: %s"
msgstr "व्हीएनसी कनेक्शन अपयशी: [एक्स २३ एक्स]"

#: plugins/vnc/vnc_plugin.c:939
#, fuzzy
msgid "Your connection has been rejected."
msgstr "तुमचा संबंध फेटाळण्यात आला आहे."

#: plugins/vnc/vnc_plugin.c:966
#, fuzzy, c-format
msgid "The VNC server requested an unknown authentication method. %s"
msgstr "व्हीएनसी सर्व्हरने अज्ञात प्रमाणीकरण पद्धतीची विनंती केली. [एक्स ५९ एक्स]"

#: plugins/vnc/vnc_plugin.c:968
#, fuzzy
msgid "Please retry after turning on encryption for this profile."
msgstr "या प्रोफाइलसाठी एन्क्रिप्शन चालू केल्यानंतर कृपया पुन्हा प्रयत्न करा."

#: plugins/vnc/vnc_plugin.c:1939
#, fuzzy
msgid ""
"Connect to VNC using a repeater:\n"
"  • The server field must contain the repeater ID, e.g. ID:123456789\n"
"  • The repeater field have to be set to the repeater IP and port, like:\n"
"    10.10.10.12:5901\n"
"  • From the remote VNC server, you will connect to\n"
"    the repeater, e.g. with x11vnc:\n"
"    x11vnc -connect repeater=ID:123456789+10.10.10.12:5500"
msgstr ""
"रिपीटर वापरून व्हीएनसीशी संपर्क साधावा:\n"
"  • सर्व्हर फिल्डमध्ये रिपीटर आयडी असणे आवश्यक आहे, उदा. आयडी:123456789\n"
"  • पुनरावृत्ती क्षेत्र पुनरावृत्ती आयपी आणि बंदरावर सेट करावे लागेल, जसे:\n"
"    10.10.10.12:5901\n"
"  • दूरस्थ व्हीएनसी सर्व्हरवरून, आपण कनेक्ट होऊ शकता\n"
"    रिपीटर, उदा. एक्स 11व्हीएनसीसह:\n"
"    एक्स ११व्हीएनसी -कनेक्ट रिपीटर=आयडी:123456789+१०.१०.१०.१२:५५००"

#: plugins/vnc/vnc_plugin.c:1948
#, fuzzy
msgid ""
"Listening for remote VNC connection:\n"
"  • The \"Listen on port\" field is the port Remmina will listen to,\n"
"    e.g. 8888\n"
"  • From the remote VNC server, you will connect to\n"
"    Remmina, e.g. with x11vnc:\n"
"    x11vnc -display :0 -connect 192.168.1.36:8888"
msgstr ""
"रिमोट व्हीएनसी कनेक्शन ऐकणे:\n"
"  • \"बंदरावर ऐका\" हे बंदर रेमिना ऐकेल,\n"
"    उदा. ८८८८\n"
"  • दूरस्थ व्हीएनसी सर्व्हरवरून, आपण कनेक्ट होऊ शकता\n"
"    रेमिना, उदा. एक्स 11व्हीएनसीसह:\n"
"    एक्स ११व्हीएनसी -डिस्प्ले :० -कनेक्ट १९२.१६८.१.३६:८८८८"

#: plugins/vnc/vnc_plugin.c:1975
#, fuzzy
msgid "Repeater"
msgstr "पुनरावृत्ती करणारा"

#: plugins/vnc/vnc_plugin.c:1987
#, fuzzy
msgid "Listen on port"
msgstr "बंदरावर ऐका"

#: plugins/vnc/vnc_plugin.c:2007
#, fuzzy
msgid "Show remote cursor"
msgstr "रिमोट कर्सर दाखवा"

#: plugins/vnc/vnc_plugin.c:2010
#, fuzzy
msgid "Turn off encryption"
msgstr "एन्क्रिप्शन बंद करा"

#: plugins/vnc/vnc_plugin.c:2011 plugins/vnc/vnc_plugin.c:2026
#, fuzzy
msgid "Prevent local interaction on the server"
msgstr "सर्व्हरवर स्थानिक संवाद रोखा"

#: plugins/vnc/vnc_plugin.c:2012 plugins/gvnc/gvnc_plugin.c:868
#, fuzzy
msgid "Ignore remote bell messages"
msgstr "रिमोट बेल संदेशांकडे दुर्लक्ष करा"

#: plugins/vnc/vnc_plugin.c:2028
#, fuzzy
msgid "Open Chat…"
msgstr "ओपन चॅट…"

#: plugins/vnc/vnc_plugin.h:41
#, fuzzy
msgid "Remmina VNC Plugin"
msgstr "रेमिना व्हीएनसी प्लगइन"

#: plugins/vnc/vnc_plugin.h:46
#, fuzzy
msgid "Remmina VNC listener Plugin"
msgstr "रेमिना व्हीएनसी श्रोता प्लगइन"

#: plugins/www/www_config.h:43
#, fuzzy
msgid "Remmina web-browser plugin"
msgstr "रेमिना वेब-ब्राउझर प्लगइन"

#: plugins/www/www_plugin.c:98
#, fuzzy
msgid "File downloaded"
msgstr "फाइल डाउनलोड केली"

#: plugins/www/www_plugin.c:581
#, fuzzy
msgid "Enter WWW authentication credentials"
msgstr "डब्ल्यू प्रमाणीकरण क्रेडेंशियल्स प्रविष्ट करा"

#: plugins/www/www_plugin.c:893
#, fuzzy
msgid "URL"
msgstr "यूआरएल"

#: plugins/www/www_plugin.c:893
#, fuzzy
msgid "http://address or https://address"
msgstr "http://address किंवा https://address"

#: plugins/www/www_plugin.c:910
#, fuzzy
msgid "User agent"
msgstr "वापरकर्ता एजंट"

#: plugins/www/www_plugin.c:911
#, fuzzy
msgid "Proxy URL"
msgstr "प्रॉक्सी यूआरएल"

#: plugins/www/www_plugin.c:911
#, fuzzy
msgid "E.g. https://example.org, socks://mysocks:1080"
msgstr "उदा.https://example.org, socks://mysocks:1080"

#: plugins/www/www_plugin.c:912
#, fuzzy
msgid "Turn on Java support"
msgstr "जावा समर्थन चालू करा"

#: plugins/www/www_plugin.c:913
#, fuzzy
msgid "Turn on smooth scrolling"
msgstr "गुळगुळीत स्क्रोलिंग चालू करा"

#: plugins/www/www_plugin.c:914
#, fuzzy
msgid "Turn on spatial navigation"
msgstr "स्थानिक नेव्हिगेशन चालू करा"

#: plugins/www/www_plugin.c:915
#, fuzzy
msgid "Turn on plugin support"
msgstr "प्लगइन समर्थन चालू करा"

#: plugins/www/www_plugin.c:916
#, fuzzy
msgid "Turn on WebGL support"
msgstr "वेबजीएल समर्थन चालू करा"

#: plugins/www/www_plugin.c:917
#, fuzzy
msgid "Turn on HTML5 audio support"
msgstr "एचटीएमएल5 ऑडिओ सपोर्ट चालू करा"

#: plugins/www/www_plugin.c:918
#, fuzzy
msgid "Ignore TLS errors"
msgstr "टीएलएस त्रुटींकडे दुर्लक्ष करा"

#: plugins/www/www_plugin.c:921
#, fuzzy
msgid "Turn on Web Inspector"
msgstr "वेब इन्स्पेक्टर चालू करा"

#: plugins/exec/exec_plugin.c:160
#, fuzzy
msgid "You did not set any command to be executed"
msgstr "आपण अंमलात आणण्याची कोणतीही आज्ञा निश्चित केली नाही"

#: plugins/exec/exec_plugin.c:206
#, fuzzy
msgid ""
"Warning: Running a command synchronously may cause Remmina not to respond.\n"
"Do you really want to continue?"
msgstr ""
"इशारा: कमांड सिंक्रोनेली चालवल्यास रेमिना प्रतिसाद देऊ शकत नाही.\n"
"तुला खरंच पुढे जायचं आहे का?"

#: plugins/exec/exec_plugin.c:274
#, fuzzy
msgid "Command"
msgstr "आज्ञा"

#: plugins/exec/exec_plugin.c:275
#, fuzzy
msgid "Asynchronous execution"
msgstr "असमकालिक अंमलबजावणी"

#: plugins/exec/exec_plugin_config.h:41
#, fuzzy
msgid "Execute a command"
msgstr "बाह्य आदेशांची अंमलबजावणी करीत आहे …"

#: plugins/tool_hello_world/plugin_config.h:40
#, fuzzy
msgid "Hello, World!"
msgstr "सर्वांना नमस्कार !"

#: plugins/secret/src/glibsecret_plugin.c:188
#, fuzzy
msgid "Secured password storage in the GNOME keyring"
msgstr "जीएनओएमई कीरिंगमध्ये सुरक्षित पासवर्ड स्टोरेज"

#: plugins/x2go/x2go_plugin.c:275
#, fuzzy
msgid "Broken `DialogData`! Aborting…"
msgstr "तुटलेला 'संवादडेटा'! गर्भपात…"

#: plugins/x2go/x2go_plugin.c:279
#, fuzzy
msgid "Can't retrieve `DialogData`! Aborting…"
msgstr "'संवादडेटा' परत मिळवू शकत नाही! गर्भपात…"

#: plugins/x2go/x2go_plugin.c:505
#, fuzzy
msgid "PyHoca-CLI exited unexpectedly. This connection will now be closed."
msgstr "पायहोटा-क्ली अनपेक्षितपणे बाहेर पडले. हे कनेक्शन आता बंद केले जाईल."

#: plugins/x2go/x2go_plugin.c:514
#, fuzzy
msgid "An error occured."
msgstr "एक चूक झाली."

#: plugins/x2go/x2go_plugin.c:515
#, fuzzy
msgid ""
"The necessary child process 'pyhoca-cli' stopped unexpectedly.\n"
"Please check your profile settings and PyHoca-CLI's output for possible "
"errors. Also ensure the remote server is reachable."
msgstr ""
"आवश्यक बालप्रक्रिया 'पायहोका-क्ली' अनपेक्षितपणे थांबली.\n"
"कृपया संभाव्य त्रुटींसाठी आपले प्रोफाइल सेटिंग्ज आणि पायहोटा-क्लीचे आउटपुट तपासा आणि रिमोट "
"सर्व्हर पोहोचण्यायोग्य आहे याची खात्री करा."

#: plugins/x2go/x2go_plugin.c:561
#, fuzzy
msgid "Started PyHoca-CLI with the following arguments:"
msgstr "पुढील युक्तिवादांसह प्युहोटा-क्ली सुरू केले:"

#: plugins/x2go/x2go_plugin.c:580
#, fuzzy, c-format
msgid "Could not retrieve PyHoca-CLI's command-line features! Exit code: %i"
msgstr ""
"पायहोटा-क्लीची सीएमडीलाइन वैशिष्ट्ये परत मिळवताना एक अज्ञात चूक झाली! एक्झिट कोड: "
"[एक्स ८५ एक्स]"

#: plugins/x2go/x2go_plugin.c:585
#, fuzzy, c-format
msgid "Error: '%s'"
msgstr "त्रुटी: '[एक्स ८ एक्स]'"

#: plugins/x2go/x2go_plugin.c:609
msgid "Can't save empty username!"
msgstr ""

#: plugins/x2go/x2go_plugin.c:621
msgid "Internal error: Could not save new credentials."
msgstr ""

#: plugins/x2go/x2go_plugin.c:623
#, fuzzy
msgid ""
"An error occured while trying to save new credentials: 's_password' or "
"'s_username' strings were not set."
msgstr ""
"नवीन ओळखपत्रे वाचवण्याचा प्रयत्न करताना एक चूक झाली: 's_password' किंवा "
"'s_username' स्ट्रिंगसेट केले गेले नाहीत."

#: plugins/x2go/x2go_plugin.c:659
#, fuzzy
msgid "Enter X2Go credentials"
msgstr "एक्स 2गो क्रेडेंशियल्स प्रविष्ट करा"

#: plugins/x2go/x2go_plugin.c:818
#, fuzzy
msgid "DPI setting is out of bounds. Please adjust it in profile settings."
msgstr "डीपीआय सेटिंग मर्यादेबाहेर आहे. कृपया प्रोफाइल सेटिंग्जमध्ये ते समायोजित करा."

#: plugins/x2go/x2go_plugin.c:838
#, fuzzy
msgid "Started pyhoca-cli with following arguments:"
msgstr "पुढील युक्तिवादांसह प्युहोटा-क्ली सुरू केले:"

#: plugins/x2go/x2go_plugin.c:858
#, fuzzy
msgid "An error occured while starting an X2Go session…"
msgstr "एक्स २ गो सत्र सुरू करताना एक त्रुटी आली…"

#: plugins/x2go/x2go_plugin.c:867
#, fuzzy
msgid "Could not start X2Go session."
msgstr "एक्स २ गो सत्र सुरू करू शकला नाही."

#: plugins/x2go/x2go_plugin.c:868
#, fuzzy, c-format
msgid "Could not start PyHoca-CLI (%i): '%s'"
msgstr "पायहोका-सीएलआय ([एक्स २८ एक्स]) सुरू करू शकला नाही:' '[एक्स ३४ एक्स]'"

#: plugins/x2go/x2go_plugin.c:945
#, fuzzy
msgid ""
"Couldn't get PyHoca-CLI's command-line features. This indicates it is either "
"too old, or not installed. An old limited set of features will be used for "
"now."
msgstr ""
"पायहोका-क्लीची सीएमडीलाइन-वैशिष्ट्ये मिळू शकली नाहीत. हे सूचित करते की एकतर आपली "
"पायहोटा-क्ली आवृत्ती खूप जुनी आहे किंवा पायहोटा-क्ली स्थापित केलेली नाही! आता वैशिष्ट्यांचा "
"एक जुना मर्यादित संच वापरला जाईल."

#: plugins/x2go/x2go_plugin.c:956
#, fuzzy
msgid ""
"Could not parse PyHoca-CLI's command-line features. Using a limited feature-"
"set for now."
msgstr "परोपका-क्ली कार्यक्षमता पार्स करणे शक्य नव्हते! सध्या मर्यादित फीचर-सेट वापरणे."

#: plugins/x2go/x2go_plugin.c:962
#, fuzzy
msgid "Retrieved the following PyHoca-CLI command-line features:"
msgstr "खालील पायहोका-क्ली कार्यक्षमता परत मिळवली:"

#: plugins/x2go/x2go_plugin.c:967
#, fuzzy, c-format
msgid "Available feature[%i]: '%s'"
msgstr "उपलब्ध वैशिष्ट्य[[एक्स १८ एक्स]]: '[एक्स २४ एक्स]'"

#: plugins/x2go/x2go_plugin.c:1072
#, fuzzy
msgid "Could not open X11 DISPLAY."
msgstr "एक्स ११ डिस्प्ले उघडू शकला नाही."

#: plugins/x2go/x2go_plugin.c:1112
#, fuzzy
msgid "Waiting for window of X2Go Agent to appear…"
msgstr "एक्स २ गो एजंट खिडकी दिसण्याची वाट पाहत आहे."

#: plugins/x2go/x2go_plugin.c:1138
#, fuzzy
msgid "Waiting for PyHoca-CLI to show the session's window…"
msgstr "सत्राची खिडकी दाखवण्यासाठी प्यहोटा-क्लीची वाट पाहत आहे."

#: plugins/x2go/x2go_plugin.c:1189
#, fuzzy
msgid "No X2Go session window appeared. Something went wrong…"
msgstr "एक्स २ गो सत्राची खिडकी दिसली नाही. काहीतरी गडबड झाली…"

#: plugins/x2go/x2go_plugin.c:1298
#, fuzzy
msgid "Internal error: RemminaProtocolWidget* gp is NULL!"
msgstr "अंतर्गत त्रुटी: रेमिनाप्रोटोकॉलविजेट* जीपी रद्दल आहे!"

#: plugins/x2go/x2go_plugin.c:1319
#, fuzzy, c-format
msgid "The %s protocol is unavailable because GtkSocket only works under X.org"
msgstr "प्रोटोकॉल [एक्स 13 एक्स] अनुपलब्ध आहे कारण जीटीकेसॉकेट फक्त X.org"

#: plugins/x2go/x2go_plugin.c:1327
#, fuzzy
msgid "Could not initialize pthread. Falling back to non-threaded mode…"
msgstr "थ्रेडची सुरुवात करू शकला नाही. पुन्हा थ्रेड नसलेल्या मोडकडे पडणे…"

#. TRANSLATORS: Presumably you just want to translate 'and' into
#. your language.
#. (Except your listing-grammar differs from english.)
#. 'value1', 'value2', 'valueN-1' and 'valueN'
#. TRANSLATORS: Presumably you just want to translate 'and' into
#. your language.
#. (Except your listing-grammar differs from english.)
#. 'value1' and 'value2'
#: plugins/x2go/x2go_plugin.c:1370 plugins/x2go/x2go_plugin.c:1388
#, fuzzy, c-format
msgid "%sand '%s'"
msgstr "[एक्स०एक्स]आणि '[एक्स ७ एक्स]'"

#. TRANSLATORS: Presumably you just want to leave it english.
#. (Except your listing-grammar differs from english.)
#. 'value1', 'value2', 'valueN-1' and 'valueN'
#. TRANSLATORS: Presumably you just want to leave it english.
#. (Except your listing-grammar differs from english.)
#. 'value1' and 'value2'
#: plugins/x2go/x2go_plugin.c:1375 plugins/x2go/x2go_plugin.c:1393
#, fuzzy, c-format
msgid "%s'%s' "
msgstr "[एक्स०एक्स]'[एक्स ३ एक्स]' "

#. TRANSLATORS: Presumably you just want to leave it english.
#. (Except your listing-grammar differs from english.)
#. 'value1', 'value2', 'valueN-1' and 'valueN'
#: plugins/x2go/x2go_plugin.c:1380
#, fuzzy, c-format
msgid "%s'%s', "
msgstr "[एक्स०एक्स]'[एक्स ३ एक्स]', "

#: plugins/x2go/x2go_plugin.c:1418
#, fuzzy
msgid "Invalid validation data in ProtocolSettings array!"
msgstr "प्रोटोकॉलसेटिंग ्स अॅरेमधील वैधता डेटा अवैध आहे!"

#: plugins/x2go/x2go_plugin.c:1430 plugins/x2go/x2go_plugin.c:1492
#, fuzzy
msgid "Validation data in ProtocolSettings array is invalid!"
msgstr "प्रोटोकॉलसेटिंग ्स अॅरेमधील वैधता डेटा अवैध आहे!"

#: plugins/x2go/x2go_plugin.c:1457
#, fuzzy, c-format
msgid "Allowed values are %s."
msgstr "अनुसुत मूल्ये [एक्स १९ एक्स] आहेत."

#: plugins/x2go/x2go_plugin.c:1459
#, fuzzy, c-format
msgid "The only allowed value is '%s'."
msgstr "फक्त अनुसुद मूल्य '[एक्स २३ एक्स]' आहे."

#: plugins/x2go/x2go_plugin.c:1501
#, fuzzy
msgid "The lower limit is not a valid integer!"
msgstr "किमान मर्यादा वैध इन्टेगर नाही!"

#: plugins/x2go/x2go_plugin.c:1503
msgid "The lower limit is too high!"
msgstr ""

#: plugins/x2go/x2go_plugin.c:1505
msgid "The lower limit is too low!"
msgstr ""

#: plugins/x2go/x2go_plugin.c:1507 plugins/x2go/x2go_plugin.c:1533
#: plugins/x2go/x2go_plugin.c:1552
#, fuzzy
msgid "Something went wrong."
msgstr "काहीतरी गडबड झाली."

#: plugins/x2go/x2go_plugin.c:1511 plugins/x2go/x2go_plugin.c:1537
#: plugins/x2go/x2go_plugin.c:1556
msgid "Please check the RemminaProtocolSetting array for possible errors."
msgstr ""

#: plugins/x2go/x2go_plugin.c:1520 plugins/x2go/x2go_plugin.c:1524
#: plugins/x2go/x2go_plugin.c:1528 plugins/x2go/x2go_plugin.c:1532
#, fuzzy
msgid "Internal error: "
msgstr "अंतर्गत त्रुटी."

#: plugins/x2go/x2go_plugin.c:1521
#, fuzzy
msgid "The upper limit is not a valid integer!"
msgstr "इनपुट वैध इन्टेगर नाही!"

#: plugins/x2go/x2go_plugin.c:1525
msgid "The upper limit is too high!"
msgstr ""

#: plugins/x2go/x2go_plugin.c:1529
msgid "The upper limit is too low!"
msgstr ""

#: plugins/x2go/x2go_plugin.c:1547
#, fuzzy
msgid "The input is not a valid integer!"
msgstr "इनपुट वैध इन्टेगर नाही!"

#: plugins/x2go/x2go_plugin.c:1549 plugins/x2go/x2go_plugin.c:1568
=======
#: plugins/x2go/x2go_plugin.c:1837
#, fuzzy
msgid ""
"Could not find any sessions on remote machine. Creating a new session now."
msgstr "रिमोट मशीनवर कोणतेही सत्र सापडले नाही. आता नवीन सत्र तयार करणे."

#: plugins/x2go/x2go_plugin.c:1892
#, fuzzy
msgid "Choose a session to resume:"
msgstr "पुन्हा सुरू करण्यासाठी सत्र निवडा:"

#: plugins/x2go/x2go_plugin.c:1935
#, fuzzy
msgid "Waiting for user to select a session…"
msgstr "सत्र निवडण्यासाठी वापरकर्त्याची वाट पाहत आहे…"

#: plugins/x2go/x2go_plugin.c:1943
#, fuzzy
msgid "No session was selected. Creating a new one."
msgstr "कोणतेही सत्र निवडले गेले नाही. एक नवीन तयार करणे."

#: plugins/x2go/x2go_plugin.c:1991
#, fuzzy, c-format
msgid "A non-critical error happened: %s"
msgstr "एक गंभीर चूक घडली: [एक्स ३१ एक्स]"

#: plugins/x2go/x2go_plugin.c:1996
#, fuzzy, c-format
msgid "User chose to resume session with ID: '%s'"
msgstr "वापरकर्त्याने आयडीसह सत्र पुन्हा सुरू करणे निवडले: '[एक्स ३९ एक्स]'"

#. TRANSLATORS: Please stick to X2GoClient's way of translating.
#: plugins/x2go/x2go_plugin.c:2017
#, fuzzy, c-format
msgid "Resuming session '%s'…"
msgstr "सत्र पुन्हा सुरू करणे '[एक्स १८ एक्स]'…"

#: plugins/x2go/x2go_plugin.c:2148
#, fuzzy
msgid "DPI setting is out of bounds. Please adjust it in profile settings."
msgstr "डीपीआय सेटिंग मर्यादेबाहेर आहे. कृपया प्रोफाइल सेटिंग्जमध्ये ते समायोजित करा."

#: plugins/x2go/x2go_plugin.c:2190
#, fuzzy
msgid "An error occured while starting an X2Go session…"
msgstr "एक्स २ गो सत्र सुरू करताना एक त्रुटी आली…"

#: plugins/x2go/x2go_plugin.c:2198
#, fuzzy
msgid "Could not start X2Go session."
msgstr "एक्स २ गो सत्र सुरू करू शकला नाही."

#: plugins/x2go/x2go_plugin.c:2199
#, fuzzy, c-format
msgid "Could not start PyHoca-CLI (%i): '%s'"
msgstr "पायहोका-सीएलआय ([एक्स २८ एक्स]) सुरू करू शकला नाही:' '[एक्स ३४ एक्स]'"

#: plugins/x2go/x2go_plugin.c:2314
#, fuzzy
msgid ""
"Couldn't get PyHoca-CLI's command-line features. This indicates it is either "
"too old, or not installed. An old limited set of features will be used for "
"now."
msgstr ""
"पायहोका-सीएलआयची कमांड-लाईन वैशिष्ट्ये मिळू शकली नाहीत. हे सूचित करते की ते एकतर खूप जुने "
"आहे, किंवा स्थापित केलेले नाही. सध्या तरी वैशिष्ट्यांचा एक जुना मर्यादित संच वापरला जाईल."

#: plugins/x2go/x2go_plugin.c:2323
#, fuzzy
msgid ""
"Could not parse PyHoca-CLI's command-line features. Using a limited feature-"
"set for now."
msgstr ""
"पायहोका-सीएलआयची कमांड-लाईन वैशिष्ट्ये पार्स करू शकली नाही. सध्या मर्यादित फीचर-सेट "
"वापरणे."

#: plugins/x2go/x2go_plugin.c:2329
#, fuzzy
msgid "Retrieved the following PyHoca-CLI command-line features:"
msgstr "खालील पायहोका-सीएलआय कमांड-लाइन वैशिष्ट्ये परत मिळवली:"

#: plugins/x2go/x2go_plugin.c:2337
#, fuzzy, c-format
msgid "Available feature[%i]: '%s'"
msgstr "उपलब्ध वैशिष्ट्य[[एक्स १८ एक्स]]: '[एक्स २४ एक्स]'"

#: plugins/x2go/x2go_plugin.c:2442
#, fuzzy
msgid "Could not open X11 DISPLAY."
msgstr "एक्स ११ डिस्प्ले उघडू शकला नाही."

#: plugins/x2go/x2go_plugin.c:2482
#, fuzzy
msgid "Waiting for window of X2Go Agent to appear…"
msgstr "एक्स २ गो एजंटच्या खिडकीची वाट पाहत आहे…"

#: plugins/x2go/x2go_plugin.c:2508
#, fuzzy
msgid "Waiting for PyHoca-CLI to show the session's window…"
msgstr "सत्राची खिडकी दाखवण्यासाठी पायहोका-सीएलआयची वाट पाहत आहे…"

#: plugins/x2go/x2go_plugin.c:2559
#, fuzzy
msgid "No X2Go session window appeared. Something went wrong…"
msgstr "एक्स २ गो सत्राची खिडकी दिसली नाही. काहीतरी गडबड झाली…"

#: plugins/x2go/x2go_plugin.c:2670
#, fuzzy
msgid "RemminaProtocolWidget* gp is 'NULL'!"
msgstr "रेमिनाप्रोटोकॉलविजेट* जीपी 'एनओल'!"

#: plugins/x2go/x2go_plugin.c:2691
#, fuzzy, c-format
msgid "The %s protocol is unavailable because GtkSocket only works under X.org"
msgstr "[एक्स 4एक्स] प्रोटोकॉल अनुपलब्ध आहे कारण जीटीकेसॉकेट फक्त X.org"

#: plugins/x2go/x2go_plugin.c:2700
#, fuzzy
msgid "Could not initialize pthread. Falling back to non-threaded mode…"
msgstr "थ्रेडची सुरुवात करू शकला नाही. पुन्हा थ्रेड नसलेल्या मोडकडे पडणे…"

#. TRANSLATORS: Presumably you just want to translate 'and' into
#. your language.
#. (Except your listing-grammar differs from english.)
#. 'value1', 'value2', 'valueN-1' and 'valueN'
#. TRANSLATORS: Presumably you just want to translate 'and' into
#. your language.
#. (Except your listing-grammar differs from english.)
#. 'value1' and 'value2'
#: plugins/x2go/x2go_plugin.c:2743 plugins/x2go/x2go_plugin.c:2761
#, fuzzy, c-format
msgid "%sand '%s'"
msgstr "[एक्स०एक्स]आणि '[एक्स ७ एक्स]'"

#. TRANSLATORS: Presumably you just want to leave it english.
#. (Except your listing-grammar differs from english.)
#. 'value1', 'value2', 'valueN-1' and 'valueN'
#. TRANSLATORS: Presumably you just want to leave it english.
#. (Except your listing-grammar differs from english.)
#. 'value1' and 'value2'
#: plugins/x2go/x2go_plugin.c:2748 plugins/x2go/x2go_plugin.c:2766
#, fuzzy, c-format
msgid "%s'%s' "
msgstr "[एक्स०एक्स]'[एक्स ३ एक्स]' "

#. TRANSLATORS: Presumably you just want to leave it english.
#. (Except your listing-grammar differs from english.)
#. 'value1', 'value2', 'valueN-1' and 'valueN'
#: plugins/x2go/x2go_plugin.c:2753
#, fuzzy, c-format
msgid "%s'%s', "
msgstr "[एक्स०एक्स]'[एक्स ३ एक्स]', "

#: plugins/x2go/x2go_plugin.c:2792
#, fuzzy
msgid "Invalid validation data in ProtocolSettings array!"
msgstr "प्रोटोकॉलसेटिंग्ज अॅरेमधील अवैध वैधता डेटा!"

#: plugins/x2go/x2go_plugin.c:2807 plugins/x2go/x2go_plugin.c:2872
#, fuzzy
msgid "Validation data in ProtocolSettings array is invalid!"
msgstr "प्रोटोकॉलसेटिंग ्स अॅरेमधील वैधता डेटा अवैध आहे!"

#: plugins/x2go/x2go_plugin.c:2816
#, fuzzy
msgid "Parameters 'key' or 'value' are 'NULL'!"
msgstr "'की' किंवा 'व्हॅल्यू' हे मापदंड 'नल' आहेत!"

#: plugins/x2go/x2go_plugin.c:2834
#, fuzzy, c-format
msgid "Allowed values are %s."
msgstr "अनुसुत मूल्ये [एक्स १९ एक्स] आहेत."

#: plugins/x2go/x2go_plugin.c:2836
#, fuzzy, c-format
msgid "The only allowed value is '%s'."
msgstr "'[एक्स २७ एक्स]' हे एकमेव अनुसुदमूल्य आहे."

#: plugins/x2go/x2go_plugin.c:2883
#, fuzzy
msgid "The lower limit is not a valid integer!"
msgstr "कमी मर्यादा वैध इंटेगर नाही!"

#: plugins/x2go/x2go_plugin.c:2888
#, fuzzy
msgid "The lower limit is too high!"
msgstr "खालची मर्यादा खूप जास्त आहे!"

#: plugins/x2go/x2go_plugin.c:2893
#, fuzzy
msgid "The lower limit is too low!"
msgstr "खालची मर्यादा खूपच कमी आहे!"

#: plugins/x2go/x2go_plugin.c:2898 plugins/x2go/x2go_plugin.c:2928
#: plugins/x2go/x2go_plugin.c:2948
#, fuzzy
msgid "Something unknown went wrong."
msgstr "काहीतरी अज्ञात गडबड झाली."

#: plugins/x2go/x2go_plugin.c:2903 plugins/x2go/x2go_plugin.c:2933
#: plugins/x2go/x2go_plugin.c:2952
#, fuzzy
msgid "Please check the RemminaProtocolSetting array for possible errors."
msgstr "संभाव्य त्रुटींसाठी कृपया रेमिनाप्रोटोकॉलिंग अ ॅरे तपासा."

#: plugins/x2go/x2go_plugin.c:2913
#, fuzzy
msgid "The upper limit is not a valid integer!"
msgstr "वरची मर्यादा वैध इंटेगर नाही!"

#: plugins/x2go/x2go_plugin.c:2918
#, fuzzy
msgid "The upper limit is too high!"
msgstr "वरची मर्यादा खूप जास्त आहे!"

#: plugins/x2go/x2go_plugin.c:2923
#, fuzzy
msgid "The upper limit is too low!"
msgstr "वरची मर्यादा खूपच कमी आहे!"

#: plugins/x2go/x2go_plugin.c:2943
#, fuzzy
msgid "The input is not a valid integer!"
msgstr "इनपुट वैध इंटेगर नाही!"

#: plugins/x2go/x2go_plugin.c:2945 plugins/x2go/x2go_plugin.c:2964
>>>>>>> 050fc71c
#, fuzzy, c-format
msgid "Input must be a number between %i and %i."
msgstr "इनपुट [एक्स ३१ एक्स] आणि [एक्स ३८ एक्स] दरम्यान एक संख्या असणे आवश्यक आहे."

<<<<<<< HEAD
#: plugins/x2go/x2go_plugin.c:1597
=======
#: plugins/x2go/x2go_plugin.c:2993
>>>>>>> 050fc71c
#, fuzzy
msgid "Startup program"
msgstr "स्टार्टअप प्रोग्राम"

<<<<<<< HEAD
#: plugins/x2go/x2go_plugin.c:1599
=======
#: plugins/x2go/x2go_plugin.c:2995
>>>>>>> 050fc71c
#, fuzzy
msgid "Which command should be executed after creating the X2Go session?"
msgstr "एक्स २ गो सत्र तयार केल्यानंतर कोणती आज्ञा अंमलात आणली पाहिजे?"

<<<<<<< HEAD
#: plugins/x2go/x2go_plugin.c:1601
=======
#: plugins/x2go/x2go_plugin.c:2997
>>>>>>> 050fc71c
#, fuzzy
msgid "Keyboard Layout (auto)"
msgstr "कीबोर्ड लेआउट (ऑटो)"

<<<<<<< HEAD
#: plugins/x2go/x2go_plugin.c:1602
=======
#: plugins/x2go/x2go_plugin.c:2998
>>>>>>> 050fc71c
#, fuzzy
msgid "Keyboard type (auto)"
msgstr "कीबोर्ड प्रकार (ऑटो)"

<<<<<<< HEAD
#: plugins/x2go/x2go_plugin.c:1603
=======
#: plugins/x2go/x2go_plugin.c:2999
>>>>>>> 050fc71c
#, fuzzy
msgid "Audio support"
msgstr "ऑडिओ समर्थन"

<<<<<<< HEAD
#: plugins/x2go/x2go_plugin.c:1605
=======
#: plugins/x2go/x2go_plugin.c:3001
>>>>>>> 050fc71c
#, fuzzy
msgid "The sound system of the X2Go server (default: 'pulse')."
msgstr "एक्स २ गो सर्व्हरची साऊंड सिस्टीम (डिफॉल्ट: 'पल्स')."

<<<<<<< HEAD
#: plugins/x2go/x2go_plugin.c:1608
=======
#: plugins/x2go/x2go_plugin.c:3004
>>>>>>> 050fc71c
#, fuzzy
msgid "Clipboard direction"
msgstr "क्लिपबोर्ड दिशा"

<<<<<<< HEAD
#: plugins/x2go/x2go_plugin.c:1610
=======
#: plugins/x2go/x2go_plugin.c:3006
>>>>>>> 050fc71c
#, fuzzy
msgid "Which direction should clipboard content be copied? (default: 'both')."
msgstr "क्लिपबोर्ड सामग्री कोणत्या दिशेने कॉपी केली पाहिजे? (डिफॉल्ट : 'दोन्ही')."

<<<<<<< HEAD
#: plugins/x2go/x2go_plugin.c:1614
=======
#: plugins/x2go/x2go_plugin.c:3010
>>>>>>> 050fc71c
#, fuzzy
msgid "DPI resolution"
msgstr "डीपीआय ठराव"

<<<<<<< HEAD
#: plugins/x2go/x2go_plugin.c:1615
=======
#: plugins/x2go/x2go_plugin.c:3011
>>>>>>> 050fc71c
#, fuzzy
msgid ""
"Launch session with a specific resolution (in dots per inch). Must be "
"between 20 and 400."
msgstr ""
"विशिष्ट रिझोल्यूशनसह (प्रति इंच ठिपके) सह प्रक्षेपण सत्र सुरू करा. २० ते ४०० दरम्यान असणे "
"आवश्यक आहे."

<<<<<<< HEAD
#: plugins/x2go/x2go_plugin.c:1659
=======
#: plugins/x2go/x2go_plugin.c:3055
>>>>>>> 050fc71c
#, fuzzy
msgid "X2Go plugin loaded."
msgstr "एक्स २ गो प्लगइन लोड."

#: plugins/x2go/x2go_plugin.h:43
#, fuzzy
msgid "X2Go - Launch an X2Go session"
msgstr "एक्स २ गो - एक्स २ गो सत्र सुरू करा"

#: plugins/gvnc/gvnc_plugin_config.h:40
#, fuzzy
msgid "Remmina VNC plugin for GNOME and KVM"
msgstr "जीएनओएमई आणि केव्हीएमसाठी रेमिना व्हीएनसी प्लगइन"

#: plugins/gvnc/gvnc_plugin.c:477
#, fuzzy, c-format
msgid "Unsupported authentication type %u"
msgstr "असमर्थित प्रमाणीकरण प्रकार [एक्स ३२ एक्स]"

#: plugins/gvnc/gvnc_plugin.c:489
#, fuzzy, c-format
msgid "Authentication failure: %s"
msgstr "प्रमाणीकरण अपयश: [एक्स २४ एक्स]"

#: plugins/gvnc/gvnc_plugin.c:820
#, fuzzy
msgid "Use server settings"
msgstr "सर्व्हर सेटिंग्ज वापरा"

#: plugins/gvnc/gvnc_plugin.c:821
#, fuzzy
msgid "True colour (24 bits)"
msgstr "खरा रंग (२४ बिट्स)"

#: plugins/gvnc/gvnc_plugin.c:822
#, fuzzy
msgid "High colour (16 bits)"
msgstr "उच्च रंग (१६ बिट्स)"

#: plugins/gvnc/gvnc_plugin.c:823
#, fuzzy
msgid "Low colour (8 bits)"
msgstr "कमी रंग (८ बिट्स)"

#: plugins/gvnc/gvnc_plugin.c:824
#, fuzzy
msgid "Ultra low colour (3 bits)"
msgstr "अल्ट्रा लो कलर (3 बिट्स)"

#: plugins/gvnc/gvnc_plugin.c:848
#, fuzzy
msgid "VNC password"
msgstr "व्हीएनसी पासवर्ड"

#: plugins/gvnc/gvnc_plugin.c:850
#, fuzzy
msgid "Use JPEG Compression"
msgstr "जेपीईजी संपीडन वापरा"

#: plugins/gvnc/gvnc_plugin.c:850
#, fuzzy
msgid "This might not work on all VNC servers"
msgstr "हे कदाचित सर्व व्हीएनसी सर्व्हरवर काम करू शकत नाही"

#: plugins/gvnc/gvnc_plugin.c:851
#, fuzzy
msgid "Enable GTK-VNC debug"
msgstr "जीटीके-व्हीएनसी डिबग सक्षम करा"

#: plugins/gvnc/gvnc_plugin.c:871
#, fuzzy
msgid "Shared connection"
msgstr "सामायिक कनेक्शन"

#: plugins/gvnc/gvnc_plugin.c:871
#, fuzzy
msgid ""
"If the server should try to share the desktop by leaving other clients "
"connected"
msgstr ""
"जर सर्व्हरने इतर ग्राहकांना जोडलेले सोडून डेस्कटॉप सामायिक करण्याचा प्रयत्न केला पाहिजे"

#: plugins/gvnc/gvnc_plugin.c:881
#, fuzzy
msgid "Send Ctrl+Alt+_Del"
msgstr "सीटीआरएल+ऑल्ट+_Del पाठवा"

#: plugins/gvnc/gvnc_plugin.c:882
#, fuzzy
msgid "Send Ctrl+Alt+_Backspace"
msgstr "सीटीआरएल+ऑल्ट+_Backspace पाठवा"

#: plugins/gvnc/gvnc_plugin.c:883
#, fuzzy
msgid "Send Ctrl+Alt+_F1"
msgstr "सीटीआरएल+ऑल्ट+_F1 पाठवा"

#: plugins/gvnc/gvnc_plugin.c:884
#, fuzzy
msgid "Send Ctrl+Alt+_F2"
msgstr "सीटीआरएल+ऑल्ट+_F2 पाठवा"

#: plugins/gvnc/gvnc_plugin.c:885
#, fuzzy
msgid "Send Ctrl+Alt+_F3"
msgstr "सीटीआरएल+ऑल्ट+_F3 पाठवा"

#: plugins/gvnc/gvnc_plugin.c:886
#, fuzzy
msgid "Send Ctrl+Alt+_F4"
msgstr "सीटीआरएल+ऑल्ट+_F4 पाठवा"

#: plugins/gvnc/gvnc_plugin.c:887
#, fuzzy
msgid "Send Ctrl+Alt+_F5"
msgstr "सीटीआरएल+ऑल्ट+_F5 पाठवा"

#: plugins/gvnc/gvnc_plugin.c:888
#, fuzzy
msgid "Send Ctrl+Alt+_F6"
msgstr "सीटीआरएल+ऑल्ट+_F6 पाठवा"

#: plugins/gvnc/gvnc_plugin.c:889
#, fuzzy
msgid "Send Ctrl+Alt+_F7"
msgstr "सीटीआरएल+ऑल्ट+_F7 पाठवा"

#: plugins/gvnc/gvnc_plugin.c:890
#, fuzzy
msgid "Send Ctrl+Alt+_F8"
msgstr "सीटीआरएल+ऑल्ट+_F8 पाठवा"

#: plugins/gvnc/gvnc_plugin.c:891
#, fuzzy
msgid "Send Ctrl+Alt+_F9"
msgstr "सीटीआरएल+ऑल्ट+_F9 पाठवा"

#: plugins/gvnc/gvnc_plugin.c:892
#, fuzzy
msgid "Send Ctrl+Alt+_F10"
msgstr "सीटीआरएल+ऑल्ट+_F10 पाठवा"

#: plugins/gvnc/gvnc_plugin.c:893
#, fuzzy
msgid "Send Ctrl+Alt+_F11"
msgstr "सीटीआरएल+ऑल्ट+_F11 पाठवा"

#: plugins/gvnc/gvnc_plugin.c:894
#, fuzzy
msgid "Send Ctrl+Alt+_F12"
msgstr "सीटीआरएल+ऑल्ट+_F12 पाठवा"

#: plugins/gvnc/gvnc_plugin.c:896
#, fuzzy
msgid "Reboot remote host"
msgstr "रिमोट होस्ट रिबूट करा"

#: plugins/gvnc/gvnc_plugin.c:897
#, fuzzy
msgid "Reset remote host (hard reboot)"
msgstr "रिमोट होस्ट (हार्ड रिबूट) रिसेट करा"

#: plugins/gvnc/gvnc_plugin.c:898
#, fuzzy
msgid "Shutdown remote host"
msgstr "शटडाऊन रिमोट होस्ट"

#: plugins/telepathy/telepathy_channel_handler.c:237
#, fuzzy, c-format
msgid ""
"%s wants to share their desktop.\n"
"Do you accept?"
msgstr ""
"[एक्स०एक्स] ला त्यांचे डेस्कटॉप सामायिक करायचे आहे.\n"
"तुम्ही स्वीकारता का?"

#: plugins/telepathy/telepathy_channel_handler.c:240
#, fuzzy
msgid "Desktop sharing invitation"
msgstr "डेस्कटॉप शेअरिंग आमंत्रण"

#: plugins/telepathy/telepathy_plugin.c:57
#, fuzzy
msgid "Telepathy - Desktop Sharing"
msgstr "टेलिपॅथी - डेस्कटॉप शेअरिंग"

#: data/ui/remmina_snap_info_dialog.glade:71
#, fuzzy
msgid ""
"<big><b>Remmina Snap package</b></big>\n"
"\n"
"<span>\n"
"Remmina is running on your system as a Snap package.\n"
"Some Remmina functions need to be set up to work properly.\n"
"</span>\n"
msgstr ""
"[एक्स०एक्स] [एक्स ५ एक्स] रेमिना स्नॅप पॅकेज[एक्स २८ एक्स][एक्स ३२ एक्स]\n"
"\n"
"[एक्स ४० एक्स]\n"
"रेमिना स्नॅप पॅकेज म्हणून आपल्या सिस्टमवर चालू आहे.\n"
"योग्य प्रकारे काम करण्यासाठी काही रेमिना कार्ये स्थापित करणे आवश्यक आहे.\n"
"[एक्स १५९ एक्स]\n"

#: data/ui/remmina_snap_info_dialog.glade:120
#, fuzzy
msgid ""
"To enable access to some important features, like password saving in your "
"keyring and RDP printer sharing, please open your software center and give "
"the appropriate permissions to Remmina. As an alternative you can enter the "
"following commands in a terminal window:"
msgstr ""
"आपल्या कीरिंग आणि आरडीपी प्रिंटर शेअरिंगमध्ये पासवर्ड सेव्हिंगसारख्या काही महत्त्वाच्या "
"वैशिष्ट्यांमध्ये प्रवेश सक्षम करण्यासाठी, कृपया आपले सॉफ्टवेअर सेंटर उघडा आणि रेमिनाला योग्य "
"परवानग्या द्या. एक पर्याय म्हणून आपण टर्मिनल खिडकीत खालील आज्ञा प्रविष्ट करू शकता:"

#: data/ui/remmina_snap_info_dialog.glade:167
#, fuzzy
msgid "<big>Permissions</big>"
msgstr "[एक्स०एक्स] परवानग्या[एक्स १६ एक्स]"

#: data/ui/remmina_snap_info_dialog.glade:202
#, fuzzy
msgid ""
"Since Snap packages run confined from the rest of the system, Remmina "
"profiles are saved inside the Snap file system by default. You can change "
"the location in the Remmina preferences."
msgstr ""
"स्नॅप पॅकेजेस उर्वरित प्रणालीपासून मर्यादित असल्याने, रेमिना प्रोफाइल डिफॉल्टद्वारे स्नॅप फाइल "
"सिस्टमच्या आत सेव्ह केले जातात. आपण रेमिना प्राधान्यांमध्ये स्थान बदलू शकता."

#: data/ui/remmina_snap_info_dialog.glade:222
#, fuzzy
msgid "Change where Remmina profiles are stored"
msgstr "रेमिना प्रोफाइल जिथे संग्रहित केले जातात तेथे बदल करा"

#: data/ui/remmina_snap_info_dialog.glade:261
#, fuzzy
msgid "<big>Snap settings</big>"
msgstr "[एक्स०एक्स] स्नॅप सेटिंग्ज[एक्स १८ एक्स]"

#: data/ui/remmina_snap_info_dialog.glade:274
#, fuzzy
msgid "Do not show this message again"
msgstr "हा संदेश पुन्हा दाखवू नका"

#: data/ui/remmina_search_popover.glade:56 data/ui/remmina_search.glade:61
#, fuzzy
msgid "Search"
msgstr "शोधा"

#: data/ui/remmina_search_popover.glade:70 data/ui/remmina_search.glade:75
#, fuzzy
msgid "Search for previous occurrence"
msgstr "मागील घटना शोधा"

#: data/ui/remmina_search_popover.glade:93 data/ui/remmina_search.glade:98
#, fuzzy
msgid "Search for next occurrence"
msgstr "पुढील घटना शोधा"

#: data/ui/remmina_search_popover.glade:125 data/ui/remmina_search.glade:130
#, fuzzy
msgid "Toggle search options"
msgstr "टोगल शोध पर्याय"

#: data/ui/remmina_search_popover.glade:186 data/ui/remmina_search.glade:191
#, fuzzy
msgid "_Match case"
msgstr "मुद्रधानी जुळवून पाहा"

#: data/ui/remmina_search_popover.glade:203 data/ui/remmina_search.glade:208
#, fuzzy
msgid "Match _entire word only"
msgstr "फक्त _entire शब्दजुळवा"

#: data/ui/remmina_search_popover.glade:220 data/ui/remmina_search.glade:225
#, fuzzy
msgid "Match as _regular expression"
msgstr "_regular अभिव्यक्तीम्हणून जुळवा"

#: data/ui/remmina_search_popover.glade:237 data/ui/remmina_search.glade:242
#, fuzzy
msgid "_Wrap around"
msgstr "आजूबाजूला _Wrap"

#: data/ui/remmina_about.glade:30 data/ui/remmina_main.glade:395
#, fuzzy
msgid "About"
msgstr "बद्दल"

#: data/ui/remmina_about.glade:34
#, fuzzy
msgid ""
"Copyright © 2014–2021 Antenore Gatta, Giovanni Panozzo.\n"
"Copyright © 2009–2014 Vic Lee\n"
"More details in COPYING"
msgstr ""
<<<<<<< HEAD
"\n"
"कॉपीराइट © २०१४-२०२१ अँटेरेन गट्टा, जिओव्हानी पॅनोझो.\n"
"कॉपीराइट © 2009-2014 विक ली\n"
"कॉपीमध्ये अधिक तपशील\n"
"    "

#: data/ui/remmina_about.glade:38
msgid "https://www.remmina.org/"
msgstr ""
=======
"कॉपीराइट © २०१४-२०२१ अँटेरेन गट्टा, जिओव्हानी पॅनोझो.\n"
"कॉपीराइट © 2009-2014 विक ली\n"
"कॉपीमध्ये अधिक तपशील"

#: data/ui/remmina_about.glade:38
#, fuzzy
msgid "https://www.remmina.org/"
msgstr "https://www.remmina.org/"
>>>>>>> 050fc71c

#: data/ui/remmina_string_list.glade:14 data/ui/remmina_string_list.glade:158
#, fuzzy
msgid "Add"
msgstr "जोडा"

#: data/ui/remmina_string_list.glade:20 data/ui/remmina_string_list.glade:137
#: data/ui/remmina_key_chooser.glade:14 data/ui/remmina_key_chooser.glade:15
#, fuzzy
msgid "_Remove"
msgstr "_Remove"

#: data/ui/remmina_string_list.glade:26 data/ui/remmina_string_list.glade:116
#, fuzzy
msgid "Move up"
msgstr "वर जा"

#: data/ui/remmina_string_list.glade:32 data/ui/remmina_string_list.glade:95
#, fuzzy
msgid "Move down"
<<<<<<< HEAD
msgstr "खा_ली हलवा"
=======
msgstr "खाली जा"
>>>>>>> 050fc71c

#: data/ui/remmina_mpc.glade:14
#, fuzzy
msgid "<span weight='bold' size='larger'>Multi Password Changer</span>"
msgstr "[एक्स०एक्स] मल्टी पासवर्ड चेंजर[एक्स ५६ एक्स]"

#: data/ui/remmina_mpc.glade:32
#, fuzzy
msgid "Change"
<<<<<<< HEAD
msgstr "बदला"
=======
msgstr "बदल"
>>>>>>> 050fc71c

#: data/ui/remmina_mpc.glade:201
#, fuzzy
msgid "Selection criteria"
msgstr "निवड निकष"

#: data/ui/remmina_mpc.glade:261
#, fuzzy
msgid "Confirm password"
<<<<<<< HEAD
msgstr "पासवर्डची पुष्टी करा"
=======
msgstr "संकेतशब्दाची पुष्टी करा"
>>>>>>> 050fc71c

#: data/ui/remmina_mpc.glade:294
#, fuzzy
msgid "Set new password"
msgstr "नवीन पासवर्ड सेट करा"

#. A column table with multiple check-boxes
#: data/ui/remmina_mpc.glade:331
#, fuzzy
msgctxt "Multi password changer"
msgid "Select"
msgstr "निवडा"

#: data/ui/remmina_mpc.glade:343
#, fuzzy
msgctxt "Multi password changer table"
msgid "Name"
msgstr "नाव"

#: data/ui/remmina_mpc.glade:354
#, fuzzy
msgctxt "Multi password changer table"
msgid "Group"
msgstr "समुह"

#: data/ui/remmina_mpc.glade:365
#, fuzzy
msgctxt "Multi password changer table"
msgid "Domain\\Username"
msgstr "डोमेन/युजरनेम"

#: data/ui/remmina_news.glade:75
#, fuzzy
msgid ""
"<big><b>The news are turned off</b></big>\n"
"\n"
"<span>\n"
"Turning on news means the program connects to a Remmina server to download "
"the release notes.\n"
"</span>\n"
"\n"
"<span>\n"
"Version checking can only be activated at compile time.\n"
"</span>\n"
"\n"
"<span>\n"
"<a href=\"https://gitlab.com/Remmina/Remmina/-/tags/\" title=\"Remmina "
"release notes\"><i>Visit the website to read the release notes</i></a>.\n"
"</span>"
msgstr ""
"[एक्स०एक्स] [एक्स ५ एक्स] बातमी बंद केली जाते[एक्स ३१ एक्स][एक्स ३५ एक्स]\n"
"\n"
"[एक्स ४३ एक्स]\n"
"बातम्या चालू करणे म्हणजे रिलीज नोट्स डाउनलोड करण्यासाठी प्रोग्राम रेमिना सर्व्हरशी कनेक्ट "
"होतो.\n"
"[एक्स १४४ एक्स]\n"
"\n"
"[एक्स १५३ एक्स]\n"
"आवृत्ती तपासणी केवळ संकलित वेळी सक्रिय केली जाऊ शकते.\n"
"[एक्स २१६ एक्स]\n"
"\n"
"[एक्स २२५ एक्स]\n"
"[एक्स २३२ एक्स] [एक्स ३१५ एक्स] रिलीज नोट्स वाचण्यासाठी वेबसाइटला भेट द्या[एक्स ३६१ "
"एक्स][एक्स ३६५ एक्स].\n"
"[एक्स ३७१ एक्स]"

#. The star (*) is a reference to privacy consent
#: data/ui/remmina_news.glade:130 data/ui/remmina_preferences.glade:464
#, fuzzy
msgid ""
"Send <b><a href=\"https://remmina.gitlab.io/remminadoc.gitlab.io/"
"remmina__stats_8c.html#details\" title=\"Remmina usage statistics"
"\">anonymous</a></b> statistics. (*)"
msgstr ""
"[एक्स ५ एक्स][एक्स ८ एक्स]अनामिक[एक्स १३८ एक्स][एक्स १४२ एक्स] आकडेवारी पाठवा. (*)"

#: data/ui/remmina_news.glade:142 data/ui/remmina_news.glade:195
#, fuzzy
msgid "Send anonymous statistics"
msgstr "निनावी आकडेवारी पाठवा"

#: data/ui/remmina_news.glade:156
<<<<<<< HEAD
#, fuzzy
msgid "Use as default remote desktop client"
msgstr "डिफॉल्ट रिमोट डेस्कटॉप क्लायंट म्हणून वापरा"

#: data/ui/remmina_news.glade:165
#, fuzzy
msgid "Apply"
msgstr "लागू करा"

#: data/ui/remmina_news.glade:169
#, fuzzy
msgid "Allow Remmina to automatically open .rdp and .remmina files."
msgstr "रेमिनाला आपोआप .आरडीपी आणि .रेमिना फाइल्स उघडण्याची परवानगी द्या."

#. The star (*) is a reference to privacy consent
#: data/ui/remmina_news.glade:183 data/ui/remmina_preferences.glade:479
#, fuzzy
msgid ""
"Fetch news from <a href=\"https://remmina.org\" title=\"Remmina news site"
"\">remmina.org</a> (*)"
msgstr "[एक्स 16 एक्स] remmina.org[एक्स 83 एक्स] (*) कडून बातम्या आणा"

#: data/ui/remmina_news.glade:208 data/ui/remmina_preferences.glade:446
#, fuzzy
msgid ""
"* By enabling statistics and/or news you consent to send and fetch data to/"
"from remmina.org"
msgstr "* आकडेवारी आणि/किंवा बातम्या सक्षम करून आपण डेटा पाठविण्यास आणि remmina.org"

#: data/ui/remmina_news.glade:231
#, fuzzy
msgid "<big>Take part</big>"
msgstr "[एक्स०एक्स] भाग घ्या[एक्स १४ एक्स]"

#. Pay attention to the quoting characters as they may break the pango layout. If in doubt and cannot test, copy and paste the symbols from the English string.
#: data/ui/remmina_news.glade:257
#, fuzzy
msgid ""
"<span>\n"
"<b>You have our gratitude in choosing copylefted libre software, <a href="
"\"https://remmina.org/donations/\" title=\"Where’s the money, Lebowski? "
"“blblblblblb”\">donations also make us happy</a>, and further help improve "
"Remmina.</b>\n"
"</span>\n"
msgstr ""
"[एक्स०एक्स]\n"
"[एक्स ७ एक्स] कॉपीलेफ्ट केलेले लिब्रे सॉफ्टवेअर निवडण्याबद्दल तुमचे आभार आहेत, [एक्स ७२ "
"एक्स]देणग्या देखील आम्हाला आनंदी करतात [एक्स १९२ एक्स], आणि रेमिना सुधारण्यास मदत "
"करतात. [एक्स २३१ एक्स]\n"
"[एक्स २३६ एक्स]\n"

#: data/ui/remmina_news.glade:277
#, fuzzy
msgid "<big>Contribute</big>"
msgstr "[एक्स०एक्स] योगदान[एक्स १५ एक्स]"

#: data/ui/remmina_key_chooser.glade:23
#, fuzzy
=======
#, fuzzy
msgid "Use as default remote desktop client"
msgstr "डिफॉल्ट रिमोट डेस्कटॉप क्लायंट म्हणून वापरा"

#: data/ui/remmina_news.glade:165
#, fuzzy
msgid "Apply"
msgstr "अर्ज करणे"

#: data/ui/remmina_news.glade:169
#, fuzzy
msgid "Allow Remmina to automatically open .rdp and .remmina files."
msgstr "रेमिनाला आपोआप .आरडीपी आणि .रेमिना फाइल्स उघडण्याची परवानगी द्या."

#. The star (*) is a reference to privacy consent
#: data/ui/remmina_news.glade:183 data/ui/remmina_preferences.glade:479
#, fuzzy
msgid ""
"Fetch news from <a href=\"https://remmina.org\" title=\"Remmina news site"
"\">remmina.org</a> (*)"
msgstr "[एक्स 16 एक्स] remmina.org[एक्स 83 एक्स] (*) कडून बातम्या आणा"

#: data/ui/remmina_news.glade:208 data/ui/remmina_preferences.glade:446
#, fuzzy
msgid ""
"* By enabling statistics and/or news you consent to send and fetch data to/"
"from remmina.org"
msgstr "* आकडेवारी आणि/किंवा बातम्या सक्षम करून आपण डेटा पाठविण्यास आणि remmina.org"

#: data/ui/remmina_news.glade:231
#, fuzzy
msgid "<big>Take part</big>"
msgstr "[एक्स०एक्स] भाग घ्या[एक्स १४ एक्स]"

#. Pay attention to the quoting characters as they may break the pango layout. If in doubt and cannot test, copy and paste the symbols from the English string.
#: data/ui/remmina_news.glade:257
#, fuzzy
msgid ""
"<span>\n"
"<b>You have our gratitude in choosing copylefted libre software, <a href="
"\"https://remmina.org/donations/\" title=\"Where’s the money, Lebowski? "
"“blblblblblb”\">donations also make us happy</a>, and further help improve "
"Remmina.</b>\n"
"</span>\n"
msgstr ""
"[एक्स०एक्स]\n"
"[एक्स ७ एक्स] कॉपीलेफ्ट केलेले लिब्रे सॉफ्टवेअर निवडण्याबद्दल तुमचे आभार आहेत, [एक्स ७२ "
"एक्स]देणग्या देखील आम्हाला आनंदी करतात [एक्स १९२ एक्स], आणि रेमिना सुधारण्यास मदत "
"करतात. [एक्स २३१ एक्स]\n"
"[एक्स २३६ एक्स]\n"

#: data/ui/remmina_news.glade:277
#, fuzzy
msgid "<big>Contribute</big>"
msgstr "[एक्स०एक्स] योगदान[एक्स १५ एक्स]"

#: data/ui/remmina_key_chooser.glade:23
#, fuzzy
>>>>>>> 050fc71c
msgid "Choose a new key"
msgstr "एक नवीन चावी निवडा"

#: data/ui/remmina_key_chooser.glade:82
#, fuzzy
msgid "Please press the new key…"
msgstr "कृपया नवीन चावी दाबा…"

#: data/ui/remmina_main.glade:35
#, fuzzy
msgid "Hide or show the search bar"
msgstr "सर्च बार लपवा किंवा दाखवा"

#: data/ui/remmina_main.glade:41
#, fuzzy
msgid "Add a new connection profile"
msgstr "नवीन कनेक्शन प्रोफाइल जोडा"

#: data/ui/remmina_main.glade:47
#, fuzzy
msgid "Switch from grouped to list view"
msgstr "ग्रुप्ड टू लिस्ट व्ह्यूमध्ये स्विच करा"

#: data/ui/remmina_main.glade:79
#, fuzzy
msgid "Select the protocol to use with the quick connect bar."
msgstr "द्रुत कनेक्ट बारसह वापरण्यासाठी प्रोटोकॉल निवडा."

#: data/ui/remmina_main.glade:97
#, fuzzy
msgid "Search string or server name/IP address for “Quick Connect”"
msgstr "\"क्विक कनेक्ट\" साठी शोध स्ट्रिंग किंवा सर्व्हर नाव/ आयपी पत्ता"

#: data/ui/remmina_main.glade:101 data/ui/remmina_main.glade:103
#, fuzzy
msgid "Server name or IP address"
msgstr "सर्व्हर नाव किंवा आयपी पत्ता"

#: data/ui/remmina_main.glade:102 data/ui/remmina_main.glade:104
#: data/ui/remmina_preferences.glade:504
#, fuzzy
msgid "Clear"
msgstr "साफ करा"

#: data/ui/remmina_main.glade:187
#, fuzzy
msgid "Edit"
msgstr "संपादित करा"

#: data/ui/remmina_main.glade:217
#, fuzzy
msgid "Collapse all"
msgstr "सर्व कोसळा"

#: data/ui/remmina_main.glade:227
#, fuzzy
msgid "Expand all"
msgstr "सर्व विस्तारकरा"

#: data/ui/remmina_main.glade:265
#, fuzzy
msgid "Multi password changer"
msgstr "मल्टी पासवर्ड चेंजर"

#: data/ui/remmina_main.glade:275
#, fuzzy
msgid "Debugging"
msgstr "डिबगिंग"

#: data/ui/remmina_main.glade:295
#, fuzzy
msgid "Export"
msgstr "निर्यात करा"

#: data/ui/remmina_main.glade:322
#, fuzzy
msgid "Make Remmina your default remote desktop client"
msgstr "रेमिना आपला डिफॉल्ट रिमोट डेस्कटॉप क्लायंट बनवा"

#: data/ui/remmina_main.glade:338
#, fuzzy
msgid "News"
msgstr "बातमी"

#: data/ui/remmina_main.glade:348
#, fuzzy
msgid "Homepage"
msgstr "मुखपृष्ठ"

#: data/ui/remmina_main.glade:358
#, fuzzy
msgid "Donations"
msgstr "देणग्या"

#: data/ui/remmina_main.glade:368
#, fuzzy
msgid "Wiki"
msgstr "विकि"

#. Remmina community website
#: data/ui/remmina_main.glade:378
#, fuzzy
msgid "Community"
msgstr "समुदाय"

#: data/ui/remmina_main.glade:492
#, fuzzy
msgid "Plugin"
msgstr "प्लगइन"

#: data/ui/remmina_main.glade:506
#, fuzzy
msgid "Last used"
msgstr "शेवटचा वापर"

#: data/ui/remmina_main.glade:555
#, fuzzy
msgid "New connection profile"
msgstr "नवीन कनेक्शन प्रोफाइल"

#: data/ui/remmina_main.glade:567
#, fuzzy
msgid "Show search bar"
msgstr "सर्च बार दाखवा"

#: data/ui/remmina_main.glade:587
#, fuzzy
msgid "Remmina main menu"
msgstr "रेमिना मुख्य मेनू"

#: data/ui/remmina_main.glade:594
#, fuzzy
msgid "Actions"
msgstr "कृती"

#: data/ui/remmina_main.glade:609
#, fuzzy
msgid "Toggle view"
msgstr "टोगल दृश्य"

#: data/ui/remmina_spinner.glade:54
#, fuzzy
msgid "Please wait…"
msgstr "कृपया थांबा।।।"

#: data/ui/remmina_preferences.glade:42
#, fuzzy
msgid "Double-click action"
msgstr "डबल-क्लिक कृती"

#: data/ui/remmina_preferences.glade:58
#, fuzzy
msgid "Open connection"
msgstr "उघडकनेक्शन"

#: data/ui/remmina_preferences.glade:59
#, fuzzy
msgid "Edit settings"
msgstr "संपादन सेटिंग्ज"

#: data/ui/remmina_preferences.glade:75
#, fuzzy
msgid "Scaling quality"
msgstr "स्केलिंग गुणवत्ता"

#: data/ui/remmina_preferences.glade:91
#, fuzzy
msgid "Nearest"
msgstr "जवळचे"

#: data/ui/remmina_preferences.glade:92
#, fuzzy
msgid "Tiles"
msgstr "टाइल्स"

#: data/ui/remmina_preferences.glade:93
#, fuzzy
msgid "Bilinear"
msgstr "द्विरेषीय"

#: data/ui/remmina_preferences.glade:94
#, fuzzy
msgid "Hyper"
msgstr "हायपर"

#: data/ui/remmina_preferences.glade:110
#, fuzzy
msgid "Step size for auto-scroll"
msgstr "ऑटो-स्क्रोलसाठी पायरी आकार"

#: data/ui/remmina_preferences.glade:139
#, fuzzy
msgid "Maximal amount of recent items"
msgstr "अलीकडील वस्तूंचे मॅक्झिमल प्रमाण"

#: data/ui/remmina_preferences.glade:154
#, fuzzy
msgid "Screen resolutions"
msgstr "स्क्रीन संकल्प"

#: data/ui/remmina_preferences.glade:200
#, fuzzy
msgid "Folder for screenshots"
msgstr "स्क्रीनशॉटसाठी फोल्डर"

#: data/ui/remmina_preferences.glade:212
#, fuzzy
msgid "Choose a folder to save screenshots from Remmina in."
msgstr "रेमिनामधील स्क्रीनशॉट वाचवण्यासाठी फोल्डर निवडा."

#: data/ui/remmina_preferences.glade:216 data/ui/remmina_preferences.glade:302
#, fuzzy
msgid "Select a folder"
msgstr "एक फोल्डर निवडा"

#: data/ui/remmina_preferences.glade:227
#, fuzzy
msgid "Set up"
msgstr "सेट अप करा"

#: data/ui/remmina_preferences.glade:249
#, fuzzy
msgid "Screenshot filenames"
msgstr "स्क्रीनशॉट फाइलनेम"

#: data/ui/remmina_preferences.glade:261
#, fuzzy
msgid ""
"%p Profile name\n"
"%h Server name/IP\n"
"%Y Year, %m Month, %d Day, %H Hour, %M Minute, %S Seconds (UTC time)\n"
msgstr ""
"%पी प्रोफाइल नाव\n"
"% एच सर्व्हर नाव/आयपी\n"
"%वाय वर्ष, % मी महिना, % डी दिवस, %एच अवर, %एम मिनिट, %एस सेकंद (यूटीसी वेळ)\n"

#: data/ui/remmina_preferences.glade:280
#, fuzzy
msgid ""
"The folder connection profiles are saved in, it defaults to the XDG_USER_DATA"
msgstr "फोल्डर कनेक्शन प्रोफाइल मध्ये सेव्ह केले जातात, ते XDG_USER_DATA"

#. The folder where profiles are saved
#: data/ui/remmina_preferences.glade:285
#, fuzzy
msgid "Remmina data folder"
msgstr "रेमिना डेटा फोल्डर"

#: data/ui/remmina_preferences.glade:297
#, fuzzy
msgid "Choose a folder to save connection profiles from Remmina in."
msgstr "रेमिनाइनपासून कनेक्शन प्रोफाइल वाचवण्यासाठी फोल्डर निवडा."

#: data/ui/remmina_preferences.glade:315
#, fuzzy
msgid "Remember last view for each connection"
msgstr "प्रत्येक कनेक्शनसाठी शेवटचे दृश्य लक्षात ठेवा"

#. The star (*) is a reference to privacy consent
#: data/ui/remmina_preferences.glade:319
#, fuzzy
msgid "Remember last view mode"
msgstr "शेवटचा दृश्य मोड लक्षात ठेवा"

#: data/ui/remmina_preferences.glade:359
#, fuzzy
msgid ""
"Set a custom filename for your Remmina connection profiles, using a "
"formatting string."
msgstr ""
"आपल्या रेमिना कनेक्शन प्रोफाइलसाठी एक सानुकूल फाइलनेम सेट करा, फॉरमॅटिंग स्ट्रिंग वापरून."

#: data/ui/remmina_preferences.glade:363
#, fuzzy
msgid "Template for profile filenames"
msgstr "प्रोफाइल फाइलनेमसाठी साचा"

#: data/ui/remmina_preferences.glade:375
#, fuzzy
msgid ""
"%G Group name (slash will be converted to - automatically)\n"
"%P Protocol name\n"
"%N Connection name\n"
"%h Hostname/IP\n"
"\n"
"\n"
msgstr ""
"% जी ग्रुप नाव (स्लॅशचे रूपांतर - आपोआप)\n"
"%पी प्रोटोकॉल नाव\n"
"%एन कनेक्शन नाव\n"
"%एच होस्टनेम/आयपी\n"
"\n"
"\n"

#: data/ui/remmina_preferences.glade:397
#, fuzzy
msgid "Only save generated screenshots, don't copy them to clipboard."
msgstr "फक्त तयार केलेले स्क्रीनशॉट वाचवा, क्लिपबोर्डवर कॉपी करू नका."

#: data/ui/remmina_preferences.glade:402
#, fuzzy
msgid "Prevent screenshots from entering clipboard"
msgstr "स्क्रीनशॉटक्लिपबोर्डमध्ये प्रवेश करण्यापासून रोखा"

#: data/ui/remmina_preferences.glade:529
#, fuzzy
msgid "Options"
msgstr "पर्याय"

#: data/ui/remmina_preferences.glade:554
#, fuzzy
msgid "Always show tabs"
msgstr "नेहमी टॅब दाखवा"

#: data/ui/remmina_preferences.glade:570
#, fuzzy
msgid "Hide the toolbar shown in the tabbed interface"
msgstr "टॅबबेड इंटरफेसमध्ये दर्शविलेला टूलबार लपवा"

#: data/ui/remmina_preferences.glade:591
#, fuzzy
msgid "Default view"
msgstr "डिफॉल्ट दृश्य"

#: data/ui/remmina_preferences.glade:605
#, fuzzy
msgid "Automatic"
msgstr "ऑटोमॅटिक"

#: data/ui/remmina_preferences.glade:606
#, fuzzy
msgid "Scrolled window"
msgstr "गुंडाळलेली खिडकी"

#: data/ui/remmina_preferences.glade:608
#, fuzzy
msgid "Viewport fullscreen"
msgstr "व्ह्यूपोर्ट फुलस्क्रीन"

#. How tabs are grouped in the Remmina connection window
#: data/ui/remmina_preferences.glade:624
#, fuzzy
msgctxt "Appearance preferences"
msgid "Tabs grouping"
msgstr "टॅब ग्रुपिंग"

#: data/ui/remmina_preferences.glade:638
#, fuzzy
msgid "By group"
msgstr "गटानुसार"

#: data/ui/remmina_preferences.glade:639
#, fuzzy
msgid "By protocol"
msgstr "प्रोटोकॉलद्वारे"

#: data/ui/remmina_preferences.glade:640
#, fuzzy
msgid "Per connection"
msgstr "प्रति कनेक्शन"

#: data/ui/remmina_preferences.glade:652
#, fuzzy
msgid "Fullscreen on the same screen as the connection window"
msgstr "कनेक्शन विंडोसारख्याच स्क्रीनवर फुलस्क्रीन"

#: data/ui/remmina_preferences.glade:675
#, fuzzy
msgid "Peeking"
msgstr "डोकावणे"

#: data/ui/remmina_preferences.glade:676
#, fuzzy
msgid "Hidden"
msgstr "अदृश्य"

#: data/ui/remmina_preferences.glade:693
#, fuzzy
msgid "Fullscreen toolbar visibility"
msgstr "फुलस्क्रीन टूलबार दृश्यमानता"

#: data/ui/remmina_preferences.glade:703
#, fuzzy
msgid "Hide the search bar shown in the main window"
msgstr "मुख्य खिडकीत दाखवलेला शोध बार लपवा"

#: data/ui/remmina_preferences.glade:719
#, fuzzy
msgid "Prefer dark theme"
msgstr "गडद थीम ला प्राधान्य द्या"

#: data/ui/remmina_preferences.glade:723
#, fuzzy
msgid ""
"If a GTK theme includes a dark variant, it will be used instead of the "
"configured theme."
msgstr ""
"जर जीटीके थीममध्ये डार्क व्हेरिएंट चा समावेश असेल, तर तो कॉन्फिगर केलेल्या थीमऐवजी वापरला "
"जाईल."

#: data/ui/remmina_preferences.glade:743
#, fuzzy
msgid "“Grab all keyboard events” status colour"
msgstr "\"सर्व कीबोर्ड इव्हेंट्स पकडा\" स्टेटस कलर"

#: data/ui/remmina_preferences.glade:754
#, fuzzy
msgid "Enable/Disable “Grab all keyboard events” status colour"
msgstr "सक्षम/अक्षम \"सर्व कीबोर्ड इव्हेंट्स पकडा\" स्थिती रंग"

#: data/ui/remmina_preferences.glade:770
#, fuzzy
msgid ""
"Hexadecimal- or colour names (red, #ff0000).\n"
"It changes the background colour of connection names in the Remmina "
"connection toolbar (when in fullscreen)."
msgstr ""
"हेक्साडेसिमल- किंवा रंगीत नावे (लाल, #ff0000).\n"
"हे रेमिना कनेक्शन टूलबारमधील कनेक्शन नावांचा पार्श्वभूमी रंग बदलते (पूर्ण स्क्रीनमध्ये असताना)."

#: data/ui/remmina_preferences.glade:827
#, fuzzy
msgid "Appearance"
msgstr "रूप"

#: data/ui/remmina_preferences.glade:853
#, fuzzy
msgid "Show new connection on top of the menu"
msgstr "मेनूच्या वर नवीन कनेक्शन दर्शवा"

#: data/ui/remmina_preferences.glade:872
#, fuzzy
msgid "Hide total count shown in the group menu"
msgstr "ग्रुप मेन्यूमध्ये दर्शविलेली एकूण गणना लपवा"

#: data/ui/remmina_preferences.glade:890
#, fuzzy
msgid "No tray icon"
msgstr "ट्रे आयकॉन नाही"

#: data/ui/remmina_preferences.glade:909
#, fuzzy
msgid "Start in tray upon user login"
msgstr "वापरकर्त्याच्या लॉगइनवर ट्रेमध्ये सुरुवात करा"

#: data/ui/remmina_preferences.glade:940
#, fuzzy
msgid "Applet"
msgstr "अॅपलट"

#: data/ui/remmina_preferences.glade:972
#, fuzzy
msgid "Host key"
msgstr "यजमान की"

#: data/ui/remmina_preferences.glade:1004
#, fuzzy
msgid "Show/hide fullscreen"
msgstr "पूर्ण स्क्रीन दाखवा/लपवा"

#: data/ui/remmina_preferences.glade:1035
#, fuzzy
msgid "Auto-fit window"
msgstr "ऑटो-फिट विंडो"

#: data/ui/remmina_preferences.glade:1112
#, fuzzy
msgid "Apply/remove scaling"
msgstr "स्केलिंग लावा/काढा"

#: data/ui/remmina_preferences.glade:1143
#, fuzzy
msgid "Grab keyboard"
msgstr "कीबोर्ड पकडा"

#: data/ui/remmina_preferences.glade:1236
#, fuzzy
msgid "Show/hide toolbar"
msgstr "टूलबार दाखवा/लपवा"

#: data/ui/remmina_preferences.glade:1299
#: data/ui/remmina_preferences.glade:1309
#, fuzzy
msgid "View-only mode"
msgstr "फक्त दृश्य मोड"

#: data/ui/remmina_preferences.glade:1372
#, fuzzy
msgid "Keyboard"
msgstr "कळफलक"

#: data/ui/remmina_preferences.glade:1403
#, fuzzy
msgid "Local SSH port"
msgstr "स्थानिक एसएसएच बंदर"

#: data/ui/remmina_preferences.glade:1427
#, fuzzy
msgid "Parse ~/.ssh/config"
msgstr "पारसे ~/श/संफिग"

#: data/ui/remmina_preferences.glade:1451
#, fuzzy
msgid "No logging at all"
msgstr "लॉगिंग मुळीच नाही"

#: data/ui/remmina_preferences.glade:1452
#, fuzzy
msgid "Rare conditions or warnings"
msgstr "दुर्मिळ परिस्थिती किंवा इशारे"

#: data/ui/remmina_preferences.glade:1453
#, fuzzy
msgid "API-accessible entrypoints"
msgstr "एपीआय-सुलभ प्रवेशबिंदू"

#: data/ui/remmina_preferences.glade:1454
#, fuzzy
msgid "Lower level protocol info, packet level"
msgstr "खालच्या स्तरावरील प्रोटोकॉल माहिती, पॅकेट पातळी"

#: data/ui/remmina_preferences.glade:1455
#, fuzzy
msgid "Function entering and leaving"
msgstr "प्रवेश करणे आणि जाणे कार्य करणे"

#: data/ui/remmina_preferences.glade:1472
#, fuzzy
msgid "SSH log level"
msgstr "एसएसएच लॉग लेव्हल"

#. http://man7.org/linux/man-pages/man7/tcp.7.html
#: data/ui/remmina_preferences.glade:1543
#, fuzzy
msgid "Seconds of connection idleness before TCP keepalive probes are sent."
msgstr "टीसीपी कीपअलाइव्ह प्रोब पाठवण्यापूर्वी कनेक्शन निष्क्रियतेचे सेकंद."

#. http://man7.org/linux/man-pages/man7/tcp.7.html
#: data/ui/remmina_preferences.glade:1559
#, fuzzy
msgid "Seconds between each keepalive probe."
msgstr "प्रत्येक जिवंत चौकशीदरम्यान सेकंद."

#. http://man7.org/linux/man-pages/man7/tcp.7.html
#: data/ui/remmina_preferences.glade:1575
#, fuzzy
msgid ""
"Number of keepalive probes sent via TCP connection before it is dropped."
msgstr "टीसीपी कनेक्शन खाली येण्यापूर्वी पाठविलेल्या कीपअलाइव्ह प्रोबची संख्या."

#. http://man7.org/linux/man-pages/man7/tcp.7.html
#: data/ui/remmina_preferences.glade:1591
#, fuzzy
msgid ""
"Amount of milliseconds to attempt acknowledging data before closing the "
"corresponding TCP connection forcibly."
msgstr ""
"संबंधित टीसीपी कनेक्शन जबरदस्तीने बंद करण्यापूर्वी डेटा मान्य करण्याचा प्रयत्न करण्यासाठी "
"मिलीसेकंदांची रक्कम."

#: data/ui/remmina_preferences.glade:1617
#, fuzzy
msgid "SSH options"
msgstr "एसएसएच पर्याय"

#: data/ui/remmina_preferences.glade:1645
#: data/ui/remmina_preferences.glade:1714
#: data/ui/remmina_preferences.glade:1785
#, fuzzy
msgid "Use secret key authentication for some widgets"
msgstr "काही विजेटसाठी गुप्त की प्रमाणीकरण वापरा"

#: data/ui/remmina_preferences.glade:1649
#, fuzzy
msgid "Use master password"
msgstr "मास्टर पासवर्ड वापरा"

#: data/ui/remmina_preferences.glade:1662
#, fuzzy
msgid "Automatic lock interval"
msgstr "स्वयंचलित लॉक इंटरव्हल"

#: data/ui/remmina_preferences.glade:1688
#, fuzzy
msgid "Repeat the password"
msgstr "पासवर्ड पुन्हा करा"

#: data/ui/remmina_preferences.glade:1699
#, fuzzy
msgid "Automatically accept all fingerprints and certificates"
msgstr "सर्व बोटांचे ठसे आणि प्रमाणपत्रे आपोआप स्वीकारा"

#: data/ui/remmina_preferences.glade:1703
#, fuzzy
msgid "Trust all fingerprints and certificates"
msgstr "सर्व बोटांचे ठसे आणि प्रमाणपत्रांवर विश्वास ठेवा"

#: data/ui/remmina_preferences.glade:1746
#, fuzzy
msgid "Master password validity in seconds"
msgstr "सेकंदात मास्टर पासवर्ड वैधता"

#: data/ui/remmina_preferences.glade:1810
#, fuzzy
msgid "Security"
msgstr "सुरक्षा"

#: data/ui/remmina_preferences.glade:1841
#, fuzzy
msgid "Terminal font"
msgstr "टर्मिनल फॉन्ट"

#: data/ui/remmina_preferences.glade:1854
#, fuzzy
msgid "Scrollback lines"
msgstr "स्क्रोलबॅक ओळी"

#: data/ui/remmina_preferences.glade:1902
#, fuzzy
msgid "Shortcuts for copying and pasting"
msgstr "कॉपी आणि पेस्टिंगसाठी शॉर्टकट"

#: data/ui/remmina_preferences.glade:1915
#, fuzzy
msgid "Select all shortcuts"
msgstr "सर्व शॉर्टकट निवडा"

#: data/ui/remmina_preferences.glade:1928
#: data/ui/remmina_preferences.glade:1945
#: data/ui/remmina_preferences.glade:2398
#: data/ui/remmina_preferences.glade:2428
#: data/ui/remmina_preferences.glade:2562
#: data/ui/remmina_preferences.glade:2579
#, fuzzy
msgid "(Host key+)"
msgstr "(होस्ट की+)"

#: data/ui/remmina_preferences.glade:1963
#, fuzzy
msgid "Use default system font"
msgstr "डिफॉल्ट सिस्टम फॉन्ट वापरा"

#: data/ui/remmina_preferences.glade:1988
#, fuzzy
msgid ""
"Selecting “SGR 1” also switches to the bright counterparts of the first 8 "
"palette colours (in addition to making text bold)."
msgstr ""
"\"एसजीआर १\" निवडणे देखील पहिल्या ८ पॅलेट रंगांच्या चमकदार समकक्षांकडे (मजकूर बोल्ड "
"करण्याव्यतिरिक्त) स्विच करते."

#: data/ui/remmina_preferences.glade:2004
#, fuzzy
msgid "Allow using bright colours with bold text"
msgstr "बोल्ड मजकुरासह चमकदार रंग वापरण्याची परवानगी द्या"

#: data/ui/remmina_preferences.glade:2018
#, fuzzy
msgid "Colour theme"
msgstr "रंग थीम"

#: data/ui/remmina_preferences.glade:2029
#, fuzzy
msgid ""
"Choose a colour scheme file. Usually available in /usr/share/remmina/theme. "
"https://github.com/mbadolato/iTerm2-Color-Schemes has more details."
msgstr ""
"रंगयोजनेची फाइल निवडा. सहसा /उसर/शेअर/रेमिना/थीममध्ये उपलब्ध आहे. https://github.com/"
"mbadolato/iTerm2-Color-Schemes अधिक तपशील आहे."

#: data/ui/remmina_preferences.glade:2033
#, fuzzy
msgid "Pick a terminal colouring file"
msgstr "टर्मिनल कलरिंग फाइल निवडा"

#: data/ui/remmina_preferences.glade:2048
#, fuzzy
msgid "Bright colours"
msgstr "चमकदार रंग"

#: data/ui/remmina_preferences.glade:2062
#, fuzzy
msgid "Pick a light black colour"
msgstr "हलका काळा रंग निवडा"

#: data/ui/remmina_preferences.glade:2076
#, fuzzy
msgid "Pick a light red colour"
msgstr "हलका लाल रंग निवडा"

#: data/ui/remmina_preferences.glade:2090
#, fuzzy
msgid "Pick a bright green colour"
msgstr "चमकदार हिरवा रंग निवडा"

#: data/ui/remmina_preferences.glade:2104
#, fuzzy
msgid "Pick a bright yellow colour"
msgstr "एक चमकदार पिवळा रंग निवडा"

#: data/ui/remmina_preferences.glade:2118
#, fuzzy
msgid "Pick a bright blue colour"
msgstr "चमकदार निळा रंग निवडा"

#: data/ui/remmina_preferences.glade:2132
#, fuzzy
msgid "Pick a light magenta colour"
msgstr "हलका मॅजेंटा रंग निवडा"

#: data/ui/remmina_preferences.glade:2146
#, fuzzy
msgid "Pick a light cyan colour"
msgstr "हलका सायन रंग निवडा"

#: data/ui/remmina_preferences.glade:2160
#, fuzzy
msgid "Pick a light white colour"
msgstr "हलका पांढरा रंग निवडा"

#: data/ui/remmina_preferences.glade:2174
#, fuzzy
msgid "Pick a black colour"
msgstr "काळा रंग निवडा"

#: data/ui/remmina_preferences.glade:2188
#, fuzzy
msgid "Pick a red colour"
msgstr "लाल रंग निवडा"

#: data/ui/remmina_preferences.glade:2202
#, fuzzy
msgid "Pick a green colour"
msgstr "हिरवा रंग निवडा"

#: data/ui/remmina_preferences.glade:2216
#, fuzzy
msgid "Pick a yellow colour"
msgstr "पिवळा रंग निवडा"

#: data/ui/remmina_preferences.glade:2230
#, fuzzy
msgid "Pick a blue colour"
msgstr "निळा रंग निवडा"

#: data/ui/remmina_preferences.glade:2244
#, fuzzy
msgid "Pick a magenta colour"
msgstr "मॅजेंटा रंग निवडा"

#: data/ui/remmina_preferences.glade:2258
#, fuzzy
msgid "Pick a cyan colour"
msgstr "सायन रंग निवडा"

#: data/ui/remmina_preferences.glade:2272
#, fuzzy
msgid "Pick a white colour"
msgstr "पांढरा रंग निवडा"

#: data/ui/remmina_preferences.glade:2285
#, fuzzy
msgid "Normal colours"
msgstr "सामान्य रंग"

#: data/ui/remmina_preferences.glade:2298
#: data/ui/remmina_preferences.glade:2313
#, fuzzy
msgid "Cursor colour"
msgstr "कर्सर रंग"

#: data/ui/remmina_preferences.glade:2327
#: data/ui/remmina_preferences.glade:2342
#, fuzzy
msgid "Background colour"
msgstr "बॅकग्राऊंड रंग"

#: data/ui/remmina_preferences.glade:2358
#: data/ui/remmina_preferences.glade:2372
#, fuzzy
msgid "Foreground colour"
msgstr "अग्रभागी रंग"

#: data/ui/remmina_preferences.glade:2385
#, fuzzy
msgid "Increase and decrease font size"
msgstr "फॉन्टचा आकार वाढवा आणि कमी करा"

#: data/ui/remmina_preferences.glade:2415
#, fuzzy
msgid "Search text shortcut"
msgstr "टेक्स्ट शॉर्टकट शोधा"

#: data/ui/remmina_preferences.glade:2446
#: data/ui/remmina_preferences.glade:2461
#, fuzzy
msgid "Bold colour"
msgstr "ठळक रंग"

#: data/ui/remmina_preferences.glade:2475
#: data/ui/remmina_preferences.glade:2516
#, fuzzy
msgid "Highlight colour"
msgstr "रंग ठळक करा"

#: data/ui/remmina_preferences.glade:2488
#: data/ui/remmina_preferences.glade:2532
#, fuzzy
msgid "Highlight foreground colour"
msgstr "अग्रभागी रंग हायलाइट करा"

#: data/ui/remmina_preferences.glade:2501
#: data/ui/remmina_preferences.glade:2548
#, fuzzy
msgid "Cursor foreground colour"
msgstr "कर्सर अग्रभागी रंग"

#: data/ui/remmina_preferences.glade:2604
#, fuzzy
msgid "Terminal"
msgstr "टर्मिनल"

#: data/ui/remmina_preferences.glade:2618
#, fuzzy
msgid "Remmina Preferences"
msgstr "रेमिना प्राधान्ये"

#: data/ui/remmina_unlock.glade:60
#, fuzzy
msgid "Unlock"
msgstr "अनलॉक"

#: data/ui/remmina_unlock.glade:94
#, fuzzy
msgid "Unlock Remmina"
msgstr "रेमिना अनलॉक करा"

#: data/ui/remmina_unlock.glade:128
#, fuzzy
msgid "Master password"
msgstr "मास्टर पासवर्ड"

#, fuzzy
<<<<<<< HEAD
#~ msgid "Website"
#~ msgstr "वेबसाइट"

#, fuzzy
#~ msgid "Given username can't get saved since it's empty!"
#~ msgstr "वापरकर्त्याचे नाव रिकामे असल्याने ते वाचवता येत नाही!"

#, fuzzy
=======
#~ msgid "Started pyhoca-cli with following arguments:"
#~ msgstr "पुढील युक्तिवादांसह प्युहोटा-क्ली सुरू केले:"

#, fuzzy
#~ msgid "_Select session"
#~ msgstr "_Select सत्र"

#, fuzzy
#~ msgid "Started PyHoca-CLI with the following environment variables:"
#~ msgstr "पुढील पर्यावरण बदलांसह पायहोटा-सीएलआय सुरू केले:"

#, fuzzy, c-format
#~ msgid "Could not retrieve PyHoca-CLI's command-line features! Exit code: %i"
#~ msgstr ""
#~ "पायहोका-सीएलआयची कमांड-लाईन वैशिष्ट्ये परत मिळवू शकली नाही! एक्झिट कोड: [एक्स ६६ "
#~ "एक्स]"

#, fuzzy, c-format
#~ msgid "Error: '%s'"
#~ msgstr "त्रुटी: '[एक्स ८ एक्स]'"

#, fuzzy
#~ msgid "Website"
#~ msgstr "वेबसाइट"

#, fuzzy
#~ msgid "Given username can't get saved since it's empty!"
#~ msgstr "वापरकर्त्याचे नाव रिकामे असल्याने ते वाचवता येत नाही!"

#, fuzzy
>>>>>>> 050fc71c
#~ msgid "Limit minimum is too large!"
#~ msgstr "मर्यादा किमान खूप मोठी आहे!"

#, fuzzy
#~ msgid "Limit minimum is too small!"
#~ msgstr "मर्यादा किमान खूप कमी आहे!"

#, fuzzy
#~ msgid "Limit maximum is not a valid integer!"
#~ msgstr "कमाल मर्यादा ही वैध इन्टेगर नाही!"

#, fuzzy
#~ msgid "Limit maximum is too large!"
#~ msgstr "कमाल मर्यादा खूप मोठी आहे!"

#, fuzzy
#~ msgid "Limit maximum is too small!"
#~ msgstr "कमाल मर्यादा खूप कमी आहे!"

#, fuzzy
#~ msgid "User name"
#~ msgstr "यूजरनेम"

#, fuzzy
#~ msgid "Could not run %s on SSH server."
#~ msgstr "एसएसएच सर्व्हरवर [१४] धावू शकला नाही."

#, fuzzy
#~| msgid "SSH identity file"
#~ msgid "SSH certificat file"
#~ msgstr "SSH ओळख फाइल"<|MERGE_RESOLUTION|>--- conflicted
+++ resolved
@@ -8,15 +8,9 @@
 msgstr ""
 "Project-Id-Version: Remmina v1.3.9\n"
 "Report-Msgid-Bugs-To: l10n@lists.remmina.org\n"
-<<<<<<< HEAD
-"POT-Creation-Date: 2021-10-29 12:14+0000\n"
-"PO-Revision-Date: 2021-10-05 14:04+0000\n"
-"Last-Translator: Anonymous <noreply@weblate.org>\n"
-=======
 "POT-Creation-Date: 2021-12-03 09:34+0000\n"
 "PO-Revision-Date: 2021-11-21 16:49+0000\n"
 "Last-Translator: Siddhesh Mhadnak <siddhesh.mhadnak@outlook.com>\n"
->>>>>>> 050fc71c
 "Language-Team: Marathi <https://hosted.weblate.org/projects/remmina/remmina/"
 "mr/>\n"
 "Language: mr\n"
@@ -24,15 +18,6 @@
 "Content-Type: text/plain; charset=UTF-8\n"
 "Content-Transfer-Encoding: 8bit\n"
 "Plural-Forms: nplurals=2; plural=n > 1;\n"
-<<<<<<< HEAD
-"X-Generator: Weblate 4.9-dev\n"
-
-#: src/remmina_sftp_plugin.c:310 src/remmina_sftp_plugin.c:354
-#: src/remmina_protocol_widget.c:1676 src/remmina_protocol_widget.c:1695
-#: src/remmina_file_editor.c:1101 src/remmina_file_editor.c:1222
-#: src/remmina_ssh_plugin.c:1360 plugins/rdp/rdp_plugin.c:2680
-#: plugins/www/www_plugin.c:895 plugins/x2go/x2go_plugin.c:1596
-=======
 "X-Generator: Weblate 4.10-dev\n"
 
 #: src/remmina_sftp_plugin.c:310 src/remmina_sftp_plugin.c:354
@@ -40,16 +25,11 @@
 #: src/remmina_file_editor.c:1101 src/remmina_file_editor.c:1222
 #: src/remmina_ssh_plugin.c:1360 plugins/rdp/rdp_plugin.c:2723
 #: plugins/www/www_plugin.c:895 plugins/x2go/x2go_plugin.c:2992
->>>>>>> 050fc71c
 #: data/ui/remmina_mpc.glade:236 data/ui/remmina_preferences.glade:1675
 #: data/ui/remmina_unlock.glade:116
 #, fuzzy
 msgid "Password"
-<<<<<<< HEAD
-msgstr "सांकेतिक शब्द"
-=======
 msgstr "संकेतशब्द"
->>>>>>> 050fc71c
 
 #: src/remmina_sftp_plugin.c:311 src/remmina_sftp_plugin.c:356
 #: src/remmina_file_editor.c:1102 src/remmina_ssh_plugin.c:1361
@@ -87,26 +67,16 @@
 msgid "Resume all file transfers"
 msgstr "सर्व फाइल हस्तांतरण पुन्हा सुरू करा"
 
-<<<<<<< HEAD
-#: src/remmina_sftp_plugin.c:328 src/remmina_protocol_widget.c:283
-=======
 #: src/remmina_sftp_plugin.c:328 src/remmina_protocol_widget.c:284
->>>>>>> 050fc71c
 msgid "Connect via SSH from a new terminal"
 msgstr "नवीन टर्मिनलवरून SSH द्वारे कनेक्ट करा"
 
 #: src/remmina_sftp_plugin.c:353 src/remmina_message_panel.c:330
 #: src/remmina_file_editor.c:1216 src/remmina_ssh_plugin.c:1470
-<<<<<<< HEAD
-#: plugins/rdp/rdp_plugin.c:2679 plugins/vnc/vnc_plugin.c:1976
-#: plugins/vnc/vnc_plugin.c:1988 plugins/www/www_plugin.c:894
-#: plugins/x2go/x2go_plugin.c:1595 data/ui/remmina_mpc.glade:144
-=======
 #: plugins/rdp/rdp_plugin.c:2722 plugins/vnc/vnc_plugin.c:1976
 #: plugins/vnc/vnc_plugin.c:1988 plugins/www/www_plugin.c:894
 #: plugins/x2go/x2go_plugin.c:574 plugins/x2go/x2go_plugin.c:2991
 #: data/ui/remmina_mpc.glade:144
->>>>>>> 050fc71c
 #, fuzzy
 msgid "Username"
 msgstr "यूजरनेम"
@@ -123,11 +93,7 @@
 msgid "Password to unlock private key"
 msgstr "खाजगी की अनलॉक करण्यासाठी पासवर्ड"
 
-<<<<<<< HEAD
-#: src/remmina_sftp_plugin.c:358 src/remmina_ssh_plugin.c:1506
-=======
 #: src/remmina_sftp_plugin.c:358 src/remmina_ssh_plugin.c:1507
->>>>>>> 050fc71c
 #, fuzzy
 msgid "SSH Proxy Command"
 msgstr "एसएसएच प्रॉक्सी कमांड"
@@ -150,20 +116,12 @@
 #: src/remmina_plugin_manager.c:73
 #, fuzzy
 msgid "File"
-<<<<<<< HEAD
-msgstr "फाइल"
-=======
 msgstr "कानस"
->>>>>>> 050fc71c
 
 #: src/remmina_plugin_manager.c:73
 #, fuzzy
 msgid "Tool"
-<<<<<<< HEAD
-msgstr "साधन"
-=======
 msgstr "अवजार"
->>>>>>> 050fc71c
 
 #: src/remmina_plugin_manager.c:73
 #, fuzzy
@@ -261,21 +219,12 @@
 #, fuzzy
 msgid "Meta+"
 msgstr "मेटा+"
-<<<<<<< HEAD
 
 #: src/remmina_key_chooser.h:44
 #, fuzzy
 msgid "<None>"
 msgstr "<None>"
 
-=======
-
-#: src/remmina_key_chooser.h:44
-#, fuzzy
-msgid "<None>"
-msgstr "<None>"
-
->>>>>>> 050fc71c
 #: src/remmina_pref_dialog.c:91 src/remmina_file_editor.c:528
 #, fuzzy
 msgid "Resolutions"
@@ -325,214 +274,6 @@
 
 #: src/remmina_message_panel.c:163 data/ui/remmina_mpc.glade:46
 #: data/ui/remmina_unlock.glade:46
-<<<<<<< HEAD
-#, fuzzy
-msgid "Cancel"
-msgstr "रद्द करा"
-
-#: src/remmina_message_panel.c:199 data/ui/remmina_snap_info_dialog.glade:28
-#: data/ui/remmina_string_list.glade:8 data/ui/remmina_string_list.glade:9
-#: data/ui/remmina_string_list.glade:63 data/ui/remmina_news.glade:33
-#: data/ui/remmina_preferences.glade:2622
-#, fuzzy
-msgid "Close"
-msgstr "बंद करा"
-
-#: src/remmina_message_panel.c:260
-#, fuzzy
-msgid "Yes"
-msgstr "होय"
-
-#: src/remmina_message_panel.c:267
-#, fuzzy
-msgid "No"
-msgstr "नाही"
-
-#: src/remmina_message_panel.c:391 plugins/rdp/rdp_plugin.c:2681
-#: data/ui/remmina_mpc.glade:172
-#, fuzzy
-msgid "Domain"
-msgstr "डोमेन"
-
-#: src/remmina_message_panel.c:420
-#, fuzzy
-msgid "Save password"
-msgstr "पासवर्ड वाचवा"
-
-#: src/remmina_message_panel.c:457 src/remmina_message_panel.c:629
-#: src/remmina_sftp_client.c:947 src/remmina_file_editor.c:241
-#: src/remmina_file_editor.c:1783 plugins/spice/spice_plugin_file_transfer.c:84
-#: data/ui/remmina_key_chooser.glade:8 data/ui/remmina_key_chooser.glade:9
-#: data/ui/remmina_spinner.glade:8 data/ui/remmina_spinner.glade:9
-#, fuzzy
-msgid "_Cancel"
-msgstr "_रद्द करा"
-
-#: src/remmina_message_panel.c:513
-#, fuzzy
-msgid "Enter certificate authentication files"
-msgstr "प्रमाणपत्र प्रमाणीकरण फाइलप्रविष्ट करा"
-
-#: src/remmina_message_panel.c:525
-#, fuzzy
-msgid "CA Certificate File"
-msgstr "सीए प्रमाणपत्र फाइल"
-
-#: src/remmina_message_panel.c:547
-#, fuzzy
-msgid "CA CRL File"
-msgstr "सीए सीआरएल फाइल"
-
-#: src/remmina_message_panel.c:569
-#, fuzzy
-msgid "Client Certificate File"
-msgstr "क्लायंट प्रमाणपत्र फाइल"
-
-#: src/remmina_message_panel.c:591
-#, fuzzy
-msgid "Client Certificate Key"
-msgstr "क्लायंट सर्टिफिकेट की"
-
-#: src/rcw.c:655
-#, fuzzy, c-format
-msgid ""
-"Are you sure you want to close %i active connections in the current window?"
-msgstr ""
-"आपल्याला सध्याच्या खिडकीतील [एक्स ३१ एक्स] सक्रिय कनेक्शन बंद करायचे आहेत याची आपल्याला "
-"खात्री आहे का?"
-
-#: src/rcw.c:1399
-#, fuzzy
-msgid "Viewport fullscreen mode"
-msgstr "व्ह्यूपोर्ट फुलस्क्रीन मोड"
-
-#: src/rcw.c:1407 data/ui/remmina_preferences.glade:607
-#, fuzzy
-msgid "Scrolled fullscreen"
-msgstr "पूर्ण स्क्रीन स्क्रॉल केले"
-
-#: src/rcw.c:1493
-#, fuzzy
-msgid "Keep aspect ratio when scaled"
-msgstr "स्केल्ड केल्यावर आस्पेक्ट रेशो ठेवा"
-
-#: src/rcw.c:1501
-#, fuzzy
-msgid "Fill client window when scaled"
-msgstr "स्केल्ड केल्यावर क्लायंट विंडो भरा"
-
-#: src/rcw.c:2049
-#, fuzzy
-msgid "Send clipboard content as keystrokes"
-msgstr "क्लिपबोर्ड सामग्री कीस्ट्रोक म्हणून पाठवा"
-
-#: src/rcw.c:2155
-#, fuzzy
-msgid "Turn off scaling to avoid screenshot distortion."
-msgstr "स्क्रीनशॉट विकृती टाळण्यासाठी स्केलिंग बंद करा."
-
-#: src/rcw.c:2215 plugins/www/www_plugin.c:855
-#, fuzzy
-msgid "Screenshot taken"
-msgstr "स्क्रीनशॉट घेतला"
-
-#: src/rcw.c:2298
-#, fuzzy
-msgid "_Menu"
-msgstr "_Menu"
-
-#: src/rcw.c:2299
-#, fuzzy
-msgid "Menu"
-msgstr "मेनू"
-
-#: src/rcw.c:2308
-#, fuzzy
-msgid "Open the Remmina main window"
-msgstr "रेमिना मुख्य खिडकी उघडा"
-
-#: src/rcw.c:2318
-#, fuzzy
-msgid "Duplicate current connection"
-msgstr "डुप्लिकेट सध्याचे कनेक्शन"
-
-#: src/rcw.c:2335
-#, fuzzy
-msgid "Resize the window to fit in remote resolution"
-msgstr "रिमोट रिझोल्यूशनमध्ये बसण्यासाठी खिडकीचा आकार पुन्हा आकार करा"
-
-#: src/rcw.c:2346
-#, fuzzy
-msgid "Toggle fullscreen mode"
-msgstr "टोगल फुलस्क्रीन मोड"
-
-#: src/rcw.c:2392 data/ui/remmina_preferences.glade:1332
-#: data/ui/remmina_preferences.glade:1342
-#, fuzzy
-msgid "Multi monitor"
-msgstr "मल्टी मॉनिटर"
-
-#: src/rcw.c:2408
-#, fuzzy
-msgid "Toggle dynamic resolution update"
-msgstr "टोगल डायनॅमिक रिझोल्यूशन अपडेट"
-
-#: src/rcw.c:2418
-#, fuzzy
-msgid "Toggle scaled mode"
-msgstr "टोगल स्केल्ड मोड"
-
-#: src/rcw.c:2458 data/ui/remmina_preferences.glade:1066
-#, fuzzy
-msgid "Switch tab pages"
-msgstr "टॅब पृष्ठे स्विच करा"
-
-#: src/rcw.c:2468
-#, fuzzy
-msgid "Grab all keyboard events"
-msgstr "सर्व कीबोर्ड इव्हेंट्स पकडा"
-
-#: src/rcw.c:2478
-#, fuzzy
-msgid "Preferences"
-msgstr "प्राधान्यक्रम"
-
-#: src/rcw.c:2487
-#, fuzzy
-msgid "_Tools"
-msgstr "टूल्स"
-
-#: src/rcw.c:2488 data/ui/remmina_main.glade:207
-#, fuzzy
-msgid "Tools"
-msgstr "साधने"
-
-#: src/rcw.c:2501 data/ui/remmina_preferences.glade:1267
-#: data/ui/remmina_preferences.glade:1277
-#, fuzzy
-msgid "Screenshot"
-msgstr "पडदाफोटो"
-
-#: src/rcw.c:2515 data/ui/remmina_preferences.glade:1174
-#, fuzzy
-msgid "Minimize window"
-msgstr "खिडकी कमी करा"
-
-#: src/rcw.c:2525 data/ui/remmina_preferences.glade:1205
-#, fuzzy
-msgid "Disconnect"
-msgstr "जोडणी तोडा(_D)"
-
-#: src/rcw.c:4297
-#, fuzzy, c-format
-msgid "The file “%s” is corrupted, unreadable, or could not be found."
-msgstr "\"एक्स १० एक्स\" ही फाइल भ्रष्ट, न वाचता येण्याजोगी आहे किंवा सापडत नाही."
-
-#: src/rcw.c:4466
-#, fuzzy
-msgid "Warning: This plugin requires GtkSocket, but it’s not available."
-msgstr "इशारा: या प्लगइनसाठी जीटीकेसॉकेटची आवश्यकता आहे, परंतु ते उपलब्ध नाही."
-=======
 #, fuzzy
 msgid "Cancel"
 msgstr "रद्द करा"
@@ -766,7 +507,6 @@
 #, fuzzy
 msgid "Open in browser"
 msgstr "मुख्य खिडकी उघडा"
->>>>>>> 050fc71c
 
 #: src/remmina_mpchange.c:234
 #, fuzzy
@@ -792,13 +532,8 @@
 #, c-format
 msgid "%d password changed."
 msgid_plural "%d passwords changed."
-<<<<<<< HEAD
-msgstr[0] "[एक्स०एक्स] पासवर्ड बदलला."
-msgstr[1] ""
-=======
 msgstr[0] "%d पासवर्ड बदलला."
 msgstr[1] "%d पासवर्ड बदललॆ."
->>>>>>> 050fc71c
 
 #. TRANSLATORS: Shown in terminal. Do not use characters that may be not supported on a terminal
 #: src/remmina.c:86
@@ -825,13 +560,8 @@
 #: src/remmina.c:90
 #, fuzzy
 msgid ""
-<<<<<<< HEAD
-"Connect to a desktop described in a file (.remmina or a type supported by a "
-"plugin)"
-=======
 "Connect to a desktop described in a file (.remmina or a filetype supported "
 "by a plugin)"
->>>>>>> 050fc71c
 msgstr ""
 "फाइलमध्ये वर्णन केलेल्या डेस्कटॉपशी कनेक्ट करा (.रेमिना किंवा प्लगइनद्वारे समर्थित प्रकार)"
 
@@ -839,13 +569,8 @@
 #: src/remmina.c:92
 #, fuzzy
 msgid ""
-<<<<<<< HEAD
-"Edit desktop connection described in file (.remmina or type supported by "
-"plugin)"
-=======
 "Edit desktop connection described in file (.remmina or a filetype supported "
 "by plugin)"
->>>>>>> 050fc71c
 msgstr ""
 "फाइलमध्ये वर्णन केलेले संपादन डेस्कटॉप कनेक्शन (.रेमिना किंवा प्लगइनद्वारे समर्थित प्रकार)"
 
@@ -1078,11 +803,7 @@
 #: src/remmina_ftp_client.c:656 src/remmina_ftp_client.c:770
 #, fuzzy
 msgid "Upload"
-<<<<<<< HEAD
-msgstr "अपभारण करा"
-=======
 msgstr "अपलोड करा"
->>>>>>> 050fc71c
 
 #: src/remmina_ftp_client.c:663
 #, fuzzy
@@ -1093,285 +814,6 @@
 #, fuzzy
 msgid "Home"
 msgstr "घर"
-<<<<<<< HEAD
-
-#: src/remmina_ftp_client.c:749
-#, fuzzy
-msgid "Go to home folder"
-msgstr "होम फोल्डरमध्ये जा"
-
-#: src/remmina_ftp_client.c:753
-#, fuzzy
-msgid "Up"
-msgstr "वर"
-
-#: src/remmina_ftp_client.c:754
-#, fuzzy
-msgid "Go to parent folder"
-msgstr "पालक फोल्डरमध्ये जा"
-
-#: src/remmina_ftp_client.c:758 plugins/rdp/rdp_plugin.c:2770
-#: plugins/vnc/vnc_plugin.c:2027
-#, fuzzy
-msgid "Refresh"
-msgstr "रीफ्रेश"
-
-#: src/remmina_ftp_client.c:759
-#, fuzzy
-msgid "Refresh current folder"
-msgstr "सध्याचे फोल्डर ताजेतवाने करा"
-
-#: src/remmina_ftp_client.c:764
-#, fuzzy
-msgid "Download from server"
-msgstr "सर्व्हरवरून डाउनलोड करा"
-
-#: src/remmina_ftp_client.c:771
-#, fuzzy
-msgid "Upload to server"
-msgstr "सर्व्हरवर अपलोड करा"
-
-#: src/remmina_ftp_client.c:775 data/ui/remmina_main.glade:197
-#, fuzzy
-msgid "Delete"
-msgstr "हटवा"
-
-#: src/remmina_ftp_client.c:776
-#, fuzzy
-msgid "Delete files on server"
-msgstr "सर्व्हरवरील फाइल्स हटवा"
-
-#: src/remmina_ftp_client.c:905 src/remmina_ftp_client.c:974
-#, fuzzy
-msgid "Filename"
-msgstr "फाइलनेम"
-
-#: src/remmina_ftp_client.c:918 src/remmina_ftp_client.c:1003
-#, fuzzy
-msgid "Size"
-msgstr "आकार"
-
-#: src/remmina_ftp_client.c:926
-#, fuzzy
-msgid "User"
-msgstr "वापरकर्ता"
-
-#: src/remmina_ftp_client.c:932 src/remmina_file_editor.c:1933
-#: data/ui/remmina_mpc.glade:115 data/ui/remmina_main.glade:464
-#, fuzzy
-msgid "Group"
-msgstr "समुह"
-
-#: src/remmina_ftp_client.c:938
-#, fuzzy
-msgid "Permission"
-msgstr "परवानग्या"
-
-#: src/remmina_ftp_client.c:990 plugins/rdp/rdp_plugin.c:2568
-#, fuzzy
-msgid "Remote"
-msgstr "रिमोट"
-
-#: src/remmina_ftp_client.c:997 plugins/rdp/rdp_plugin.c:2567
-#, fuzzy
-msgid "Local"
-msgstr "स्थानिक"
-
-#: src/remmina_ftp_client.c:1011
-#, fuzzy
-msgid "Progress"
-msgstr "प्रगती"
-
-#: src/remmina_protocol_widget.c:290 src/remmina_ssh_plugin.c:829
-#: src/remmina_ssh_plugin.c:1445
-msgid "Open SFTP transfer…"
-msgstr "SFTP हस्तांतरण उघडा…"
-
-#: src/remmina_protocol_widget.c:319
-msgid "Executing external commands…"
-msgstr "बाह्य आदेशांची अंमलबजावणी करीत आहे …"
-
-#. TRANSLATORS: “%s” is a placeholder for the connection profile name
-#: src/remmina_protocol_widget.c:327
-#, c-format
-msgid "Connecting to “%s”…"
-msgstr "\"%s\" शी कनेक्ट करत आहे…"
-
-#. TRANSLATORS: “%s” is a placeholder for an hostname or an IP address.
-#: src/remmina_protocol_widget.c:915 src/remmina_protocol_widget.c:1100
-#, c-format
-msgid "Connecting to “%s” via SSH…"
-msgstr "SSH द्वारे \"%s\" शी कनेक्ट करत आहे…"
-
-#. TRANSLATORS: “%i” is a placeholder for a TCP port number.
-#: src/remmina_protocol_widget.c:1164
-#, fuzzy, c-format
-msgid "Awaiting incoming SSH connection on port %i…"
-msgstr "बंदरावरील येणाऱ्या एसएसएच कनेक्शनची वाट पाहत आहे [एक्स ४१ एक्स]…"
-
-#: src/remmina_protocol_widget.c:1217
-#, c-format
-msgid "The “%s” command is not available on the SSH server."
-msgstr "\"%s\" कमांड एसएसएच सर्व्हरवर उपलब्ध नाही."
-
-#: src/remmina_protocol_widget.c:1222
-#, fuzzy, c-format
-msgid "Could not run the “%s” command on the SSH server (status = %i)."
-msgstr ""
-"एसएसएच सर्व्हरवर \"[एक्स १९ एक्स]\" कमांड चालवू शकली नाही (दर्जा = [एक्स ५९ एक्स])."
-
-#. TRANSLATORS: %s is a placeholder for an error message
-#: src/remmina_protocol_widget.c:1230
-#, c-format
-msgid "Could not run command. %s"
-msgstr "%s कमांड आदेश चालवू शकलो नाही."
-
-#. TRANSLATORS: “%s” is a placeholder for a hostname or IP address.
-#: src/remmina_protocol_widget.c:1300
-#, fuzzy, c-format
-msgid "Connecting to %s via SSH…"
-msgstr "SSH द्वारे \"%s\" शी कनेक्ट करत आहे…"
-
-#: src/remmina_protocol_widget.c:1694
-#, fuzzy
-msgid "Type in SSH username and password."
-msgstr "एसएसएच वापरकर्त्याचे नाव आणि पासवर्डमध्ये टाइप करा."
-
-#: src/remmina_protocol_widget.c:1749 src/remmina_protocol_widget.c:1781
-#, fuzzy
-msgid "Fingerprint automatically accepted"
-msgstr "बोटांचे ठसे आपोआप स्वीकारले"
-
-#. TRANSLATORS: The user is asked to verify a new SSL certificate.
-#: src/remmina_protocol_widget.c:1757
-#, fuzzy
-msgid "Certificate details:"
-msgstr "प्रमाणपत्र तपशील:"
-
-#. TRANSLATORS: An SSL certificate subject is usually the remote server the user connect to.
-#: src/remmina_protocol_widget.c:1759 src/remmina_protocol_widget.c:1791
-#, fuzzy
-msgid "Subject:"
-msgstr "विषय:"
-
-#. TRANSLATORS: The name or email of the entity that have issued the SSL certificate
-#: src/remmina_protocol_widget.c:1761 src/remmina_protocol_widget.c:1793
-#, fuzzy
-msgid "Issuer:"
-msgstr "जारीकर्ता:"
-
-#. TRANSLATORS: An SSL certificate fingerprint, is a hash of a certificate calculated on all certificate's data and its signature.
-#: src/remmina_protocol_widget.c:1763
-#, fuzzy
-msgid "Fingerprint:"
-msgstr "फिंगरप्रिंट"
-
-#. TRANSLATORS: The user is asked to accept or refuse a new SSL certificate.
-#: src/remmina_protocol_widget.c:1765
-#, fuzzy
-msgid "Accept certificate?"
-msgstr "प्रमाणपत्र स्वीकारा?"
-
-#. TRANSLATORS: The user is asked to verify a new SSL certificate.
-#: src/remmina_protocol_widget.c:1789
-#, fuzzy
-msgid "The certificate changed! Details:"
-msgstr "प्रमाणपत्र बदलले! तपशील:"
-
-#. TRANSLATORS: An SSL certificate fingerprint, is a hash of a certificate calculated on all certificate's data and its signature.
-#: src/remmina_protocol_widget.c:1795
-#, fuzzy
-msgid "Old fingerprint:"
-msgstr "जुने बोटांचे ठसे:"
-
-#. TRANSLATORS: An SSL certificate fingerprint, is a hash of a certificate calculated on all certificate's data and its signature.
-#: src/remmina_protocol_widget.c:1797
-#, fuzzy
-msgid "New fingerprint:"
-msgstr "नवीन बोटांचे ठसे:"
-
-#. TRANSLATORS: The user is asked to accept or refuse a new SSL certificate.
-#: src/remmina_protocol_widget.c:1799
-#, fuzzy
-msgid "Accept changed certificate?"
-msgstr "बदललेले प्रमाणपत्र स्वीकारा?"
-
-#. TRANSLATORS: “%i” is a placeholder for a port number. “%s”  is a placeholder for a protocol name (VNC).
-#: src/remmina_protocol_widget.c:1942
-#, fuzzy, c-format
-msgid "Listening on port %i for an incoming %s connection…"
-msgstr "येणाऱ्या [एक्स ३७ एक्स] कनेक्शनसाठी बंदरावर [एक्स १८ एक्स] ऐकणे…"
-
-#: src/remmina_protocol_widget.c:1967
-#, fuzzy
-msgid "Could not authenticate, attempting reconnection…"
-msgstr "पुनर्जोडणीचा प्रयत्न करत, प्रमाणित करू शकत नाही…"
-
-#: src/remmina_protocol_widget.c:2029 src/remmina_file_editor.c:436
-#: src/remmina_file_editor.c:1172 data/ui/remmina_main.glade:478
-#, fuzzy
-msgid "Server"
-msgstr "सर्व्हर"
-
-#. TRANSLATORS: “%s” is a placeholder for a protocol name, like “RDP”.
-#: src/remmina_protocol_widget.c:2047
-#, fuzzy, c-format
-msgid "Install the %s protocol plugin first."
-msgstr "प्रथम [एक्स १२ एक्स] प्रोटोकॉल प्लगइन स्थापित करा."
-
-#: src/remmina_ssh.c:236
-#, fuzzy, c-format
-msgid "Could not authenticate with TOTP/OTP/2FA. %s"
-msgstr "टीओटीपी/ओटीपी/2एफए सह प्रमाणित करू शकत नाही. [एक्स 42 एक्स]"
-
-#: src/remmina_ssh.c:295 src/remmina_ssh.c:676
-#, fuzzy, c-format
-msgid "Could not authenticate with SSH password. %s"
-msgstr "एसएसएच पासवर्डसह प्रमाणित करू शकत नाही. [एक्स ४२ एक्स]"
-
-#: src/remmina_ssh.c:322 src/remmina_ssh.c:389
-#, fuzzy
-msgid "No saved SSH passphrase supplied. Asking user to enter it."
-msgstr ""
-"कोणताही सेव्ह केलेला एसएसएच पासवाक्प्रचार पुरवला गेला नाही. वापरकर्त्याला त्यात प्रवेश "
-"करण्यास सांगणे."
-
-#. TRANSLATORS: The placeholder %s is an error message
-#: src/remmina_ssh.c:327 src/remmina_ssh.c:368 src/remmina_ssh.c:394
-#: src/remmina_ssh.c:433 src/remmina_ssh.c:746
-#, fuzzy, c-format
-msgid "Could not authenticate with public SSH key. %s"
-msgstr "सार्वजनिक एसएसएच कीसह प्रमाणित करू शकत नाही. [एक्स ४४ एक्स]"
-
-#. TRANSLATORS: The placeholder %s is an error message
-#: src/remmina_ssh.c:336
-#, fuzzy, c-format
-msgid "SSH certificate cannot be imported. %s"
-msgstr "एसएसएच प्रमाणपत्र आयात करता येत नाही. [एक्स ३६ एक्स]"
-
-#. TRANSLATORS: The placeholder %s is an error message
-#: src/remmina_ssh.c:345
-#, fuzzy, c-format
-msgid "SSH certificate cannot be copied into the private SSH key. %s"
-msgstr "एसएसएच प्रमाणपत्र खासगी एसएसएच कीमध्ये कॉपी केले जाऊ शकत नाही. [एक्स ५९ एक्स]"
-
-#. TRANSLATORS: The placeholder %s is an error message
-#: src/remmina_ssh.c:355
-#, fuzzy, c-format
-msgid "Could not authenticate using SSH certificate. %s"
-msgstr "एसएसएच प्रमाणपत्र वापरून प्रमाणित करू शकत नाही. [एक्स ४६ एक्स]"
-
-#: src/remmina_ssh.c:369
-msgid "SSH identity file not selected."
-msgstr "SSH ओळख फाइल"
-
-#. TRANSLATORS: The placeholder %s is an error message
-#: src/remmina_ssh.c:380
-#, fuzzy, c-format
-msgid "Public SSH key cannot be imported. %s"
-msgstr "सार्वजनिक एसएसएच की आयात करता येत नाही. [एक्स ३५ एक्स]"
-
-=======
 
 #: src/remmina_ftp_client.c:749
 #, fuzzy
@@ -1649,7 +1091,6 @@
 msgid "Public SSH key cannot be imported. %s"
 msgstr "सार्वजनिक एसएसएच की आयात करता येत नाही. [एक्स ३५ एक्स]"
 
->>>>>>> 050fc71c
 #: src/remmina_ssh.c:478
 #, fuzzy, c-format
 msgid "Could not authenticate automatically with public SSH key. %s"
@@ -1863,30 +1304,18 @@
 msgstr "एसएफटीपी सत्र सुरू करू शकले नाही. [एक्स ३० एक्स]"
 
 #. TRANSLATORS: The placeholder %s is an error message
-<<<<<<< HEAD
-#: src/remmina_ssh.c:2378
-=======
 #: src/remmina_ssh.c:2379
->>>>>>> 050fc71c
 #, fuzzy, c-format
 msgid "Could not open channel. %s"
 msgstr "चॅनेल उघडू शकत नव्हते. [एक्स २४ एक्स]"
 
 #. TRANSLATORS: The placeholder %s is an error message
-<<<<<<< HEAD
-#: src/remmina_ssh.c:2393
-=======
 #: src/remmina_ssh.c:2394
->>>>>>> 050fc71c
 #, fuzzy, c-format
 msgid "Could not request shell. %s"
 msgstr "शेलची विनंती करू शकला नाही. [एक्स २५ एक्स]"
 
-<<<<<<< HEAD
-#: src/remmina_ssh.c:2511
-=======
 #: src/remmina_ssh.c:2521
->>>>>>> 050fc71c
 #, fuzzy
 msgid "Could not create PTY device."
 msgstr "पीटीवाय डिव्हाइस तयार करू शकला नाही."
@@ -1895,23 +1324,23 @@
 #, fuzzy, c-format
 msgid "Plugin %s is not registered."
 msgstr "प्लगइन [एक्स ७ एक्स] नोंदणीकृत नाही."
-<<<<<<< HEAD
 
 #: src/remmina_main.c:669
+#, fuzzy
 msgid "The latest successful connection attempt, or a pre-computed date"
-msgstr ""
+msgstr "नवीनतम यशस्वी कनेक्शन प्रयत्न, किंवा पूर्व-संगणकीय तारीख"
 
 #: src/remmina_main.c:671
-#, fuzzy, c-format
+#, c-format
 msgid "Total %i item."
 msgid_plural "Total %i items."
-msgstr[0] "एकूण [एक्स ६ एक्स] वस्तू."
-msgstr[1] ""
+msgstr[0] "एकूण %i आयटम."
+msgstr[1] "एकूण %i आयटम."
 
 #: src/remmina_main.c:865
 #, fuzzy, c-format
 msgid "Are you sure you want to delete “%s”?"
-msgstr "आपली खात्री आहे की आपण \"%s\" हटवू इच्छिता?"
+msgstr "तुम्हास \"%s\" नक्की डिलीट करायचे आहे का?"
 
 #: src/remmina_main.c:989
 #, fuzzy, c-format
@@ -2149,261 +1578,6 @@
 msgstr "कमांड % एच% यू %टी % यू %पी %जी -- पर्याय"
 
 #: src/remmina_file_editor.c:1086
-=======
-
-#: src/remmina_main.c:669
-#, fuzzy
-msgid "The latest successful connection attempt, or a pre-computed date"
-msgstr "नवीनतम यशस्वी कनेक्शन प्रयत्न, किंवा पूर्व-संगणकीय तारीख"
-
-#: src/remmina_main.c:671
-#, c-format
-msgid "Total %i item."
-msgid_plural "Total %i items."
-msgstr[0] "एकूण %i आयटम."
-msgstr[1] "एकूण %i आयटम."
-
-#: src/remmina_main.c:865
-#, fuzzy, c-format
-msgid "Are you sure you want to delete “%s”?"
-msgstr "तुम्हास \"%s\" नक्की डिलीट करायचे आहे का?"
-
-#: src/remmina_main.c:989
-#, fuzzy, c-format
-msgid ""
-"Unable to import:\n"
-"%s"
-msgstr ""
-"आयात करण्यास असमर्थ:\n"
-"[एक्स १८ एक्स]"
-
-#: src/remmina_main.c:1015 data/ui/remmina_main.glade:285
-#, fuzzy
-msgid "Import"
-msgstr "आयात करा"
-
-#: src/remmina_main.c:1038 src/remmina_file_editor.c:1791
-#, fuzzy
-msgid "_Save"
-msgstr "_साठवा"
-
-#: src/remmina_main.c:1044
-#, fuzzy
-msgid "This protocol does not support exporting."
-msgstr "हा प्रोटोकॉल निर्यातीला पाठिंबा देत नाही."
-
-#: src/remmina_main.c:1361
-#, fuzzy
-msgid "Remmina Remote Desktop Client"
-msgstr "रेमिना रिमोट डेस्कटॉप क्लायंट"
-
-#: src/remmina_main.c:1363
-#, fuzzy
-msgid "Remmina Kiosk"
-msgstr "रेमिना किऑस्क"
-
-#. TRANSLATORS: The placeholder %s is a directory path
-#: src/remmina_sftp_client.c:173
-#, fuzzy, c-format
-msgid "Could not create the folder “%s”."
-msgstr "\"[एक्स २९ एक्स]\" हे फोल्डर तयार करू शकले नाही."
-
-#. TRANSLATORS: The placeholder %s is a file path
-#: src/remmina_sftp_client.c:181 src/remmina_sftp_client.c:202
-#, fuzzy, c-format
-msgid "Could not create the file “%s”."
-msgstr "\"एक्स २७ एक्स] ही फाइल तयार करू शकली नाही."
-
-#. TRANSLATORS: The placeholders %s are a file path, and an error message.
-#: src/remmina_sftp_client.c:220
-#, fuzzy, c-format
-msgid "Could not open the file “%s” on the server. %s"
-msgstr "सर्व्हरवर \"[एक्स २५ एक्स]\" फाइल उघडू शकली नाही. [एक्स ४४ एक्स]"
-
-#: src/remmina_sftp_client.c:242
-#, fuzzy, c-format
-msgid "Could not save the file “%s”."
-msgstr "फाइल \"[एक्स २५ एक्स]\" वाचवू शकली नाही."
-
-#: src/remmina_sftp_client.c:281 src/remmina_sftp_client.c:698
-#: src/remmina_sftp_client.c:761
-#, fuzzy, c-format
-msgid "Could not open the folder “%s”. %s"
-msgstr "\"[एक्स २७ एक्स]\" हे फोल्डर उघडू शकले नाही. [एक्स ३२ एक्स]"
-
-#: src/remmina_sftp_client.c:385
-#, fuzzy, c-format
-msgid "Could not create the folder “%s” on the server. %s"
-msgstr "सर्व्हरवर \"[एक्स २९ एक्स]\" हे फोल्डर तयार करू शकले नाही. [एक्स ४८ एक्स]"
-
-#: src/remmina_sftp_client.c:413 src/remmina_sftp_client.c:435
-#, fuzzy, c-format
-msgid "Could not create the file “%s” on the server. %s"
-msgstr "सर्व्हरवर \"[एक्स २७ एक्स]\" फाइल तयार करू शकली नाही. [एक्स ४६ एक्स]"
-
-#: src/remmina_sftp_client.c:456
-#, fuzzy, c-format
-msgid "Could not open the file “%s”."
-msgstr "फाइल उघडू शकली नाही [[एक्स २५ एक्स]\"."
-
-#: src/remmina_sftp_client.c:476
-#, fuzzy, c-format
-msgid "Could not write to the file “%s” on the server. %s"
-msgstr "सर्व्हरवरील फाइलला \"[एक्स २९ एक्स]\" लिहू शकला नाही. [एक्स ४८ एक्स]"
-
-#: src/remmina_sftp_client.c:716
-#, fuzzy, c-format
-msgid "Could not read from the folder. %s"
-msgstr "फोल्डरमधून वाचता आले नाही. [एक्स ३२ एक्स]"
-
-#: src/remmina_sftp_client.c:823
-#, fuzzy
-msgid "Are you sure you want to cancel the file transfer in progress?"
-msgstr "आपल्याला खात्री आहे की आपल्याला फाइल हस्तांतरण प्रगतीपथावर रद्द करायचे आहे?"
-
-#: src/remmina_sftp_client.c:857
-#, fuzzy, c-format
-msgid "Could not delete “%s”. %s"
-msgstr "\"एक्स १८ एक्स] हटवू शकला नाही. [एक्स २३ एक्स]"
-
-#: src/remmina_sftp_client.c:942
-#, fuzzy
-msgid "The file exists already"
-msgstr "फाइल आधीच अस्तित्वात आहे"
-
-#: src/remmina_sftp_client.c:945
-#, fuzzy
-msgid "Resume"
-msgstr "सुरू करा"
-
-#: src/remmina_sftp_client.c:946
-#, fuzzy
-msgid "Overwrite"
-msgstr "पुनर्लेखन"
-
-#: src/remmina_sftp_client.c:964
-#, fuzzy
-msgid "The following file already exists in the target folder:"
-msgstr "लक्ष्य फोल्डरमध्ये खालील फाइल आधीच अस्तित्वात आहे:"
-
-#: src/remmina_file_editor.c:61
-#, fuzzy
-msgid ""
-"<big>Supported formats\n"
-"• server\n"
-"• server[:port]\n"
-"VNC additional formats\n"
-"• ID:repeater ID number\n"
-"• unix:///path/socket.sock</big>"
-msgstr ""
-"[एक्स०एक्स] समर्थित स्वरूप\n"
-"• सर्व्हर\n"
-"• सर्व्हर[:p ओर्ट]\n"
-"व्हीएनसी अतिरिक्त स्वरूप\n"
-"• आयडी:रिपीटर आयडी क्रमांक\n"
-"• unix:///path/socket.sock[एक्स १२१ एक्स]"
-
-#: src/remmina_file_editor.c:70
-#, fuzzy
-msgid ""
-"<big>• command in PATH args %h\n"
-"• /path/to/foo -options %h %u\n"
-"• %h is substituted with the server name\n"
-"• %t is substituted with the SSH server name\n"
-"• %u is substituted with the username\n"
-"• %U is substituted with the SSH username\n"
-"• %p is substituted with Remmina profile name\n"
-"• %g is substituted with Remmina profile group name\n"
-"• %d is substituted with local date and time in ISO 8601 format\n"
-"Do not run in background if you want the command to be executed before "
-"connecting.\n"
-"</big>"
-msgstr ""
-"[एक्स0एक्स]• पीएटीएचमधील कमांड %एच\n"
-"• /मार्ग/ते/फू -पर्याय % एच% यू\n"
-"• % एच सर्व्हर नावासह बदलले जाते\n"
-"एसएसएच सर्व्हर नावासह •% टी बदलले जाते\n"
-"• % यू वापरकर्त्याच्या नावासह बदलले जाते\n"
-"• % यू एसएसएच वापरकर्त्याच्या नावासह बदलले जाते\n"
-"•% पी रेमिना प्रोफाइल नावासह बदलले जाते\n"
-"• % जी रेमिना प्रोफाइल ग्रुप नावासह बदलले जाते\n"
-"• % डी आयएसओ 8601 स्वरूपात स्थानिक तारीख आणि वेळेसह बदलले जाते\n"
-"कनेक्ट करण्यापूर्वी कमांड अंमलात आणायची असेल तर पार्श्वभूमीत धावू नका.\n"
-"[एक्स ४७२ एक्स]"
-
-#: src/remmina_file_editor.c:84
-#, fuzzy
-msgid ""
-"<big>Supported formats\n"
-"• server\n"
-"• server[:port]\n"
-"• username@server[:port] (SSH protocol only)</big>"
-msgstr ""
-"[एक्स०एक्स] समर्थित स्वरूप\n"
-"• सर्व्हर\n"
-"• सर्व्हर[:p ओर्ट]\n"
-"• username@server[:p ओर्ट] (एसएसएच प्रोटोकॉल फक्त)[एक्स ९२ एक्स]"
-
-#: src/remmina_file_editor.c:162
-#, fuzzy
-msgid "Input is invalid."
-msgstr "इनपुट अवैध आहे."
-
-#: src/remmina_file_editor.c:239
-#, fuzzy
-msgid "Choose a Remote Desktop Server"
-msgstr "रिमोट डेस्कटॉप सर्व्हर निवडा"
-
-#: src/remmina_file_editor.c:460
-#, fuzzy, c-format
-msgid "Browse the network to find a %s server"
-msgstr "[एक्स 29 एक्स] सर्व्हर शोधण्यासाठी नेटवर्क ब्राउझ करा"
-
-#: src/remmina_file_editor.c:564
-#, fuzzy
-msgid "Resolution"
-msgstr "ठराव"
-
-#: src/remmina_file_editor.c:571
-#, fuzzy
-msgid "Use initial window size"
-msgstr "प्रारंभिक खिडकीचा आकार वापरा"
-
-#: src/remmina_file_editor.c:575
-#, fuzzy
-msgid "Use client resolution"
-msgstr "क्लायंट रिझोल्यूशन वापरा"
-
-#: src/remmina_file_editor.c:586 src/remmina_file_editor.c:1152
-#, fuzzy
-msgid "Custom"
-msgstr "कस्टम"
-
-#: src/remmina_file_editor.c:945
-#, fuzzy
-msgid "Keyboard mapping"
-msgstr "कीबोर्ड मॅपिंग"
-
-#: src/remmina_file_editor.c:1072
-#, fuzzy
-msgid "Behavior"
-msgstr "वर्तन"
-
-#: src/remmina_file_editor.c:1075
-msgid "Execute a Command"
-msgstr "बाह्य आदेशांची अंमलबजावणी करीत आहे …"
-
-#: src/remmina_file_editor.c:1079
-#, fuzzy
-msgid "Before connecting"
-msgstr "जोडण्यापूर्वी"
-
-#: src/remmina_file_editor.c:1081
-#, fuzzy
-msgid "command %h %u %t %U %p %g --option"
-msgstr "कमांड % एच% यू %टी % यू %पी %जी -- पर्याय"
-
-#: src/remmina_file_editor.c:1086
 #, fuzzy
 msgid "After connecting"
 msgstr "कनेक्ट केल्यानंतर"
@@ -3489,99 +2663,57 @@
 
 #: plugins/rdp/rdp_plugin.c:2734 plugins/vnc/vnc_plugin.c:1978
 #: plugins/vnc/vnc_plugin.c:1990 plugins/gvnc/gvnc_plugin.c:849
->>>>>>> 050fc71c
 #, fuzzy
 msgid "Colour depth"
 msgstr "रंग खोली"
 
-<<<<<<< HEAD
-#: src/remmina_file_editor.c:1088
-=======
 #: plugins/rdp/rdp_plugin.c:2735
->>>>>>> 050fc71c
 #, fuzzy
 msgid "Network connection type"
 msgstr "नेटवर्क कनेक्शन प्रकार"
 
-<<<<<<< HEAD
-#: src/remmina_file_editor.c:1092
-=======
 #: plugins/rdp/rdp_plugin.c:2750 plugins/vnc/vnc_plugin.c:1979
 #: plugins/vnc/vnc_plugin.c:1991
->>>>>>> 050fc71c
 #, fuzzy
 msgid "Quality"
 msgstr "दर्जा"
 
-<<<<<<< HEAD
-#: src/remmina_file_editor.c:1095
-=======
 #: plugins/rdp/rdp_plugin.c:2751
->>>>>>> 050fc71c
 #, fuzzy
 msgid "Security protocol negotiation"
 msgstr "सुरक्षा प्रोटोकॉल वाटाघाटी"
 
-<<<<<<< HEAD
-#: src/remmina_file_editor.c:1125
-=======
 #: plugins/rdp/rdp_plugin.c:2752
->>>>>>> 050fc71c
 #, fuzzy
 msgid "Gateway transport type"
 msgstr "गेटवे वाहतूक प्रकार"
 
-<<<<<<< HEAD
-#: src/remmina_file_editor.c:1126
-=======
 #: plugins/rdp/rdp_plugin.c:2753
->>>>>>> 050fc71c
 #, fuzzy
 msgid "FreeRDP log level"
 msgstr "फ्रीआरडीपी लॉग लेव्हल"
 
-<<<<<<< HEAD
-#: src/remmina_file_editor.c:1133
-=======
 #: plugins/rdp/rdp_plugin.c:2754
->>>>>>> 050fc71c
 #, fuzzy
 msgid "FreeRDP log filters"
 msgstr "फ्रीआरडीपी लॉग फिल्टर"
 
-<<<<<<< HEAD
-#: src/remmina_file_editor.c:1143
-#, fuzzy, c-format
-msgid "Same server at port %i"
-msgstr "बंदरावर तोच सर्व्हर [एक्स २० एक्स]"
-
-#: src/remmina_file_editor.c:1193 plugins/rdp/rdp_plugin.c:2724
-=======
 #: plugins/rdp/rdp_plugin.c:2754
 #, fuzzy
 msgid "tag:level[,tag:level[,…]]"
 msgstr "टॅग:पातळी[,टॅग:पातळी[,...]]"
 
 #: plugins/rdp/rdp_plugin.c:2755
->>>>>>> 050fc71c
 #, fuzzy
 msgid "Audio output mode"
 msgstr "ऑडिओ आउटपुट मोड"
 
-<<<<<<< HEAD
-#: src/remmina_file_editor.c:1202
-=======
 #: plugins/rdp/rdp_plugin.c:2756
->>>>>>> 050fc71c
 #, fuzzy
 msgid "Redirect local audio output"
 msgstr "स्थानिक ऑडिओ आउटपुट पुनर्निर्देशित करा"
 
-<<<<<<< HEAD
-#: src/remmina_file_editor.c:1229
-=======
 #: plugins/rdp/rdp_plugin.c:2757
->>>>>>> 050fc71c
 #, fuzzy
 msgid "Redirect local microphone"
 msgstr "स्थानिक मायक्रोफोन पुनर्निर्देशित करणे"
@@ -3590,561 +2722,57 @@
 msgid "Connection timeout in ms"
 msgstr "\"%s\" शी कनेक्ट करत आहे…"
 
-<<<<<<< HEAD
-#: src/remmina_file_editor.c:1235 src/remmina_ssh_plugin.c:1474
-#, fuzzy
-#| msgid "SSH identity file"
-msgid "SSH certificate file"
-msgstr "एसएसएच प्रमाणपत्र फाइल"
-
-#: src/remmina_file_editor.c:1293
-=======
 #: plugins/rdp/rdp_plugin.c:2759
->>>>>>> 050fc71c
 #, fuzzy
 msgid "Remote Desktop Gateway server"
 msgstr "रिमोट डेस्कटॉप गेटवे सर्व्हर"
 
-<<<<<<< HEAD
-#: src/remmina_file_editor.c:1299
-=======
 #: plugins/rdp/rdp_plugin.c:2760
->>>>>>> 050fc71c
 #, fuzzy
 msgid "Remote Desktop Gateway username"
 msgstr "रिमोट डेस्कटॉप गेटवे वापरकर्तानाव"
 
-<<<<<<< HEAD
-#: src/remmina_file_editor.c:1310
-=======
 #: plugins/rdp/rdp_plugin.c:2761
->>>>>>> 050fc71c
 #, fuzzy
 msgid "Remote Desktop Gateway password"
 msgstr "रिमोट डेस्कटॉप गेटवे पासवर्ड"
 
-<<<<<<< HEAD
-#: src/remmina_file_editor.c:1438
-#, fuzzy, c-format
-msgid "(%s: %i): Can't validate setting '%s' since 'value' or 'gfe' are NULL!"
-msgstr ""
-"([एक्स १ एक्स]: [एक्स ५ एक्स]) : 'मूल्य' किंवा 'जीएफई' रद्दबातल असल्याने '[एक्स ३४ "
-"एक्स]' सेटिंग वैध ठरवू शकत नाही!"
-
-#: src/remmina_file_editor.c:1441
-#, fuzzy, c-format
-msgid ""
-"(%s: %i): Can't validate user input since 'setting_name_to_validate', "
-"'value' or 'gfe' are NULL!"
-msgstr ""
-"([एक्स १ एक्स]: [एक्स ५ एक्स]: 'setting_name_to_validate', 'व्हॅल्यू' किंवा 'जीएफई' "
-"रद्दल असल्याने वापरकर्त्याचे इनपुट वैध ठरवू शकत नाही!"
-
-#. TRANSLATORS: Meta-error. Shouldn't be visible.
-#: src/remmina_file_editor.c:1445 plugins/x2go/x2go_plugin.c:856
-#: plugins/x2go/x2go_plugin.c:1440
-#, fuzzy
-msgid "Internal error."
-msgstr "अंतर्गत त्रुटी."
-
-#: src/remmina_file_editor.c:1667 src/remmina_file_editor.c:1703
-#: src/remmina_file_editor.c:1724 src/remmina_file_editor.c:1747
-#, fuzzy, c-format
-msgid "Couldn't validate user input. %s"
-msgstr "वापरकर्त्याचे इनपुट वैध ठरवू शकत नाही. [एक्स ३० एक्स]"
-
-#: src/remmina_file_editor.c:1691
-=======
 #: plugins/rdp/rdp_plugin.c:2762
->>>>>>> 050fc71c
 #, fuzzy
 msgid "Remote Desktop Gateway domain"
 msgstr "रिमोट डेस्कटॉप गेटवे डोमेन"
 
-<<<<<<< HEAD
-#: src/remmina_file_editor.c:1781
-=======
 #: plugins/rdp/rdp_plugin.c:2763
->>>>>>> 050fc71c
 #, fuzzy
 msgid "Redirect directory"
 msgstr "पुनर्निर्देशित दिग्दर्शकी"
 
-<<<<<<< HEAD
-#: src/remmina_file_editor.c:1787
-=======
 #: plugins/rdp/rdp_plugin.c:2764
->>>>>>> 050fc71c
 #, fuzzy
 msgid "Client name"
 msgstr "ग्राहक नाव"
 
-<<<<<<< HEAD
-#: src/remmina_file_editor.c:1788
-=======
 #: plugins/rdp/rdp_plugin.c:2765
->>>>>>> 050fc71c
 #, fuzzy
 msgid "Client build"
 msgstr "क्लायंट बिल्ड"
 
-<<<<<<< HEAD
-#: src/remmina_file_editor.c:1796 data/ui/remmina_main.glade:160
-=======
 #: plugins/rdp/rdp_plugin.c:2766
->>>>>>> 050fc71c
 #, fuzzy
 msgid "Start-up program"
 msgstr "स्टार्ट-अप प्रोग्राम"
 
-<<<<<<< HEAD
-#: src/remmina_file_editor.c:1799
-=======
 #: plugins/rdp/rdp_plugin.c:2768
->>>>>>> 050fc71c
 #, fuzzy
 msgid "Load balance info"
 msgstr "लोड बॅलन्स माहिती"
 
-<<<<<<< HEAD
-#: src/remmina_file_editor.c:1922
-=======
 #. TRANSLATORS: Do not use typographic quotation marks, these must stay as "double quote", also know as “Typewriter ("programmer's") quote, ambidextrous.”
 #: plugins/rdp/rdp_plugin.c:2770
->>>>>>> 050fc71c
 #, fuzzy
 msgid "Override printer drivers"
 msgstr "प्रिंटर चालकांना ओव्हरराइड करा"
 
-<<<<<<< HEAD
-#: src/remmina_file_editor.c:1946
-#, fuzzy, c-format
-msgid "Use '%s' as subgroup delimiter"
-msgstr "सबग्रुप डिलिमिटर म्हणून '[एक्स 5 एक्स]' वापरा"
-
-#: src/remmina_file_editor.c:2012 src/remmina_file_editor.c:2030
-#, fuzzy, c-format
-msgid "Could not find the file “%s”."
-msgstr "फाइल सापडली नाही [[एक्स २५ एक्स]\"."
-
-#. TRANSLATORS: This is a message that pops up when an external Remmina plugin tries to set the window resolution using a legacy parameter.
-#. TRANSLATORS: This is a message that pop-up when an external Remmina plugin tries to set the windows resolution using a legacy parameter.
-#: src/remmina_file.c:451 src/remmina_file.c:497
-msgid ""
-"Using the «resolution» parameter in the Remmina preferences file is "
-"deprecated.\n"
-msgstr ""
-
-#: src/remmina_icon.c:136
-#, fuzzy
-msgid "Open Main Window"
-msgstr "मुख्य खिडकी उघडा"
-
-#: src/remmina_icon.c:141 data/ui/remmina_main.glade:254
-#, fuzzy
-msgid "_Preferences"
-msgstr "प्राधान्ये"
-
-#: src/remmina_icon.c:146
-#, fuzzy
-msgid "_About"
-msgstr "_च्या बद्दल"
-
-#: src/remmina_icon.c:156
-#, fuzzy
-msgid "Enable Service Discovery"
-msgstr "सेवा शोध सक्षम करा"
-
-#: src/remmina_icon.c:168 data/ui/remmina_main.glade:404
-#, fuzzy
-msgid "_Quit"
-msgstr "_बाहेर पडा"
-
-#. TRANSLATORS: Applet name as per the Freedesktop Desktop entry specification https://specifications.freedesktop.org/desktop-entry-spec/latest/
-#. TRANSLATORS: Applet Name as per the Freedesktop Desktop entry specification https://specifications.freedesktop.org/desktop-entry-spec/latest/
-#: src/remmina_icon.c:294 src/remmina_icon.c:450
-#, fuzzy
-msgid "Remmina Applet"
-msgstr "रेमिना अॅपलेट"
-
-#. TRANSLATORS: Applet comment/description as per the Freedesktop Desktop entry specification https://specifications.freedesktop.org/desktop-entry-spec/latest/
-#: src/remmina_icon.c:296 src/remmina_icon.c:452
-#, fuzzy
-msgid "Connect to remote desktops through the applet menu"
-msgstr "सफरचंदाच्या मेनूद्वारे दूरस्थ डेस्कटॉपशी कनेक्ट करा"
-
-#: src/remmina_icon.c:359
-msgid "StatusNotifier/Appindicator support in “"
-msgstr ""
-
-#. TRANSLATORS: %s is a placeholder for "StatusNotifier/Appindicator suppor in “DESKTOP NAME”: "
-#: src/remmina_icon.c:366
-#, c-format
-msgid "%s your desktop does support it"
-msgstr ""
-
-#. TRANSLATORS: %s is a placeholder for "StatusNotifier/Appindicator suppor in “DESKTOP NAME”: "
-#: src/remmina_icon.c:368
-#, c-format
-msgid "%s and Remmina has built-in (compiled) support for libappindicator."
-msgstr ""
-
-#. TRANSLATORS: %s is a placeholder for "StatusNotifier/Appindicator suppor in “DESKTOP NAME”: "
-#: src/remmina_icon.c:371
-#, c-format
-msgid ""
-"%s not supported natively by your Desktop Environment. libappindicator will "
-"try to fallback to GtkStatusIcon/xembed"
-msgstr ""
-
-#. TRANSLATORS: %s is a placeholder for "StatusNotifier/Appindicator suppor in “DESKTOP NAME”: "
-#: src/remmina_icon.c:375
-#, c-format
-msgid "%s You may need to install, and use XApp Status Applet"
-msgstr ""
-
-#. TRANSLATORS: %s is a placeholder for "StatusNotifier/Appindicator suppor in “DESKTOP NAME”: "
-#: src/remmina_icon.c:378
-#, c-format
-msgid "%s You may need to install, and use KStatusNotifierItem"
-msgstr ""
-
-#. TRANSLATORS: %s is a placeholder for "StatusNotifier/Appindicator suppor in “DESKTOP NAME”: "
-#: src/remmina_icon.c:381
-#, c-format
-msgid "%s You may need to install, and use XEmbed SNI Proxy"
-msgstr ""
-
-#. TRANSLATORS: %s is a placeholder for "StatusNotifier/Appindicator suppor in “DESKTOP NAME”: "
-#: src/remmina_icon.c:384
-#, c-format
-msgid "%s You may need to install, and use Gnome Shell Extension Appindicator"
-msgstr ""
-
-#. TRANSLATORS: %s is a placeholder for an error message
-#: src/remmina_ssh_plugin.c:539
-#, fuzzy, c-format
-msgid "Error: %s"
-msgstr "त्रुटी:"
-
-#: src/remmina_ssh_plugin.c:556
-#, fuzzy
-msgid "Terminal content saved in"
-msgstr "टर्मिनल सामग्री सेव्ह केली"
-
-#: src/remmina_ssh_plugin.c:822
-msgid "Select All (host+A)"
-msgstr "सर्व निवडा(Host + A)"
-
-#: src/remmina_ssh_plugin.c:823
-msgid "Copy (host+C)"
-msgstr "कॉपी करा (host + C)"
-
-#: src/remmina_ssh_plugin.c:824
-msgid "Paste (host+V)"
-msgstr "पेस्ट करा (host + V)"
-
-#: src/remmina_ssh_plugin.c:825
-msgid "Save session to file"
-msgstr "फाईलमध्ये सेशन सेव्ह करा"
-
-#: src/remmina_ssh_plugin.c:826
-#, fuzzy
-msgid "Increase font size (host+Page Up)"
-msgstr "फॉन्टचा आकार वाढवा (होस्ट+पेज अप)"
-
-#: src/remmina_ssh_plugin.c:827
-#, fuzzy
-msgid "Decrease font size (host+Page Down)"
-msgstr "फॉन्टचा आकार कमी करा (होस्ट+पेज डाऊन)"
-
-#: src/remmina_ssh_plugin.c:828
-msgid "Find text (host+G)"
-msgstr "पेस्ट करा (host + V)"
-
-#: src/remmina_ssh_plugin.c:1439 data/ui/remmina_main.glade:177
-msgid "Copy"
-msgstr "कॉपी करा"
-
-#: src/remmina_ssh_plugin.c:1439
-msgid "_Copy"
-msgstr "_ कॉपी(C)"
-
-#: src/remmina_ssh_plugin.c:1440
-msgid "Paste"
-msgstr "पेस्ट करा"
-
-#: src/remmina_ssh_plugin.c:1440
-#, fuzzy
-msgid "_Paste"
-msgstr "_चिकटवा"
-
-#: src/remmina_ssh_plugin.c:1441
-#, fuzzy
-msgid "Select all"
-msgstr "सर्व निवडा"
-
-#: src/remmina_ssh_plugin.c:1441
-#, fuzzy
-msgid "_Select all"
-msgstr "सर्व निवडा"
-
-#: src/remmina_ssh_plugin.c:1442
-#, fuzzy
-msgid "Increase font size"
-msgstr "फॉन्टचा आकार वाढवा"
-
-#: src/remmina_ssh_plugin.c:1442
-#, fuzzy
-msgid "_Increase font size"
-msgstr "_Increase फॉन्ट आकार"
-
-#: src/remmina_ssh_plugin.c:1443
-#, fuzzy
-msgid "Decrease font size"
-msgstr "फॉन्टचा आकार कमी करा"
-
-#: src/remmina_ssh_plugin.c:1443
-#, fuzzy
-msgid "_Decrease font size"
-msgstr "_Decrease फॉन्ट आकार"
-
-#: src/remmina_ssh_plugin.c:1444
-#, fuzzy
-msgid "Find text"
-msgstr "मजकूर शोधा"
-
-#: src/remmina_ssh_plugin.c:1444
-#, fuzzy
-msgid "_Find text"
-msgstr "मजकूर शोधा"
-
-#: src/remmina_ssh_plugin.c:1471 plugins/spice/spice_plugin.c:674
-#: plugins/vnc/vnc_plugin.c:1977 plugins/vnc/vnc_plugin.c:1989
-#, fuzzy
-msgid "User password"
-msgstr "वापरकर्ता पासवर्ड"
-
-#: src/remmina_ssh_plugin.c:1477 plugins/rdp/rdp_plugin.c:2723
-#, fuzzy
-msgid "Start-up program"
-msgstr "स्टार्ट-अप प्रोग्राम"
-
-#: src/remmina_ssh_plugin.c:1482
-#, fuzzy
-msgid ""
-"The filename can use the following placeholders:\n"
-"\n"
-"  • %h is substituted with the server name\n"
-"  • %t is substituted with the SSH server name\n"
-"  • %u is substituted with the username\n"
-"  • %U is substituted with the SSH username\n"
-"  • %p is substituted with Remmina profile name\n"
-"  • %g is substituted with Remmina profile group name\n"
-"  • %d is substituted with local date and time in ISO 8601 format\n"
-msgstr ""
-"फाइलनेम खालील प्लेसहोल्डर्स वापरू शकते:\n"
-"\n"
-"• % एच सर्व्हर नावासह बदलले जाते\n"
-"  एसएसएच सर्व्हर नावासह •% टी बदलले जाते\n"
-"  • % यू वापरकर्त्याच्या नावासह बदलले जाते\n"
-"  • % यू एसएसएच वापरकर्त्याच्या नावासह बदलले जाते\n"
-"  •% पी रेमिना प्रोफाइल नावासह बदलले जाते\n"
-"  • % जी रेमिना प्रोफाइल ग्रुप नावासह बदलले जाते\n"
-"  • % डी आयएसओ 8601 स्वरूपात स्थानिक तारीख आणि वेळेसह बदलले जाते\n"
-
-#: src/remmina_ssh_plugin.c:1504
-#, fuzzy
-msgid "Terminal colour scheme"
-msgstr "टर्मिनल रंग योजना"
-
-#: src/remmina_ssh_plugin.c:1505
-#, fuzzy
-msgid "Character set"
-msgstr "चारित्र्य संच"
-
-#: src/remmina_ssh_plugin.c:1507
-#, fuzzy
-msgid "KEX (Key Exchange) algorithms"
-msgstr "केईएक्स (की एक्स्चेंज) अल्गोरिदम"
-
-#: src/remmina_ssh_plugin.c:1508
-#, fuzzy
-msgid "Symmetric cipher client to server"
-msgstr "सर्व्हरला सममित सिफर क्लायंट"
-
-#: src/remmina_ssh_plugin.c:1509
-#, fuzzy
-msgid "Preferred server host key types"
-msgstr "पसंतीचे सर्व्हर होस्ट की प्रकार"
-
-#: src/remmina_ssh_plugin.c:1510
-#, fuzzy
-msgid "Folder for SSH session log"
-msgstr "एसएसएच सत्र लॉगसाठी फोल्डर"
-
-#: src/remmina_ssh_plugin.c:1511
-#, fuzzy
-msgid "Filename for SSH session log"
-msgstr "एसएसएच सत्र लॉगसाठी फाइलनेम"
-
-#: src/remmina_ssh_plugin.c:1512
-#, fuzzy
-msgid "Log SSH session when exiting Remmina"
-msgstr "रेमिनातून बाहेर पडताना एसएसएच सत्र लॉग करा"
-
-#: src/remmina_ssh_plugin.c:1513
-#, fuzzy
-msgid "Log SSH session asynchronously"
-msgstr "लॉग एसएसएच सत्र असमक्रमाने"
-
-#: src/remmina_ssh_plugin.c:1513
-#, fuzzy
-msgid "Saving the session asynchronously may have a notable performance impact"
-msgstr "सत्र असमक्रमाने वाचवल्याचा उल्लेखनीय कामगिरीचा परिणाम होऊ शकतो"
-
-#: src/remmina_ssh_plugin.c:1514
-#, fuzzy
-msgid "Audible terminal bell"
-msgstr "श्रवणीय टर्मिनल बेल"
-
-#: src/remmina_ssh_plugin.c:1515
-#, fuzzy
-msgid "SSH compression"
-msgstr "एसएसएच संपीडन"
-
-#: src/remmina_ssh_plugin.c:1516
-#, fuzzy
-msgid "Don't remember passwords"
-msgstr "पासवर्ड आठवत नाहीत"
-
-#: src/remmina_ssh_plugin.c:1517
-#, fuzzy
-msgid "Strict host key checking"
-msgstr "कडक यजमान की तपासणी"
-
-#: src/remmina_ssh_plugin.c:1531
-#, fuzzy
-msgid "SSH - Secure Shell"
-msgstr "एसएसएच - सुरक्षित शेल"
-
-#: plugins/kwallet/src/kwallet_plugin_main.c:118
-#, fuzzy
-msgid "Secured password storage in KWallet"
-msgstr "केवॉलेटमध्ये सुरक्षित पासवर्ड स्टोरेज"
-
-#: plugins/rdp/rdp_settings.c:217
-#, fuzzy
-msgid "<Auto-detect>"
-msgstr "<Auto-detect>"
-
-#: plugins/rdp/rdp_settings.c:249
-#, fuzzy
-msgid "<Not set>"
-msgstr "< सेट नाही>"
-
-#: plugins/rdp/rdp_settings.c:280
-#, fuzzy
-msgid "<Choose a quality level to edit…>"
-msgstr "< संपादनकरण्यासाठी गुणवत्तेची पातळी निवडा... >"
-
-#: plugins/rdp/rdp_settings.c:282 plugins/rdp/rdp_plugin.c:2542
-#: plugins/vnc/vnc_plugin.c:1934
-#, fuzzy
-msgid "Poor (fastest)"
-msgstr "गरीब (सर्वात वेगवान)"
-
-#: plugins/rdp/rdp_settings.c:284 plugins/rdp/rdp_plugin.c:2543
-#: plugins/vnc/vnc_plugin.c:1933
-#, fuzzy
-msgid "Medium"
-msgstr "मध्यम खोली"
-
-#: plugins/rdp/rdp_settings.c:286 plugins/rdp/rdp_plugin.c:2544
-#: plugins/vnc/vnc_plugin.c:1931
-#, fuzzy
-msgid "Good"
-msgstr "चांगला"
-
-#: plugins/rdp/rdp_settings.c:288 plugins/rdp/rdp_plugin.c:2545
-#: plugins/vnc/vnc_plugin.c:1932
-#, fuzzy
-msgid "Best (slowest)"
-msgstr "सर्वोत्तम (सर्वात मंद)"
-
-#: plugins/rdp/rdp_settings.c:427
-#, fuzzy
-msgid "Keyboard layout"
-msgstr "कळफलकाचा आरखडा:"
-
-#: plugins/rdp/rdp_settings.c:457
-#, fuzzy
-msgid "Use client keyboard mapping"
-msgstr "क्लायंट कीबोर्ड मॅपिंग वापरा"
-
-#: plugins/rdp/rdp_settings.c:468
-#, fuzzy
-msgid "Keyboard scancode remapping"
-msgstr "कीबोर्ड स्कॅनकोड रिमॅपिंग"
-
-#: plugins/rdp/rdp_settings.c:483
-#, fuzzy
-msgid "List of key=value,… pairs to remap scancodes. E.g. 0x56=0x29,0x29=0x56"
-msgstr ""
-"मुख्य=मूल्याची यादी,... स्कॅनकोड पुन्हा मॅप करण्यासाठी जोड्या. उदा.0x56=0x29,0x29=0x56"
-
-#: plugins/rdp/rdp_settings.c:486
-#, fuzzy
-msgid "FreeRDP > 2.3.0 is required to map scancodes"
-msgstr "स्कॅनकोड मॅप करण्यासाठी फ्रीआरडीपी > 2.3.0 आवश्यक आहे"
-
-#: plugins/rdp/rdp_settings.c:494
-#, fuzzy
-msgid "Quality settings"
-msgstr "गुणवत्ता सेटिंग्ज"
-
-#: plugins/rdp/rdp_settings.c:517
-#, fuzzy
-msgid "Wallpaper"
-msgstr "वॉलपेपर"
-
-#: plugins/rdp/rdp_settings.c:525
-#, fuzzy
-msgid "Window drag"
-msgstr "खिडकी ओढ"
-
-#: plugins/rdp/rdp_settings.c:532
-#, fuzzy
-msgid "Menu animation"
-msgstr "मेनू अ ॅनिमेशन"
-
-#: plugins/rdp/rdp_settings.c:540
-#, fuzzy
-msgid "Theme"
-msgstr "धर्ती"
-
-#: plugins/rdp/rdp_settings.c:547
-#, fuzzy
-msgid "Cursor shadow"
-msgstr "कर्सर सावली"
-
-#: plugins/rdp/rdp_settings.c:555
-#, fuzzy
-msgid "Cursor blinking"
-msgstr "कर्सर ब्लिंकिंग"
-
-#: plugins/rdp/rdp_settings.c:562
-#, fuzzy
-msgid "Font smoothing"
-msgstr "फॉन्ट गुळगुळीत"
-
-#: plugins/rdp/rdp_settings.c:570
-#, fuzzy
-msgid "Composition"
-msgstr "रचना"
-
-#: plugins/rdp/rdp_settings.c:580
-=======
 #: plugins/rdp/rdp_plugin.c:2770
 #, fuzzy
 msgid ""
@@ -4587,72 +3215,30 @@
 msgstr "पुनरावृत्ती करणारा"
 
 #: plugins/vnc/vnc_plugin.c:1987
->>>>>>> 050fc71c
-#, fuzzy
-msgid "Remote scale factor"
-msgstr "रिमोट स्केल फॅक्टर"
-
-<<<<<<< HEAD
-#: plugins/rdp/rdp_settings.c:595
-=======
+#, fuzzy
+msgid "Listen on port"
+msgstr "बंदरावर ऐका"
+
 #: plugins/vnc/vnc_plugin.c:2007
->>>>>>> 050fc71c
-#, fuzzy
-msgid "Desktop scale factor %"
-msgstr "डेस्कटॉप स्केल घटक%"
-
-<<<<<<< HEAD
-#: plugins/rdp/rdp_settings.c:607
-#, fuzzy
-msgid "Device scale factor %"
-msgstr "डिव्हाइस स्केल फॅक्टर%"
-
-#: plugins/rdp/rdp_settings.c:630
-=======
+#, fuzzy
+msgid "Show remote cursor"
+msgstr "रिमोट कर्सर दाखवा"
+
 #: plugins/vnc/vnc_plugin.c:2010
->>>>>>> 050fc71c
-#, fuzzy
-msgid "Desktop orientation"
-msgstr "डेस्कटॉप अभिमुखता"
-
-<<<<<<< HEAD
-#: plugins/rdp/rdp_settings.c:650
-=======
+#, fuzzy
+msgid "Turn off encryption"
+msgstr "एन्क्रिप्शन बंद करा"
+
 #: plugins/vnc/vnc_plugin.c:2011 plugins/vnc/vnc_plugin.c:2026
->>>>>>> 050fc71c
-#, fuzzy
-msgid "Input device settings"
-msgstr "इनपुट डिव्हाइस सेटिंग्ज"
-
-<<<<<<< HEAD
-#: plugins/rdp/rdp_settings.c:658 plugins/rdp/rdp_plugin.c:2686
-#: plugins/vnc/vnc_plugin.c:2014
-=======
+#, fuzzy
+msgid "Prevent local interaction on the server"
+msgstr "सर्व्हरवर स्थानिक संवाद रोखा"
+
 #: plugins/vnc/vnc_plugin.c:2012 plugins/gvnc/gvnc_plugin.c:868
->>>>>>> 050fc71c
 #, fuzzy
 msgid "Ignore remote bell messages"
 msgstr "रिमोट बेल संदेशांकडे दुर्लक्ष करा"
 
-<<<<<<< HEAD
-#: plugins/rdp/rdp_settings.c:669
-#, fuzzy
-msgid "General settings"
-msgstr "सामान्य सेटिंग्ज"
-
-#: plugins/rdp/rdp_settings.c:676 plugins/rdp/rdp_plugin.c:2738
-#, fuzzy
-msgid "Reconnect attempts number"
-msgstr "पुन्हा संपर्क प्रयत्न क्रमांक"
-
-#: plugins/rdp/rdp_settings.c:689 plugins/rdp/rdp_plugin.c:2738
-#, fuzzy
-msgid ""
-"The maximum number of reconnect attempts upon an RDP disconnect (default: 20)"
-msgstr "आरडीपी डिस्कनेक्टवर जास्तीत जास्त पुन्हा संपर्क प्रयत्न (डिफॉल्ट: 20)"
-
-#: plugins/rdp/rdp_plugin.c:762 plugins/rdp/rdp_plugin.c:827
-=======
 #: plugins/vnc/vnc_plugin.c:2028
 #, fuzzy
 msgid "Open Chat…"
@@ -4724,103 +3310,10 @@
 msgstr "स्थानिक नेव्हिगेशन चालू करा"
 
 #: plugins/www/www_plugin.c:915
->>>>>>> 050fc71c
 #, fuzzy
 msgid "Turn on plugin support"
 msgstr "प्लगइन समर्थन चालू करा"
 
-<<<<<<< HEAD
-#: plugins/rdp/rdp_plugin.c:835
-#, fuzzy
-msgid "Enter RDP gateway authentication credentials"
-msgstr "आरडीपी गेटवे प्रमाणीकरण क्रेडेंशियल्स प्रविष्ट करा"
-
-#: plugins/rdp/rdp_plugin.c:2073
-#, fuzzy, c-format
-msgid ""
-"Could not access the RDP server “%s”.\n"
-"Account locked out."
-msgstr ""
-"आरडीपी सर्व्हरमध्ये प्रवेश करू शकला नाही [[एक्स ३३ एक्स]\".\n"
-"खाते बंद केले."
-
-#: plugins/rdp/rdp_plugin.c:2080
-#, fuzzy, c-format
-msgid ""
-"Could not access the RDP server “%s”.\n"
-"Account expired."
-msgstr ""
-"आरडीपी सर्व्हरमध्ये प्रवेश करू शकला नाही [[एक्स ३३ एक्स]\".\n"
-"खाते संपले."
-
-#: plugins/rdp/rdp_plugin.c:2087
-#, fuzzy, c-format
-msgid ""
-"Could not access the RDP server “%s”.\n"
-"Password expired."
-msgstr ""
-"आरडीपी सर्व्हरमध्ये प्रवेश करू शकला नाही [[एक्स ३३ एक्स]\".\n"
-"पासवर्ड ची मुदत संपली."
-
-#: plugins/rdp/rdp_plugin.c:2094
-#, fuzzy, c-format
-msgid ""
-"Could not access the RDP server “%s”.\n"
-"Account disabled."
-msgstr ""
-"आरडीपी सर्व्हरमध्ये प्रवेश करू शकला नाही [[एक्स ३३ एक्स]\".\n"
-"खाते अपंग."
-
-#: plugins/rdp/rdp_plugin.c:2100
-#, fuzzy, c-format
-msgid ""
-"Could not access the RDP server “%s”.\n"
-"Insufficient user privileges."
-msgstr ""
-"आरडीपी सर्व्हरमध्ये प्रवेश करू शकला नाही [[एक्स ३३ एक्स]\".\n"
-"वापरकर्त्यांना अपुरे विशेषाधिकार."
-
-#: plugins/rdp/rdp_plugin.c:2108
-#, fuzzy, c-format
-msgid ""
-"Could not access the RDP server “%s”.\n"
-"Account restricted."
-msgstr ""
-"आरडीपी सर्व्हरमध्ये प्रवेश करू शकला नाही [[एक्स ३३ एक्स]\".\n"
-"खाते प्रतिबंधित."
-
-#: plugins/rdp/rdp_plugin.c:2116
-#, fuzzy, c-format
-msgid ""
-"Could not access the RDP server “%s”.\n"
-"Change user password before connecting."
-msgstr ""
-"आरडीपी सर्व्हरमध्ये प्रवेश करू शकला नाही [[एक्स ३३ एक्स]\".\n"
-"कनेक्ट करण्यापूर्वी वापरकर्त्याचा पासवर्ड बदला."
-
-#: plugins/rdp/rdp_plugin.c:2121
-#, fuzzy, c-format
-msgid "Lost connection to the RDP server “%s”."
-msgstr "आरडीपी सर्व्हरशी संबंध गमावला [[एक्स ३५ एक्स]\"."
-
-#: plugins/rdp/rdp_plugin.c:2124
-#, fuzzy, c-format
-msgid "Could not find the address for the RDP server “%s”."
-msgstr "आरडीपी सर्व्हरसाठी पत्ता सापडला नाही [[एक्स ४७ एक्स]\"."
-
-#: plugins/rdp/rdp_plugin.c:2128
-#, fuzzy, c-format
-msgid ""
-"Could not connect to the RDP server “%s” via TLS. Check that client and "
-"server support a common TLS version."
-msgstr ""
-"टीएलएसद्वारे आरडीपी सर्व्हरशी \"[एक्स ३७ एक्स]\" कनेक्ट होऊ शकला नाही. ग्राहक आणि "
-"सर्व्हर सामान्य टीएलएस आवृत्तीला समर्थन देतात हे तपासा."
-
-#. TRANSLATORS: the placeholder may be either an IP/FQDN or a server hostname
-#: plugins/rdp/rdp_plugin.c:2132
-#, fuzzy, c-format
-=======
 #: plugins/www/www_plugin.c:916
 #, fuzzy
 msgid "Turn on WebGL support"
@@ -4848,22 +3341,10 @@
 
 #: plugins/exec/exec_plugin.c:206
 #, fuzzy
->>>>>>> 050fc71c
 msgid ""
 "Warning: Running a command synchronously may cause Remmina not to respond.\n"
 "Do you really want to continue?"
 msgstr ""
-<<<<<<< HEAD
-"आरडीपी सर्व्हरशी कनेक्शन स्थापित करण्यास असमर्थ [[एक्स ५२ एक्स]\". \"सुरक्षा प्रोटोकॉल "
-"वाटाघाटी\" तपासा."
-
-#: plugins/rdp/rdp_plugin.c:2140
-#, fuzzy, c-format
-msgid "Cannot connect to the RDP server “%s”."
-msgstr "आरडीपी सर्व्हरशी कनेक्ट होऊ शकत नाही [[एक्स ३४ एक्स]\"."
-
-#: plugins/rdp/rdp_plugin.c:2143
-=======
 "इशारा: कमांड सिंक्रोनेली चालवल्यास रेमिना प्रतिसाद देऊ शकत नाही.\n"
 "तुला खरंच पुढे जायचं आहे का?"
 
@@ -4873,28 +3354,10 @@
 msgstr "कमांड"
 
 #: plugins/exec/exec_plugin.c:275
->>>>>>> 050fc71c
 #, fuzzy
 msgid "Asynchronous execution"
 msgstr "असमकालिक अंमलबजावणी"
 
-<<<<<<< HEAD
-#: plugins/rdp/rdp_plugin.c:2146
-#, fuzzy, c-format
-msgid ""
-"You requested a H.264 GFX mode for the server “%s”, but your libfreerdp does "
-"not support H.264. Please use a non-AVC colour depth setting."
-msgstr ""
-"आपण सर्व्हरसाठी एच.264 जीएफएक्स मोडची विनंती केली \"[एक्स 47एक्स]\", परंतु आपला "
-"लिब्फ्रीर्डपी एच.264 ला समर्थन देत नाही. कृपया नॉन-एव्हीसी कलर डेप्थ सेटिंग वापरा."
-
-#: plugins/rdp/rdp_plugin.c:2153
-#, fuzzy, c-format
-msgid "The “%s” server refused the connection."
-msgstr "\"एक्स ५ एक्स] सर्व्हरने कनेक्शन नाकारले."
-
-#: plugins/rdp/rdp_plugin.c:2158
-=======
 #: plugins/exec/exec_plugin_config.h:41
 #, fuzzy
 msgid "Execute a command"
@@ -4911,23 +3374,11 @@
 msgstr "जीएनओएमई कीरिंगमध्ये सुरक्षित पासवर्ड स्टोरेज"
 
 #: plugins/x2go/x2go_plugin.c:67
->>>>>>> 050fc71c
 #, fuzzy, c-format
 msgid ""
 "The command-line feature '%s' is not available! Attempting to start PyHoca-"
 "CLI without using this feature…"
 msgstr ""
-<<<<<<< HEAD
-"रिमोट डेस्कटॉप गेटवे [एक्स २८ एक्स]\" ने वापरकर्त्याला धोरणामुळे \"[एक्स ४९ एक्स]/[एक्स ५२ "
-"एक्स]\" प्रवेश नाकारला."
-
-#: plugins/rdp/rdp_plugin.c:2168
-#, fuzzy, c-format
-msgid "Cannot connect to the “%s” RDP server."
-msgstr "आरडीपी सर्व्हरशी \"एक्स २३ एक्स] कनेक्ट होऊ शकत नाही."
-
-#: plugins/rdp/rdp_plugin.c:2511
-=======
 "कमांड-लाईन वैशिष्ट्य '[एक्स २६ एक्स]' उपलब्ध नाही! हे वैशिष्ट्य न वापरता पायहोका-सीएलआय "
 "सुरू करण्याचा प्रयत्न करीत आहे…"
 
@@ -4954,90 +3405,42 @@
 
 #: plugins/x2go/x2go_plugin.c:288 plugins/x2go/x2go_plugin.c:420
 #: plugins/x2go/x2go_plugin.c:479 plugins/x2go/x2go_plugin.c:1078
->>>>>>> 050fc71c
 #, fuzzy
 msgid "Parameter 'custom_data' is not initialized!"
 msgstr "पॅरामीटर 'default_username' अआद्य आहे."
 
-<<<<<<< HEAD
-#: plugins/rdp/rdp_plugin.c:2512
-=======
 #: plugins/x2go/x2go_plugin.c:301
->>>>>>> 050fc71c
 #, fuzzy
 msgid "Broken `DialogData`! Aborting…"
 msgstr "तुटलेला 'संवादडेटा'! गर्भपात…"
 
-<<<<<<< HEAD
-#: plugins/rdp/rdp_plugin.c:2513
-=======
 #: plugins/x2go/x2go_plugin.c:305
->>>>>>> 050fc71c
 #, fuzzy
 msgid "Can't retrieve `DialogData`! Aborting…"
 msgstr "'संवादडेटा' परत मिळवू शकत नाही! गर्भपात…"
 
-<<<<<<< HEAD
-#: plugins/rdp/rdp_plugin.c:2514
-=======
 #: plugins/x2go/x2go_plugin.c:488
->>>>>>> 050fc71c
 #, fuzzy
 msgid "Couldn't retrieve valid `DialogData` or `sessions_list`! Aborting…"
 msgstr "वैध 'संवादडेटा' किंवा 'sessions_list' परत मिळवू शकला नाही! गर्भपात…"
 
-<<<<<<< HEAD
-#: plugins/rdp/rdp_plugin.c:2515
-=======
 #. TRANSLATORS: Stick to x2goclient's translation for terminate.
 #: plugins/x2go/x2go_plugin.c:497
->>>>>>> 050fc71c
 #, fuzzy
 msgid "_Terminate"
 msgstr "टर्मिनल"
 
-<<<<<<< HEAD
-#: plugins/rdp/rdp_plugin.c:2516
-=======
 #. TRANSLATORS: Stick to x2goclient's translation for resume.
 #: plugins/x2go/x2go_plugin.c:500
->>>>>>> 050fc71c
 #, fuzzy
 msgid "_Resume"
 msgstr "सुरू करा"
 
-<<<<<<< HEAD
-#: plugins/rdp/rdp_plugin.c:2517 plugins/vnc/vnc_plugin.c:1922
-#, fuzzy
-msgid "True colour (32 bpp)"
-msgstr "खरा रंग (३२ बीपीपी)"
-
-#: plugins/rdp/rdp_plugin.c:2518
-=======
 #: plugins/x2go/x2go_plugin.c:502
->>>>>>> 050fc71c
 #, fuzzy
 msgid "_New"
 msgstr "_नवीन"
 
-<<<<<<< HEAD
-#: plugins/rdp/rdp_plugin.c:2519 plugins/vnc/vnc_plugin.c:1923
-#, fuzzy
-msgid "High colour (16 bpp)"
-msgstr "उच्च रंग (१६ बीपीपी)"
-
-#: plugins/rdp/rdp_plugin.c:2520
-#, fuzzy
-msgid "High colour (15 bpp)"
-msgstr "उच्च रंग (१५ बीपीपी)"
-
-#: plugins/rdp/rdp_plugin.c:2521 plugins/vnc/vnc_plugin.c:1924
-#, fuzzy
-msgid "256 colours (8 bpp)"
-msgstr "२५६ रंग (८ बीपीपी)"
-
-#: plugins/rdp/rdp_plugin.c:2552 data/ui/remmina_preferences.glade:641
-=======
 #. TRANSLATORS: Tooltip for terminating button inside Session-Chooser-Dialog.
 #. TRANSLATORS: Please stick to X2GoClient's way of translating.
 #: plugins/x2go/x2go_plugin.c:511
@@ -5045,150 +3448,82 @@
 msgstr ""
 
 #: plugins/x2go/x2go_plugin.c:568
->>>>>>> 050fc71c
 #, fuzzy
 msgid "X Display"
 msgstr "दर्शवा"
 
-<<<<<<< HEAD
-#: plugins/rdp/rdp_plugin.c:2553
-=======
 #: plugins/x2go/x2go_plugin.c:569
->>>>>>> 050fc71c
 #, fuzzy
 msgid "Status"
 msgstr "स्थिती"
 
-<<<<<<< HEAD
-#: plugins/rdp/rdp_plugin.c:2554
-=======
 #: plugins/x2go/x2go_plugin.c:570
->>>>>>> 050fc71c
 #, fuzzy
 msgid "Session ID"
 msgstr "सत्र ओळखपत्र"
 
-<<<<<<< HEAD
-#: plugins/rdp/rdp_plugin.c:2555
-=======
 #: plugins/x2go/x2go_plugin.c:571
->>>>>>> 050fc71c
 #, fuzzy
 msgid "Create date"
 msgstr "तारीख तयार करा"
 
-<<<<<<< HEAD
-#: plugins/rdp/rdp_plugin.c:2556
-=======
 #: plugins/x2go/x2go_plugin.c:572
->>>>>>> 050fc71c
 #, fuzzy
 msgid "Suspended since"
 msgstr "तेव्हापासून निलंबित"
 
-<<<<<<< HEAD
-#: plugins/rdp/rdp_plugin.c:2557
-=======
 #: plugins/x2go/x2go_plugin.c:573
->>>>>>> 050fc71c
 #, fuzzy
 msgid "Agent PID"
 msgstr "एजंट पीआयडी"
 
-<<<<<<< HEAD
-#: plugins/rdp/rdp_plugin.c:2558
-=======
 #: plugins/x2go/x2go_plugin.c:575
->>>>>>> 050fc71c
 #, fuzzy
 msgid "Hostname"
 msgstr "यजमाननाव"
 
-<<<<<<< HEAD
-#: plugins/rdp/rdp_plugin.c:2559
-=======
 #: plugins/x2go/x2go_plugin.c:576
->>>>>>> 050fc71c
 #, fuzzy
 msgid "Cookie"
 msgstr "कुकी"
 
-<<<<<<< HEAD
-#: plugins/rdp/rdp_plugin.c:2566 plugins/spice/spice_plugin.c:635
-#: data/ui/remmina_preferences.glade:677
-#, fuzzy
-msgid "Off"
-msgstr "बंद"
-
-#: plugins/rdp/rdp_plugin.c:2575
-=======
 #: plugins/x2go/x2go_plugin.c:577
->>>>>>> 050fc71c
 #, fuzzy
 msgid "Graphic port"
 msgstr "ग्राफिक पोर्ट"
 
-<<<<<<< HEAD
-#: plugins/rdp/rdp_plugin.c:2576
-=======
 #: plugins/x2go/x2go_plugin.c:578
->>>>>>> 050fc71c
 #, fuzzy
 msgid "SND port"
 msgstr "एसएनडी बंदर"
 
-<<<<<<< HEAD
-#: plugins/rdp/rdp_plugin.c:2577
-=======
 #: plugins/x2go/x2go_plugin.c:579
->>>>>>> 050fc71c
 #, fuzzy
 msgid "SSHFS port"
 msgstr "एसएसएचएफएस बंदर"
 
-<<<<<<< HEAD
-#: plugins/rdp/rdp_plugin.c:2578
-=======
 #: plugins/x2go/x2go_plugin.c:582
->>>>>>> 050fc71c
 #, fuzzy
 msgid "Unknown property"
 msgstr "अज्ञात मालमत्ता"
 
-<<<<<<< HEAD
-#: plugins/rdp/rdp_plugin.c:2579
-=======
 #: plugins/x2go/x2go_plugin.c:657 plugins/x2go/x2go_plugin.c:700
->>>>>>> 050fc71c
 #, fuzzy
 msgid "Couldn't find child GtkTreeView of session chooser dialog."
 msgstr "सत्र निवडकर्ता संवादाचे मूल जीटीकेट्रीव्ह्यू सापडले नाही."
 
-<<<<<<< HEAD
-#: plugins/rdp/rdp_plugin.c:2592
-=======
 #: plugins/x2go/x2go_plugin.c:669
->>>>>>> 050fc71c
 #, fuzzy
 msgid "Both parameters 'dialog' and 'treeview' are uninitialized!"
 msgstr "पॅरामीटर 'एन्व्ह' एकतर अवैध किंवा अआद्य आहे."
 
-<<<<<<< HEAD
-#: plugins/rdp/rdp_plugin.c:2595
-#, fuzzy
-=======
 #: plugins/x2go/x2go_plugin.c:677
->>>>>>> 050fc71c
 msgid ""
 "GtkTreeModel of session chooser dialog could not be obtained for an unknown "
 "reason."
 msgstr ""
 
-<<<<<<< HEAD
-#: plugins/rdp/rdp_plugin.c:2603
-=======
 #: plugins/x2go/x2go_plugin.c:709
->>>>>>> 050fc71c
 #, fuzzy
 msgid "Couldn't get currently selected row (session)!"
 msgstr "निवडलेल्या रांगेतून सत्र ओळखपत्र मिळू शकले नाही."
@@ -5200,34 +3535,22 @@
 "selected."
 msgstr "फक्त एकच सत्र निवडता आले पाहिजे."
 
-<<<<<<< HEAD
-#: plugins/rdp/rdp_plugin.c:2612
-=======
 #: plugins/x2go/x2go_plugin.c:764
->>>>>>> 050fc71c
 #, fuzzy
 msgid "Failed to fill 'GtkTreeIter'."
 msgstr "'जीटीकेट्रीइटर' भरण्यात अपयशी ."
 
-<<<<<<< HEAD
-#: plugins/rdp/rdp_plugin.c:2622
-=======
 #: plugins/x2go/x2go_plugin.c:776
 #, fuzzy, c-format
 msgid "Couldn't get property with index '%i' out of selected row."
 msgstr "निवडलेल्या रांगेतून सत्र ओळखपत्र मिळू शकले नाही."
 
 #: plugins/x2go/x2go_plugin.c:807
->>>>>>> 050fc71c
 #, fuzzy
 msgid "parameter 'argv' is 'NULL'."
 msgstr "पॅरामीटर 'आर्ग' 'एनयूएल' आहे."
 
-<<<<<<< HEAD
-#: plugins/rdp/rdp_plugin.c:2628
-=======
 #: plugins/x2go/x2go_plugin.c:818
->>>>>>> 050fc71c
 #, fuzzy
 msgid "parameter 'error' is 'NULL'."
 msgstr "पॅरामीटर 'एरर' 'एनयूएनल' आहे."
@@ -5242,22 +3565,14 @@
 msgid "Started PyHoca-CLI with the following arguments:"
 msgstr "पुढील युक्तिवादासह पायहोटा-सीएलआय सुरू केले:"
 
-<<<<<<< HEAD
-#: plugins/rdp/rdp_plugin.c:2633
-=======
 #: plugins/x2go/x2go_plugin.c:870
->>>>>>> 050fc71c
 #, fuzzy
 msgid ""
 "The necessary PyHoca-CLI process has encountered a internet connection "
 "problem."
 msgstr "आवश्यक पायहोका-सीएलआय प्रक्रियेला इंटरनेट कनेक्शनची समस्या भेडसावत आहे."
 
-<<<<<<< HEAD
-#: plugins/rdp/rdp_plugin.c:2638
-=======
 #: plugins/x2go/x2go_plugin.c:880
->>>>>>> 050fc71c
 #, fuzzy
 msgid "An unknown error occured while trying to start PyHoca-CLI."
 msgstr "पायहोका-सीएलआय सुरू करण्याचा प्रयत्न करताना एक अज्ञात चूक झाली."
@@ -5270,13 +3585,8 @@
 "पायहोका-सीएलआय सुरू करण्याचा प्रयत्न करताना एक अज्ञात चूक झाली. एक्झिट कोड: [एक्स ७० "
 "एक्स]"
 
-<<<<<<< HEAD
-#: plugins/rdp/rdp_plugin.c:2650
-#, fuzzy
-=======
 #: plugins/x2go/x2go_plugin.c:897
 #, fuzzy, c-format
->>>>>>> 050fc71c
 msgid ""
 "An unknown error occured while trying to start PyHoca-CLI. Exit code: %i. "
 "Error: '%s'"
@@ -5284,50 +3594,18 @@
 "पायहोका-सीएलआय सुरू करण्याचा प्रयत्न करताना एक अज्ञात चूक झाली. एक्झिट कोड: [एक्स ७० "
 "एक्स]. त्रुटी: '[एक्स ८२ एक्स]'"
 
-<<<<<<< HEAD
-#: plugins/rdp/rdp_plugin.c:2682 plugins/spice/spice_plugin.c:677
-#, fuzzy
-msgid "Share folder"
-msgstr "फोल्डर सामायिक करा"
-
-#: plugins/rdp/rdp_plugin.c:2682
-=======
 #: plugins/x2go/x2go_plugin.c:940
->>>>>>> 050fc71c
 #, fuzzy
 msgid "Parameter 'custom_data' is not fully initialized!"
 msgstr "पॅरामीटर 'default_username' अआद्य आहे."
 
-<<<<<<< HEAD
-#: plugins/rdp/rdp_plugin.c:2683
-#, fuzzy
-msgid "Restricted admin mode"
-msgstr "प्रतिबंधित व्यवस्थापक मोड"
-
-#: plugins/rdp/rdp_plugin.c:2684
-#, fuzzy
-msgid "Password hash"
-msgstr "पासवर्ड हॅश"
-
-#: plugins/rdp/rdp_plugin.c:2684
-#, fuzzy
-msgid "Restricted admin mode password hash"
-msgstr "प्रतिबंधित व्यवस्थापक मोड पासवर्ड हॅश"
-
-#: plugins/rdp/rdp_plugin.c:2685
-=======
 #: plugins/x2go/x2go_plugin.c:967 plugins/x2go/x2go_plugin.c:1576
 #: plugins/x2go/x2go_plugin.c:1870
->>>>>>> 050fc71c
 #, fuzzy
 msgid "'Invalid connection data.'"
 msgstr "'अवैध कनेक्शन डेटा.'"
 
-<<<<<<< HEAD
-#: plugins/rdp/rdp_plugin.c:2685
-=======
 #: plugins/x2go/x2go_plugin.c:981
->>>>>>> 050fc71c
 #, fuzzy
 msgid "Parameter 'session_id' is not initialized!"
 msgstr "पॅरामीटर 'default_username' अआद्य आहे."
@@ -5352,44 +3630,21 @@
 msgid "Terminating session: '%s'"
 msgstr "सत्र पुन्हा सुरू करणे: '[एक्स १९ एक्स]'"
 
-<<<<<<< HEAD
-#: plugins/rdp/rdp_plugin.c:2687
-#, fuzzy
-msgid "Enable multi monitor"
-msgstr "मल्टी मॉनिटर सक्षम करा"
-
-#: plugins/rdp/rdp_plugin.c:2688
-=======
 #: plugins/x2go/x2go_plugin.c:1142
 msgid "GtkTreePath 'path' describes a non-existing row!"
 msgstr ""
 
 #: plugins/x2go/x2go_plugin.c:1380
->>>>>>> 050fc71c
 #, fuzzy
 msgid "PyHoca-CLI exited unexpectedly. This connection will now be closed."
 msgstr "पायहोका-सीएलआय अनपेक्षितपणे बाहेर पडले. हे कनेक्शन आता बंद केले जाईल."
 
-<<<<<<< HEAD
-#: plugins/rdp/rdp_plugin.c:2689
-=======
 #: plugins/x2go/x2go_plugin.c:1388
->>>>>>> 050fc71c
 #, fuzzy
 msgid "An error occured."
 msgstr "एक चूक झाली."
 
-<<<<<<< HEAD
-#: plugins/rdp/rdp_plugin.c:2691 plugins/vnc/vnc_plugin.c:1978
-#: plugins/vnc/vnc_plugin.c:1990 plugins/gvnc/gvnc_plugin.c:849
-#, fuzzy
-msgid "Colour depth"
-msgstr "रंग खोली"
-
-#: plugins/rdp/rdp_plugin.c:2692
-=======
 #: plugins/x2go/x2go_plugin.c:1389
->>>>>>> 050fc71c
 #, fuzzy
 msgid ""
 "The necessary child process 'pyhoca-cli' stopped unexpectedly.\n"
@@ -5400,35 +3655,17 @@
 "संभाव्य त्रुटींसाठी कृपया आपले प्रोफाइल सेटिंग्ज आणि पायहोका-सीएलआयचे आउटपुट तपासा. तसेच "
 "रिमोट सर्व्हर पोहोचण्यायोग्य आहे याची खात्री करा."
 
-<<<<<<< HEAD
-#: plugins/rdp/rdp_plugin.c:2707 plugins/vnc/vnc_plugin.c:1979
-#: plugins/vnc/vnc_plugin.c:1991
-#, fuzzy
-msgid "Quality"
-msgstr "गुणवत्ता"
-
-#: plugins/rdp/rdp_plugin.c:2708
-=======
 #: plugins/x2go/x2go_plugin.c:1432
->>>>>>> 050fc71c
 #, fuzzy
 msgid "Can't save empty username!"
 msgstr "रिकामे वापरकर्ते नाव वाचवू शकत नाही!"
 
-<<<<<<< HEAD
-#: plugins/rdp/rdp_plugin.c:2709
-=======
 #: plugins/x2go/x2go_plugin.c:1446
->>>>>>> 050fc71c
 #, fuzzy
 msgid "Could not save new credentials."
 msgstr "नवीन ओळखपत्रे वाचवू शकली नाहीत."
 
-<<<<<<< HEAD
-#: plugins/rdp/rdp_plugin.c:2710
-=======
 #: plugins/x2go/x2go_plugin.c:1449
->>>>>>> 050fc71c
 #, fuzzy
 msgid ""
 "An error occured while trying to save new credentials: 's_password' or "
@@ -5437,29 +3674,17 @@
 "नवीन ओळखपत्रे वाचवण्याचा प्रयत्न करताना एक चूक झाली: 's_password' किंवा "
 "'s_username' स्ट्रिंगसेट केले गेले नाहीत."
 
-<<<<<<< HEAD
-#: plugins/rdp/rdp_plugin.c:2711
-=======
 #: plugins/x2go/x2go_plugin.c:1480
->>>>>>> 050fc71c
 #, fuzzy
 msgid "Parameter 'default_username' is uninitialized."
 msgstr "पॅरामीटर 'default_username' अआद्य आहे."
 
-<<<<<<< HEAD
-#: plugins/rdp/rdp_plugin.c:2711
-=======
 #: plugins/x2go/x2go_plugin.c:1509
->>>>>>> 050fc71c
 #, fuzzy
 msgid "Enter X2Go credentials"
 msgstr "एक्स 2गो क्रेडेंशियल्स प्रविष्ट करा"
 
-<<<<<<< HEAD
-#: plugins/rdp/rdp_plugin.c:2712
-=======
 #: plugins/x2go/x2go_plugin.c:1706
->>>>>>> 050fc71c
 #, fuzzy
 msgid ""
 "Couldn't parse the output of PyHoca-CLI's --list-sessions option. Creating a "
@@ -5468,11 +3693,7 @@
 "पायहोका-सीएलआयच्या -- यादी-सत्र पर्यायाचे उत्पादन पार्स करू शकले नाही. आता नवीन सत्र "
 "तयार करणे."
 
-<<<<<<< HEAD
-#: plugins/rdp/rdp_plugin.c:2713
-=======
 #: plugins/x2go/x2go_plugin.c:1745
->>>>>>> 050fc71c
 #, fuzzy
 msgid "Couldn't allocate enough memory!"
 msgstr "पुरेशी आठवण वाटप करू शकला नाही!"
@@ -5482,23 +3703,12 @@
 msgid "Found already existing X2Go session with ID: '%s'"
 msgstr "आयडीसह आधीच अस्तित्वात असलेले एक्स २ गो सत्र सापडले: '[एक्स ४६ एक्स]'"
 
-<<<<<<< HEAD
-#: plugins/rdp/rdp_plugin.c:2714
-=======
 #. TRANSLATORS: Please stick to X2GoClient's translation.
 #: plugins/x2go/x2go_plugin.c:1798
->>>>>>> 050fc71c
 #, fuzzy
 msgid "Suspended"
 msgstr "तेव्हापासून निलंबित"
 
-<<<<<<< HEAD
-#: plugins/rdp/rdp_plugin.c:2715
-msgid "Connection timeout in ms"
-msgstr "\"%s\" शी कनेक्ट करत आहे…"
-
-#: plugins/rdp/rdp_plugin.c:2716
-=======
 #. TRANSLATORS: Please stick to X2GoClient's translation.
 #: plugins/x2go/x2go_plugin.c:1801
 msgid "Running"
@@ -5506,913 +3716,10 @@
 
 #. TRANSLATORS: Please stick to X2GoClient's translation.
 #: plugins/x2go/x2go_plugin.c:1804
->>>>>>> 050fc71c
 #, fuzzy
 msgid "Terminated"
 msgstr "टर्मिनल"
 
-<<<<<<< HEAD
-#: plugins/rdp/rdp_plugin.c:2717
-#, fuzzy
-msgid "Remote Desktop Gateway username"
-msgstr "रिमोट डेस्कटॉप गेटवे वापरकर्तानाव"
-
-#: plugins/rdp/rdp_plugin.c:2718
-#, fuzzy
-msgid "Remote Desktop Gateway password"
-msgstr "रिमोट डेस्कटॉप गेटवे पासवर्ड"
-
-#: plugins/rdp/rdp_plugin.c:2719
-#, fuzzy
-msgid "Remote Desktop Gateway domain"
-msgstr "रिमोट डेस्कटॉप गेटवे डोमेन"
-
-#: plugins/rdp/rdp_plugin.c:2720
-#, fuzzy
-msgid "Redirect directory"
-msgstr "पुनर्निर्देशित दिग्दर्शकी"
-
-#: plugins/rdp/rdp_plugin.c:2721
-#, fuzzy
-msgid "Client name"
-msgstr "ग्राहक नाव"
-
-#: plugins/rdp/rdp_plugin.c:2722
-#, fuzzy
-msgid "Client build"
-msgstr "क्लायंट बिल्ड"
-
-#: plugins/rdp/rdp_plugin.c:2725
-#, fuzzy
-msgid "Load balance info"
-msgstr "लोड बॅलन्स माहिती"
-
-#. TRANSLATORS: Do not use typographic quotation marks, these must stay as "double quote", also know as “Typewriter ("programmer's") quote, ambidextrous.”
-#: plugins/rdp/rdp_plugin.c:2727
-#, fuzzy
-msgid "Override printer drivers"
-msgstr "प्रिंटर चालकांना ओव्हरराइड करा"
-
-#: plugins/rdp/rdp_plugin.c:2727
-#, fuzzy
-msgid ""
-"\"Samsung_CLX-3300_Series\":\"Samsung CLX-3300 Series PS\";\"Canon MF410\":"
-"\"Canon MF410 Series UFR II\""
-msgstr ""
-"\"Samsung_CLX-3300_Series.सॅमसंग सीएलएक्स-3300 सिरीज पीएस\";\" कॅनन एमएफ ४१०.कॅनन "
-"एमएफ ४१० मालिका यूएफआर २\""
-
-#: plugins/rdp/rdp_plugin.c:2728
-#, fuzzy
-msgid "USB device redirection"
-msgstr "यूएसबी डिव्हाइस पुनर्निर्देशन"
-
-#: plugins/rdp/rdp_plugin.c:2729
-#, fuzzy
-msgid "Local serial name"
-msgstr "स्थानिक मालिका नाव"
-
-#: plugins/rdp/rdp_plugin.c:2729
-#, fuzzy
-msgid "COM1, COM2, etc."
-msgstr "कॉम १, कॉम २ इ."
-
-#: plugins/rdp/rdp_plugin.c:2730
-#, fuzzy
-msgid "Local serial driver"
-msgstr "स्थानिक मालिका चालक"
-
-#: plugins/rdp/rdp_plugin.c:2730
-#, fuzzy
-msgid "Serial"
-msgstr "मालिका"
-
-#: plugins/rdp/rdp_plugin.c:2731
-#, fuzzy
-msgid "Local serial path"
-msgstr "स्थानिक क्रमिक मार्ग"
-
-#: plugins/rdp/rdp_plugin.c:2731
-#, fuzzy
-msgid "/dev/ttyS0, /dev/ttyS1, etc."
-msgstr "/देव/टीटीवायएस0, /देव/टीटीएस1 इत्यादी."
-
-#: plugins/rdp/rdp_plugin.c:2732
-#, fuzzy
-msgid "Local parallel name"
-msgstr "स्थानिक समांतर नाव"
-
-#: plugins/rdp/rdp_plugin.c:2733
-#, fuzzy
-msgid "Local parallel device"
-msgstr "स्थानिक समांतर उपकरण"
-
-#: plugins/rdp/rdp_plugin.c:2734
-#, fuzzy
-msgid "Name of smart card"
-msgstr "स्मार्ट कार्डचे नाव"
-
-#: plugins/rdp/rdp_plugin.c:2735
-#, fuzzy
-msgid "Dynamic virtual channel"
-msgstr "डायनॅमिक व्हर्च्युअल चॅनेल"
-
-#: plugins/rdp/rdp_plugin.c:2735 plugins/rdp/rdp_plugin.c:2736
-#, fuzzy
-msgid "<channel>[,<options>]"
-msgstr "<channel>[,<options>]"
-
-#: plugins/rdp/rdp_plugin.c:2736
-#, fuzzy
-msgid "Static virtual channel"
-msgstr "स्टॅटिक व्हर्च्युअल चॅनेल"
-
-#: plugins/rdp/rdp_plugin.c:2737
-#, fuzzy
-msgid "TCP redirection"
-msgstr "टीसीपी पुनर्निर्देशन"
-
-#: plugins/rdp/rdp_plugin.c:2737
-#, fuzzy
-msgid "/PATH/TO/rdp2tcp"
-msgstr "/पाथ/टीओ/आरडीपी2टीसीपी"
-
-#: plugins/rdp/rdp_plugin.c:2739
-#, fuzzy
-msgid "Prefer IPv6 AAAA record over IPv4 A record"
-msgstr "आयपीव्ही ४ ए रेकॉर्डपेक्षा आयपीव्ही ६ एएए रेकॉर्ड ला प्राधान्य द्या"
-
-#: plugins/rdp/rdp_plugin.c:2740
-#, fuzzy
-msgid "Share printers"
-msgstr "प्रिंटर सामायिक करा"
-
-#: plugins/rdp/rdp_plugin.c:2741
-#, fuzzy
-msgid "Share serial ports"
-msgstr "मालिका बंदरे सामायिक करा"
-
-#: plugins/rdp/rdp_plugin.c:2742
-#, fuzzy
-msgid "(SELinux) permissive mode for serial ports"
-msgstr "(एसईलिनक्स) अनुज्ञेय मोड सीरियल पोर्टसाठी"
-
-#: plugins/rdp/rdp_plugin.c:2743
-#, fuzzy
-msgid "Share parallel ports"
-msgstr "समांतर बंदरे सामायिक करा"
-
-#: plugins/rdp/rdp_plugin.c:2744
-#, fuzzy
-msgid "Share a smart card"
-msgstr "स्मार्ट कार्ड सामायिक करा"
-
-#: plugins/rdp/rdp_plugin.c:2745 plugins/vnc/vnc_plugin.c:2009
-#, fuzzy
-msgid "Turn off clipboard sync"
-msgstr "क्लिपबोर्ड सिंक बंद करा"
-
-#: plugins/rdp/rdp_plugin.c:2746
-#, fuzzy
-msgid "Ignore certificate"
-msgstr "प्रमाणपत्राकडे दुर्लक्ष करा"
-
-#: plugins/rdp/rdp_plugin.c:2747
-#, fuzzy
-msgid "Use the old license workflow"
-msgstr "जुना परवाना वर्कफ्लो वापरा"
-
-#: plugins/rdp/rdp_plugin.c:2747
-#, fuzzy
-msgid "It disables CAL and hwId is set to 0"
-msgstr "हे सीएएल ला अक्षम करते आणि एचडब्ल्यूआयडी 0 वर सेट आहे"
-
-#: plugins/rdp/rdp_plugin.c:2748 plugins/spice/spice_plugin.c:702
-#: plugins/vnc/vnc_plugin.c:2013 plugins/www/www_plugin.c:919
-#: plugins/gvnc/gvnc_plugin.c:867
-#, fuzzy
-msgid "Forget passwords after use"
-msgstr "वापरानंतर पासवर्ड विसरा"
-
-#: plugins/rdp/rdp_plugin.c:2749
-#, fuzzy
-msgid "Attach to console (2003/2003 R2)"
-msgstr "कन्सोलशी संलग्न (२००३/२००३ आर २)"
-
-#: plugins/rdp/rdp_plugin.c:2750
-#, fuzzy
-msgid "Turn off fast-path"
-msgstr "वेगवान मार्ग बंद करा"
-
-#: plugins/rdp/rdp_plugin.c:2751
-#, fuzzy
-msgid "Server detection using Remote Desktop Gateway"
-msgstr "रिमोट डेस्कटॉप गेटवे वापरून सर्व्हर डिटेक्शन"
-
-#: plugins/rdp/rdp_plugin.c:2753
-#, fuzzy
-msgid "Use system proxy settings"
-msgstr "सिस्टम प्रॉक्सी सेटिंग्ज वापरा"
-
-#: plugins/rdp/rdp_plugin.c:2755
-#, fuzzy
-msgid "Turn off automatic reconnection"
-msgstr "स्वयंचलित पुनर्जोडणी बंद करा"
-
-#: plugins/rdp/rdp_plugin.c:2756
-#, fuzzy
-msgid "Relax order checks"
-msgstr "ऑर्डर चेक शिथिल करा"
-
-#: plugins/rdp/rdp_plugin.c:2757
-#, fuzzy
-msgid "Glyph cache"
-msgstr "ग्लिफ कॅशे"
-
-#: plugins/rdp/rdp_plugin.c:2758
-#, fuzzy
-msgid "Enable multitransport protocol (UDP)"
-msgstr "मल्टीट्रान्सपोर्ट प्रोटोकॉल (यूडीपी) सक्षम करा"
-
-#: plugins/rdp/rdp_plugin.c:2758
-#, fuzzy
-msgid "Using the UDP protocol may improve performance"
-msgstr "यूडीपी प्रोटोकॉल चा वापर केल्याने कामगिरी सुधारू शकते"
-
-#: plugins/rdp/rdp_plugin.c:2759
-#, fuzzy
-msgid "Use base credentials for gateway too"
-msgstr "गेटवेसाठी बेस क्रेडेंशियल्स देखील वापरा"
-
-#: plugins/rdp/rdp_plugin.c:2761
-#, fuzzy
-msgid "Enable Gateway websockets support"
-msgstr "गेटवे वेबसॉकेटसमर्थन सक्षम करा"
-
-#: plugins/rdp/rdp_plugin.c:2774 plugins/spice/spice_plugin.c:715
-#: plugins/vnc/vnc_plugin.c:2029
-#, fuzzy
-msgid "Send Ctrl+Alt+Delete"
-msgstr "सीटीआरएल+ऑल्ट+डिलीट पाठवा"
-
-#: plugins/rdp/rdp_plugin.c:2787
-#, fuzzy
-msgid "RDP - Remote Desktop Protocol"
-msgstr "आरडीपी - रिमोट डेस्कटॉप प्रोटोकॉल"
-
-#: plugins/rdp/rdp_plugin.c:2812
-#, fuzzy
-msgid "RDP - RDP File Handler"
-msgstr "आरडीपी - आरडीपी फाइल हँडलर"
-
-#: plugins/rdp/rdp_plugin.c:2827
-#, fuzzy
-msgid "RDP - Preferences"
-msgstr "आरडीपी - प्राधान्ये"
-
-#: plugins/rdp/rdp_plugin.c:2880
-#, fuzzy
-msgid "Export connection in Windows .rdp file format"
-msgstr "विंडोज .आरडीपी फाइल फॉरमॅटमध्ये निर्यात कनेक्शन"
-
-#: plugins/rdp/rdp_event.c:344
-#, fuzzy, c-format
-msgid "Reconnection attempt %d of %d…"
-msgstr "[एक्स २७ एक्स] चे पुनर्जोडणी प्रयत्न [एक्स २१ एक्स]…"
-
-#: plugins/spice/spice_plugin_file_transfer.c:82
-#, fuzzy
-msgid "File Transfers"
-msgstr "फाइल हस्तांतरण"
-
-#: plugins/spice/spice_plugin_file_transfer.c:219
-#, fuzzy
-msgid "Transfer error"
-msgstr "हस्तांतरण त्रुटी"
-
-#: plugins/spice/spice_plugin_file_transfer.c:220
-#, fuzzy, c-format
-msgid "%s: %s"
-msgstr "%s: %s"
-
-#: plugins/spice/spice_plugin_file_transfer.c:223
-#, fuzzy
-msgid "Transfer completed"
-msgstr "हस्तांतरण पूर्ण झाले"
-
-#: plugins/spice/spice_plugin_file_transfer.c:224
-#, fuzzy, c-format
-msgid "The %s file has been transferred"
-msgstr "[एक्स 4 एक्स] फाइल हस्तांतरित केली गेली आहे"
-
-#: plugins/spice/spice_plugin.c:351
-#, fuzzy
-msgid "Enter SPICE password"
-msgstr "स्पाइस पासवर्ड प्रविष्ट करा"
-
-#: plugins/spice/spice_plugin.c:386
-#, fuzzy, c-format
-msgid "Disconnected from the SPICE server “%s”."
-msgstr "स्पाइस सर्व्हरपासून तुटलेला [[एक्स ३६ एक्स]\"."
-
-#: plugins/spice/spice_plugin.c:402
-#, fuzzy
-msgid "TLS connection error."
-msgstr "टीएलएस कनेक्शन त्रुटी."
-
-#: plugins/spice/spice_plugin.c:408
-#, fuzzy
-msgid "Connection to the SPICE server dropped."
-msgstr "स्पाइस सर्व्हरचे कनेक्शन कमी झाले."
-
-#: plugins/spice/spice_plugin.c:616 plugins/spice/spice_plugin.c:634
-#, fuzzy
-msgid "Default"
-msgstr "डिफॉल्ट"
-
-#: plugins/spice/spice_plugin.c:636
-#, fuzzy
-msgid "Auto GLZ"
-msgstr "ऑटो जीएलझेड"
-
-#: plugins/spice/spice_plugin.c:637
-#, fuzzy
-msgid "Auto LZ"
-msgstr "ऑटो एलझेड"
-
-#: plugins/spice/spice_plugin.c:650
-#, fuzzy
-msgid "Disable video overlay if videos are not displayed properly.\n"
-msgstr "व्हिडिओ योग्य प्रकारे प्रदर्शित न केल्यास व्हिडिओ ओव्हरले अक्षम करा.\n"
-
-#: plugins/spice/spice_plugin.c:675
-#, fuzzy
-msgid "Use TLS encryption"
-msgstr "टीएलएस एन्क्रिप्शन वापरा"
-
-#: plugins/spice/spice_plugin.c:676
-#, fuzzy
-msgid "Server CA certificate"
-msgstr "सर्व्हर सीए प्रमाणपत्र"
-
-#: plugins/spice/spice_plugin.c:694
-#, fuzzy
-msgid "Prefered video codec"
-msgstr "प्राधान्य ित व्हिडिओ कोडक"
-
-#: plugins/spice/spice_plugin.c:695
-#, fuzzy
-msgid "Turn off GStreamer overlay"
-msgstr "जीस्ट्रीमर ओव्हरले बंद करा"
-
-#: plugins/spice/spice_plugin.c:698
-#, fuzzy
-msgid "Prefered image compression"
-msgstr "प्राधान्य प्रतिमा संपीडन"
-
-#: plugins/spice/spice_plugin.c:701 plugins/spice/spice_plugin.c:714
-#: plugins/gvnc/gvnc_plugin.c:866 plugins/gvnc/gvnc_plugin.c:880
-#, fuzzy
-msgid "No clipboard sync"
-msgstr "क्लिपबोर्ड सिंक नाही"
-
-#: plugins/spice/spice_plugin.c:703 plugins/gvnc/gvnc_plugin.c:869
-#, fuzzy
-msgid "Enable audio channel"
-msgstr "ऑडिओ चॅनेल सक्षम करा"
-
-#: plugins/spice/spice_plugin.c:704
-#, fuzzy
-msgid "Share smart card"
-msgstr "स्मार्ट कार्ड सामायिक करा"
-
-#: plugins/spice/spice_plugin.c:705 plugins/spice/spice_plugin.c:713
-#: plugins/vnc/vnc_plugin.c:2008 plugins/vnc/vnc_plugin.c:2025
-#: plugins/gvnc/gvnc_plugin.c:870 plugins/gvnc/gvnc_plugin.c:879
-#, fuzzy
-msgid "View only"
-msgstr "फक्त पहा"
-
-#: plugins/spice/spice_plugin.c:716 plugins/spice/spice_plugin_usb.c:51
-#, fuzzy
-msgid "Select USB devices for redirection"
-msgstr "पुनर्निर्देशनासाठी यूएसबी डिव्हाइस निवडा"
-
-#: plugins/spice/spice_plugin.c:727
-#, fuzzy
-msgid "SPICE - Simple Protocol for Independent Computing Environments"
-msgstr "स्पाइस - स्वतंत्र संगणकीय पर्यावरणासाठी साधा प्रोटोकॉल"
-
-#: plugins/spice/spice_plugin_usb.c:54
-#, fuzzy
-msgid "_Close"
-msgstr "बंद करा (_C)"
-
-#: plugins/spice/spice_plugin_usb.c:94
-#, fuzzy
-msgid "USB redirection error"
-msgstr "यूएसबी पुनर्निर्देशन त्रुटी"
-
-#: plugins/vnc/vnc_plugin.c:772
-#, fuzzy
-msgid "Enter VNC password"
-msgstr "व्हीएनसी पासवर्ड प्रविष्ट करा"
-
-#: plugins/vnc/vnc_plugin.c:825 plugins/gvnc/gvnc_plugin.c:539
-#, fuzzy
-msgid "Enter VNC authentication credentials"
-msgstr "व्हीएनसी प्रमाणीकरण क्रेडेंशियल्स प्रविष्ट करा"
-
-#: plugins/vnc/vnc_plugin.c:936
-#, fuzzy
-msgid "Unable to connect to VNC server"
-msgstr "व्हीएनसी सर्व्हरशी कनेक्ट होण्यास असमर्थ"
-
-#: plugins/vnc/vnc_plugin.c:937
-#, fuzzy, c-format
-msgid "Couldn’t convert '%s' to host address"
-msgstr "पत्त्याचे यजमानपद भूषविण्यासाठी '[एक्स १८ एक्स]' चे रूपांतर करू शकले नाही"
-
-#: plugins/vnc/vnc_plugin.c:938
-#, fuzzy, c-format
-msgid "VNC connection failed: %s"
-msgstr "व्हीएनसी कनेक्शन अपयशी: [एक्स २३ एक्स]"
-
-#: plugins/vnc/vnc_plugin.c:939
-#, fuzzy
-msgid "Your connection has been rejected."
-msgstr "तुमचा संबंध फेटाळण्यात आला आहे."
-
-#: plugins/vnc/vnc_plugin.c:966
-#, fuzzy, c-format
-msgid "The VNC server requested an unknown authentication method. %s"
-msgstr "व्हीएनसी सर्व्हरने अज्ञात प्रमाणीकरण पद्धतीची विनंती केली. [एक्स ५९ एक्स]"
-
-#: plugins/vnc/vnc_plugin.c:968
-#, fuzzy
-msgid "Please retry after turning on encryption for this profile."
-msgstr "या प्रोफाइलसाठी एन्क्रिप्शन चालू केल्यानंतर कृपया पुन्हा प्रयत्न करा."
-
-#: plugins/vnc/vnc_plugin.c:1939
-#, fuzzy
-msgid ""
-"Connect to VNC using a repeater:\n"
-"  • The server field must contain the repeater ID, e.g. ID:123456789\n"
-"  • The repeater field have to be set to the repeater IP and port, like:\n"
-"    10.10.10.12:5901\n"
-"  • From the remote VNC server, you will connect to\n"
-"    the repeater, e.g. with x11vnc:\n"
-"    x11vnc -connect repeater=ID:123456789+10.10.10.12:5500"
-msgstr ""
-"रिपीटर वापरून व्हीएनसीशी संपर्क साधावा:\n"
-"  • सर्व्हर फिल्डमध्ये रिपीटर आयडी असणे आवश्यक आहे, उदा. आयडी:123456789\n"
-"  • पुनरावृत्ती क्षेत्र पुनरावृत्ती आयपी आणि बंदरावर सेट करावे लागेल, जसे:\n"
-"    10.10.10.12:5901\n"
-"  • दूरस्थ व्हीएनसी सर्व्हरवरून, आपण कनेक्ट होऊ शकता\n"
-"    रिपीटर, उदा. एक्स 11व्हीएनसीसह:\n"
-"    एक्स ११व्हीएनसी -कनेक्ट रिपीटर=आयडी:123456789+१०.१०.१०.१२:५५००"
-
-#: plugins/vnc/vnc_plugin.c:1948
-#, fuzzy
-msgid ""
-"Listening for remote VNC connection:\n"
-"  • The \"Listen on port\" field is the port Remmina will listen to,\n"
-"    e.g. 8888\n"
-"  • From the remote VNC server, you will connect to\n"
-"    Remmina, e.g. with x11vnc:\n"
-"    x11vnc -display :0 -connect 192.168.1.36:8888"
-msgstr ""
-"रिमोट व्हीएनसी कनेक्शन ऐकणे:\n"
-"  • \"बंदरावर ऐका\" हे बंदर रेमिना ऐकेल,\n"
-"    उदा. ८८८८\n"
-"  • दूरस्थ व्हीएनसी सर्व्हरवरून, आपण कनेक्ट होऊ शकता\n"
-"    रेमिना, उदा. एक्स 11व्हीएनसीसह:\n"
-"    एक्स ११व्हीएनसी -डिस्प्ले :० -कनेक्ट १९२.१६८.१.३६:८८८८"
-
-#: plugins/vnc/vnc_plugin.c:1975
-#, fuzzy
-msgid "Repeater"
-msgstr "पुनरावृत्ती करणारा"
-
-#: plugins/vnc/vnc_plugin.c:1987
-#, fuzzy
-msgid "Listen on port"
-msgstr "बंदरावर ऐका"
-
-#: plugins/vnc/vnc_plugin.c:2007
-#, fuzzy
-msgid "Show remote cursor"
-msgstr "रिमोट कर्सर दाखवा"
-
-#: plugins/vnc/vnc_plugin.c:2010
-#, fuzzy
-msgid "Turn off encryption"
-msgstr "एन्क्रिप्शन बंद करा"
-
-#: plugins/vnc/vnc_plugin.c:2011 plugins/vnc/vnc_plugin.c:2026
-#, fuzzy
-msgid "Prevent local interaction on the server"
-msgstr "सर्व्हरवर स्थानिक संवाद रोखा"
-
-#: plugins/vnc/vnc_plugin.c:2012 plugins/gvnc/gvnc_plugin.c:868
-#, fuzzy
-msgid "Ignore remote bell messages"
-msgstr "रिमोट बेल संदेशांकडे दुर्लक्ष करा"
-
-#: plugins/vnc/vnc_plugin.c:2028
-#, fuzzy
-msgid "Open Chat…"
-msgstr "ओपन चॅट…"
-
-#: plugins/vnc/vnc_plugin.h:41
-#, fuzzy
-msgid "Remmina VNC Plugin"
-msgstr "रेमिना व्हीएनसी प्लगइन"
-
-#: plugins/vnc/vnc_plugin.h:46
-#, fuzzy
-msgid "Remmina VNC listener Plugin"
-msgstr "रेमिना व्हीएनसी श्रोता प्लगइन"
-
-#: plugins/www/www_config.h:43
-#, fuzzy
-msgid "Remmina web-browser plugin"
-msgstr "रेमिना वेब-ब्राउझर प्लगइन"
-
-#: plugins/www/www_plugin.c:98
-#, fuzzy
-msgid "File downloaded"
-msgstr "फाइल डाउनलोड केली"
-
-#: plugins/www/www_plugin.c:581
-#, fuzzy
-msgid "Enter WWW authentication credentials"
-msgstr "डब्ल्यू प्रमाणीकरण क्रेडेंशियल्स प्रविष्ट करा"
-
-#: plugins/www/www_plugin.c:893
-#, fuzzy
-msgid "URL"
-msgstr "यूआरएल"
-
-#: plugins/www/www_plugin.c:893
-#, fuzzy
-msgid "http://address or https://address"
-msgstr "http://address किंवा https://address"
-
-#: plugins/www/www_plugin.c:910
-#, fuzzy
-msgid "User agent"
-msgstr "वापरकर्ता एजंट"
-
-#: plugins/www/www_plugin.c:911
-#, fuzzy
-msgid "Proxy URL"
-msgstr "प्रॉक्सी यूआरएल"
-
-#: plugins/www/www_plugin.c:911
-#, fuzzy
-msgid "E.g. https://example.org, socks://mysocks:1080"
-msgstr "उदा.https://example.org, socks://mysocks:1080"
-
-#: plugins/www/www_plugin.c:912
-#, fuzzy
-msgid "Turn on Java support"
-msgstr "जावा समर्थन चालू करा"
-
-#: plugins/www/www_plugin.c:913
-#, fuzzy
-msgid "Turn on smooth scrolling"
-msgstr "गुळगुळीत स्क्रोलिंग चालू करा"
-
-#: plugins/www/www_plugin.c:914
-#, fuzzy
-msgid "Turn on spatial navigation"
-msgstr "स्थानिक नेव्हिगेशन चालू करा"
-
-#: plugins/www/www_plugin.c:915
-#, fuzzy
-msgid "Turn on plugin support"
-msgstr "प्लगइन समर्थन चालू करा"
-
-#: plugins/www/www_plugin.c:916
-#, fuzzy
-msgid "Turn on WebGL support"
-msgstr "वेबजीएल समर्थन चालू करा"
-
-#: plugins/www/www_plugin.c:917
-#, fuzzy
-msgid "Turn on HTML5 audio support"
-msgstr "एचटीएमएल5 ऑडिओ सपोर्ट चालू करा"
-
-#: plugins/www/www_plugin.c:918
-#, fuzzy
-msgid "Ignore TLS errors"
-msgstr "टीएलएस त्रुटींकडे दुर्लक्ष करा"
-
-#: plugins/www/www_plugin.c:921
-#, fuzzy
-msgid "Turn on Web Inspector"
-msgstr "वेब इन्स्पेक्टर चालू करा"
-
-#: plugins/exec/exec_plugin.c:160
-#, fuzzy
-msgid "You did not set any command to be executed"
-msgstr "आपण अंमलात आणण्याची कोणतीही आज्ञा निश्चित केली नाही"
-
-#: plugins/exec/exec_plugin.c:206
-#, fuzzy
-msgid ""
-"Warning: Running a command synchronously may cause Remmina not to respond.\n"
-"Do you really want to continue?"
-msgstr ""
-"इशारा: कमांड सिंक्रोनेली चालवल्यास रेमिना प्रतिसाद देऊ शकत नाही.\n"
-"तुला खरंच पुढे जायचं आहे का?"
-
-#: plugins/exec/exec_plugin.c:274
-#, fuzzy
-msgid "Command"
-msgstr "आज्ञा"
-
-#: plugins/exec/exec_plugin.c:275
-#, fuzzy
-msgid "Asynchronous execution"
-msgstr "असमकालिक अंमलबजावणी"
-
-#: plugins/exec/exec_plugin_config.h:41
-#, fuzzy
-msgid "Execute a command"
-msgstr "बाह्य आदेशांची अंमलबजावणी करीत आहे …"
-
-#: plugins/tool_hello_world/plugin_config.h:40
-#, fuzzy
-msgid "Hello, World!"
-msgstr "सर्वांना नमस्कार !"
-
-#: plugins/secret/src/glibsecret_plugin.c:188
-#, fuzzy
-msgid "Secured password storage in the GNOME keyring"
-msgstr "जीएनओएमई कीरिंगमध्ये सुरक्षित पासवर्ड स्टोरेज"
-
-#: plugins/x2go/x2go_plugin.c:275
-#, fuzzy
-msgid "Broken `DialogData`! Aborting…"
-msgstr "तुटलेला 'संवादडेटा'! गर्भपात…"
-
-#: plugins/x2go/x2go_plugin.c:279
-#, fuzzy
-msgid "Can't retrieve `DialogData`! Aborting…"
-msgstr "'संवादडेटा' परत मिळवू शकत नाही! गर्भपात…"
-
-#: plugins/x2go/x2go_plugin.c:505
-#, fuzzy
-msgid "PyHoca-CLI exited unexpectedly. This connection will now be closed."
-msgstr "पायहोटा-क्ली अनपेक्षितपणे बाहेर पडले. हे कनेक्शन आता बंद केले जाईल."
-
-#: plugins/x2go/x2go_plugin.c:514
-#, fuzzy
-msgid "An error occured."
-msgstr "एक चूक झाली."
-
-#: plugins/x2go/x2go_plugin.c:515
-#, fuzzy
-msgid ""
-"The necessary child process 'pyhoca-cli' stopped unexpectedly.\n"
-"Please check your profile settings and PyHoca-CLI's output for possible "
-"errors. Also ensure the remote server is reachable."
-msgstr ""
-"आवश्यक बालप्रक्रिया 'पायहोका-क्ली' अनपेक्षितपणे थांबली.\n"
-"कृपया संभाव्य त्रुटींसाठी आपले प्रोफाइल सेटिंग्ज आणि पायहोटा-क्लीचे आउटपुट तपासा आणि रिमोट "
-"सर्व्हर पोहोचण्यायोग्य आहे याची खात्री करा."
-
-#: plugins/x2go/x2go_plugin.c:561
-#, fuzzy
-msgid "Started PyHoca-CLI with the following arguments:"
-msgstr "पुढील युक्तिवादांसह प्युहोटा-क्ली सुरू केले:"
-
-#: plugins/x2go/x2go_plugin.c:580
-#, fuzzy, c-format
-msgid "Could not retrieve PyHoca-CLI's command-line features! Exit code: %i"
-msgstr ""
-"पायहोटा-क्लीची सीएमडीलाइन वैशिष्ट्ये परत मिळवताना एक अज्ञात चूक झाली! एक्झिट कोड: "
-"[एक्स ८५ एक्स]"
-
-#: plugins/x2go/x2go_plugin.c:585
-#, fuzzy, c-format
-msgid "Error: '%s'"
-msgstr "त्रुटी: '[एक्स ८ एक्स]'"
-
-#: plugins/x2go/x2go_plugin.c:609
-msgid "Can't save empty username!"
-msgstr ""
-
-#: plugins/x2go/x2go_plugin.c:621
-msgid "Internal error: Could not save new credentials."
-msgstr ""
-
-#: plugins/x2go/x2go_plugin.c:623
-#, fuzzy
-msgid ""
-"An error occured while trying to save new credentials: 's_password' or "
-"'s_username' strings were not set."
-msgstr ""
-"नवीन ओळखपत्रे वाचवण्याचा प्रयत्न करताना एक चूक झाली: 's_password' किंवा "
-"'s_username' स्ट्रिंगसेट केले गेले नाहीत."
-
-#: plugins/x2go/x2go_plugin.c:659
-#, fuzzy
-msgid "Enter X2Go credentials"
-msgstr "एक्स 2गो क्रेडेंशियल्स प्रविष्ट करा"
-
-#: plugins/x2go/x2go_plugin.c:818
-#, fuzzy
-msgid "DPI setting is out of bounds. Please adjust it in profile settings."
-msgstr "डीपीआय सेटिंग मर्यादेबाहेर आहे. कृपया प्रोफाइल सेटिंग्जमध्ये ते समायोजित करा."
-
-#: plugins/x2go/x2go_plugin.c:838
-#, fuzzy
-msgid "Started pyhoca-cli with following arguments:"
-msgstr "पुढील युक्तिवादांसह प्युहोटा-क्ली सुरू केले:"
-
-#: plugins/x2go/x2go_plugin.c:858
-#, fuzzy
-msgid "An error occured while starting an X2Go session…"
-msgstr "एक्स २ गो सत्र सुरू करताना एक त्रुटी आली…"
-
-#: plugins/x2go/x2go_plugin.c:867
-#, fuzzy
-msgid "Could not start X2Go session."
-msgstr "एक्स २ गो सत्र सुरू करू शकला नाही."
-
-#: plugins/x2go/x2go_plugin.c:868
-#, fuzzy, c-format
-msgid "Could not start PyHoca-CLI (%i): '%s'"
-msgstr "पायहोका-सीएलआय ([एक्स २८ एक्स]) सुरू करू शकला नाही:' '[एक्स ३४ एक्स]'"
-
-#: plugins/x2go/x2go_plugin.c:945
-#, fuzzy
-msgid ""
-"Couldn't get PyHoca-CLI's command-line features. This indicates it is either "
-"too old, or not installed. An old limited set of features will be used for "
-"now."
-msgstr ""
-"पायहोका-क्लीची सीएमडीलाइन-वैशिष्ट्ये मिळू शकली नाहीत. हे सूचित करते की एकतर आपली "
-"पायहोटा-क्ली आवृत्ती खूप जुनी आहे किंवा पायहोटा-क्ली स्थापित केलेली नाही! आता वैशिष्ट्यांचा "
-"एक जुना मर्यादित संच वापरला जाईल."
-
-#: plugins/x2go/x2go_plugin.c:956
-#, fuzzy
-msgid ""
-"Could not parse PyHoca-CLI's command-line features. Using a limited feature-"
-"set for now."
-msgstr "परोपका-क्ली कार्यक्षमता पार्स करणे शक्य नव्हते! सध्या मर्यादित फीचर-सेट वापरणे."
-
-#: plugins/x2go/x2go_plugin.c:962
-#, fuzzy
-msgid "Retrieved the following PyHoca-CLI command-line features:"
-msgstr "खालील पायहोका-क्ली कार्यक्षमता परत मिळवली:"
-
-#: plugins/x2go/x2go_plugin.c:967
-#, fuzzy, c-format
-msgid "Available feature[%i]: '%s'"
-msgstr "उपलब्ध वैशिष्ट्य[[एक्स १८ एक्स]]: '[एक्स २४ एक्स]'"
-
-#: plugins/x2go/x2go_plugin.c:1072
-#, fuzzy
-msgid "Could not open X11 DISPLAY."
-msgstr "एक्स ११ डिस्प्ले उघडू शकला नाही."
-
-#: plugins/x2go/x2go_plugin.c:1112
-#, fuzzy
-msgid "Waiting for window of X2Go Agent to appear…"
-msgstr "एक्स २ गो एजंट खिडकी दिसण्याची वाट पाहत आहे."
-
-#: plugins/x2go/x2go_plugin.c:1138
-#, fuzzy
-msgid "Waiting for PyHoca-CLI to show the session's window…"
-msgstr "सत्राची खिडकी दाखवण्यासाठी प्यहोटा-क्लीची वाट पाहत आहे."
-
-#: plugins/x2go/x2go_plugin.c:1189
-#, fuzzy
-msgid "No X2Go session window appeared. Something went wrong…"
-msgstr "एक्स २ गो सत्राची खिडकी दिसली नाही. काहीतरी गडबड झाली…"
-
-#: plugins/x2go/x2go_plugin.c:1298
-#, fuzzy
-msgid "Internal error: RemminaProtocolWidget* gp is NULL!"
-msgstr "अंतर्गत त्रुटी: रेमिनाप्रोटोकॉलविजेट* जीपी रद्दल आहे!"
-
-#: plugins/x2go/x2go_plugin.c:1319
-#, fuzzy, c-format
-msgid "The %s protocol is unavailable because GtkSocket only works under X.org"
-msgstr "प्रोटोकॉल [एक्स 13 एक्स] अनुपलब्ध आहे कारण जीटीकेसॉकेट फक्त X.org"
-
-#: plugins/x2go/x2go_plugin.c:1327
-#, fuzzy
-msgid "Could not initialize pthread. Falling back to non-threaded mode…"
-msgstr "थ्रेडची सुरुवात करू शकला नाही. पुन्हा थ्रेड नसलेल्या मोडकडे पडणे…"
-
-#. TRANSLATORS: Presumably you just want to translate 'and' into
-#. your language.
-#. (Except your listing-grammar differs from english.)
-#. 'value1', 'value2', 'valueN-1' and 'valueN'
-#. TRANSLATORS: Presumably you just want to translate 'and' into
-#. your language.
-#. (Except your listing-grammar differs from english.)
-#. 'value1' and 'value2'
-#: plugins/x2go/x2go_plugin.c:1370 plugins/x2go/x2go_plugin.c:1388
-#, fuzzy, c-format
-msgid "%sand '%s'"
-msgstr "[एक्स०एक्स]आणि '[एक्स ७ एक्स]'"
-
-#. TRANSLATORS: Presumably you just want to leave it english.
-#. (Except your listing-grammar differs from english.)
-#. 'value1', 'value2', 'valueN-1' and 'valueN'
-#. TRANSLATORS: Presumably you just want to leave it english.
-#. (Except your listing-grammar differs from english.)
-#. 'value1' and 'value2'
-#: plugins/x2go/x2go_plugin.c:1375 plugins/x2go/x2go_plugin.c:1393
-#, fuzzy, c-format
-msgid "%s'%s' "
-msgstr "[एक्स०एक्स]'[एक्स ३ एक्स]' "
-
-#. TRANSLATORS: Presumably you just want to leave it english.
-#. (Except your listing-grammar differs from english.)
-#. 'value1', 'value2', 'valueN-1' and 'valueN'
-#: plugins/x2go/x2go_plugin.c:1380
-#, fuzzy, c-format
-msgid "%s'%s', "
-msgstr "[एक्स०एक्स]'[एक्स ३ एक्स]', "
-
-#: plugins/x2go/x2go_plugin.c:1418
-#, fuzzy
-msgid "Invalid validation data in ProtocolSettings array!"
-msgstr "प्रोटोकॉलसेटिंग ्स अॅरेमधील वैधता डेटा अवैध आहे!"
-
-#: plugins/x2go/x2go_plugin.c:1430 plugins/x2go/x2go_plugin.c:1492
-#, fuzzy
-msgid "Validation data in ProtocolSettings array is invalid!"
-msgstr "प्रोटोकॉलसेटिंग ्स अॅरेमधील वैधता डेटा अवैध आहे!"
-
-#: plugins/x2go/x2go_plugin.c:1457
-#, fuzzy, c-format
-msgid "Allowed values are %s."
-msgstr "अनुसुत मूल्ये [एक्स १९ एक्स] आहेत."
-
-#: plugins/x2go/x2go_plugin.c:1459
-#, fuzzy, c-format
-msgid "The only allowed value is '%s'."
-msgstr "फक्त अनुसुद मूल्य '[एक्स २३ एक्स]' आहे."
-
-#: plugins/x2go/x2go_plugin.c:1501
-#, fuzzy
-msgid "The lower limit is not a valid integer!"
-msgstr "किमान मर्यादा वैध इन्टेगर नाही!"
-
-#: plugins/x2go/x2go_plugin.c:1503
-msgid "The lower limit is too high!"
-msgstr ""
-
-#: plugins/x2go/x2go_plugin.c:1505
-msgid "The lower limit is too low!"
-msgstr ""
-
-#: plugins/x2go/x2go_plugin.c:1507 plugins/x2go/x2go_plugin.c:1533
-#: plugins/x2go/x2go_plugin.c:1552
-#, fuzzy
-msgid "Something went wrong."
-msgstr "काहीतरी गडबड झाली."
-
-#: plugins/x2go/x2go_plugin.c:1511 plugins/x2go/x2go_plugin.c:1537
-#: plugins/x2go/x2go_plugin.c:1556
-msgid "Please check the RemminaProtocolSetting array for possible errors."
-msgstr ""
-
-#: plugins/x2go/x2go_plugin.c:1520 plugins/x2go/x2go_plugin.c:1524
-#: plugins/x2go/x2go_plugin.c:1528 plugins/x2go/x2go_plugin.c:1532
-#, fuzzy
-msgid "Internal error: "
-msgstr "अंतर्गत त्रुटी."
-
-#: plugins/x2go/x2go_plugin.c:1521
-#, fuzzy
-msgid "The upper limit is not a valid integer!"
-msgstr "इनपुट वैध इन्टेगर नाही!"
-
-#: plugins/x2go/x2go_plugin.c:1525
-msgid "The upper limit is too high!"
-msgstr ""
-
-#: plugins/x2go/x2go_plugin.c:1529
-msgid "The upper limit is too low!"
-msgstr ""
-
-#: plugins/x2go/x2go_plugin.c:1547
-#, fuzzy
-msgid "The input is not a valid integer!"
-msgstr "इनपुट वैध इन्टेगर नाही!"
-
-#: plugins/x2go/x2go_plugin.c:1549 plugins/x2go/x2go_plugin.c:1568
-=======
 #: plugins/x2go/x2go_plugin.c:1837
 #, fuzzy
 msgid ""
@@ -6639,97 +3946,56 @@
 msgstr "इनपुट वैध इंटेगर नाही!"
 
 #: plugins/x2go/x2go_plugin.c:2945 plugins/x2go/x2go_plugin.c:2964
->>>>>>> 050fc71c
 #, fuzzy, c-format
 msgid "Input must be a number between %i and %i."
 msgstr "इनपुट [एक्स ३१ एक्स] आणि [एक्स ३८ एक्स] दरम्यान एक संख्या असणे आवश्यक आहे."
 
-<<<<<<< HEAD
-#: plugins/x2go/x2go_plugin.c:1597
-=======
 #: plugins/x2go/x2go_plugin.c:2993
->>>>>>> 050fc71c
 #, fuzzy
 msgid "Startup program"
 msgstr "स्टार्टअप प्रोग्राम"
 
-<<<<<<< HEAD
-#: plugins/x2go/x2go_plugin.c:1599
-=======
 #: plugins/x2go/x2go_plugin.c:2995
->>>>>>> 050fc71c
 #, fuzzy
 msgid "Which command should be executed after creating the X2Go session?"
 msgstr "एक्स २ गो सत्र तयार केल्यानंतर कोणती आज्ञा अंमलात आणली पाहिजे?"
 
-<<<<<<< HEAD
-#: plugins/x2go/x2go_plugin.c:1601
-=======
 #: plugins/x2go/x2go_plugin.c:2997
->>>>>>> 050fc71c
 #, fuzzy
 msgid "Keyboard Layout (auto)"
 msgstr "कीबोर्ड लेआउट (ऑटो)"
 
-<<<<<<< HEAD
-#: plugins/x2go/x2go_plugin.c:1602
-=======
 #: plugins/x2go/x2go_plugin.c:2998
->>>>>>> 050fc71c
 #, fuzzy
 msgid "Keyboard type (auto)"
 msgstr "कीबोर्ड प्रकार (ऑटो)"
 
-<<<<<<< HEAD
-#: plugins/x2go/x2go_plugin.c:1603
-=======
 #: plugins/x2go/x2go_plugin.c:2999
->>>>>>> 050fc71c
 #, fuzzy
 msgid "Audio support"
 msgstr "ऑडिओ समर्थन"
 
-<<<<<<< HEAD
-#: plugins/x2go/x2go_plugin.c:1605
-=======
 #: plugins/x2go/x2go_plugin.c:3001
->>>>>>> 050fc71c
 #, fuzzy
 msgid "The sound system of the X2Go server (default: 'pulse')."
 msgstr "एक्स २ गो सर्व्हरची साऊंड सिस्टीम (डिफॉल्ट: 'पल्स')."
 
-<<<<<<< HEAD
-#: plugins/x2go/x2go_plugin.c:1608
-=======
 #: plugins/x2go/x2go_plugin.c:3004
->>>>>>> 050fc71c
 #, fuzzy
 msgid "Clipboard direction"
 msgstr "क्लिपबोर्ड दिशा"
 
-<<<<<<< HEAD
-#: plugins/x2go/x2go_plugin.c:1610
-=======
 #: plugins/x2go/x2go_plugin.c:3006
->>>>>>> 050fc71c
 #, fuzzy
 msgid "Which direction should clipboard content be copied? (default: 'both')."
 msgstr "क्लिपबोर्ड सामग्री कोणत्या दिशेने कॉपी केली पाहिजे? (डिफॉल्ट : 'दोन्ही')."
 
-<<<<<<< HEAD
-#: plugins/x2go/x2go_plugin.c:1614
-=======
 #: plugins/x2go/x2go_plugin.c:3010
->>>>>>> 050fc71c
 #, fuzzy
 msgid "DPI resolution"
 msgstr "डीपीआय ठराव"
 
-<<<<<<< HEAD
-#: plugins/x2go/x2go_plugin.c:1615
-=======
 #: plugins/x2go/x2go_plugin.c:3011
->>>>>>> 050fc71c
 #, fuzzy
 msgid ""
 "Launch session with a specific resolution (in dots per inch). Must be "
@@ -6738,11 +4004,7 @@
 "विशिष्ट रिझोल्यूशनसह (प्रति इंच ठिपके) सह प्रक्षेपण सत्र सुरू करा. २० ते ४०० दरम्यान असणे "
 "आवश्यक आहे."
 
-<<<<<<< HEAD
-#: plugins/x2go/x2go_plugin.c:1659
-=======
 #: plugins/x2go/x2go_plugin.c:3055
->>>>>>> 050fc71c
 #, fuzzy
 msgid "X2Go plugin loaded."
 msgstr "एक्स २ गो प्लगइन लोड."
@@ -7040,17 +4302,6 @@
 "Copyright © 2009–2014 Vic Lee\n"
 "More details in COPYING"
 msgstr ""
-<<<<<<< HEAD
-"\n"
-"कॉपीराइट © २०१४-२०२१ अँटेरेन गट्टा, जिओव्हानी पॅनोझो.\n"
-"कॉपीराइट © 2009-2014 विक ली\n"
-"कॉपीमध्ये अधिक तपशील\n"
-"    "
-
-#: data/ui/remmina_about.glade:38
-msgid "https://www.remmina.org/"
-msgstr ""
-=======
 "कॉपीराइट © २०१४-२०२१ अँटेरेन गट्टा, जिओव्हानी पॅनोझो.\n"
 "कॉपीराइट © 2009-2014 विक ली\n"
 "कॉपीमध्ये अधिक तपशील"
@@ -7059,7 +4310,6 @@
 #, fuzzy
 msgid "https://www.remmina.org/"
 msgstr "https://www.remmina.org/"
->>>>>>> 050fc71c
 
 #: data/ui/remmina_string_list.glade:14 data/ui/remmina_string_list.glade:158
 #, fuzzy
@@ -7080,11 +4330,7 @@
 #: data/ui/remmina_string_list.glade:32 data/ui/remmina_string_list.glade:95
 #, fuzzy
 msgid "Move down"
-<<<<<<< HEAD
-msgstr "खा_ली हलवा"
-=======
 msgstr "खाली जा"
->>>>>>> 050fc71c
 
 #: data/ui/remmina_mpc.glade:14
 #, fuzzy
@@ -7094,11 +4340,7 @@
 #: data/ui/remmina_mpc.glade:32
 #, fuzzy
 msgid "Change"
-<<<<<<< HEAD
-msgstr "बदला"
-=======
 msgstr "बदल"
->>>>>>> 050fc71c
 
 #: data/ui/remmina_mpc.glade:201
 #, fuzzy
@@ -7108,11 +4350,7 @@
 #: data/ui/remmina_mpc.glade:261
 #, fuzzy
 msgid "Confirm password"
-<<<<<<< HEAD
-msgstr "पासवर्डची पुष्टी करा"
-=======
 msgstr "संकेतशब्दाची पुष्टी करा"
->>>>>>> 050fc71c
 
 #: data/ui/remmina_mpc.glade:294
 #, fuzzy
@@ -7195,7 +4433,6 @@
 msgstr "निनावी आकडेवारी पाठवा"
 
 #: data/ui/remmina_news.glade:156
-<<<<<<< HEAD
 #, fuzzy
 msgid "Use as default remote desktop client"
 msgstr "डिफॉल्ट रिमोट डेस्कटॉप क्लायंट म्हणून वापरा"
@@ -7203,7 +4440,7 @@
 #: data/ui/remmina_news.glade:165
 #, fuzzy
 msgid "Apply"
-msgstr "लागू करा"
+msgstr "अर्ज करणे"
 
 #: data/ui/remmina_news.glade:169
 #, fuzzy
@@ -7254,66 +4491,6 @@
 
 #: data/ui/remmina_key_chooser.glade:23
 #, fuzzy
-=======
-#, fuzzy
-msgid "Use as default remote desktop client"
-msgstr "डिफॉल्ट रिमोट डेस्कटॉप क्लायंट म्हणून वापरा"
-
-#: data/ui/remmina_news.glade:165
-#, fuzzy
-msgid "Apply"
-msgstr "अर्ज करणे"
-
-#: data/ui/remmina_news.glade:169
-#, fuzzy
-msgid "Allow Remmina to automatically open .rdp and .remmina files."
-msgstr "रेमिनाला आपोआप .आरडीपी आणि .रेमिना फाइल्स उघडण्याची परवानगी द्या."
-
-#. The star (*) is a reference to privacy consent
-#: data/ui/remmina_news.glade:183 data/ui/remmina_preferences.glade:479
-#, fuzzy
-msgid ""
-"Fetch news from <a href=\"https://remmina.org\" title=\"Remmina news site"
-"\">remmina.org</a> (*)"
-msgstr "[एक्स 16 एक्स] remmina.org[एक्स 83 एक्स] (*) कडून बातम्या आणा"
-
-#: data/ui/remmina_news.glade:208 data/ui/remmina_preferences.glade:446
-#, fuzzy
-msgid ""
-"* By enabling statistics and/or news you consent to send and fetch data to/"
-"from remmina.org"
-msgstr "* आकडेवारी आणि/किंवा बातम्या सक्षम करून आपण डेटा पाठविण्यास आणि remmina.org"
-
-#: data/ui/remmina_news.glade:231
-#, fuzzy
-msgid "<big>Take part</big>"
-msgstr "[एक्स०एक्स] भाग घ्या[एक्स १४ एक्स]"
-
-#. Pay attention to the quoting characters as they may break the pango layout. If in doubt and cannot test, copy and paste the symbols from the English string.
-#: data/ui/remmina_news.glade:257
-#, fuzzy
-msgid ""
-"<span>\n"
-"<b>You have our gratitude in choosing copylefted libre software, <a href="
-"\"https://remmina.org/donations/\" title=\"Where’s the money, Lebowski? "
-"“blblblblblb”\">donations also make us happy</a>, and further help improve "
-"Remmina.</b>\n"
-"</span>\n"
-msgstr ""
-"[एक्स०एक्स]\n"
-"[एक्स ७ एक्स] कॉपीलेफ्ट केलेले लिब्रे सॉफ्टवेअर निवडण्याबद्दल तुमचे आभार आहेत, [एक्स ७२ "
-"एक्स]देणग्या देखील आम्हाला आनंदी करतात [एक्स १९२ एक्स], आणि रेमिना सुधारण्यास मदत "
-"करतात. [एक्स २३१ एक्स]\n"
-"[एक्स २३६ एक्स]\n"
-
-#: data/ui/remmina_news.glade:277
-#, fuzzy
-msgid "<big>Contribute</big>"
-msgstr "[एक्स०एक्स] योगदान[एक्स १५ एक्स]"
-
-#: data/ui/remmina_key_chooser.glade:23
-#, fuzzy
->>>>>>> 050fc71c
 msgid "Choose a new key"
 msgstr "एक नवीन चावी निवडा"
 
@@ -7482,7 +4659,7 @@
 #: data/ui/remmina_preferences.glade:91
 #, fuzzy
 msgid "Nearest"
-msgstr "जवळचे"
+msgstr "सर्वात जवळचे"
 
 #: data/ui/remmina_preferences.glade:92
 #, fuzzy
@@ -8157,16 +5334,6 @@
 msgstr "मास्टर पासवर्ड"
 
 #, fuzzy
-<<<<<<< HEAD
-#~ msgid "Website"
-#~ msgstr "वेबसाइट"
-
-#, fuzzy
-#~ msgid "Given username can't get saved since it's empty!"
-#~ msgstr "वापरकर्त्याचे नाव रिकामे असल्याने ते वाचवता येत नाही!"
-
-#, fuzzy
-=======
 #~ msgid "Started pyhoca-cli with following arguments:"
 #~ msgstr "पुढील युक्तिवादांसह प्युहोटा-क्ली सुरू केले:"
 
@@ -8197,7 +5364,6 @@
 #~ msgstr "वापरकर्त्याचे नाव रिकामे असल्याने ते वाचवता येत नाही!"
 
 #, fuzzy
->>>>>>> 050fc71c
 #~ msgid "Limit minimum is too large!"
 #~ msgstr "मर्यादा किमान खूप मोठी आहे!"
 
