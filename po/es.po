--- conflicted
+++ resolved
@@ -10,13 +10,8 @@
 msgstr ""
 "Project-Id-Version: remmina\n"
 "Report-Msgid-Bugs-To: l10n@lists.remmina.org\n"
-<<<<<<< HEAD
-"POT-Creation-Date: 2019-12-10 13:26+0000\n"
-"PO-Revision-Date: 2019-12-01 22:05+0000\n"
-=======
 "POT-Creation-Date: 2019-12-09 22:34+0100\n"
 "PO-Revision-Date: 2019-12-11 12:54+0000\n"
->>>>>>> 86401ed4
 "Last-Translator: Aroa Taha <Naturameuocat@protonmail.com>\n"
 "Language-Team: Spanish <https://hosted.weblate.org/projects/remmina/remmina/"
 "es/>\n"
@@ -32,17 +27,10 @@
 msgid "Connect via SSH from a new terminal"
 msgstr ""
 
-<<<<<<< HEAD
-#: src/remmina_protocol_widget.c:254
-#, fuzzy
-msgid "Open SFTP transfer"
-msgstr "Abrir Transferencia Segura de Archivos…"
-=======
 #: src/remmina_main.c:828
 #, c-format
 msgid "Are you sure you want to delete \"%s\"?"
 msgstr "¿Está seguro que quiere eliminar \"%s\"?"
->>>>>>> 86401ed4
 
 #: src/remmina_protocol_widget.c:282
 msgid "Executing external commands…"
@@ -79,25 +67,6 @@
 msgid "Could not run command. %s"
 msgstr "Falló la apertura del canal: %s"
 
-<<<<<<< HEAD
-#: src/remmina_protocol_widget.c:979
-#, fuzzy, c-format
-msgid "Connecting to %s via SSH…"
-msgstr "Conectando con «%s» a través de SSH…"
-
-#: src/remmina_protocol_widget.c:1339 src/remmina_protocol_widget.c:1358
-#: src/remmina_ssh_plugin.c:958 src/remmina_sftp_plugin.c:317
-#: src/remmina_sftp_plugin.c:350 src/remmina_file_editor.c:926
-#: plugins/www/www_plugin.c:793 plugins/rdp/rdp_plugin.c:1944
-#: data/ui/remmina_unlock.glade:116 data/ui/remmina_mpc.glade:116
-#: data/ui/remmina_preferences.glade:1533
-msgid "Password"
-msgstr "Contraseña"
-
-#: src/remmina_protocol_widget.c:1357
-msgid "Type in username and password for SSH."
-msgstr ""
-=======
 #. TRANSLATORS: The placeholder %s is an error message
 #: src/remmina_ssh.c:203
 #, c-format
@@ -109,24 +78,17 @@
 #, c-format
 msgid "Could not authenticate with public SSH key. %s"
 msgstr "No se pudo autentificar con la clave pública SSH. %s"
->>>>>>> 86401ed4
 
 #: src/remmina_protocol_widget.c:1413
 #, fuzzy
 msgid "Certificate details:"
 msgstr "Detalles del certificado:"
 
-<<<<<<< HEAD
-#: src/remmina_protocol_widget.c:1414 src/remmina_protocol_widget.c:1435
-msgid "Subject:"
-msgstr "Tema:"
-=======
 #. TRANSLATORS: The placeholder %s is an error message
 #: src/remmina_ssh.c:236
 #, c-format
 msgid "Public SSH key cannot be imported. %s"
 msgstr "No se puede importar la clave pública SSH. %s"
->>>>>>> 86401ed4
 
 #: src/remmina_protocol_widget.c:1415 src/remmina_protocol_widget.c:1436
 msgid "Issuer:"
@@ -166,16 +128,9 @@
 msgid "Listening on port %i for an incoming %s connection…"
 msgstr "Escuchando en puerto %i una conexión %s entrante…"
 
-<<<<<<< HEAD
-#: src/remmina_protocol_widget.c:1606
-#, fuzzy
-msgid "Could not authenticate, attempting reconnection…"
-msgstr "La autenticación ha fallado. Intentando reconectar…"
-=======
 #: src/remmina_ssh.c:365
 msgid "The public SSH key changed!"
 msgstr "¡Ha cambiado la clave pública SSH!"
->>>>>>> 86401ed4
 
 #: src/remmina_protocol_widget.c:1668 src/remmina_file_editor.c:402
 #: src/remmina_file_editor.c:877 data/ui/remmina_main.glade:548
@@ -187,18 +142,11 @@
 msgid "Install the %s protocol plugin first."
 msgstr ""
 
-<<<<<<< HEAD
-#: src/remmina_exec.c:320
-#, c-format
-msgid "Plugin %s is not registered."
-msgstr "El complemento %s no está registrado."
-=======
 #. TRANSLATORS: The placeholder %s is an error message
 #: src/remmina_ssh.c:499
 #, c-format
 msgid "Could not fetch public SSH key. %s"
 msgstr "La conexión al túnel SSH ha fallado. %s"
->>>>>>> 86401ed4
 
 #: src/remmina_pref_dialog.c:83 src/remmina_file_editor.c:491
 #: data/ui/remmina_preferences.glade:234
