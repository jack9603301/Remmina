# Sinhalese translation for remmina
# Copyright © 2012 Rosetta Contributors and Canonical Ltd 2012
# This file is distributed under the same license as the remmina package.
# FIRST AUTHOR <EMAIL@ADDRESS>, 2012.
# Allan Nordhøy <epost@anotheragency.no>, 2020.
# Antenore Gatta <antenore@simbiosi.org>, 2021.
# HelaBasa <R45XvezA@protonmail.ch>, 2021.
msgid ""
msgstr ""
"Project-Id-Version: remmina\n"
"Report-Msgid-Bugs-To: l10n@lists.remmina.org\n"
<<<<<<< HEAD
"POT-Creation-Date: 2021-10-29 12:14+0000\n"
"PO-Revision-Date: 2021-10-21 04:45+0000\n"
"Last-Translator: Anonymous <noreply@weblate.org>\n"
=======
"POT-Creation-Date: 2021-12-03 09:34+0000\n"
"PO-Revision-Date: 2021-11-25 20:53+0000\n"
"Last-Translator: HelaBasa <R45XvezA@protonmail.ch>\n"
>>>>>>> 050fc71c
"Language-Team: Sinhala <https://hosted.weblate.org/projects/remmina/remmina/"
"si/>\n"
"Language: si\n"
"MIME-Version: 1.0\n"
"Content-Type: text/plain; charset=UTF-8\n"
"Content-Transfer-Encoding: 8bit\n"
"Plural-Forms: nplurals=2; plural=n != 1;\n"
<<<<<<< HEAD
"X-Generator: Weblate 4.9-dev\n"
"X-Launchpad-Export-Date: 2014-09-20 14:25+0000\n"

#: src/remmina_sftp_plugin.c:310 src/remmina_sftp_plugin.c:354
#: src/remmina_protocol_widget.c:1676 src/remmina_protocol_widget.c:1695
#: src/remmina_file_editor.c:1101 src/remmina_file_editor.c:1222
#: src/remmina_ssh_plugin.c:1360 plugins/rdp/rdp_plugin.c:2680
#: plugins/www/www_plugin.c:895 plugins/x2go/x2go_plugin.c:1596
=======
"X-Generator: Weblate 4.10-dev\n"
"X-Launchpad-Export-Date: 2014-09-20 14:25+0000\n"

#: src/remmina_sftp_plugin.c:310 src/remmina_sftp_plugin.c:354
#: src/remmina_protocol_widget.c:1677 src/remmina_protocol_widget.c:1696
#: src/remmina_file_editor.c:1101 src/remmina_file_editor.c:1222
#: src/remmina_ssh_plugin.c:1360 plugins/rdp/rdp_plugin.c:2723
#: plugins/www/www_plugin.c:895 plugins/x2go/x2go_plugin.c:2992
>>>>>>> 050fc71c
#: data/ui/remmina_mpc.glade:236 data/ui/remmina_preferences.glade:1675
#: data/ui/remmina_unlock.glade:116
msgid "Password"
msgstr "මුරපදය"
<<<<<<< HEAD

#: src/remmina_sftp_plugin.c:311 src/remmina_sftp_plugin.c:356
#: src/remmina_file_editor.c:1102 src/remmina_ssh_plugin.c:1361
#: src/remmina_ssh_plugin.c:1472
msgid "SSH identity file"
msgstr ""

#: src/remmina_sftp_plugin.c:312 src/remmina_file_editor.c:1103
#: src/remmina_ssh_plugin.c:1362
msgid "SSH agent"
msgstr ""

#: src/remmina_sftp_plugin.c:313 src/remmina_file_editor.c:1104
#: src/remmina_ssh_plugin.c:1363
msgid "Public key (automatic)"
msgstr ""

#: src/remmina_sftp_plugin.c:314 src/remmina_file_editor.c:1105
#: src/remmina_ssh_plugin.c:1364
msgid "Kerberos (GSSAPI)"
msgstr ""

#: src/remmina_sftp_plugin.c:323
msgid "Show Hidden Files"
msgstr ""

=======

#: src/remmina_sftp_plugin.c:311 src/remmina_sftp_plugin.c:356
#: src/remmina_file_editor.c:1102 src/remmina_ssh_plugin.c:1361
#: src/remmina_ssh_plugin.c:1472
msgid "SSH identity file"
msgstr ""

#: src/remmina_sftp_plugin.c:312 src/remmina_file_editor.c:1103
#: src/remmina_ssh_plugin.c:1362
msgid "SSH agent"
msgstr ""

#: src/remmina_sftp_plugin.c:313 src/remmina_file_editor.c:1104
#: src/remmina_ssh_plugin.c:1363
msgid "Public key (automatic)"
msgstr "ප්‍රසිද්ධ යතුර (ස්වයංක්‍රීය)"

#: src/remmina_sftp_plugin.c:314 src/remmina_file_editor.c:1105
#: src/remmina_ssh_plugin.c:1364
msgid "Kerberos (GSSAPI)"
msgstr ""

#: src/remmina_sftp_plugin.c:323
msgid "Show Hidden Files"
msgstr "සැඟවුනු ගොනු පෙන්වන්න"

>>>>>>> 050fc71c
#: src/remmina_sftp_plugin.c:325
msgid "Overwrite all files"
msgstr ""

#: src/remmina_sftp_plugin.c:327
msgid "Resume all file transfers"
msgstr ""

<<<<<<< HEAD
#: src/remmina_sftp_plugin.c:328 src/remmina_protocol_widget.c:283
=======
#: src/remmina_sftp_plugin.c:328 src/remmina_protocol_widget.c:284
>>>>>>> 050fc71c
msgid "Connect via SSH from a new terminal"
msgstr ""

#: src/remmina_sftp_plugin.c:353 src/remmina_message_panel.c:330
#: src/remmina_file_editor.c:1216 src/remmina_ssh_plugin.c:1470
<<<<<<< HEAD
#: plugins/rdp/rdp_plugin.c:2679 plugins/vnc/vnc_plugin.c:1976
#: plugins/vnc/vnc_plugin.c:1988 plugins/www/www_plugin.c:894
#: plugins/x2go/x2go_plugin.c:1595 data/ui/remmina_mpc.glade:144
=======
#: plugins/rdp/rdp_plugin.c:2722 plugins/vnc/vnc_plugin.c:1976
#: plugins/vnc/vnc_plugin.c:1988 plugins/www/www_plugin.c:894
#: plugins/x2go/x2go_plugin.c:574 plugins/x2go/x2go_plugin.c:2991
#: data/ui/remmina_mpc.glade:144
>>>>>>> 050fc71c
msgid "Username"
msgstr "පරිශීලක නාමය"

#: src/remmina_sftp_plugin.c:355 src/remmina_file_editor.c:1207
#: src/remmina_ssh_plugin.c:1469
#, fuzzy
msgid "Authentication type"
msgstr "සත්‍යාපන වර්ගය"

#: src/remmina_sftp_plugin.c:357 src/remmina_file_editor.c:1240
#: src/remmina_ssh_plugin.c:1476
msgid "Password to unlock private key"
<<<<<<< HEAD
msgstr "පුද්ගලික යතුර අගුලුහැරීමට මුරපදය"

#: src/remmina_sftp_plugin.c:358 src/remmina_ssh_plugin.c:1506
=======
msgstr "පුද්ගලික යතුර අගුළුහැරීමට මුරපදය"

#: src/remmina_sftp_plugin.c:358 src/remmina_ssh_plugin.c:1507
>>>>>>> 050fc71c
msgid "SSH Proxy Command"
msgstr ""

#: src/remmina_sftp_plugin.c:367
msgid "SFTP - Secure File Transfer"
msgstr ""

#: src/remmina_plugin_manager.c:73 src/remmina_file_editor.c:1951
msgid "Protocol"
msgstr "කෙටුම්පත"

#: src/remmina_plugin_manager.c:73
msgid "Entry"
msgstr ""

#: src/remmina_plugin_manager.c:73
msgid "File"
msgstr "ගොනුව"

#: src/remmina_plugin_manager.c:73
msgid "Tool"
msgstr "මෙවලම"

#: src/remmina_plugin_manager.c:73
#, fuzzy
msgid "Preference"
msgstr "අභිරුචි"

#: src/remmina_plugin_manager.c:73
msgid "Secret"
<<<<<<< HEAD
msgstr "රහස්‍ය"
=======
msgstr "රහස"
>>>>>>> 050fc71c

#: src/remmina_plugin_manager.c:461 data/ui/remmina_main.glade:305
#, fuzzy
msgid "Plugins"
msgstr "ප්ලගීන"

#: src/remmina_plugin_manager.c:461 src/remmina_message_panel.c:452
#: src/remmina_message_panel.c:621 src/remmina_file_editor.c:242
msgid "_OK"
<<<<<<< HEAD
msgstr "හරි"
=======
msgstr "_හරි"
>>>>>>> 050fc71c

#: src/remmina_plugin_manager.c:479 src/remmina_file_editor.c:1908
#: data/ui/remmina_main.glade:442
msgid "Name"
msgstr "නම"

#: src/remmina_plugin_manager.c:485
msgid "Type"
msgstr "වර්ගය"

#: src/remmina_plugin_manager.c:491
msgid "Description"
<<<<<<< HEAD
msgstr "විස්තරය"
=======
msgstr "වැණුම"
>>>>>>> 050fc71c

#: src/remmina_plugin_manager.c:497
msgid "Version"
msgstr "අනුවාදය"

#: src/remmina_chat_window.c:178
#, c-format
msgid "Chat with %s"
<<<<<<< HEAD
msgstr ""

#: src/remmina_chat_window.c:230
msgid "_Send"
msgstr "යවන්න (_S)"

#: src/remmina_chat_window.c:240
#, fuzzy
msgid "_Clear"
msgstr "පැහැදිලි කරන්න (_C)"

#: src/remmina_applet_menu_item.c:121
msgid "Discovered"
msgstr ""

#: src/remmina_applet_menu_item.c:126
msgid "New Connection"
msgstr "නව සම්බන්ධතාවය"

#: src/remmina_key_chooser.h:38
msgid "Shift+"
msgstr ""

#: src/remmina_key_chooser.h:39
msgid "Ctrl+"
msgstr ""

=======
msgstr "%s සමඟ කතා කරන්න"

#: src/remmina_chat_window.c:230
msgid "_Send"
msgstr "_යවන්න"

#: src/remmina_chat_window.c:240
#, fuzzy
msgid "_Clear"
msgstr "පැහැදිලි කරන්න (_C)"

#: src/remmina_applet_menu_item.c:121
msgid "Discovered"
msgstr ""

#: src/remmina_applet_menu_item.c:126
msgid "New Connection"
msgstr "නව සම්බන්ධතාවය"

#: src/remmina_key_chooser.h:38
msgid "Shift+"
msgstr ""

#: src/remmina_key_chooser.h:39
msgid "Ctrl+"
msgstr ""

>>>>>>> 050fc71c
#: src/remmina_key_chooser.h:40
msgid "Alt+"
msgstr ""

#: src/remmina_key_chooser.h:41
msgid "Super+"
msgstr ""

#: src/remmina_key_chooser.h:42
msgid "Hyper+"
msgstr ""

#: src/remmina_key_chooser.h:43
#, fuzzy
msgid "Meta+"
msgstr "මෙටා"

#: src/remmina_key_chooser.h:44
#, fuzzy
msgid "<None>"
msgstr "<නොමැත>"

#: src/remmina_pref_dialog.c:91 src/remmina_file_editor.c:528
msgid "Resolutions"
msgstr "විභේදනය"

#: src/remmina_pref_dialog.c:91 src/remmina_file_editor.c:528
msgid "Configure the available resolutions"
msgstr "පවතින විභේදන වින්යාසගත කරන්න"

#: src/remmina_pref_dialog.c:143
msgid "Recent lists cleared."
msgstr "මෑත ලැයිස්තු හිස් කර ඇත."

#: src/remmina_pref_dialog.c:154 src/rcw.c:2028
#: data/ui/remmina_preferences.glade:169 data/ui/remmina_preferences.glade:179
msgid "Keystrokes"
msgstr ""

#: src/remmina_pref_dialog.c:154
msgid "Configure the keystrokes"
msgstr ""

#. TRANSLATORS: Do not translate libsodium, is the name of a library
#: src/remmina_pref_dialog.c:487
msgid "libsodium >= 1.9.0 is required to use master password"
msgstr ""

#: src/remmina_pref_dialog.c:806
msgid "Picking a terminal colouring file replaces the file: "
msgstr ""

#: src/remmina_pref_dialog.c:810
msgid ""
"This file contains the “Custom” terminal colour scheme selectable from the "
"“Advanced” tab of terminal connections and editable in the “Terminal” tab in "
"the settings."
msgstr ""

#: src/remmina_message_panel.c:163 data/ui/remmina_mpc.glade:46
#: data/ui/remmina_unlock.glade:46
msgid "Cancel"
msgstr "අවලංගු"

#: src/remmina_message_panel.c:199 data/ui/remmina_snap_info_dialog.glade:28
#: data/ui/remmina_string_list.glade:8 data/ui/remmina_string_list.glade:9
#: data/ui/remmina_string_list.glade:63 data/ui/remmina_news.glade:33
#: data/ui/remmina_preferences.glade:2622
msgid "Close"
msgstr "වසන්න"
<<<<<<< HEAD

#: src/remmina_message_panel.c:260
msgid "Yes"
msgstr "ඔව්"

#: src/remmina_message_panel.c:267
msgid "No"
msgstr "නැහැ"

#: src/remmina_message_panel.c:391 plugins/rdp/rdp_plugin.c:2681
#: data/ui/remmina_mpc.glade:172
msgid "Domain"
msgstr "වසම"

#: src/remmina_message_panel.c:420
msgid "Save password"
msgstr "මුරපදය සුරකින්න"

#: src/remmina_message_panel.c:457 src/remmina_message_panel.c:629
#: src/remmina_sftp_client.c:947 src/remmina_file_editor.c:241
#: src/remmina_file_editor.c:1783 plugins/spice/spice_plugin_file_transfer.c:84
#: data/ui/remmina_key_chooser.glade:8 data/ui/remmina_key_chooser.glade:9
#: data/ui/remmina_spinner.glade:8 data/ui/remmina_spinner.glade:9
msgid "_Cancel"
msgstr "අවලංගු (_C)"

#: src/remmina_message_panel.c:513
msgid "Enter certificate authentication files"
msgstr ""

#: src/remmina_message_panel.c:525
msgid "CA Certificate File"
msgstr ""

#: src/remmina_message_panel.c:547
msgid "CA CRL File"
msgstr ""

#: src/remmina_message_panel.c:569
msgid "Client Certificate File"
msgstr "අනුග්‍රාහකයේ සහතික ගොනුව"

#: src/remmina_message_panel.c:591
msgid "Client Certificate Key"
msgstr "අනුග්‍රාහක සහතිකයේ යතුර"

#: src/rcw.c:655
#, c-format
msgid ""
"Are you sure you want to close %i active connections in the current window?"
msgstr ""

#: src/rcw.c:1399
msgid "Viewport fullscreen mode"
msgstr ""

#: src/rcw.c:1407 data/ui/remmina_preferences.glade:607
msgid "Scrolled fullscreen"
msgstr ""

#: src/rcw.c:1493
msgid "Keep aspect ratio when scaled"
msgstr ""

#: src/rcw.c:1501
msgid "Fill client window when scaled"
msgstr ""

#: src/rcw.c:2049
msgid "Send clipboard content as keystrokes"
msgstr ""

#: src/rcw.c:2155
msgid "Turn off scaling to avoid screenshot distortion."
msgstr ""

#: src/rcw.c:2215 plugins/www/www_plugin.c:855
msgid "Screenshot taken"
msgstr ""

#: src/rcw.c:2298
msgid "_Menu"
msgstr ""

#: src/rcw.c:2299
msgid "Menu"
msgstr ""

#: src/rcw.c:2308
msgid "Open the Remmina main window"
msgstr ""

#: src/rcw.c:2318
msgid "Duplicate current connection"
msgstr ""

#: src/rcw.c:2335
msgid "Resize the window to fit in remote resolution"
msgstr ""

#: src/rcw.c:2346
msgid "Toggle fullscreen mode"
msgstr ""

#: src/rcw.c:2392 data/ui/remmina_preferences.glade:1332
#: data/ui/remmina_preferences.glade:1342
msgid "Multi monitor"
msgstr ""

#: src/rcw.c:2408
msgid "Toggle dynamic resolution update"
msgstr ""

#: src/rcw.c:2418
msgid "Toggle scaled mode"
msgstr ""

#: src/rcw.c:2458 data/ui/remmina_preferences.glade:1066
msgid "Switch tab pages"
msgstr ""

#: src/rcw.c:2468
msgid "Grab all keyboard events"
msgstr ""

#: src/rcw.c:2478
msgid "Preferences"
msgstr "අභිරුචි"

#: src/rcw.c:2487
msgid "_Tools"
msgstr "මෙවලම්"

#: src/rcw.c:2488 data/ui/remmina_main.glade:207
msgid "Tools"
msgstr "මෙවලම්"

#: src/rcw.c:2501 data/ui/remmina_preferences.glade:1267
#: data/ui/remmina_preferences.glade:1277
msgid "Screenshot"
msgstr "තිරසේයාව"

#: src/rcw.c:2515 data/ui/remmina_preferences.glade:1174
msgid "Minimize window"
msgstr ""

#: src/rcw.c:2525 data/ui/remmina_preferences.glade:1205
msgid "Disconnect"
msgstr "විසන්ධි කරන්න"

#: src/rcw.c:4297
#, c-format
msgid "The file “%s” is corrupted, unreadable, or could not be found."
msgstr ""

#: src/rcw.c:4466
msgid "Warning: This plugin requires GtkSocket, but it’s not available."
msgstr ""

#: src/remmina_mpchange.c:234
msgid "The passwords do not match"
msgstr "මුරපද නොගැලපේ"

#: src/remmina_mpchange.c:244
msgid "Resetting passwords, please wait…"
msgstr "මුරපද නැවත සැකසෙමින්, රැඳෙන්න…"

#: src/remmina_mpchange.c:327
msgid "The multi password changer requires a secrecy plugin.\n"
msgstr ""

#: src/remmina_mpchange.c:330
msgid "The multi password changer requires a secrecy service.\n"
msgstr ""

#: src/remmina_mpchange.c:409
#, c-format
msgid "%d password changed."
msgid_plural "%d passwords changed."
msgstr[0] ""
msgstr[1] ""

#. TRANSLATORS: Shown in terminal. Do not use characters that may be not supported on a terminal
#: src/remmina.c:86
msgid "Show 'About'"
msgstr "'මේ ගැන' පෙන්වන්න"

#. TRANSLATORS: Shown in terminal. Do not use characters that may be not supported on a terminal
#: src/remmina.c:88
msgid ""
"Connect either to a desktop described in a file (.remmina or a filetype "
"supported by a plugin) or a supported URI (RDP, VNC, SSH or SPICE)"
msgstr ""

#: src/remmina.c:88 src/remmina.c:90 src/remmina.c:92
msgid "FILE"
msgstr "ගොනුව"

#. TRANSLATORS: Shown in terminal. Do not use characters that may be not supported on a terminal
#: src/remmina.c:90
msgid ""
"Connect to a desktop described in a file (.remmina or a type supported by a "
"plugin)"
msgstr ""

#. TRANSLATORS: Shown in terminal. Do not use characters that may be not supported on a terminal
#: src/remmina.c:92
msgid ""
"Edit desktop connection described in file (.remmina or type supported by "
"plugin)"
msgstr ""

#. TRANSLATORS: Shown in terminal. Do not use characters that may be not supported on a terminal
#: src/remmina.c:95
msgid "Start in kiosk mode"
msgstr ""

#. TRANSLATORS: Shown in terminal. Do not use characters that may be not supported on a terminal
#: src/remmina.c:97
msgid "Create new connection profile"
msgstr "නව සම්බන්ධතාවක පැතිකඩක් සාදන්න"

#. TRANSLATORS: Shown in terminal. Do not use characters that may be not supported on a terminal
#: src/remmina.c:99
msgid "Show preferences"
msgstr ""

#: src/remmina.c:99
msgid "TABINDEX"
msgstr ""

#. TRANSLATORS: Shown in terminal. Do not use characters that may be not supported on a terminal
#: src/remmina.c:106
msgid "Quit"
msgstr "ඉවත් වන්න"

#. TRANSLATORS: Shown in terminal. Do not use characters that may be not supported on a terminal
#: src/remmina.c:108
msgid "Use default server name (for --new)"
msgstr ""

#: src/remmina.c:108
msgid "SERVER"
msgstr "සේවාදායකය"

#. TRANSLATORS: Shown in terminal. Do not use characters that may be not supported on a terminal
#: src/remmina.c:110
msgid "Use default protocol (for --new)"
msgstr ""

#: src/remmina.c:110
msgid "PROTOCOL"
msgstr "කෙටුම්පත"

#. TRANSLATORS: Shown in terminal. Do not use characters that may be not supported on a terminal
#: src/remmina.c:112
msgid "Start in tray"
msgstr ""

#. TRANSLATORS: Shown in terminal. Do not use characters that may be not supported on a terminal
#: src/remmina.c:114
msgid "Show the application version"
msgstr "යෙදුමේ අනුවාදය පෙනවන්න"

#. TRANSLATORS: Shown in terminal. Do not use characters that may be not supported on a terminal
#: src/remmina.c:116
msgid "Show version of the application and its plugins"
msgstr ""

#. TRANSLATORS: Shown in terminal. Do not use characters that may be not supported on a terminal
#: src/remmina.c:118
msgid "Modify connection profile (requires --set-option)"
msgstr ""
=======

#: src/remmina_message_panel.c:260
msgid "Yes"
msgstr "ඔව්"

#: src/remmina_message_panel.c:267
msgid "No"
msgstr "නැහැ"

#: src/remmina_message_panel.c:391 plugins/rdp/rdp_plugin.c:2724
#: data/ui/remmina_mpc.glade:172
msgid "Domain"
msgstr "වසම"

#: src/remmina_message_panel.c:420
msgid "Save password"
msgstr "මුරපදය සුරකින්න"

#: src/remmina_message_panel.c:457 src/remmina_message_panel.c:629
#: src/remmina_sftp_client.c:947 src/remmina_file_editor.c:241
#: src/remmina_file_editor.c:1783 plugins/spice/spice_plugin_file_transfer.c:84
#: data/ui/remmina_key_chooser.glade:8 data/ui/remmina_key_chooser.glade:9
#: data/ui/remmina_spinner.glade:8 data/ui/remmina_spinner.glade:9
msgid "_Cancel"
msgstr "_අවලංගු"

#: src/remmina_message_panel.c:513
msgid "Enter certificate authentication files"
msgstr ""

#: src/remmina_message_panel.c:525
msgid "CA Certificate File"
msgstr ""

#: src/remmina_message_panel.c:547
msgid "CA CRL File"
msgstr ""

#: src/remmina_message_panel.c:569
msgid "Client Certificate File"
msgstr "අනුග්‍රාහකයේ සහතික ගොනුව"

#: src/remmina_message_panel.c:591
msgid "Client Certificate Key"
msgstr "අනුග්‍රාහක සහතිකයේ යතුර"

#: src/rcw.c:655
#, c-format
msgid ""
"Are you sure you want to close %i active connections in the current window?"
msgstr ""

#: src/rcw.c:1399
msgid "Viewport fullscreen mode"
msgstr ""

#: src/rcw.c:1407 data/ui/remmina_preferences.glade:607
msgid "Scrolled fullscreen"
msgstr ""

#: src/rcw.c:1493
msgid "Keep aspect ratio when scaled"
msgstr ""

#: src/rcw.c:1501
msgid "Fill client window when scaled"
msgstr ""

#: src/rcw.c:2049
msgid "Send clipboard content as keystrokes"
msgstr ""

#: src/rcw.c:2155
msgid "Turn off scaling to avoid screenshot distortion."
msgstr ""

#: src/rcw.c:2215 plugins/www/www_plugin.c:855
msgid "Screenshot taken"
msgstr ""

#: src/rcw.c:2298
msgid "_Menu"
msgstr ""

#: src/rcw.c:2299
msgid "Menu"
msgstr ""

#: src/rcw.c:2308
msgid "Open the Remmina main window"
msgstr ""

#: src/rcw.c:2318
msgid "Duplicate current connection"
msgstr ""

#: src/rcw.c:2335
msgid "Resize the window to fit in remote resolution"
msgstr ""

#: src/rcw.c:2346
msgid "Toggle fullscreen mode"
msgstr ""

#: src/rcw.c:2392 data/ui/remmina_preferences.glade:1332
#: data/ui/remmina_preferences.glade:1342
msgid "Multi monitor"
msgstr "බහු තිර"

#: src/rcw.c:2408
msgid "Toggle dynamic resolution update"
msgstr ""

#: src/rcw.c:2418
msgid "Toggle scaled mode"
msgstr ""

#: src/rcw.c:2458 data/ui/remmina_preferences.glade:1066
msgid "Switch tab pages"
msgstr ""

#: src/rcw.c:2468
msgid "Grab all keyboard events"
msgstr ""

#: src/rcw.c:2478
msgid "Preferences"
msgstr "අභිරුචි"

#: src/rcw.c:2487
msgid "_Tools"
msgstr "_මෙවලම්"

#: src/rcw.c:2488 data/ui/remmina_main.glade:207
msgid "Tools"
msgstr "මෙවලම්"

#: src/rcw.c:2501 data/ui/remmina_preferences.glade:1267
#: data/ui/remmina_preferences.glade:1277
msgid "Screenshot"
msgstr "තිරසේයාව"

#: src/rcw.c:2515 data/ui/remmina_preferences.glade:1174
msgid "Minimize window"
msgstr ""

#: src/rcw.c:2525 data/ui/remmina_preferences.glade:1205
msgid "Disconnect"
msgstr "විසන්ධි කරන්න"

#: src/rcw.c:4297
#, c-format
msgid "The file “%s” is corrupted, unreadable, or could not be found."
msgstr ""

#. TRANSLATORS: This should be a link to the Remmina Wiki page:
#. TRANSLATORS: 'GtkSocket feature is not available'.
#: src/rcw.c:4372
msgid ""
"https://gitlab.com/Remmina/Remmina/-/wikis/GtkSocket-feature-is-not-"
"available-in-a-Wayland-session"
msgstr ""

#: src/rcw.c:4509
msgid ""
"Warning: This plugin requires GtkSocket, but this feature is unavailable in "
"a Wayland session."
msgstr ""

#. TRANSLATORS: This should be a link to the Remmina Wiki page:
#. 'GtkSocket feature is not available'.
#: src/rcw.c:4515
msgid ""
"Plugins relying on GtkSocket can't run in a Wayland session.\n"
"For more information and a possible workaround, please visit the Remmina "
"Wiki at:\n"
"\n"
"https://gitlab.com/Remmina/Remmina/-/wikis/GtkSocket-feature-is-not-"
"available-in-a-Wayland-session"
msgstr ""

#: src/rcw.c:4529
msgid "Open in browser"
msgstr ""

#: src/remmina_mpchange.c:234
msgid "The passwords do not match"
msgstr "මුරපද නොගැලපේ"

#: src/remmina_mpchange.c:244
msgid "Resetting passwords, please wait…"
msgstr "මුරපද නැවත සැකසෙමින්, රැඳෙන්න…"
>>>>>>> 050fc71c

#. TRANSLATORS: Shown in terminal. Do not use characters that may be not supported on a terminal
#: src/remmina.c:120
msgid "Set one or more profile settings, to be used with --update-profile"
msgstr ""

#: src/remmina.c:121
msgid "Encrypt a password"
msgstr "මුරපදයක් සංකේතනය කරන්න"

#. TRANSLATORS: Shown in terminal. Do not use characters that may be not supported on a terminal
#: src/remmina.c:375
msgid "- or protocol://username:encryptedpassword@host:port"
msgstr ""

#: src/remmina.c:378
msgid ""
"Examples:\n"
"To connect using an existing connection profile, use:\n"
"\n"
"\tremmina -c FILE.remmina\n"
"\n"
"To quick connect using a URI:\n"
"\n"
"\tremmina -c rdp://username@server\n"
"\tremmina -c rdp://domain\\\\username@server\n"
"\tremmina -c vnc://username@server\n"
"\tremmina -c vnc://server?VncUsername=username\n"
"\tremmina -c ssh://user@server\n"
"\tremmina -c spice://server\n"
"\n"
"To quick connect using a URI along with an encrypted password:\n"
"\n"
"\tremmina -c rdp://username:encrypted-password@server\n"
"\tremmina -c vnc://username:encrypted-password@server\n"
"\tremmina -c vnc://server?VncUsername=username\\&VncPassword=encrypted-"
"password\n"
"\n"
"To encrypt a password for use with a URI:\n"
"\n"
"\tremmina --encrypt-password\n"
"\n"
"To update username and password and set a different resolution mode of a "
"Remmina connection profile, use:\n"
"\n"
"\techo \"username\\napassword\" | remmina --update-profile /PATH/TO/FOO."
"remmina --set-option username --set-option resolution_mode=2 --set-option "
"password\n"
msgstr ""

<<<<<<< HEAD
#: src/remmina_public.c:345
#, c-format
msgid "Address is too long for UNIX socket_path: %s"
msgstr ""

#: src/remmina_public.c:355
#, c-format
msgid "Creating UNIX socket failed: %s"
msgstr ""

#: src/remmina_public.c:361
#, c-format
msgid "Connecting to UNIX socket failed: %s"
msgstr ""

#: src/remmina_public.c:631
msgid "Please enter format 'widthxheight'."
msgstr ""

#: src/remmina_public.c:653
msgid "Change security settings"
msgstr "ආරක්ෂණ සැකසුම් වෙනස්කරන්න"

#. TRANSLATORS: translator-credits should be replaced with a formatted list of translators in your own language
#: src/remmina_about.c:54
msgid "translator-credits"
msgstr ""
"Launchpad Contributions:\n"
"  හෙළබස \n"
"  初音未来\n"
"  පසිඳු කාවින්ද https://launchpad.net/~pkavinda"

#: src/remmina_ftp_client.c:389
msgid "Choose download location"
msgstr "බාගතවන ස්ථානය තෝරන්න"

#: src/remmina_ftp_client.c:529
msgid "Are you sure to delete the selected files on server?"
msgstr ""

#: src/remmina_ftp_client.c:586
msgid "Choose a file to upload"
msgstr "උඩුගත කිරීමට ගොනුවක් තෝරන්න"

#: src/remmina_ftp_client.c:593
msgid "Upload folder"
msgstr "උඩුගත බහාලුම"

#: src/remmina_ftp_client.c:649 src/remmina_ftp_client.c:763
msgid "Download"
msgstr "බාගන්න"

#: src/remmina_ftp_client.c:656 src/remmina_ftp_client.c:770
msgid "Upload"
msgstr "උඩුගත කරන්න"

#: src/remmina_ftp_client.c:663
#, fuzzy
msgid "_Delete"
msgstr "මකන්න"

#: src/remmina_ftp_client.c:748
#, fuzzy
msgid "Home"
msgstr "මුල"

#: src/remmina_ftp_client.c:749
msgid "Go to home folder"
msgstr ""

#: src/remmina_ftp_client.c:753
#, fuzzy
msgid "Up"
msgstr "ඉහල"

#: src/remmina_ftp_client.c:754
msgid "Go to parent folder"
msgstr ""

#: src/remmina_ftp_client.c:758 plugins/rdp/rdp_plugin.c:2770
#: plugins/vnc/vnc_plugin.c:2027
msgid "Refresh"
msgstr "නැවුම් කරන්න"

#: src/remmina_ftp_client.c:759
msgid "Refresh current folder"
msgstr ""

#: src/remmina_ftp_client.c:764
msgid "Download from server"
msgstr "සේවාදායකයෙන් බාගන්න"

#: src/remmina_ftp_client.c:771
msgid "Upload to server"
msgstr "සේවාදායකයට උඩුගත කරන්න"

#: src/remmina_ftp_client.c:775 data/ui/remmina_main.glade:197
#, fuzzy
msgid "Delete"
msgstr "මකන්න"

#: src/remmina_ftp_client.c:776
msgid "Delete files on server"
msgstr ""

#: src/remmina_ftp_client.c:905 src/remmina_ftp_client.c:974
msgid "Filename"
msgstr "ගොනුවේ නම"

#: src/remmina_ftp_client.c:918 src/remmina_ftp_client.c:1003
msgid "Size"
msgstr "ප්‍රමාණය"

#: src/remmina_ftp_client.c:926
msgid "User"
msgstr "පරිශීලක"

#: src/remmina_ftp_client.c:932 src/remmina_file_editor.c:1933
#: data/ui/remmina_mpc.glade:115 data/ui/remmina_main.glade:464
msgid "Group"
msgstr "සමූහය"

#: src/remmina_ftp_client.c:938
msgid "Permission"
msgstr "අවසරය"

#: src/remmina_ftp_client.c:990 plugins/rdp/rdp_plugin.c:2568
msgid "Remote"
msgstr "දුරස්ථ"

#: src/remmina_ftp_client.c:997 plugins/rdp/rdp_plugin.c:2567
msgid "Local"
msgstr "ස්ථානීය"

#: src/remmina_ftp_client.c:1011
msgid "Progress"
msgstr "ප්‍රගතිය"

#: src/remmina_protocol_widget.c:290 src/remmina_ssh_plugin.c:829
#: src/remmina_ssh_plugin.c:1445
msgid "Open SFTP transfer…"
msgstr ""

#: src/remmina_protocol_widget.c:319
msgid "Executing external commands…"
msgstr ""

#. TRANSLATORS: “%s” is a placeholder for the connection profile name
#: src/remmina_protocol_widget.c:327
#, c-format
msgid "Connecting to “%s”…"
msgstr "“%s” වෙත සම්බන්ධ වෙමින්…"

#. TRANSLATORS: “%s” is a placeholder for an hostname or an IP address.
#: src/remmina_protocol_widget.c:915 src/remmina_protocol_widget.c:1100
#, c-format
msgid "Connecting to “%s” via SSH…"
=======
#: src/remmina_mpchange.c:409
#, c-format
msgid "%d password changed."
msgid_plural "%d passwords changed."
msgstr[0] ""
msgstr[1] ""

#. TRANSLATORS: Shown in terminal. Do not use characters that may be not supported on a terminal
#: src/remmina.c:86
msgid "Show 'About'"
msgstr "'පිළිබඳව' පෙන්වන්න"

#. TRANSLATORS: Shown in terminal. Do not use characters that may be not supported on a terminal
#: src/remmina.c:88
msgid ""
"Connect either to a desktop described in a file (.remmina or a filetype "
"supported by a plugin) or a supported URI (RDP, VNC, SSH or SPICE)"
msgstr ""

#: src/remmina.c:88 src/remmina.c:90 src/remmina.c:92
msgid "FILE"
msgstr "ගොනුව"

#. TRANSLATORS: Shown in terminal. Do not use characters that may be not supported on a terminal
#: src/remmina.c:90
msgid ""
"Connect to a desktop described in a file (.remmina or a filetype supported "
"by a plugin)"
msgstr ""

#. TRANSLATORS: Shown in terminal. Do not use characters that may be not supported on a terminal
#: src/remmina.c:92
msgid ""
"Edit desktop connection described in file (.remmina or a filetype supported "
"by plugin)"
>>>>>>> 050fc71c
msgstr ""

#. TRANSLATORS: “%i” is a placeholder for a TCP port number.
#: src/remmina_protocol_widget.c:1164
#, c-format
msgid "Awaiting incoming SSH connection on port %i…"
msgstr ""

<<<<<<< HEAD
#: src/remmina_protocol_widget.c:1217
#, c-format
msgid "The “%s” command is not available on the SSH server."
msgstr ""
=======
#. TRANSLATORS: Shown in terminal. Do not use characters that may be not supported on a terminal
#: src/remmina.c:97
msgid "Create new connection profile"
msgstr "නව සම්බන්ධතාවක පැතිකඩක් සාදන්න"
>>>>>>> 050fc71c

#: src/remmina_protocol_widget.c:1222
#, c-format
msgid "Could not run the “%s” command on the SSH server (status = %i)."
msgstr ""

#. TRANSLATORS: %s is a placeholder for an error message
#: src/remmina_protocol_widget.c:1230
#, c-format
msgid "Could not run command. %s"
msgstr ""

#. TRANSLATORS: “%s” is a placeholder for a hostname or IP address.
#: src/remmina_protocol_widget.c:1300
#, c-format
msgid "Connecting to %s via SSH…"
msgstr ""

<<<<<<< HEAD
#: src/remmina_protocol_widget.c:1694
msgid "Type in SSH username and password."
msgstr ""
=======
#: src/remmina.c:108
msgid "SERVER"
msgstr "සේවාදායකය"
>>>>>>> 050fc71c

#: src/remmina_protocol_widget.c:1749 src/remmina_protocol_widget.c:1781
msgid "Fingerprint automatically accepted"
msgstr ""

<<<<<<< HEAD
#. TRANSLATORS: The user is asked to verify a new SSL certificate.
#: src/remmina_protocol_widget.c:1757
msgid "Certificate details:"
msgstr "සහතිකයේ විස්තර:"
=======
#: src/remmina.c:110
msgid "PROTOCOL"
msgstr "කෙටුම්පත"
>>>>>>> 050fc71c

#. TRANSLATORS: An SSL certificate subject is usually the remote server the user connect to.
#: src/remmina_protocol_widget.c:1759 src/remmina_protocol_widget.c:1791
msgid "Subject:"
msgstr "මාතෘකාව:"

#. TRANSLATORS: The name or email of the entity that have issued the SSL certificate
#: src/remmina_protocol_widget.c:1761 src/remmina_protocol_widget.c:1793
msgid "Issuer:"
msgstr "නිකුත් කරන්නා:"

#. TRANSLATORS: An SSL certificate fingerprint, is a hash of a certificate calculated on all certificate's data and its signature.
#: src/remmina_protocol_widget.c:1763
msgid "Fingerprint:"
msgstr "ඇඟිලි සලකුණ:"

#. TRANSLATORS: The user is asked to accept or refuse a new SSL certificate.
#: src/remmina_protocol_widget.c:1765
msgid "Accept certificate?"
msgstr "සහතිකය පිළිගන්නවාද?"

#. TRANSLATORS: The user is asked to verify a new SSL certificate.
#: src/remmina_protocol_widget.c:1789
msgid "The certificate changed! Details:"
msgstr "සහතිකය වෙනස් විය! විස්තර:"

#. TRANSLATORS: An SSL certificate fingerprint, is a hash of a certificate calculated on all certificate's data and its signature.
#: src/remmina_protocol_widget.c:1795
msgid "Old fingerprint:"
msgstr "පැරණි ඇඟිලි සලකුණ:"

#. TRANSLATORS: An SSL certificate fingerprint, is a hash of a certificate calculated on all certificate's data and its signature.
#: src/remmina_protocol_widget.c:1797
msgid "New fingerprint:"
msgstr "නව ඇඟිලි සලකුණ:"

#. TRANSLATORS: The user is asked to accept or refuse a new SSL certificate.
#: src/remmina_protocol_widget.c:1799
msgid "Accept changed certificate?"
msgstr "වෙනස් කළ සහතිකය පිළිගන්නවාද?"

#. TRANSLATORS: “%i” is a placeholder for a port number. “%s”  is a placeholder for a protocol name (VNC).
#: src/remmina_protocol_widget.c:1942
#, c-format
msgid "Listening on port %i for an incoming %s connection…"
msgstr ""

<<<<<<< HEAD
#: src/remmina_protocol_widget.c:1967
msgid "Could not authenticate, attempting reconnection…"
msgstr "සත්‍යාපනය කළ නොහැකි විය, නැවත සම්බන්ධ වීමට තැත් කරමින්…"

#: src/remmina_protocol_widget.c:2029 src/remmina_file_editor.c:436
#: src/remmina_file_editor.c:1172 data/ui/remmina_main.glade:478
msgid "Server"
msgstr "සේවාදායකය"

#. TRANSLATORS: “%s” is a placeholder for a protocol name, like “RDP”.
#: src/remmina_protocol_widget.c:2047
#, c-format
msgid "Install the %s protocol plugin first."
msgstr ""
=======
#. TRANSLATORS: Shown in terminal. Do not use characters that may be not supported on a terminal
#: src/remmina.c:114
msgid "Show the application version"
msgstr "යෙදුමේ අනුවාදය පෙනවන්න"
>>>>>>> 050fc71c

#: src/remmina_ssh.c:236
#, c-format
msgid "Could not authenticate with TOTP/OTP/2FA. %s"
msgstr ""

#: src/remmina_ssh.c:295 src/remmina_ssh.c:676
#, c-format
msgid "Could not authenticate with SSH password. %s"
msgstr ""

#: src/remmina_ssh.c:322 src/remmina_ssh.c:389
msgid "No saved SSH passphrase supplied. Asking user to enter it."
msgstr ""

#. TRANSLATORS: The placeholder %s is an error message
#: src/remmina_ssh.c:327 src/remmina_ssh.c:368 src/remmina_ssh.c:394
#: src/remmina_ssh.c:433 src/remmina_ssh.c:746
#, c-format
msgid "Could not authenticate with public SSH key. %s"
msgstr ""

<<<<<<< HEAD
#. TRANSLATORS: The placeholder %s is an error message
#: src/remmina_ssh.c:336
#, c-format
msgid "SSH certificate cannot be imported. %s"
msgstr ""

#. TRANSLATORS: The placeholder %s is an error message
#: src/remmina_ssh.c:345
#, c-format
msgid "SSH certificate cannot be copied into the private SSH key. %s"
msgstr ""

#. TRANSLATORS: The placeholder %s is an error message
#: src/remmina_ssh.c:355
#, c-format
msgid "Could not authenticate using SSH certificate. %s"
msgstr ""

#: src/remmina_ssh.c:369
msgid "SSH identity file not selected."
msgstr ""

#. TRANSLATORS: The placeholder %s is an error message
#: src/remmina_ssh.c:380
#, c-format
msgid "Public SSH key cannot be imported. %s"
msgstr ""

#: src/remmina_ssh.c:478
#, c-format
msgid "Could not authenticate automatically with public SSH key. %s"
msgstr ""

#: src/remmina_ssh.c:523
#, c-format
msgid "Could not authenticate automatically with SSH agent. %s"
msgstr ""

#: src/remmina_ssh.c:569 src/remmina_ssh.c:856
#, c-format
msgid "Could not authenticate with SSH GSSAPI/Kerberos. %s"
=======
#. TRANSLATORS:
#. * This link should point to a resource explaining how to get Remmina
#. * to log more verbose statements.
#.
#: src/remmina.c:337
msgid ""
"Remmina does not log all output statements. Turn on more verbose output by "
"using \"G_MESSAGES_DEBUG=all\" as an environment variable.\n"
"More info available on the Remmina wiki at:\n"
"https://gitlab.com/Remmina/Remmina/-/wikis/Usage/Remmina-debugging"
msgstr ""

#. TRANSLATORS: Shown in terminal. Do not use characters that may be not supported on a terminal
#: src/remmina.c:391
msgid "- or protocol://username:encryptedpassword@host:port"
msgstr ""

#: src/remmina.c:394
msgid ""
"Examples:\n"
"To connect using an existing connection profile, use:\n"
"\n"
"\tremmina -c FILE.remmina\n"
"\n"
"To quick connect using a URI:\n"
"\n"
"\tremmina -c rdp://username@server\n"
"\tremmina -c rdp://domain\\\\username@server\n"
"\tremmina -c vnc://username@server\n"
"\tremmina -c vnc://server?VncUsername=username\n"
"\tremmina -c ssh://user@server\n"
"\tremmina -c spice://server\n"
"\n"
"To quick connect using a URI along with an encrypted password:\n"
"\n"
"\tremmina -c rdp://username:encrypted-password@server\n"
"\tremmina -c vnc://username:encrypted-password@server\n"
"\tremmina -c vnc://server?VncUsername=username\\&VncPassword=encrypted-"
"password\n"
"\n"
"To encrypt a password for use with a URI:\n"
"\n"
"\tremmina --encrypt-password\n"
"\n"
"To update username and password and set a different resolution mode of a "
"Remmina connection profile, use:\n"
"\n"
"\techo \"username\\napassword\" | remmina --update-profile /PATH/TO/FOO."
"remmina --set-option username --set-option resolution_mode=2 --set-option "
"password\n"
msgstr ""

#: src/remmina_public.c:345
#, c-format
msgid "Address is too long for UNIX socket_path: %s"
msgstr ""

#: src/remmina_public.c:355
#, c-format
msgid "Creating UNIX socket failed: %s"
msgstr ""

#: src/remmina_public.c:361
#, c-format
msgid "Connecting to UNIX socket failed: %s"
msgstr ""

#: src/remmina_public.c:631
msgid "Please enter format 'widthxheight'."
msgstr ""

#: src/remmina_public.c:653
msgid "Change security settings"
msgstr "ආරක්‍ෂණ සැකසුම් වෙනස්කරන්න"

#. TRANSLATORS: translator-credits should be replaced with a formatted list of translators in your own language
#: src/remmina_about.c:54
msgid "translator-credits"
>>>>>>> 050fc71c
msgstr ""
"Launchpad Contributions:\n"
"  හෙළබස \n"
"  初音未来\n"
"  පසිඳු කාවින්ද https://launchpad.net/~pkavinda"

<<<<<<< HEAD
#: src/remmina_ssh.c:598
msgid "The public SSH key changed!"
msgstr ""

#: src/remmina_ssh.c:711
#, c-format
msgid "Could not authenticate with keyboard-interactive. %s"
msgstr ""

#: src/remmina_ssh.c:813
#, c-format
msgid "Could not authenticate with automatic public SSH key. %s"
msgstr ""

#. TRANSLATORS: The placeholder %s is an error message
#: src/remmina_ssh.c:921
#, c-format
msgid "Could not fetch the server's public SSH key. %s"
msgstr ""

#. TRANSLATORS: The placeholder %s is an error message
#: src/remmina_ssh.c:928
#, c-format
msgid "Could not fetch public SSH key. %s"
msgstr ""

#. TRANSLATORS: The placeholder %s is an error message
#: src/remmina_ssh.c:936
#, c-format
msgid "Could not fetch checksum of the public SSH key. %s"
msgstr ""

#: src/remmina_ssh.c:949
msgid "The server is unknown. The public key fingerprint is:"
msgstr ""

#: src/remmina_ssh.c:951 src/remmina_ssh.c:957
msgid "Do you trust the new public key?"
msgstr ""

#: src/remmina_ssh.c:954
msgid ""
"Warning: The server has changed its public key. This means you are either "
"under attack,\n"
"or the administrator has changed the key. The new public key fingerprint is:"
msgstr ""

#. TRANSLATORS: The placeholder %s is an error message
#: src/remmina_ssh.c:979
#, c-format
msgid "Could not check list of known SSH hosts. %s"
msgstr ""

#: src/remmina_ssh.c:988
msgid "SSH password"
msgstr ""

#: src/remmina_ssh.c:995 src/remmina_ssh.c:1039
msgid "SSH private key passphrase"
msgstr ""

#: src/remmina_ssh.c:1000
msgid "SSH Kerberos/GSSAPI"
msgstr ""

#: src/remmina_ssh.c:1005
msgid "Enter TOTP/OTP/2FA code"
msgstr ""

#: src/remmina_ssh.c:1035 src/remmina_ssh.c:1061
msgid "SSH tunnel credentials"
msgstr ""

#: src/remmina_ssh.c:1035 src/remmina_ssh.c:1061
msgid "SSH credentials"
msgstr ""

#: src/remmina_ssh.c:1112
msgid "Keyboard interactive login, TOTP/OTP/2FA"
msgstr ""

#. TRANSLATORS: The placeholder %s is an error message
#: src/remmina_ssh.c:1337
#, c-format
msgid "Could not start SSH session. %s"
msgstr ""

#. TRANSLATORS: The placeholder %s is an error message
#: src/remmina_ssh.c:1735
#, c-format
msgid "Could not create channel. %s"
msgstr ""

#. TRANSLATORS: The placeholder %s is an error message
#: src/remmina_ssh.c:1746
#, c-format
msgid "Could not connect to SSH tunnel. %s"
msgstr ""

#. TRANSLATORS: The placeholder %s is an error message
#: src/remmina_ssh.c:1816 src/remmina_ssh.c:1837 src/remmina_ssh.c:1846
#, c-format
msgid "Could not request port forwarding. %s"
msgstr ""

#: src/remmina_ssh.c:1876
msgid "The server did not respond."
msgstr ""

#: src/remmina_ssh.c:1916
#, c-format
msgid "Cannot connect to local port %i."
msgstr "%i ස්ථානීය කෙවෙනියට සම්බන්ධ වීමට නොහැකියි."

#. TRANSLATORS: The placeholder %s is an error message
#: src/remmina_ssh.c:1965
#, c-format
msgid "Could not write to SSH channel. %s"
msgstr ""

#. TRANSLATORS: The placeholder %s is an error message
#: src/remmina_ssh.c:1972
#, c-format
msgid "Could not read from tunnel listening socket. %s"
msgstr ""

#. TRANSLATORS: The placeholder %s is an error message
#: src/remmina_ssh.c:1992
#, c-format
msgid "Could not poll SSH channel. %s"
msgstr ""

#. TRANSLATORS: The placeholder %s is an error message
#: src/remmina_ssh.c:1999
#, c-format
msgid "Could not read SSH channel in a non-blocking way. %s"
msgstr ""

#. TRANSLATORS: The placeholder %s is an error message
#: src/remmina_ssh.c:2018
#, c-format
msgid "Could not send data to tunnel listening socket. %s"
msgstr ""

#: src/remmina_ssh.c:2120
msgid "Assign a destination port."
msgstr ""

#: src/remmina_ssh.c:2127
msgid "Could not create socket."
msgstr ""

#: src/remmina_ssh.c:2137
msgid "Could not bind server socket to local port."
msgstr ""

#: src/remmina_ssh.c:2143
msgid "Could not listen to local port."
msgstr ""

#. TRANSLATORS: Do not translate pthread
#: src/remmina_ssh.c:2153 src/remmina_ssh.c:2170 src/remmina_ssh.c:2188
msgid "Could not start pthread."
msgstr ""

#. TRANSLATORS: The placeholder %s is an error message
#: src/remmina_ssh.c:2280
#, c-format
msgid "Could not create SFTP session. %s"
msgstr ""

#. TRANSLATORS: The placeholder %s is an error message
#: src/remmina_ssh.c:2285
#, c-format
msgid "Could not start SFTP session. %s"
msgstr ""

#. TRANSLATORS: The placeholder %s is an error message
#: src/remmina_ssh.c:2378
#, c-format
msgid "Could not open channel. %s"
msgstr ""

#. TRANSLATORS: The placeholder %s is an error message
#: src/remmina_ssh.c:2393
#, c-format
msgid "Could not request shell. %s"
msgstr ""

#: src/remmina_ssh.c:2511
msgid "Could not create PTY device."
msgstr ""

#: src/remmina_exec.c:475
#, c-format
msgid "Plugin %s is not registered."
msgstr ""

#: src/remmina_main.c:669
msgid "The latest successful connection attempt, or a pre-computed date"
msgstr ""

#: src/remmina_main.c:671
#, c-format
msgid "Total %i item."
msgid_plural "Total %i items."
msgstr[0] ""
msgstr[1] ""

#: src/remmina_main.c:865
#, c-format
msgid "Are you sure you want to delete “%s”?"
msgstr ""

#: src/remmina_main.c:989
#, c-format
msgid ""
"Unable to import:\n"
"%s"
msgstr ""

#: src/remmina_main.c:1015 data/ui/remmina_main.glade:285
msgid "Import"
msgstr "ආයාත කරන්න"

#: src/remmina_main.c:1038 src/remmina_file_editor.c:1791
msgid "_Save"
msgstr "සුරකින්න (_S)"

#: src/remmina_main.c:1044
msgid "This protocol does not support exporting."
msgstr "මෙම කෙටුම්පත නිර්යාතයට සහාය නොදක්වයි."

#: src/remmina_main.c:1361
msgid "Remmina Remote Desktop Client"
msgstr ""

#: src/remmina_main.c:1363
msgid "Remmina Kiosk"
msgstr ""

#. TRANSLATORS: The placeholder %s is a directory path
#: src/remmina_sftp_client.c:173
#, c-format
msgid "Could not create the folder “%s”."
=======
#: src/remmina_ftp_client.c:389
msgid "Choose download location"
msgstr "බාගතවන ස්ථානය තෝරන්න"

#: src/remmina_ftp_client.c:529
msgid "Are you sure to delete the selected files on server?"
msgstr ""

#: src/remmina_ftp_client.c:586
msgid "Choose a file to upload"
msgstr "උඩුගත කිරීමට ගොනුවක් තෝරන්න"

#: src/remmina_ftp_client.c:593
msgid "Upload folder"
msgstr "උඩුගත බහාලුම"

#: src/remmina_ftp_client.c:649 src/remmina_ftp_client.c:763
msgid "Download"
msgstr "බාගන්න"

#: src/remmina_ftp_client.c:656 src/remmina_ftp_client.c:770
msgid "Upload"
msgstr "උඩුගත කරන්න"

#: src/remmina_ftp_client.c:663
#, fuzzy
msgid "_Delete"
msgstr "මකන්න"

#: src/remmina_ftp_client.c:748
#, fuzzy
msgid "Home"
msgstr "මුල"

#: src/remmina_ftp_client.c:749
msgid "Go to home folder"
msgstr ""

#: src/remmina_ftp_client.c:753
#, fuzzy
msgid "Up"
msgstr "ඉහල"

#: src/remmina_ftp_client.c:754
msgid "Go to parent folder"
msgstr ""

#: src/remmina_ftp_client.c:758 plugins/rdp/rdp_plugin.c:2813
#: plugins/vnc/vnc_plugin.c:2027
msgid "Refresh"
msgstr "නැවුම් කරන්න"

#: src/remmina_ftp_client.c:759
msgid "Refresh current folder"
msgstr ""

#: src/remmina_ftp_client.c:764
msgid "Download from server"
msgstr "සේවාදායකයෙන් බාගන්න"

#: src/remmina_ftp_client.c:771
msgid "Upload to server"
msgstr "සේවාදායකයට උඩුගත කරන්න"

#: src/remmina_ftp_client.c:775 data/ui/remmina_main.glade:197
#, fuzzy
msgid "Delete"
msgstr "මකන්න"

#: src/remmina_ftp_client.c:776
msgid "Delete files on server"
msgstr ""

#: src/remmina_ftp_client.c:905 src/remmina_ftp_client.c:974
msgid "Filename"
msgstr "ගොනුවේ නම"

#: src/remmina_ftp_client.c:918 src/remmina_ftp_client.c:1003
msgid "Size"
msgstr "ප්‍රමාණය"

#: src/remmina_ftp_client.c:926
msgid "User"
msgstr "පරිශීලක"

#: src/remmina_ftp_client.c:932 src/remmina_file_editor.c:1933
#: data/ui/remmina_mpc.glade:115 data/ui/remmina_main.glade:464
msgid "Group"
msgstr "සමූහය"

#: src/remmina_ftp_client.c:938
msgid "Permission"
msgstr "අවසරය"

#: src/remmina_ftp_client.c:990 plugins/rdp/rdp_plugin.c:2611
msgid "Remote"
msgstr "දුරස්ථ"

#: src/remmina_ftp_client.c:997 plugins/rdp/rdp_plugin.c:2610
msgid "Local"
msgstr "ස්ථානීය"

#: src/remmina_ftp_client.c:1011
msgid "Progress"
msgstr "ප්‍රගතිය"

#: src/remmina_protocol_widget.c:291 src/remmina_ssh_plugin.c:829
#: src/remmina_ssh_plugin.c:1445
msgid "Open SFTP transfer…"
msgstr ""

#: src/remmina_protocol_widget.c:320
msgid "Executing external commands…"
msgstr ""

#. TRANSLATORS: “%s” is a placeholder for the connection profile name
#: src/remmina_protocol_widget.c:328
#, c-format
msgid "Connecting to “%s”…"
msgstr "“%s” වෙත සම්බන්ධ වෙමින්…"

#. TRANSLATORS: “%s” is a placeholder for an hostname or an IP address.
#: src/remmina_protocol_widget.c:916 src/remmina_protocol_widget.c:1101
#, c-format
msgid "Connecting to “%s” via SSH…"
msgstr ""

#. TRANSLATORS: “%i” is a placeholder for a TCP port number.
#: src/remmina_protocol_widget.c:1165
#, c-format
msgid "Awaiting incoming SSH connection on port %i…"
msgstr ""

#: src/remmina_protocol_widget.c:1218
#, c-format
msgid "The “%s” command is not available on the SSH server."
msgstr ""

#: src/remmina_protocol_widget.c:1223
#, c-format
msgid "Could not run the “%s” command on the SSH server (status = %i)."
msgstr ""

#. TRANSLATORS: %s is a placeholder for an error message
#: src/remmina_protocol_widget.c:1231
#, c-format
msgid "Could not run command. %s"
msgstr ""

#. TRANSLATORS: “%s” is a placeholder for a hostname or IP address.
#: src/remmina_protocol_widget.c:1301
#, c-format
msgid "Connecting to %s via SSH…"
msgstr ""

#: src/remmina_protocol_widget.c:1695
msgid "Type in SSH username and password."
msgstr ""

#: src/remmina_protocol_widget.c:1750 src/remmina_protocol_widget.c:1782
msgid "Fingerprint automatically accepted"
msgstr ""

#. TRANSLATORS: The user is asked to verify a new SSL certificate.
#: src/remmina_protocol_widget.c:1758
msgid "Certificate details:"
msgstr "සහතිකයේ විස්තර:"

#. TRANSLATORS: An SSL certificate subject is usually the remote server the user connect to.
#: src/remmina_protocol_widget.c:1760 src/remmina_protocol_widget.c:1792
msgid "Subject:"
msgstr "මාතෘකාව:"

#. TRANSLATORS: The name or email of the entity that have issued the SSL certificate
#: src/remmina_protocol_widget.c:1762 src/remmina_protocol_widget.c:1794
msgid "Issuer:"
msgstr "නිකුත් කරන්නා:"

#. TRANSLATORS: An SSL certificate fingerprint, is a hash of a certificate calculated on all certificate's data and its signature.
#: src/remmina_protocol_widget.c:1764
msgid "Fingerprint:"
msgstr "ඇඟිලි සටහන:"

#. TRANSLATORS: The user is asked to accept or refuse a new SSL certificate.
#: src/remmina_protocol_widget.c:1766
msgid "Accept certificate?"
msgstr "සහතිකය පිළිගන්නවාද?"

#. TRANSLATORS: The user is asked to verify a new SSL certificate.
#: src/remmina_protocol_widget.c:1790
msgid "The certificate changed! Details:"
msgstr "සහතිකය වෙනස් විය! විස්තර:"

#. TRANSLATORS: An SSL certificate fingerprint, is a hash of a certificate calculated on all certificate's data and its signature.
#: src/remmina_protocol_widget.c:1796
msgid "Old fingerprint:"
msgstr "පැරණි ඇඟිලි සටහන:"

#. TRANSLATORS: An SSL certificate fingerprint, is a hash of a certificate calculated on all certificate's data and its signature.
#: src/remmina_protocol_widget.c:1798
msgid "New fingerprint:"
msgstr "නව ඇඟිලි සටහන:"

#. TRANSLATORS: The user is asked to accept or refuse a new SSL certificate.
#: src/remmina_protocol_widget.c:1800
msgid "Accept changed certificate?"
msgstr "වෙනස් කළ සහතිකය පිළිගන්නවාද?"

#. TRANSLATORS: “%i” is a placeholder for a port number. “%s”  is a placeholder for a protocol name (VNC).
#: src/remmina_protocol_widget.c:1943
#, c-format
msgid "Listening on port %i for an incoming %s connection…"
msgstr ""

#: src/remmina_protocol_widget.c:1968
msgid "Could not authenticate, attempting reconnection…"
msgstr "සත්‍යාපනය කළ නොහැකි විය, නැවත සම්බන්ධ වීමට තැත් කරමින්…"

#: src/remmina_protocol_widget.c:2030 src/remmina_file_editor.c:436
#: src/remmina_file_editor.c:1172 data/ui/remmina_main.glade:478
msgid "Server"
msgstr "සේවාදායකය"

#. TRANSLATORS: “%s” is a placeholder for a protocol name, like “RDP”.
#: src/remmina_protocol_widget.c:2048
#, c-format
msgid "Install the %s protocol plugin first."
msgstr ""

#: src/remmina_ssh.c:236
#, c-format
msgid "Could not authenticate with TOTP/OTP/2FA. %s"
msgstr ""

#: src/remmina_ssh.c:295 src/remmina_ssh.c:676
#, c-format
msgid "Could not authenticate with SSH password. %s"
msgstr ""

#: src/remmina_ssh.c:322 src/remmina_ssh.c:389
msgid "No saved SSH passphrase supplied. Asking user to enter it."
msgstr ""

#. TRANSLATORS: The placeholder %s is an error message
#: src/remmina_ssh.c:327 src/remmina_ssh.c:368 src/remmina_ssh.c:394
#: src/remmina_ssh.c:433 src/remmina_ssh.c:746
#, c-format
msgid "Could not authenticate with public SSH key. %s"
msgstr ""

#. TRANSLATORS: The placeholder %s is an error message
#: src/remmina_ssh.c:336
#, c-format
msgid "SSH certificate cannot be imported. %s"
msgstr ""

#. TRANSLATORS: The placeholder %s is an error message
#: src/remmina_ssh.c:345
#, c-format
msgid "SSH certificate cannot be copied into the private SSH key. %s"
msgstr ""

#. TRANSLATORS: The placeholder %s is an error message
#: src/remmina_ssh.c:355
#, c-format
msgid "Could not authenticate using SSH certificate. %s"
msgstr ""

#: src/remmina_ssh.c:369
msgid "SSH identity file not selected."
msgstr ""

#. TRANSLATORS: The placeholder %s is an error message
#: src/remmina_ssh.c:380
#, c-format
msgid "Public SSH key cannot be imported. %s"
msgstr ""

#: src/remmina_ssh.c:478
#, c-format
msgid "Could not authenticate automatically with public SSH key. %s"
msgstr ""

#: src/remmina_ssh.c:523
#, c-format
msgid "Could not authenticate automatically with SSH agent. %s"
msgstr ""

#: src/remmina_ssh.c:569 src/remmina_ssh.c:856
#, c-format
msgid "Could not authenticate with SSH GSSAPI/Kerberos. %s"
msgstr ""

#: src/remmina_ssh.c:598
msgid "The public SSH key changed!"
msgstr ""

#: src/remmina_ssh.c:711
#, c-format
msgid "Could not authenticate with keyboard-interactive. %s"
msgstr ""

#: src/remmina_ssh.c:813
#, c-format
msgid "Could not authenticate with automatic public SSH key. %s"
msgstr ""

#. TRANSLATORS: The placeholder %s is an error message
#: src/remmina_ssh.c:921
#, c-format
msgid "Could not fetch the server's public SSH key. %s"
msgstr ""

#. TRANSLATORS: The placeholder %s is an error message
#: src/remmina_ssh.c:928
#, c-format
msgid "Could not fetch public SSH key. %s"
msgstr ""

#. TRANSLATORS: The placeholder %s is an error message
#: src/remmina_ssh.c:936
#, c-format
msgid "Could not fetch checksum of the public SSH key. %s"
msgstr ""

#: src/remmina_ssh.c:949
msgid "The server is unknown. The public key fingerprint is:"
msgstr ""

#: src/remmina_ssh.c:951 src/remmina_ssh.c:957
msgid "Do you trust the new public key?"
msgstr ""

#: src/remmina_ssh.c:954
msgid ""
"Warning: The server has changed its public key. This means you are either "
"under attack,\n"
"or the administrator has changed the key. The new public key fingerprint is:"
msgstr ""

#. TRANSLATORS: The placeholder %s is an error message
#: src/remmina_ssh.c:979
#, c-format
msgid "Could not check list of known SSH hosts. %s"
msgstr ""

#: src/remmina_ssh.c:988
msgid "SSH password"
msgstr ""

#: src/remmina_ssh.c:995 src/remmina_ssh.c:1039
msgid "SSH private key passphrase"
msgstr ""

#: src/remmina_ssh.c:1000
msgid "SSH Kerberos/GSSAPI"
msgstr ""

#: src/remmina_ssh.c:1005
msgid "Enter TOTP/OTP/2FA code"
msgstr ""

#: src/remmina_ssh.c:1035 src/remmina_ssh.c:1061
msgid "SSH tunnel credentials"
msgstr ""

#: src/remmina_ssh.c:1035 src/remmina_ssh.c:1061
msgid "SSH credentials"
msgstr ""

#: src/remmina_ssh.c:1112
msgid "Keyboard interactive login, TOTP/OTP/2FA"
msgstr ""

#. TRANSLATORS: The placeholder %s is an error message
#: src/remmina_ssh.c:1337
#, c-format
msgid "Could not start SSH session. %s"
msgstr ""

#. TRANSLATORS: The placeholder %s is an error message
#: src/remmina_ssh.c:1735
#, c-format
msgid "Could not create channel. %s"
msgstr ""

#. TRANSLATORS: The placeholder %s is an error message
#: src/remmina_ssh.c:1746
#, c-format
msgid "Could not connect to SSH tunnel. %s"
msgstr ""

#. TRANSLATORS: The placeholder %s is an error message
#: src/remmina_ssh.c:1816 src/remmina_ssh.c:1837 src/remmina_ssh.c:1846
#, c-format
msgid "Could not request port forwarding. %s"
msgstr ""

#: src/remmina_ssh.c:1876
msgid "The server did not respond."
msgstr ""

#: src/remmina_ssh.c:1916
#, c-format
msgid "Cannot connect to local port %i."
msgstr "%i ස්ථානීය කෙවෙනියට සම්බන්ධ වීමට නොහැකියි."

#. TRANSLATORS: The placeholder %s is an error message
#: src/remmina_ssh.c:1965
#, c-format
msgid "Could not write to SSH channel. %s"
msgstr ""

#. TRANSLATORS: The placeholder %s is an error message
#: src/remmina_ssh.c:1972
#, c-format
msgid "Could not read from tunnel listening socket. %s"
msgstr ""

#. TRANSLATORS: The placeholder %s is an error message
#: src/remmina_ssh.c:1992
#, c-format
msgid "Could not poll SSH channel. %s"
msgstr ""

#. TRANSLATORS: The placeholder %s is an error message
#: src/remmina_ssh.c:1999
#, c-format
msgid "Could not read SSH channel in a non-blocking way. %s"
msgstr ""

#. TRANSLATORS: The placeholder %s is an error message
#: src/remmina_ssh.c:2018
#, c-format
msgid "Could not send data to tunnel listening socket. %s"
msgstr ""

#: src/remmina_ssh.c:2120
msgid "Assign a destination port."
msgstr ""

#: src/remmina_ssh.c:2127
msgid "Could not create socket."
msgstr ""

#: src/remmina_ssh.c:2137
msgid "Could not bind server socket to local port."
msgstr ""

#: src/remmina_ssh.c:2143
msgid "Could not listen to local port."
msgstr ""

#. TRANSLATORS: Do not translate pthread
#: src/remmina_ssh.c:2153 src/remmina_ssh.c:2170 src/remmina_ssh.c:2188
msgid "Could not start pthread."
msgstr ""

#. TRANSLATORS: The placeholder %s is an error message
#: src/remmina_ssh.c:2280
#, c-format
msgid "Could not create SFTP session. %s"
msgstr ""

#. TRANSLATORS: The placeholder %s is an error message
#: src/remmina_ssh.c:2285
#, c-format
msgid "Could not start SFTP session. %s"
msgstr ""

#. TRANSLATORS: The placeholder %s is an error message
#: src/remmina_ssh.c:2379
#, c-format
msgid "Could not open channel. %s"
msgstr ""

#. TRANSLATORS: The placeholder %s is an error message
#: src/remmina_ssh.c:2394
#, c-format
msgid "Could not request shell. %s"
msgstr ""

#: src/remmina_ssh.c:2521
msgid "Could not create PTY device."
msgstr ""

#: src/remmina_exec.c:475
#, c-format
msgid "Plugin %s is not registered."
msgstr ""

#: src/remmina_main.c:669
msgid "The latest successful connection attempt, or a pre-computed date"
msgstr ""

#: src/remmina_main.c:671
#, c-format
msgid "Total %i item."
msgid_plural "Total %i items."
msgstr[0] ""
msgstr[1] ""

#: src/remmina_main.c:865
#, c-format
msgid "Are you sure you want to delete “%s”?"
msgstr ""

#: src/remmina_main.c:989
#, c-format
msgid ""
"Unable to import:\n"
"%s"
msgstr ""

#: src/remmina_main.c:1015 data/ui/remmina_main.glade:285
msgid "Import"
msgstr "ආයාත කරන්න"

#: src/remmina_main.c:1038 src/remmina_file_editor.c:1791
msgid "_Save"
msgstr "_සුරකින්න"

#: src/remmina_main.c:1044
msgid "This protocol does not support exporting."
msgstr "මෙම කෙටුම්පත නිර්යාතයට සහාය නොදක්වයි."

#: src/remmina_main.c:1361
msgid "Remmina Remote Desktop Client"
msgstr ""

#: src/remmina_main.c:1363
msgid "Remmina Kiosk"
msgstr ""

#. TRANSLATORS: The placeholder %s is a directory path
#: src/remmina_sftp_client.c:173
#, c-format
msgid "Could not create the folder “%s”."
msgstr ""

#. TRANSLATORS: The placeholder %s is a file path
#: src/remmina_sftp_client.c:181 src/remmina_sftp_client.c:202
#, c-format
msgid "Could not create the file “%s”."
msgstr ""

#. TRANSLATORS: The placeholders %s are a file path, and an error message.
#: src/remmina_sftp_client.c:220
#, c-format
msgid "Could not open the file “%s” on the server. %s"
msgstr ""

#: src/remmina_sftp_client.c:242
#, c-format
msgid "Could not save the file “%s”."
msgstr ""

#: src/remmina_sftp_client.c:281 src/remmina_sftp_client.c:698
#: src/remmina_sftp_client.c:761
#, c-format
msgid "Could not open the folder “%s”. %s"
msgstr ""

#: src/remmina_sftp_client.c:385
#, c-format
msgid "Could not create the folder “%s” on the server. %s"
msgstr ""

#: src/remmina_sftp_client.c:413 src/remmina_sftp_client.c:435
#, c-format
msgid "Could not create the file “%s” on the server. %s"
msgstr ""

#: src/remmina_sftp_client.c:456
#, c-format
msgid "Could not open the file “%s”."
msgstr ""

#: src/remmina_sftp_client.c:476
#, c-format
msgid "Could not write to the file “%s” on the server. %s"
msgstr ""

#: src/remmina_sftp_client.c:716
#, c-format
msgid "Could not read from the folder. %s"
msgstr ""

#: src/remmina_sftp_client.c:823
msgid "Are you sure you want to cancel the file transfer in progress?"
msgstr ""

#: src/remmina_sftp_client.c:857
#, c-format
msgid "Could not delete “%s”. %s"
msgstr ""

#: src/remmina_sftp_client.c:942
msgid "The file exists already"
msgstr ""

#: src/remmina_sftp_client.c:945
msgid "Resume"
msgstr ""

#: src/remmina_sftp_client.c:946
#, fuzzy
msgid "Overwrite"
msgstr "උඩින්-ලියන්න"

#: src/remmina_sftp_client.c:964
msgid "The following file already exists in the target folder:"
msgstr ""

#: src/remmina_file_editor.c:61
msgid ""
"<big>Supported formats\n"
"• server\n"
"• server[:port]\n"
"VNC additional formats\n"
"• ID:repeater ID number\n"
"• unix:///path/socket.sock</big>"
msgstr ""

#: src/remmina_file_editor.c:70
msgid ""
"<big>• command in PATH args %h\n"
"• /path/to/foo -options %h %u\n"
"• %h is substituted with the server name\n"
"• %t is substituted with the SSH server name\n"
"• %u is substituted with the username\n"
"• %U is substituted with the SSH username\n"
"• %p is substituted with Remmina profile name\n"
"• %g is substituted with Remmina profile group name\n"
"• %d is substituted with local date and time in ISO 8601 format\n"
"Do not run in background if you want the command to be executed before "
"connecting.\n"
"</big>"
msgstr ""

#: src/remmina_file_editor.c:84
msgid ""
"<big>Supported formats\n"
"• server\n"
"• server[:port]\n"
"• username@server[:port] (SSH protocol only)</big>"
msgstr ""

#: src/remmina_file_editor.c:162
msgid "Input is invalid."
msgstr ""

#: src/remmina_file_editor.c:239
msgid "Choose a Remote Desktop Server"
msgstr ""

#: src/remmina_file_editor.c:460
#, c-format
msgid "Browse the network to find a %s server"
msgstr ""

#: src/remmina_file_editor.c:564
msgid "Resolution"
msgstr "විභේදනය"

#: src/remmina_file_editor.c:571
msgid "Use initial window size"
msgstr ""

#: src/remmina_file_editor.c:575
msgid "Use client resolution"
msgstr ""

#: src/remmina_file_editor.c:586 src/remmina_file_editor.c:1152
msgid "Custom"
msgstr "අභිරුචි"

#: src/remmina_file_editor.c:945
msgid "Keyboard mapping"
msgstr ""

#: src/remmina_file_editor.c:1072
msgid "Behavior"
msgstr ""

#: src/remmina_file_editor.c:1075
msgid "Execute a Command"
msgstr ""

#: src/remmina_file_editor.c:1079
msgid "Before connecting"
msgstr ""

#: src/remmina_file_editor.c:1081
msgid "command %h %u %t %U %p %g --option"
msgstr ""

#: src/remmina_file_editor.c:1086
msgid "After connecting"
msgstr ""

#: src/remmina_file_editor.c:1088
msgid "/path/to/command -opt1 arg %h %u %t -opt2 %U %p %g"
msgstr ""

#: src/remmina_file_editor.c:1092
msgid "Start-up"
msgstr ""

#: src/remmina_file_editor.c:1095
msgid "Auto-start this profile"
msgstr ""

#: src/remmina_file_editor.c:1125
msgid "SSH Tunnel"
msgstr ""

#: src/remmina_file_editor.c:1126
msgid "Enable SSH tunnel"
msgstr ""

#: src/remmina_file_editor.c:1133
msgid "Tunnel via loopback address"
msgstr ""

#: src/remmina_file_editor.c:1143
#, c-format
msgid "Same server at port %i"
msgstr ""

#: src/remmina_file_editor.c:1193 plugins/rdp/rdp_plugin.c:2767
msgid "Start-up path"
msgstr ""

#: src/remmina_file_editor.c:1202
msgid "SSH Authentication"
msgstr ""

#: src/remmina_file_editor.c:1229
msgid "SSH private key file"
msgstr ""

#: src/remmina_file_editor.c:1235 src/remmina_ssh_plugin.c:1474
msgid "SSH certificate file"
msgstr ""

#: src/remmina_file_editor.c:1293
msgid "Basic"
msgstr "මූලික"

#: src/remmina_file_editor.c:1299
msgid "Advanced"
msgstr "වැඩිදුර"

#: src/remmina_file_editor.c:1310
msgid "Notes"
msgstr "සටහන්"

#: src/remmina_file_editor.c:1438
#, c-format
msgid "(%s: %i): Can't validate setting '%s' since 'value' or 'gfe' are NULL!"
msgstr ""

#: src/remmina_file_editor.c:1441
#, c-format
msgid ""
"(%s: %i): Can't validate user input since 'setting_name_to_validate', "
"'value' or 'gfe' are NULL!"
msgstr ""

#. TRANSLATORS: Meta-error. Shouldn't be visible.
#: src/remmina_file_editor.c:1445 plugins/x2go/x2go_plugin.c:2188
#: plugins/x2go/x2go_plugin.c:2817
msgid "Internal error."
msgstr ""

#: src/remmina_file_editor.c:1667 src/remmina_file_editor.c:1703
#: src/remmina_file_editor.c:1724 src/remmina_file_editor.c:1747
#, c-format
msgid "Couldn't validate user input. %s"
msgstr ""

#: src/remmina_file_editor.c:1691
#, fuzzy
msgid "Default settings saved."
msgstr "පොදු සැකසුම් සුරකින ලදි."

#: src/remmina_file_editor.c:1781
msgid "Remote Connection Profile"
msgstr "දුරස්ථ සම්බන්ධතා පැතිකඩ"

#: src/remmina_file_editor.c:1787
msgid "Save as Default"
msgstr ""

#: src/remmina_file_editor.c:1788
msgid "Use the current settings as the default for all new connection profiles"
msgstr ""

#: src/remmina_file_editor.c:1796 data/ui/remmina_main.glade:160
msgid "Connect"
msgstr "සම්බන්ධ වන්න"

#: src/remmina_file_editor.c:1799
msgid "_Save and Connect"
msgstr "_සුරකින්න හා සම්බන්ධ වන්න"

#: src/remmina_file_editor.c:1922
#, fuzzy
msgid "Quick Connect"
msgstr "ක්‍ෂණික සබඳතාව"

#: src/remmina_file_editor.c:1946
#, c-format
msgid "Use '%s' as subgroup delimiter"
msgstr ""

#: src/remmina_file_editor.c:2012 src/remmina_file_editor.c:2030
#, c-format
msgid "Could not find the file “%s”."
msgstr ""

#. TRANSLATORS: This is a message that pops up when an external Remmina plugin tries to set the window resolution using a legacy parameter.
#. TRANSLATORS: This is a message that pop-up when an external Remmina plugin tries to set the windows resolution using a legacy parameter.
#: src/remmina_file.c:451 src/remmina_file.c:497
msgid ""
"Using the «resolution» parameter in the Remmina preferences file is "
"deprecated.\n"
msgstr ""

#: src/remmina_icon.c:136
msgid "Open Main Window"
msgstr ""

#: src/remmina_icon.c:141 data/ui/remmina_main.glade:254
#, fuzzy
msgid "_Preferences"
msgstr "අභිරුචි"

#: src/remmina_icon.c:146
#, fuzzy
msgid "_About"
msgstr "පිළිබඳව"

#: src/remmina_icon.c:156
msgid "Enable Service Discovery"
msgstr ""

#: src/remmina_icon.c:168 data/ui/remmina_main.glade:404
msgid "_Quit"
msgstr "_ඉවත් වන්න"

#. TRANSLATORS: Applet name as per the Freedesktop Desktop entry specification https://specifications.freedesktop.org/desktop-entry-spec/latest/
#. TRANSLATORS: Applet Name as per the Freedesktop Desktop entry specification https://specifications.freedesktop.org/desktop-entry-spec/latest/
#: src/remmina_icon.c:294 src/remmina_icon.c:450
msgid "Remmina Applet"
msgstr ""

#. TRANSLATORS: Applet comment/description as per the Freedesktop Desktop entry specification https://specifications.freedesktop.org/desktop-entry-spec/latest/
#: src/remmina_icon.c:296 src/remmina_icon.c:452
msgid "Connect to remote desktops through the applet menu"
msgstr ""

#: src/remmina_icon.c:359
msgid "StatusNotifier/Appindicator support in “"
msgstr ""

#. TRANSLATORS: %s is a placeholder for "StatusNotifier/Appindicator suppor in “DESKTOP NAME”: "
#: src/remmina_icon.c:366
#, c-format
msgid "%s your desktop does support it"
msgstr ""

#. TRANSLATORS: %s is a placeholder for "StatusNotifier/Appindicator suppor in “DESKTOP NAME”: "
#: src/remmina_icon.c:368
#, c-format
msgid "%s and Remmina has built-in (compiled) support for libappindicator."
msgstr ""

#. TRANSLATORS: %s is a placeholder for "StatusNotifier/Appindicator suppor in “DESKTOP NAME”: "
#: src/remmina_icon.c:371
#, c-format
msgid ""
"%s not supported natively by your Desktop Environment. libappindicator will "
"try to fallback to GtkStatusIcon/xembed"
msgstr ""

#. TRANSLATORS: %s is a placeholder for "StatusNotifier/Appindicator suppor in “DESKTOP NAME”: "
#: src/remmina_icon.c:375
#, c-format
msgid "%s You may need to install, and use XApp Status Applet"
msgstr ""

#. TRANSLATORS: %s is a placeholder for "StatusNotifier/Appindicator suppor in “DESKTOP NAME”: "
#: src/remmina_icon.c:378
#, c-format
msgid "%s You may need to install, and use KStatusNotifierItem"
msgstr ""

#. TRANSLATORS: %s is a placeholder for "StatusNotifier/Appindicator suppor in “DESKTOP NAME”: "
#: src/remmina_icon.c:381
#, c-format
msgid "%s You may need to install, and use XEmbed SNI Proxy"
msgstr ""

#. TRANSLATORS: %s is a placeholder for "StatusNotifier/Appindicator suppor in “DESKTOP NAME”: "
#: src/remmina_icon.c:384
#, c-format
msgid "%s You may need to install, and use Gnome Shell Extension Appindicator"
msgstr ""

#. TRANSLATORS: %s is a placeholder for an error message
#: src/remmina_ssh_plugin.c:539
#, c-format
msgid "Error: %s"
msgstr "දෝෂය: %s"

#: src/remmina_ssh_plugin.c:556
msgid "Terminal content saved in"
msgstr ""

#: src/remmina_ssh_plugin.c:822
msgid "Select All (host+A)"
msgstr ""

#: src/remmina_ssh_plugin.c:823
msgid "Copy (host+C)"
msgstr "පිටපත් (ධාරකය+ජ)"

#: src/remmina_ssh_plugin.c:824
msgid "Paste (host+V)"
msgstr "අලවන්න (ධාරකය+ඩ)"

#: src/remmina_ssh_plugin.c:825
msgid "Save session to file"
msgstr "වාරය ගොනුවක් තුළට සුරකින්න"

#: src/remmina_ssh_plugin.c:826
msgid "Increase font size (host+Page Up)"
msgstr ""

#: src/remmina_ssh_plugin.c:827
msgid "Decrease font size (host+Page Down)"
msgstr ""

#: src/remmina_ssh_plugin.c:828
msgid "Find text (host+G)"
msgstr ""

#: src/remmina_ssh_plugin.c:1439 data/ui/remmina_main.glade:177
msgid "Copy"
msgstr "පිටපත්"

#: src/remmina_ssh_plugin.c:1439
msgid "_Copy"
msgstr "_පිටපත්"

#: src/remmina_ssh_plugin.c:1440
msgid "Paste"
msgstr "අලවන්න"

#: src/remmina_ssh_plugin.c:1440
msgid "_Paste"
msgstr "_අලවන්න"

#: src/remmina_ssh_plugin.c:1441
msgid "Select all"
msgstr "සියල්ල තෝරන්න"

#: src/remmina_ssh_plugin.c:1441
msgid "_Select all"
msgstr "_සියල්ල තෝරන්න"

#: src/remmina_ssh_plugin.c:1442
msgid "Increase font size"
msgstr ""

#: src/remmina_ssh_plugin.c:1442
msgid "_Increase font size"
msgstr ""

#: src/remmina_ssh_plugin.c:1443
msgid "Decrease font size"
msgstr ""

#: src/remmina_ssh_plugin.c:1443
msgid "_Decrease font size"
msgstr ""

#: src/remmina_ssh_plugin.c:1444
msgid "Find text"
msgstr ""

#: src/remmina_ssh_plugin.c:1444
msgid "_Find text"
msgstr ""

#: src/remmina_ssh_plugin.c:1471 plugins/spice/spice_plugin.c:674
#: plugins/vnc/vnc_plugin.c:1977 plugins/vnc/vnc_plugin.c:1989
msgid "User password"
msgstr "පරිශීලක මුරපදය"

#: src/remmina_ssh_plugin.c:1477
msgid "Opening command"
msgstr ""

#: src/remmina_ssh_plugin.c:1478
msgid "Start-up background program"
msgstr ""

#: src/remmina_ssh_plugin.c:1483
msgid ""
"The filename can use the following placeholders:\n"
"\n"
"  • %h is substituted with the server name\n"
"  • %t is substituted with the SSH server name\n"
"  • %u is substituted with the username\n"
"  • %U is substituted with the SSH username\n"
"  • %p is substituted with Remmina profile name\n"
"  • %g is substituted with Remmina profile group name\n"
"  • %d is substituted with local date and time in ISO 8601 format\n"
msgstr ""

#: src/remmina_ssh_plugin.c:1505
msgid "Terminal colour scheme"
msgstr ""

#: src/remmina_ssh_plugin.c:1506
#, fuzzy
msgid "Character set"
msgstr "අක්ෂර කට්ටලය"

#: src/remmina_ssh_plugin.c:1508
msgid "KEX (Key Exchange) algorithms"
msgstr ""

#: src/remmina_ssh_plugin.c:1509
msgid "Symmetric cipher client to server"
msgstr ""

#: src/remmina_ssh_plugin.c:1510
msgid "Preferred server host key types"
msgstr ""

#: src/remmina_ssh_plugin.c:1511
msgid "Folder for SSH session log"
msgstr ""

#: src/remmina_ssh_plugin.c:1512
msgid "Filename for SSH session log"
msgstr ""

#: src/remmina_ssh_plugin.c:1513
msgid "Log SSH session when exiting Remmina"
msgstr ""

#: src/remmina_ssh_plugin.c:1514
msgid "Log SSH session asynchronously"
>>>>>>> 050fc71c
msgstr ""

#: src/remmina_ssh_plugin.c:1514
msgid "Saving the session asynchronously may have a notable performance impact"
msgstr ""

#: src/remmina_ssh_plugin.c:1515
msgid "Audible terminal bell"
msgstr ""

#: src/remmina_ssh_plugin.c:1516
msgid "SSH compression"
msgstr ""

#: src/remmina_ssh_plugin.c:1517
msgid "Don't remember passwords"
msgstr "මුරපද මතක තබා නොගන්න"

<<<<<<< HEAD
#: src/remmina_sftp_client.c:385
#, c-format
msgid "Could not create the folder “%s” on the server. %s"
msgstr ""

#: src/remmina_sftp_client.c:413 src/remmina_sftp_client.c:435
#, c-format
msgid "Could not create the file “%s” on the server. %s"
msgstr ""

#: src/remmina_sftp_client.c:456
#, c-format
msgid "Could not open the file “%s”."
msgstr ""

#: src/remmina_sftp_client.c:476
#, c-format
msgid "Could not write to the file “%s” on the server. %s"
msgstr ""

#: src/remmina_sftp_client.c:716
#, c-format
msgid "Could not read from the folder. %s"
msgstr ""

#: src/remmina_sftp_client.c:823
msgid "Are you sure you want to cancel the file transfer in progress?"
msgstr ""

#: src/remmina_sftp_client.c:857
#, c-format
msgid "Could not delete “%s”. %s"
msgstr ""

#: src/remmina_sftp_client.c:942
msgid "The file exists already"
msgstr ""

#: src/remmina_sftp_client.c:945
msgid "Resume"
msgstr ""

#: src/remmina_sftp_client.c:946
#, fuzzy
msgid "Overwrite"
msgstr "උඩින්-ලියන්න"

#: src/remmina_sftp_client.c:964
msgid "The following file already exists in the target folder:"
msgstr ""

#: src/remmina_file_editor.c:61
msgid ""
"<big>Supported formats\n"
"• server\n"
"• server[:port]\n"
"VNC additional formats\n"
"• ID:repeater ID number\n"
"• unix:///path/socket.sock</big>"
msgstr ""

#: src/remmina_file_editor.c:70
msgid ""
"<big>• command in PATH args %h\n"
"• /path/to/foo -options %h %u\n"
"• %h is substituted with the server name\n"
"• %t is substituted with the SSH server name\n"
"• %u is substituted with the username\n"
"• %U is substituted with the SSH username\n"
"• %p is substituted with Remmina profile name\n"
"• %g is substituted with Remmina profile group name\n"
"• %d is substituted with local date and time in ISO 8601 format\n"
"Do not run in background if you want the command to be executed before "
"connecting.\n"
"</big>"
msgstr ""

#: src/remmina_file_editor.c:84
msgid ""
"<big>Supported formats\n"
"• server\n"
"• server[:port]\n"
"• username@server[:port] (SSH protocol only)</big>"
msgstr ""

#: src/remmina_file_editor.c:162
msgid "Input is invalid."
msgstr ""

#: src/remmina_file_editor.c:239
msgid "Choose a Remote Desktop Server"
msgstr ""

#: src/remmina_file_editor.c:460
#, c-format
msgid "Browse the network to find a %s server"
msgstr ""

#: src/remmina_file_editor.c:564
msgid "Resolution"
msgstr "විභේදනය"

#: src/remmina_file_editor.c:571
msgid "Use initial window size"
msgstr ""

#: src/remmina_file_editor.c:575
msgid "Use client resolution"
msgstr ""

#: src/remmina_file_editor.c:586 src/remmina_file_editor.c:1152
msgid "Custom"
msgstr "අභිරුචි"

#: src/remmina_file_editor.c:945
msgid "Keyboard mapping"
msgstr ""

#: src/remmina_file_editor.c:1072
msgid "Behavior"
msgstr ""

#: src/remmina_file_editor.c:1075
msgid "Execute a Command"
msgstr ""

#: src/remmina_file_editor.c:1079
msgid "Before connecting"
msgstr ""

#: src/remmina_file_editor.c:1081
msgid "command %h %u %t %U %p %g --option"
msgstr ""

#: src/remmina_file_editor.c:1086
msgid "After connecting"
msgstr ""

#: src/remmina_file_editor.c:1088
msgid "/path/to/command -opt1 arg %h %u %t -opt2 %U %p %g"
msgstr ""

#: src/remmina_file_editor.c:1092
msgid "Start-up"
msgstr ""

#: src/remmina_file_editor.c:1095
msgid "Auto-start this profile"
msgstr ""

#: src/remmina_file_editor.c:1125
msgid "SSH Tunnel"
msgstr ""

#: src/remmina_file_editor.c:1126
msgid "Enable SSH tunnel"
msgstr ""

#: src/remmina_file_editor.c:1133
msgid "Tunnel via loopback address"
msgstr ""

#: src/remmina_file_editor.c:1143
#, c-format
msgid "Same server at port %i"
msgstr ""

#: src/remmina_file_editor.c:1193 plugins/rdp/rdp_plugin.c:2724
msgid "Start-up path"
msgstr ""

#: src/remmina_file_editor.c:1202
msgid "SSH Authentication"
msgstr ""

#: src/remmina_file_editor.c:1229
msgid "SSH private key file"
msgstr ""

#: src/remmina_file_editor.c:1235 src/remmina_ssh_plugin.c:1474
msgid "SSH certificate file"
msgstr ""

#: src/remmina_file_editor.c:1293
msgid "Basic"
msgstr "මූලික"

#: src/remmina_file_editor.c:1299
msgid "Advanced"
msgstr "උ‍ස‍ස්‍"

#: src/remmina_file_editor.c:1310
msgid "Notes"
msgstr "සටහන්"

#: src/remmina_file_editor.c:1438
#, c-format
msgid "(%s: %i): Can't validate setting '%s' since 'value' or 'gfe' are NULL!"
msgstr ""

#: src/remmina_file_editor.c:1441
#, c-format
msgid ""
"(%s: %i): Can't validate user input since 'setting_name_to_validate', "
"'value' or 'gfe' are NULL!"
msgstr ""

#. TRANSLATORS: Meta-error. Shouldn't be visible.
#: src/remmina_file_editor.c:1445 plugins/x2go/x2go_plugin.c:856
#: plugins/x2go/x2go_plugin.c:1440
msgid "Internal error."
msgstr ""

#: src/remmina_file_editor.c:1667 src/remmina_file_editor.c:1703
#: src/remmina_file_editor.c:1724 src/remmina_file_editor.c:1747
#, c-format
msgid "Couldn't validate user input. %s"
msgstr ""

#: src/remmina_file_editor.c:1691
#, fuzzy
msgid "Default settings saved."
msgstr "පොදු සැකසුම් සුරකින ලදි."

#: src/remmina_file_editor.c:1781
msgid "Remote Connection Profile"
msgstr "දුරස්ථ සම්බන්ධතා පැතිකඩ"

#: src/remmina_file_editor.c:1787
msgid "Save as Default"
msgstr ""

#: src/remmina_file_editor.c:1788
msgid "Use the current settings as the default for all new connection profiles"
msgstr ""

#: src/remmina_file_editor.c:1796 data/ui/remmina_main.glade:160
msgid "Connect"
msgstr "සම්බන්ධ වන්න"

#: src/remmina_file_editor.c:1799
msgid "_Save and Connect"
msgstr "සුරකින්න හා සම්බන්ධ වන්න"

#: src/remmina_file_editor.c:1922
#, fuzzy
msgid "Quick Connect"
msgstr "ක්‍ෂණික සබඳතාව"

#: src/remmina_file_editor.c:1946
#, c-format
msgid "Use '%s' as subgroup delimiter"
msgstr ""

#: src/remmina_file_editor.c:2012 src/remmina_file_editor.c:2030
#, c-format
msgid "Could not find the file “%s”."
msgstr ""

#. TRANSLATORS: This is a message that pops up when an external Remmina plugin tries to set the window resolution using a legacy parameter.
#. TRANSLATORS: This is a message that pop-up when an external Remmina plugin tries to set the windows resolution using a legacy parameter.
#: src/remmina_file.c:451 src/remmina_file.c:497
msgid ""
"Using the «resolution» parameter in the Remmina preferences file is "
"deprecated.\n"
msgstr ""

#: src/remmina_icon.c:136
msgid "Open Main Window"
msgstr ""

#: src/remmina_icon.c:141 data/ui/remmina_main.glade:254
#, fuzzy
msgid "_Preferences"
msgstr "අවශ්‍යතාව"

#: src/remmina_icon.c:146
#, fuzzy
msgid "_About"
msgstr "පිළිබඳව"

#: src/remmina_icon.c:156
msgid "Enable Service Discovery"
msgstr ""

#: src/remmina_icon.c:168 data/ui/remmina_main.glade:404
msgid "_Quit"
msgstr "ඉවත් වන්න (_Q)"

#. TRANSLATORS: Applet name as per the Freedesktop Desktop entry specification https://specifications.freedesktop.org/desktop-entry-spec/latest/
#. TRANSLATORS: Applet Name as per the Freedesktop Desktop entry specification https://specifications.freedesktop.org/desktop-entry-spec/latest/
#: src/remmina_icon.c:294 src/remmina_icon.c:450
msgid "Remmina Applet"
msgstr ""

#. TRANSLATORS: Applet comment/description as per the Freedesktop Desktop entry specification https://specifications.freedesktop.org/desktop-entry-spec/latest/
#: src/remmina_icon.c:296 src/remmina_icon.c:452
msgid "Connect to remote desktops through the applet menu"
msgstr ""

#: src/remmina_icon.c:359
msgid "StatusNotifier/Appindicator support in “"
msgstr ""

#. TRANSLATORS: %s is a placeholder for "StatusNotifier/Appindicator suppor in “DESKTOP NAME”: "
#: src/remmina_icon.c:366
#, c-format
msgid "%s your desktop does support it"
msgstr ""

#. TRANSLATORS: %s is a placeholder for "StatusNotifier/Appindicator suppor in “DESKTOP NAME”: "
#: src/remmina_icon.c:368
#, c-format
msgid "%s and Remmina has built-in (compiled) support for libappindicator."
msgstr ""

#. TRANSLATORS: %s is a placeholder for "StatusNotifier/Appindicator suppor in “DESKTOP NAME”: "
#: src/remmina_icon.c:371
#, c-format
msgid ""
"%s not supported natively by your Desktop Environment. libappindicator will "
"try to fallback to GtkStatusIcon/xembed"
msgstr ""

#. TRANSLATORS: %s is a placeholder for "StatusNotifier/Appindicator suppor in “DESKTOP NAME”: "
#: src/remmina_icon.c:375
#, c-format
msgid "%s You may need to install, and use XApp Status Applet"
msgstr ""

#. TRANSLATORS: %s is a placeholder for "StatusNotifier/Appindicator suppor in “DESKTOP NAME”: "
#: src/remmina_icon.c:378
#, c-format
msgid "%s You may need to install, and use KStatusNotifierItem"
msgstr ""

#. TRANSLATORS: %s is a placeholder for "StatusNotifier/Appindicator suppor in “DESKTOP NAME”: "
#: src/remmina_icon.c:381
#, c-format
msgid "%s You may need to install, and use XEmbed SNI Proxy"
msgstr ""

#. TRANSLATORS: %s is a placeholder for "StatusNotifier/Appindicator suppor in “DESKTOP NAME”: "
#: src/remmina_icon.c:384
#, c-format
msgid "%s You may need to install, and use Gnome Shell Extension Appindicator"
msgstr ""

#. TRANSLATORS: %s is a placeholder for an error message
#: src/remmina_ssh_plugin.c:539
#, c-format
msgid "Error: %s"
msgstr "දෝෂය: %s"

#: src/remmina_ssh_plugin.c:556
msgid "Terminal content saved in"
msgstr ""

#: src/remmina_ssh_plugin.c:822
msgid "Select All (host+A)"
msgstr ""

#: src/remmina_ssh_plugin.c:823
msgid "Copy (host+C)"
msgstr "පිටපත් (ධාරකය+ජ)"

#: src/remmina_ssh_plugin.c:824
msgid "Paste (host+V)"
msgstr "අලවන්න (ධාරකය+ඩ)"

#: src/remmina_ssh_plugin.c:825
msgid "Save session to file"
msgstr "වාරය ගොනුවක් තුළට සුරකින්න"

#: src/remmina_ssh_plugin.c:826
msgid "Increase font size (host+Page Up)"
msgstr ""

#: src/remmina_ssh_plugin.c:827
msgid "Decrease font size (host+Page Down)"
msgstr ""

#: src/remmina_ssh_plugin.c:828
msgid "Find text (host+G)"
msgstr ""

#: src/remmina_ssh_plugin.c:1439 data/ui/remmina_main.glade:177
msgid "Copy"
msgstr "පිටපත්"

#: src/remmina_ssh_plugin.c:1439
msgid "_Copy"
msgstr "පිටපත්(_C)"

#: src/remmina_ssh_plugin.c:1440
msgid "Paste"
msgstr "අලවන්න"

#: src/remmina_ssh_plugin.c:1440
msgid "_Paste"
msgstr "_අලවන්න"

#: src/remmina_ssh_plugin.c:1441
msgid "Select all"
msgstr "සියල්ල තෝරන්න"

#: src/remmina_ssh_plugin.c:1441
msgid "_Select all"
msgstr "_සියල්ල තෝරන්න"

#: src/remmina_ssh_plugin.c:1442
msgid "Increase font size"
msgstr ""

#: src/remmina_ssh_plugin.c:1442
msgid "_Increase font size"
msgstr ""

#: src/remmina_ssh_plugin.c:1443
msgid "Decrease font size"
msgstr ""

#: src/remmina_ssh_plugin.c:1443
msgid "_Decrease font size"
msgstr ""

#: src/remmina_ssh_plugin.c:1444
msgid "Find text"
msgstr ""

#: src/remmina_ssh_plugin.c:1444
msgid "_Find text"
msgstr ""

#: src/remmina_ssh_plugin.c:1471 plugins/spice/spice_plugin.c:674
#: plugins/vnc/vnc_plugin.c:1977 plugins/vnc/vnc_plugin.c:1989
msgid "User password"
msgstr "පරිශීලක මුරපදය"

#: src/remmina_ssh_plugin.c:1477 plugins/rdp/rdp_plugin.c:2723
msgid "Start-up program"
msgstr ""

#: src/remmina_ssh_plugin.c:1482
msgid ""
"The filename can use the following placeholders:\n"
"\n"
"  • %h is substituted with the server name\n"
"  • %t is substituted with the SSH server name\n"
"  • %u is substituted with the username\n"
"  • %U is substituted with the SSH username\n"
"  • %p is substituted with Remmina profile name\n"
"  • %g is substituted with Remmina profile group name\n"
"  • %d is substituted with local date and time in ISO 8601 format\n"
msgstr ""

#: src/remmina_ssh_plugin.c:1504
msgid "Terminal colour scheme"
msgstr ""

#: src/remmina_ssh_plugin.c:1505
#, fuzzy
msgid "Character set"
msgstr "අක්ෂර කට්ටලය"

#: src/remmina_ssh_plugin.c:1507
msgid "KEX (Key Exchange) algorithms"
msgstr ""

#: src/remmina_ssh_plugin.c:1508
msgid "Symmetric cipher client to server"
msgstr ""

#: src/remmina_ssh_plugin.c:1509
msgid "Preferred server host key types"
msgstr ""

#: src/remmina_ssh_plugin.c:1510
msgid "Folder for SSH session log"
msgstr ""

#: src/remmina_ssh_plugin.c:1511
msgid "Filename for SSH session log"
msgstr ""

#: src/remmina_ssh_plugin.c:1512
msgid "Log SSH session when exiting Remmina"
msgstr ""

#: src/remmina_ssh_plugin.c:1513
msgid "Log SSH session asynchronously"
msgstr ""

#: src/remmina_ssh_plugin.c:1513
msgid "Saving the session asynchronously may have a notable performance impact"
msgstr ""

#: src/remmina_ssh_plugin.c:1514
msgid "Audible terminal bell"
msgstr ""

#: src/remmina_ssh_plugin.c:1515
msgid "SSH compression"
msgstr ""

#: src/remmina_ssh_plugin.c:1516
msgid "Don't remember passwords"
msgstr "මුරපද මතක තබා නොගන්න"

#: src/remmina_ssh_plugin.c:1517
msgid "Strict host key checking"
msgstr ""

#: src/remmina_ssh_plugin.c:1531
msgid "SSH - Secure Shell"
msgstr ""

#: plugins/kwallet/src/kwallet_plugin_main.c:118
msgid "Secured password storage in KWallet"
msgstr "කේවැලට් හි ආරක්ෂිත මුරපද ආචයනය"

#: plugins/rdp/rdp_settings.c:217
msgid "<Auto-detect>"
msgstr ""

#: plugins/rdp/rdp_settings.c:249
msgid "<Not set>"
msgstr ""

#: plugins/rdp/rdp_settings.c:280
msgid "<Choose a quality level to edit…>"
msgstr ""

#: plugins/rdp/rdp_settings.c:282 plugins/rdp/rdp_plugin.c:2542
#: plugins/vnc/vnc_plugin.c:1934
msgid "Poor (fastest)"
msgstr ""

#: plugins/rdp/rdp_settings.c:284 plugins/rdp/rdp_plugin.c:2543
#: plugins/vnc/vnc_plugin.c:1933
#, fuzzy
msgid "Medium"
msgstr "මධ්යම"

#: plugins/rdp/rdp_settings.c:286 plugins/rdp/rdp_plugin.c:2544
#: plugins/vnc/vnc_plugin.c:1931
#, fuzzy
msgid "Good"
msgstr "හොඳයි"

#: plugins/rdp/rdp_settings.c:288 plugins/rdp/rdp_plugin.c:2545
#: plugins/vnc/vnc_plugin.c:1932
msgid "Best (slowest)"
msgstr ""

#: plugins/rdp/rdp_settings.c:427
#, fuzzy
msgid "Keyboard layout"
msgstr "යතුරුපුවරු ආකෘතිය:"

#: plugins/rdp/rdp_settings.c:457
msgid "Use client keyboard mapping"
msgstr ""

#: plugins/rdp/rdp_settings.c:468
msgid "Keyboard scancode remapping"
msgstr ""

#: plugins/rdp/rdp_settings.c:483
msgid "List of key=value,… pairs to remap scancodes. E.g. 0x56=0x29,0x29=0x56"
msgstr ""

#: plugins/rdp/rdp_settings.c:486
msgid "FreeRDP > 2.3.0 is required to map scancodes"
msgstr ""

#: plugins/rdp/rdp_settings.c:494
msgid "Quality settings"
msgstr ""

#: plugins/rdp/rdp_settings.c:517
#, fuzzy
msgid "Wallpaper"
msgstr "බිතුපත"

#: plugins/rdp/rdp_settings.c:525
msgid "Window drag"
msgstr ""

#: plugins/rdp/rdp_settings.c:532
msgid "Menu animation"
msgstr ""

#: plugins/rdp/rdp_settings.c:540
#, fuzzy
msgid "Theme"
msgstr "තේමාව"

#: plugins/rdp/rdp_settings.c:547
msgid "Cursor shadow"
msgstr ""

#: plugins/rdp/rdp_settings.c:555
msgid "Cursor blinking"
msgstr ""

#: plugins/rdp/rdp_settings.c:562
msgid "Font smoothing"
msgstr ""

#: plugins/rdp/rdp_settings.c:570
msgid "Composition"
msgstr ""

#: plugins/rdp/rdp_settings.c:580
msgid "Remote scale factor"
msgstr ""

#: plugins/rdp/rdp_settings.c:595
msgid "Desktop scale factor %"
msgstr ""

#: plugins/rdp/rdp_settings.c:607
msgid "Device scale factor %"
msgstr ""

#: plugins/rdp/rdp_settings.c:630
msgid "Desktop orientation"
msgstr ""

#: plugins/rdp/rdp_settings.c:650
msgid "Input device settings"
msgstr "ආදාන උපාංගයේ සැකසුම්"

#: plugins/rdp/rdp_settings.c:658 plugins/rdp/rdp_plugin.c:2686
#: plugins/vnc/vnc_plugin.c:2014
msgid "Disable smooth scrolling"
msgstr ""

#: plugins/rdp/rdp_settings.c:669
#, fuzzy
#| msgid "Default settings saved."
msgid "General settings"
msgstr "සාමාන්‍ය සිටුවම්"

#: plugins/rdp/rdp_settings.c:676 plugins/rdp/rdp_plugin.c:2738
msgid "Reconnect attempts number"
msgstr ""

#: plugins/rdp/rdp_settings.c:689 plugins/rdp/rdp_plugin.c:2738
msgid ""
"The maximum number of reconnect attempts upon an RDP disconnect (default: 20)"
msgstr ""

#: plugins/rdp/rdp_plugin.c:762 plugins/rdp/rdp_plugin.c:827
msgid "Enter RDP authentication credentials"
msgstr ""

#: plugins/rdp/rdp_plugin.c:835
msgid "Enter RDP gateway authentication credentials"
msgstr ""

#: plugins/rdp/rdp_plugin.c:2073
#, c-format
msgid ""
"Could not access the RDP server “%s”.\n"
"Account locked out."
msgstr ""

#: plugins/rdp/rdp_plugin.c:2080
#, c-format
msgid ""
"Could not access the RDP server “%s”.\n"
"Account expired."
msgstr ""

#: plugins/rdp/rdp_plugin.c:2087
#, c-format
msgid ""
"Could not access the RDP server “%s”.\n"
"Password expired."
msgstr ""

#: plugins/rdp/rdp_plugin.c:2094
#, c-format
msgid ""
"Could not access the RDP server “%s”.\n"
"Account disabled."
msgstr ""

#: plugins/rdp/rdp_plugin.c:2100
#, c-format
msgid ""
"Could not access the RDP server “%s”.\n"
"Insufficient user privileges."
msgstr ""

#: plugins/rdp/rdp_plugin.c:2108
#, c-format
msgid ""
"Could not access the RDP server “%s”.\n"
"Account restricted."
msgstr ""

#: plugins/rdp/rdp_plugin.c:2116
#, c-format
msgid ""
"Could not access the RDP server “%s”.\n"
"Change user password before connecting."
msgstr ""

#: plugins/rdp/rdp_plugin.c:2121
#, c-format
msgid "Lost connection to the RDP server “%s”."
msgstr ""

#: plugins/rdp/rdp_plugin.c:2124
#, c-format
msgid "Could not find the address for the RDP server “%s”."
msgstr ""

#: plugins/rdp/rdp_plugin.c:2128
#, c-format
msgid ""
"Could not connect to the RDP server “%s” via TLS. Check that client and "
"server support a common TLS version."
msgstr ""

#. TRANSLATORS: the placeholder may be either an IP/FQDN or a server hostname
#: plugins/rdp/rdp_plugin.c:2132
#, c-format
msgid ""
"Unable to establish a connection to the RDP server “%s”. Check “Security "
"protocol negotiation”."
msgstr ""

#: plugins/rdp/rdp_plugin.c:2140
#, c-format
msgid "Cannot connect to the RDP server “%s”."
msgstr ""

#: plugins/rdp/rdp_plugin.c:2143
msgid "Could not start libfreerdp-gdi."
msgstr ""

#: plugins/rdp/rdp_plugin.c:2146
#, c-format
msgid ""
"You requested a H.264 GFX mode for the server “%s”, but your libfreerdp does "
"not support H.264. Please use a non-AVC colour depth setting."
msgstr ""

#: plugins/rdp/rdp_plugin.c:2153
#, c-format
msgid "The “%s” server refused the connection."
msgstr ""

#: plugins/rdp/rdp_plugin.c:2158
#, c-format
msgid ""
"The Remote Desktop Gateway “%s” denied the user “%s\\%s” access due to "
"policy."
msgstr ""

#: plugins/rdp/rdp_plugin.c:2168
#, c-format
msgid "Cannot connect to the “%s” RDP server."
msgstr ""

#: plugins/rdp/rdp_plugin.c:2511
msgid "Automatic (32 bpp) (Server chooses its best format)"
msgstr ""

#: plugins/rdp/rdp_plugin.c:2512
msgid "GFX AVC444 (32 bpp)"
msgstr ""

#: plugins/rdp/rdp_plugin.c:2513
msgid "GFX AVC420 (32 bpp)"
msgstr ""

#: plugins/rdp/rdp_plugin.c:2514
msgid "GFX RFX (32 bpp)"
msgstr ""

#: plugins/rdp/rdp_plugin.c:2515
msgid "GFX RFX Progressive (32 bpp)"
msgstr ""

#: plugins/rdp/rdp_plugin.c:2516
msgid "RemoteFX (32 bpp)"
msgstr ""

#: plugins/rdp/rdp_plugin.c:2517 plugins/vnc/vnc_plugin.c:1922
msgid "True colour (32 bpp)"
msgstr ""

#: plugins/rdp/rdp_plugin.c:2518
msgid "True colour (24 bpp)"
msgstr ""

#: plugins/rdp/rdp_plugin.c:2519 plugins/vnc/vnc_plugin.c:1923
msgid "High colour (16 bpp)"
msgstr ""

#: plugins/rdp/rdp_plugin.c:2520
msgid "High colour (15 bpp)"
msgstr ""

#: plugins/rdp/rdp_plugin.c:2521 plugins/vnc/vnc_plugin.c:1924
msgid "256 colours (8 bpp)"
msgstr ""

#: plugins/rdp/rdp_plugin.c:2552 data/ui/remmina_preferences.glade:641
#, fuzzy
msgid "None"
msgstr "කිසිවක් නැත"

#: plugins/rdp/rdp_plugin.c:2553
msgid "Auto-detect"
msgstr ""

#: plugins/rdp/rdp_plugin.c:2554
msgid "Modem"
msgstr ""

#: plugins/rdp/rdp_plugin.c:2555
msgid "Low performance broadband"
msgstr ""

#: plugins/rdp/rdp_plugin.c:2556
msgid "Satellite"
msgstr "චන්ද්‍රිකා"

#: plugins/rdp/rdp_plugin.c:2557
msgid "High performance broadband"
msgstr ""

#: plugins/rdp/rdp_plugin.c:2558
msgid "WAN"
msgstr ""

#: plugins/rdp/rdp_plugin.c:2559
msgid "LAN"
msgstr ""

#: plugins/rdp/rdp_plugin.c:2566 plugins/spice/spice_plugin.c:635
#: data/ui/remmina_preferences.glade:677
#, fuzzy
msgid "Off"
msgstr "අක්‍රීයයි"

#: plugins/rdp/rdp_plugin.c:2575
msgid "Automatic negotiation"
msgstr ""

#: plugins/rdp/rdp_plugin.c:2576
msgid "NLA protocol security"
msgstr "ජා.ම.ස.(NLA) කෙටුම්පත් ආරක්ෂාව"

#: plugins/rdp/rdp_plugin.c:2577
msgid "TLS protocol security"
msgstr "ප්‍ර.ස්.ආ.(TLS) කෙටුම්පත් ආරක්ෂාව"

#: plugins/rdp/rdp_plugin.c:2578
msgid "RDP protocol security"
msgstr ""

#: plugins/rdp/rdp_plugin.c:2579
msgid "NLA extended protocol security"
msgstr ""

#: plugins/rdp/rdp_plugin.c:2592
msgid "2600 (Windows XP), 7601 (Windows Vista/7), 9600 (Windows 8 and newer)"
msgstr ""

#: plugins/rdp/rdp_plugin.c:2595
msgid ""
"Used i.a. by terminal services in a smart card channel to distinguish client "
"capabilities:\n"
"  • < 4034: Windows XP base smart card functions\n"
"  • 4034-7064: Windows Vista/7: SCardReadCache(),\n"
"    SCardWriteCache(), SCardGetTransmitCount()\n"
"  • >= 7065: Windows 8 and newer: SCardGetReaderIcon(),\n"
"    SCardGetDeviceTypeId()"
msgstr ""

#: plugins/rdp/rdp_plugin.c:2603
msgid ""
"Options for redirection of audio input:\n"
"  • [sys:<sys>,][dev:<dev>,][format:<format>,][rate:<rate>,]\n"
"    [channel:<channel>] Audio input (microphone)\n"
"  • sys:pulse\n"
"  • format:1\n"
"  • sys:oss,dev:1,format:1\n"
"  • sys:alsa"
msgstr ""

#: plugins/rdp/rdp_plugin.c:2612
msgid ""
"Options for redirection of audio output:\n"
"  • [sys:<sys>,][dev:<dev>,][format:<format>,][rate:<rate>,]\n"
"    [channel:<channel>] Audio output\n"
"  • sys:pulse\n"
"  • format:1\n"
"  • sys:oss,dev:1,format:1\n"
"  • sys:alsa"
msgstr ""

#: plugins/rdp/rdp_plugin.c:2622
msgid ""
"Options for redirection of USB device:\n"
"  • [dbg,][id:<vid>:<pid>#…,][addr:<bus>:<addr>#…,][auto]\n"
"  • auto\n"
"  • id:054c:0268#4669:6e6b,addr:04:0c"
msgstr ""

#: plugins/rdp/rdp_plugin.c:2628
msgid ""
"Advanced setting for high latency links:\n"
"Adjusts the connection timeout. Use if your connection times out.\n"
"The highest possible value is 600000 ms (10 minutes).\n"
msgstr ""

#: plugins/rdp/rdp_plugin.c:2633
msgid ""
"Performance optimisations based on the network connection type:\n"
"Using auto-detection is advised.\n"
"If “Auto-detect” fails, choose the most appropriate option in the list.\n"
msgstr ""

#: plugins/rdp/rdp_plugin.c:2638
msgid ""
"Comma-separated list of monitor IDs and desktop orientations:\n"
"  • [<id>:<orientation-in-degrees>,]\n"
"  • 0,1,2,3\n"
"  • 0:270,1:90\n"
"Orientations are specified in degrees, valid values are:\n"
"  •   0 (landscape)\n"
"  •  90 (portrait)\n"
"  • 180 (landscape flipped)\n"
"  • 270 (portrait flipped)\n"
"\n"
msgstr ""

#: plugins/rdp/rdp_plugin.c:2650
msgid ""
"Redirect directory <path> as named share <name>.\n"
"  • <name>,<fullpath>[;<name>,<fullpath>[;…]]\n"
"  • MyHome,/home/remminer\n"
"  • /home/remminer\n"
"  • MyHome,/home/remminer;SomePath,/path/to/somepath\n"
"Hotplug support is enabled with:\n"
"  • hotplug,*\n"
"\n"
msgstr ""

#: plugins/rdp/rdp_plugin.c:2682 plugins/spice/spice_plugin.c:677
msgid "Share folder"
msgstr "බහාලුම බෙදාගන්න"

#: plugins/rdp/rdp_plugin.c:2682
msgid "Use “Redirect directory” in the advanced tab for multiple directories"
msgstr ""

#: plugins/rdp/rdp_plugin.c:2683
msgid "Restricted admin mode"
msgstr ""

#: plugins/rdp/rdp_plugin.c:2684
#, fuzzy
#| msgid "Password"
msgid "Password hash"
msgstr "මුරපදය"

#: plugins/rdp/rdp_plugin.c:2684
msgid "Restricted admin mode password hash"
msgstr ""

#: plugins/rdp/rdp_plugin.c:2685
msgid "Left-handed mouse support"
msgstr ""

#: plugins/rdp/rdp_plugin.c:2685
msgid "Swap left and right mouse buttons for left-handed mouse support"
msgstr ""

#: plugins/rdp/rdp_plugin.c:2687
msgid "Enable multi monitor"
msgstr ""

#: plugins/rdp/rdp_plugin.c:2688
msgid "Span screen over multiple monitors"
msgstr ""

#: plugins/rdp/rdp_plugin.c:2689
msgid "List monitor IDs"
msgstr ""

#: plugins/rdp/rdp_plugin.c:2691 plugins/vnc/vnc_plugin.c:1978
#: plugins/vnc/vnc_plugin.c:1990 plugins/gvnc/gvnc_plugin.c:849
msgid "Colour depth"
msgstr ""

#: plugins/rdp/rdp_plugin.c:2692
msgid "Network connection type"
msgstr "ජාල සම්බන්ධතාවේ වර්ගය"

#: plugins/rdp/rdp_plugin.c:2707 plugins/vnc/vnc_plugin.c:1979
#: plugins/vnc/vnc_plugin.c:1991
msgid "Quality"
msgstr "ගුණත්වය"

#: plugins/rdp/rdp_plugin.c:2708
msgid "Security protocol negotiation"
msgstr ""

#: plugins/rdp/rdp_plugin.c:2709
msgid "Gateway transport type"
msgstr ""

#: plugins/rdp/rdp_plugin.c:2710
msgid "FreeRDP log level"
msgstr ""

#: plugins/rdp/rdp_plugin.c:2711
msgid "FreeRDP log filters"
msgstr ""

#: plugins/rdp/rdp_plugin.c:2711
msgid "tag:level[,tag:level[,…]]"
msgstr ""

#: plugins/rdp/rdp_plugin.c:2712
msgid "Audio output mode"
msgstr ""

#: plugins/rdp/rdp_plugin.c:2713
msgid "Redirect local audio output"
msgstr ""

#: plugins/rdp/rdp_plugin.c:2714
msgid "Redirect local microphone"
msgstr ""

#: plugins/rdp/rdp_plugin.c:2715
msgid "Connection timeout in ms"
msgstr ""

#: plugins/rdp/rdp_plugin.c:2716
msgid "Remote Desktop Gateway server"
msgstr ""

#: plugins/rdp/rdp_plugin.c:2717
msgid "Remote Desktop Gateway username"
msgstr ""

#: plugins/rdp/rdp_plugin.c:2718
msgid "Remote Desktop Gateway password"
msgstr ""

#: plugins/rdp/rdp_plugin.c:2719
msgid "Remote Desktop Gateway domain"
=======
#: src/remmina_ssh_plugin.c:1518
msgid "Strict host key checking"
msgstr ""

#: src/remmina_ssh_plugin.c:1532
msgid "SSH - Secure Shell"
msgstr ""

#: plugins/kwallet/src/kwallet_plugin_main.c:118
msgid "Secured password storage in KWallet"
msgstr "කේවැලට් හි ආරක්ෂිත මුරපද ආචයනය"

#: plugins/rdp/rdp_settings.c:217
msgid "<Auto-detect>"
msgstr ""

#: plugins/rdp/rdp_settings.c:249
msgid "<Not set>"
msgstr ""

#: plugins/rdp/rdp_settings.c:280
msgid "<Choose a quality level to edit…>"
msgstr ""

#: plugins/rdp/rdp_settings.c:282 plugins/rdp/rdp_plugin.c:2585
#: plugins/vnc/vnc_plugin.c:1934
msgid "Poor (fastest)"
msgstr ""

#: plugins/rdp/rdp_settings.c:284 plugins/rdp/rdp_plugin.c:2586
#: plugins/vnc/vnc_plugin.c:1933
#, fuzzy
msgid "Medium"
msgstr "මධ්යම"

#: plugins/rdp/rdp_settings.c:286 plugins/rdp/rdp_plugin.c:2587
#: plugins/vnc/vnc_plugin.c:1931
#, fuzzy
msgid "Good"
msgstr "හොඳයි"

#: plugins/rdp/rdp_settings.c:288 plugins/rdp/rdp_plugin.c:2588
#: plugins/vnc/vnc_plugin.c:1932
msgid "Best (slowest)"
msgstr ""

#: plugins/rdp/rdp_settings.c:427
#, fuzzy
msgid "Keyboard layout"
msgstr "යතුරුපුවරු සැකැස්ම"

#: plugins/rdp/rdp_settings.c:457
msgid "Use client keyboard mapping"
msgstr ""

#: plugins/rdp/rdp_settings.c:468
msgid "Keyboard scancode remapping"
msgstr ""

#: plugins/rdp/rdp_settings.c:483
msgid "List of key=value,… pairs to remap scancodes. E.g. 0x56=0x29,0x29=0x56"
msgstr ""

#: plugins/rdp/rdp_settings.c:486
msgid "FreeRDP > 2.3.0 is required to map scancodes"
msgstr ""

#: plugins/rdp/rdp_settings.c:494
msgid "Quality settings"
msgstr ""

#: plugins/rdp/rdp_settings.c:517
#, fuzzy
msgid "Wallpaper"
msgstr "බිතුපත"

#: plugins/rdp/rdp_settings.c:525
msgid "Window drag"
msgstr ""

#: plugins/rdp/rdp_settings.c:532
msgid "Menu animation"
msgstr ""

#: plugins/rdp/rdp_settings.c:540
#, fuzzy
msgid "Theme"
msgstr "තේමාව"

#: plugins/rdp/rdp_settings.c:547
msgid "Cursor shadow"
msgstr ""

#: plugins/rdp/rdp_settings.c:555
msgid "Cursor blinking"
msgstr ""

#: plugins/rdp/rdp_settings.c:562
msgid "Font smoothing"
msgstr ""

#: plugins/rdp/rdp_settings.c:570
msgid "Composition"
msgstr ""

#: plugins/rdp/rdp_settings.c:580
msgid "Remote scale factor"
msgstr ""

#: plugins/rdp/rdp_settings.c:595
msgid "Desktop scale factor %"
msgstr ""

#: plugins/rdp/rdp_settings.c:607
msgid "Device scale factor %"
msgstr ""

#: plugins/rdp/rdp_settings.c:630
msgid "Desktop orientation"
msgstr ""

#: plugins/rdp/rdp_settings.c:650
msgid "Input device settings"
msgstr "ආදාන උපාංගයේ සැකසුම්"

#: plugins/rdp/rdp_settings.c:658 plugins/rdp/rdp_plugin.c:2729
#: plugins/vnc/vnc_plugin.c:2014
msgid "Disable smooth scrolling"
msgstr ""

#: plugins/rdp/rdp_settings.c:669
#, fuzzy
#| msgid "Default settings saved."
msgid "General settings"
msgstr "සාමාන්‍ය සිටුවම්"

#: plugins/rdp/rdp_settings.c:676 plugins/rdp/rdp_plugin.c:2781
msgid "Reconnect attempts number"
msgstr ""

#: plugins/rdp/rdp_settings.c:689 plugins/rdp/rdp_plugin.c:2781
msgid ""
"The maximum number of reconnect attempts upon an RDP disconnect (default: 20)"
msgstr ""

#: plugins/rdp/rdp_plugin.c:769 plugins/rdp/rdp_plugin.c:834
msgid "Enter RDP authentication credentials"
msgstr ""

#: plugins/rdp/rdp_plugin.c:842
msgid "Enter RDP gateway authentication credentials"
msgstr ""

#: plugins/rdp/rdp_plugin.c:2116
#, c-format
msgid ""
"Could not access the RDP server “%s”.\n"
"Account locked out."
msgstr ""

#: plugins/rdp/rdp_plugin.c:2123
#, c-format
msgid ""
"Could not access the RDP server “%s”.\n"
"Account expired."
msgstr ""

#: plugins/rdp/rdp_plugin.c:2130
#, c-format
msgid ""
"Could not access the RDP server “%s”.\n"
"Password expired."
msgstr ""

#: plugins/rdp/rdp_plugin.c:2137
#, c-format
msgid ""
"Could not access the RDP server “%s”.\n"
"Account disabled."
msgstr ""

#: plugins/rdp/rdp_plugin.c:2143
#, c-format
msgid ""
"Could not access the RDP server “%s”.\n"
"Insufficient user privileges."
msgstr ""

#: plugins/rdp/rdp_plugin.c:2151
#, c-format
msgid ""
"Could not access the RDP server “%s”.\n"
"Account restricted."
msgstr ""

#: plugins/rdp/rdp_plugin.c:2159
#, c-format
msgid ""
"Could not access the RDP server “%s”.\n"
"Change user password before connecting."
msgstr ""

#: plugins/rdp/rdp_plugin.c:2164
#, c-format
msgid "Lost connection to the RDP server “%s”."
msgstr ""

#: plugins/rdp/rdp_plugin.c:2167
#, c-format
msgid "Could not find the address for the RDP server “%s”."
msgstr ""

#: plugins/rdp/rdp_plugin.c:2171
#, c-format
msgid ""
"Could not connect to the RDP server “%s” via TLS. Check that client and "
"server support a common TLS version."
msgstr ""

#. TRANSLATORS: the placeholder may be either an IP/FQDN or a server hostname
#: plugins/rdp/rdp_plugin.c:2175
#, c-format
msgid ""
"Unable to establish a connection to the RDP server “%s”. Check “Security "
"protocol negotiation”."
msgstr ""

#: plugins/rdp/rdp_plugin.c:2183
#, c-format
msgid "Cannot connect to the RDP server “%s”."
msgstr ""

#: plugins/rdp/rdp_plugin.c:2186
msgid "Could not start libfreerdp-gdi."
msgstr ""

#: plugins/rdp/rdp_plugin.c:2189
#, c-format
msgid ""
"You requested a H.264 GFX mode for the server “%s”, but your libfreerdp does "
"not support H.264. Please use a non-AVC colour depth setting."
msgstr ""

#: plugins/rdp/rdp_plugin.c:2196
#, c-format
msgid "The “%s” server refused the connection."
msgstr ""

#: plugins/rdp/rdp_plugin.c:2201
#, c-format
msgid ""
"The Remote Desktop Gateway “%s” denied the user “%s\\%s” access due to "
"policy."
msgstr ""

#: plugins/rdp/rdp_plugin.c:2211
#, c-format
msgid "Cannot connect to the “%s” RDP server."
msgstr ""

#: plugins/rdp/rdp_plugin.c:2554
msgid "Automatic (32 bpp) (Server chooses its best format)"
msgstr ""

#: plugins/rdp/rdp_plugin.c:2555
msgid "GFX AVC444 (32 bpp)"
msgstr ""

#: plugins/rdp/rdp_plugin.c:2556
msgid "GFX AVC420 (32 bpp)"
msgstr ""

#: plugins/rdp/rdp_plugin.c:2557
msgid "GFX RFX (32 bpp)"
msgstr ""

#: plugins/rdp/rdp_plugin.c:2558
msgid "GFX RFX Progressive (32 bpp)"
msgstr ""

#: plugins/rdp/rdp_plugin.c:2559
msgid "RemoteFX (32 bpp)"
msgstr ""

#: plugins/rdp/rdp_plugin.c:2560 plugins/vnc/vnc_plugin.c:1922
msgid "True colour (32 bpp)"
msgstr ""

#: plugins/rdp/rdp_plugin.c:2561
msgid "True colour (24 bpp)"
msgstr ""

#: plugins/rdp/rdp_plugin.c:2562 plugins/vnc/vnc_plugin.c:1923
msgid "High colour (16 bpp)"
msgstr ""

#: plugins/rdp/rdp_plugin.c:2563
msgid "High colour (15 bpp)"
msgstr ""

#: plugins/rdp/rdp_plugin.c:2564 plugins/vnc/vnc_plugin.c:1924
msgid "256 colours (8 bpp)"
msgstr ""

#: plugins/rdp/rdp_plugin.c:2595 data/ui/remmina_preferences.glade:641
#, fuzzy
msgid "None"
msgstr "කිසිවක් නැත"

#: plugins/rdp/rdp_plugin.c:2596
msgid "Auto-detect"
msgstr ""

#: plugins/rdp/rdp_plugin.c:2597
msgid "Modem"
msgstr ""

#: plugins/rdp/rdp_plugin.c:2598
msgid "Low performance broadband"
msgstr ""

#: plugins/rdp/rdp_plugin.c:2599
msgid "Satellite"
msgstr "චන්ද්‍රිකා"

#: plugins/rdp/rdp_plugin.c:2600
msgid "High performance broadband"
msgstr ""

#: plugins/rdp/rdp_plugin.c:2601
msgid "WAN"
msgstr ""

#: plugins/rdp/rdp_plugin.c:2602
msgid "LAN"
msgstr ""

#: plugins/rdp/rdp_plugin.c:2609 plugins/spice/spice_plugin.c:635
#: data/ui/remmina_preferences.glade:677
#, fuzzy
msgid "Off"
msgstr "අක්‍රීයයි"

#: plugins/rdp/rdp_plugin.c:2618
msgid "Automatic negotiation"
msgstr ""

#: plugins/rdp/rdp_plugin.c:2619
msgid "NLA protocol security"
msgstr "ජා.ම.ස.(NLA) කෙටුම්පත් ආරක්ෂාව"

#: plugins/rdp/rdp_plugin.c:2620
msgid "TLS protocol security"
msgstr "ප්‍ර.ස්.ආ.(TLS) කෙටුම්පත් ආරක්ෂාව"

#: plugins/rdp/rdp_plugin.c:2621
msgid "RDP protocol security"
msgstr ""

#: plugins/rdp/rdp_plugin.c:2622
msgid "NLA extended protocol security"
msgstr ""

#: plugins/rdp/rdp_plugin.c:2635
msgid "2600 (Windows XP), 7601 (Windows Vista/7), 9600 (Windows 8 and newer)"
msgstr ""

#: plugins/rdp/rdp_plugin.c:2638
msgid ""
"Used i.a. by terminal services in a smart card channel to distinguish client "
"capabilities:\n"
"  • < 4034: Windows XP base smart card functions\n"
"  • 4034-7064: Windows Vista/7: SCardReadCache(),\n"
"    SCardWriteCache(), SCardGetTransmitCount()\n"
"  • >= 7065: Windows 8 and newer: SCardGetReaderIcon(),\n"
"    SCardGetDeviceTypeId()"
msgstr ""

#: plugins/rdp/rdp_plugin.c:2646
msgid ""
"Options for redirection of audio input:\n"
"  • [sys:<sys>,][dev:<dev>,][format:<format>,][rate:<rate>,]\n"
"    [channel:<channel>] Audio input (microphone)\n"
"  • sys:pulse\n"
"  • format:1\n"
"  • sys:oss,dev:1,format:1\n"
"  • sys:alsa"
msgstr ""

#: plugins/rdp/rdp_plugin.c:2655
msgid ""
"Options for redirection of audio output:\n"
"  • [sys:<sys>,][dev:<dev>,][format:<format>,][rate:<rate>,]\n"
"    [channel:<channel>] Audio output\n"
"  • sys:pulse\n"
"  • format:1\n"
"  • sys:oss,dev:1,format:1\n"
"  • sys:alsa"
msgstr ""

#: plugins/rdp/rdp_plugin.c:2665
msgid ""
"Options for redirection of USB device:\n"
"  • [dbg,][id:<vid>:<pid>#…,][addr:<bus>:<addr>#…,][auto]\n"
"  • auto\n"
"  • id:054c:0268#4669:6e6b,addr:04:0c"
msgstr ""

#: plugins/rdp/rdp_plugin.c:2671
msgid ""
"Advanced setting for high latency links:\n"
"Adjusts the connection timeout. Use if your connection times out.\n"
"The highest possible value is 600000 ms (10 minutes).\n"
msgstr ""

#: plugins/rdp/rdp_plugin.c:2676
msgid ""
"Performance optimisations based on the network connection type:\n"
"Using auto-detection is advised.\n"
"If “Auto-detect” fails, choose the most appropriate option in the list.\n"
msgstr ""

#: plugins/rdp/rdp_plugin.c:2681
msgid ""
"Comma-separated list of monitor IDs and desktop orientations:\n"
"  • [<id>:<orientation-in-degrees>,]\n"
"  • 0,1,2,3\n"
"  • 0:270,1:90\n"
"Orientations are specified in degrees, valid values are:\n"
"  •   0 (landscape)\n"
"  •  90 (portrait)\n"
"  • 180 (landscape flipped)\n"
"  • 270 (portrait flipped)\n"
"\n"
msgstr ""

#: plugins/rdp/rdp_plugin.c:2693
msgid ""
"Redirect directory <path> as named share <name>.\n"
"  • <name>,<fullpath>[;<name>,<fullpath>[;…]]\n"
"  • MyHome,/home/remminer\n"
"  • /home/remminer\n"
"  • MyHome,/home/remminer;SomePath,/path/to/somepath\n"
"Hotplug support is enabled with:\n"
"  • hotplug,*\n"
"\n"
msgstr ""

#: plugins/rdp/rdp_plugin.c:2725 plugins/spice/spice_plugin.c:677
msgid "Share folder"
msgstr "බහාලුම බෙදාගන්න"

#: plugins/rdp/rdp_plugin.c:2725
msgid "Use “Redirect directory” in the advanced tab for multiple directories"
msgstr ""

#: plugins/rdp/rdp_plugin.c:2726
msgid "Restricted admin mode"
msgstr ""

#: plugins/rdp/rdp_plugin.c:2727
#, fuzzy
#| msgid "Password"
msgid "Password hash"
msgstr "මුරපදය"

#: plugins/rdp/rdp_plugin.c:2727
msgid "Restricted admin mode password hash"
msgstr ""

#: plugins/rdp/rdp_plugin.c:2728
msgid "Left-handed mouse support"
msgstr ""

#: plugins/rdp/rdp_plugin.c:2728
msgid "Swap left and right mouse buttons for left-handed mouse support"
msgstr ""

#: plugins/rdp/rdp_plugin.c:2730
msgid "Enable multi monitor"
msgstr ""

#: plugins/rdp/rdp_plugin.c:2731
msgid "Span screen over multiple monitors"
msgstr ""

#: plugins/rdp/rdp_plugin.c:2732
msgid "List monitor IDs"
msgstr ""

#: plugins/rdp/rdp_plugin.c:2734 plugins/vnc/vnc_plugin.c:1978
#: plugins/vnc/vnc_plugin.c:1990 plugins/gvnc/gvnc_plugin.c:849
msgid "Colour depth"
msgstr ""

#: plugins/rdp/rdp_plugin.c:2735
msgid "Network connection type"
msgstr "ජාල සම්බන්ධතාවේ වර්ගය"

#: plugins/rdp/rdp_plugin.c:2750 plugins/vnc/vnc_plugin.c:1979
#: plugins/vnc/vnc_plugin.c:1991
msgid "Quality"
msgstr "ගුණත්වය"

#: plugins/rdp/rdp_plugin.c:2751
msgid "Security protocol negotiation"
msgstr ""

#: plugins/rdp/rdp_plugin.c:2752
msgid "Gateway transport type"
msgstr ""

#: plugins/rdp/rdp_plugin.c:2753
msgid "FreeRDP log level"
msgstr ""

#: plugins/rdp/rdp_plugin.c:2754
msgid "FreeRDP log filters"
msgstr ""

#: plugins/rdp/rdp_plugin.c:2754
msgid "tag:level[,tag:level[,…]]"
msgstr ""

#: plugins/rdp/rdp_plugin.c:2755
msgid "Audio output mode"
msgstr ""

#: plugins/rdp/rdp_plugin.c:2756
msgid "Redirect local audio output"
msgstr ""

#: plugins/rdp/rdp_plugin.c:2757
msgid "Redirect local microphone"
msgstr ""

#: plugins/rdp/rdp_plugin.c:2758
msgid "Connection timeout in ms"
msgstr ""

#: plugins/rdp/rdp_plugin.c:2759
msgid "Remote Desktop Gateway server"
msgstr ""

#: plugins/rdp/rdp_plugin.c:2760
msgid "Remote Desktop Gateway username"
msgstr ""

#: plugins/rdp/rdp_plugin.c:2761
msgid "Remote Desktop Gateway password"
msgstr ""

#: plugins/rdp/rdp_plugin.c:2762
msgid "Remote Desktop Gateway domain"
msgstr ""

#: plugins/rdp/rdp_plugin.c:2763
msgid "Redirect directory"
msgstr ""

#: plugins/rdp/rdp_plugin.c:2764
msgid "Client name"
msgstr "අනුග්‍රාහකයේ නම"

#: plugins/rdp/rdp_plugin.c:2765
msgid "Client build"
msgstr ""

#: plugins/rdp/rdp_plugin.c:2766
msgid "Start-up program"
msgstr ""

#: plugins/rdp/rdp_plugin.c:2768
msgid "Load balance info"
msgstr ""

#. TRANSLATORS: Do not use typographic quotation marks, these must stay as "double quote", also know as “Typewriter ("programmer's") quote, ambidextrous.”
#: plugins/rdp/rdp_plugin.c:2770
msgid "Override printer drivers"
msgstr ""

#: plugins/rdp/rdp_plugin.c:2770
msgid ""
"\"Samsung_CLX-3300_Series\":\"Samsung CLX-3300 Series PS\";\"Canon MF410\":"
"\"Canon MF410 Series UFR II\""
msgstr ""

#: plugins/rdp/rdp_plugin.c:2771
msgid "USB device redirection"
msgstr ""

#: plugins/rdp/rdp_plugin.c:2772
msgid "Local serial name"
msgstr ""

#: plugins/rdp/rdp_plugin.c:2772
msgid "COM1, COM2, etc."
msgstr ""

#: plugins/rdp/rdp_plugin.c:2773
msgid "Local serial driver"
msgstr ""

#: plugins/rdp/rdp_plugin.c:2773
msgid "Serial"
msgstr ""

#: plugins/rdp/rdp_plugin.c:2774
msgid "Local serial path"
msgstr ""

#: plugins/rdp/rdp_plugin.c:2774
msgid "/dev/ttyS0, /dev/ttyS1, etc."
msgstr ""

#: plugins/rdp/rdp_plugin.c:2775
msgid "Local parallel name"
msgstr ""

#: plugins/rdp/rdp_plugin.c:2776
msgid "Local parallel device"
msgstr ""

#: plugins/rdp/rdp_plugin.c:2777
msgid "Name of smart card"
msgstr ""

#: plugins/rdp/rdp_plugin.c:2778
msgid "Dynamic virtual channel"
msgstr ""

#: plugins/rdp/rdp_plugin.c:2778 plugins/rdp/rdp_plugin.c:2779
msgid "<channel>[,<options>]"
msgstr ""

#: plugins/rdp/rdp_plugin.c:2779
msgid "Static virtual channel"
msgstr ""

#: plugins/rdp/rdp_plugin.c:2780
msgid "TCP redirection"
msgstr ""

#: plugins/rdp/rdp_plugin.c:2780
msgid "/PATH/TO/rdp2tcp"
msgstr ""

#: plugins/rdp/rdp_plugin.c:2782
msgid "Prefer IPv6 AAAA record over IPv4 A record"
msgstr ""

#: plugins/rdp/rdp_plugin.c:2783
msgid "Share printers"
msgstr "මුද්‍රක බෙදාගන්න"

#: plugins/rdp/rdp_plugin.c:2784
msgid "Share serial ports"
msgstr ""

#: plugins/rdp/rdp_plugin.c:2785
msgid "(SELinux) permissive mode for serial ports"
msgstr ""

#: plugins/rdp/rdp_plugin.c:2786
msgid "Share parallel ports"
msgstr ""

#: plugins/rdp/rdp_plugin.c:2787
msgid "Share a smart card"
msgstr ""

#: plugins/rdp/rdp_plugin.c:2788 plugins/vnc/vnc_plugin.c:2009
msgid "Turn off clipboard sync"
msgstr ""

#: plugins/rdp/rdp_plugin.c:2789
msgid "Ignore certificate"
msgstr "සහතිකය නොසලකන්න"

#: plugins/rdp/rdp_plugin.c:2790
msgid "Use the old license workflow"
msgstr ""

#: plugins/rdp/rdp_plugin.c:2790
msgid "It disables CAL and hwId is set to 0"
msgstr ""

#: plugins/rdp/rdp_plugin.c:2791 plugins/spice/spice_plugin.c:702
#: plugins/vnc/vnc_plugin.c:2013 plugins/www/www_plugin.c:919
#: plugins/gvnc/gvnc_plugin.c:867
msgid "Forget passwords after use"
msgstr "භාවිතයෙන් පසු මුරපද අමතක කරන්න"

#: plugins/rdp/rdp_plugin.c:2792
msgid "Attach to console (2003/2003 R2)"
msgstr ""

#: plugins/rdp/rdp_plugin.c:2793
msgid "Turn off fast-path"
msgstr ""

#: plugins/rdp/rdp_plugin.c:2794
msgid "Server detection using Remote Desktop Gateway"
msgstr ""

#: plugins/rdp/rdp_plugin.c:2796
msgid "Use system proxy settings"
msgstr ""

#: plugins/rdp/rdp_plugin.c:2798
msgid "Turn off automatic reconnection"
msgstr ""

#: plugins/rdp/rdp_plugin.c:2799
msgid "Relax order checks"
msgstr ""

#: plugins/rdp/rdp_plugin.c:2800
msgid "Glyph cache"
msgstr ""

#: plugins/rdp/rdp_plugin.c:2801
msgid "Enable multitransport protocol (UDP)"
msgstr ""

#: plugins/rdp/rdp_plugin.c:2801
msgid "Using the UDP protocol may improve performance"
msgstr ""

#: plugins/rdp/rdp_plugin.c:2802
msgid "Use base credentials for gateway too"
msgstr ""

#: plugins/rdp/rdp_plugin.c:2804
msgid "Enable Gateway websockets support"
msgstr ""

#: plugins/rdp/rdp_plugin.c:2817 plugins/spice/spice_plugin.c:715
#: plugins/vnc/vnc_plugin.c:2029
msgid "Send Ctrl+Alt+Delete"
msgstr ""

#: plugins/rdp/rdp_plugin.c:2830
msgid "RDP - Remote Desktop Protocol"
msgstr ""

#: plugins/rdp/rdp_plugin.c:2855
msgid "RDP - RDP File Handler"
msgstr ""

#: plugins/rdp/rdp_plugin.c:2870
msgid "RDP - Preferences"
msgstr ""

#: plugins/rdp/rdp_plugin.c:2923
msgid "Export connection in Windows .rdp file format"
msgstr ""

#: plugins/rdp/rdp_event.c:344
#, c-format
msgid "Reconnection attempt %d of %d…"
msgstr ""

#: plugins/spice/spice_plugin_file_transfer.c:82
msgid "File Transfers"
msgstr ""

#: plugins/spice/spice_plugin_file_transfer.c:219
msgid "Transfer error"
msgstr ""

#: plugins/spice/spice_plugin_file_transfer.c:220
#, c-format
msgid "%s: %s"
msgstr "%s: %s"

#: plugins/spice/spice_plugin_file_transfer.c:223
msgid "Transfer completed"
msgstr ""

#: plugins/spice/spice_plugin_file_transfer.c:224
#, c-format
msgid "The %s file has been transferred"
msgstr ""

#: plugins/spice/spice_plugin.c:351
msgid "Enter SPICE password"
msgstr ""

#: plugins/spice/spice_plugin.c:386
#, c-format
msgid "Disconnected from the SPICE server “%s”."
msgstr ""

#: plugins/spice/spice_plugin.c:402
msgid "TLS connection error."
msgstr ""

#: plugins/spice/spice_plugin.c:408
msgid "Connection to the SPICE server dropped."
msgstr ""

#: plugins/spice/spice_plugin.c:616 plugins/spice/spice_plugin.c:634
msgid "Default"
msgstr "පෙරනිමි"

#: plugins/spice/spice_plugin.c:636
msgid "Auto GLZ"
msgstr ""

#: plugins/spice/spice_plugin.c:637
msgid "Auto LZ"
msgstr ""

#: plugins/spice/spice_plugin.c:650
msgid "Disable video overlay if videos are not displayed properly.\n"
msgstr ""

#: plugins/spice/spice_plugin.c:675
msgid "Use TLS encryption"
msgstr ""

#: plugins/spice/spice_plugin.c:676
msgid "Server CA certificate"
msgstr ""

#: plugins/spice/spice_plugin.c:694
msgid "Prefered video codec"
msgstr ""

#: plugins/spice/spice_plugin.c:695
msgid "Turn off GStreamer overlay"
msgstr ""

#: plugins/spice/spice_plugin.c:698
msgid "Prefered image compression"
msgstr ""

#: plugins/spice/spice_plugin.c:701 plugins/spice/spice_plugin.c:714
#: plugins/gvnc/gvnc_plugin.c:866 plugins/gvnc/gvnc_plugin.c:880
msgid "No clipboard sync"
msgstr "පසුරුපුවරු සමමුහූර්ත නැත"

#: plugins/spice/spice_plugin.c:703 plugins/gvnc/gvnc_plugin.c:869
msgid "Enable audio channel"
msgstr "ශ්‍රව්‍ය නාලිකාව සබල කරන්න"

#: plugins/spice/spice_plugin.c:704
msgid "Share smart card"
msgstr ""

#: plugins/spice/spice_plugin.c:705 plugins/spice/spice_plugin.c:713
#: plugins/vnc/vnc_plugin.c:2008 plugins/vnc/vnc_plugin.c:2025
#: plugins/gvnc/gvnc_plugin.c:870 plugins/gvnc/gvnc_plugin.c:879
#, fuzzy
msgid "View only"
msgstr "දර්ශනය කිරීම පමණි"

#: plugins/spice/spice_plugin.c:716 plugins/spice/spice_plugin_usb.c:51
msgid "Select USB devices for redirection"
msgstr ""

#: plugins/spice/spice_plugin.c:727
msgid "SPICE - Simple Protocol for Independent Computing Environments"
msgstr ""

#: plugins/spice/spice_plugin_usb.c:54
#, fuzzy
msgid "_Close"
msgstr "වසන්න"

#: plugins/spice/spice_plugin_usb.c:94
msgid "USB redirection error"
>>>>>>> 050fc71c
msgstr ""

#: plugins/rdp/rdp_plugin.c:2720
msgid "Redirect directory"
msgstr ""

<<<<<<< HEAD
#: plugins/rdp/rdp_plugin.c:2721
msgid "Client name"
msgstr "අනුග්‍රාහකයේ නම"
=======
#: plugins/vnc/vnc_plugin.c:825 plugins/gvnc/gvnc_plugin.c:539
msgid "Enter VNC authentication credentials"
msgstr "අ.ජා.ප. (VNC) සත්‍යාපන අක්තපත්‍ර යොදන්න"

#: plugins/vnc/vnc_plugin.c:936
msgid "Unable to connect to VNC server"
msgstr "අ.ජා.ප. සේවාදායකයට සම්බන්ධ වීමට නොහැකි විය"
>>>>>>> 050fc71c

#: plugins/rdp/rdp_plugin.c:2722
msgid "Client build"
msgstr ""

#: plugins/rdp/rdp_plugin.c:2725
msgid "Load balance info"
msgstr ""

#. TRANSLATORS: Do not use typographic quotation marks, these must stay as "double quote", also know as “Typewriter ("programmer's") quote, ambidextrous.”
#: plugins/rdp/rdp_plugin.c:2727
msgid "Override printer drivers"
msgstr ""

#: plugins/rdp/rdp_plugin.c:2727
msgid ""
"\"Samsung_CLX-3300_Series\":\"Samsung CLX-3300 Series PS\";\"Canon MF410\":"
"\"Canon MF410 Series UFR II\""
msgstr ""

#: plugins/rdp/rdp_plugin.c:2728
msgid "USB device redirection"
msgstr ""

<<<<<<< HEAD
#: plugins/rdp/rdp_plugin.c:2729
msgid "Local serial name"
msgstr ""

#: plugins/rdp/rdp_plugin.c:2729
msgid "COM1, COM2, etc."
msgstr ""

#: plugins/rdp/rdp_plugin.c:2730
msgid "Local serial driver"
msgstr ""

#: plugins/rdp/rdp_plugin.c:2730
msgid "Serial"
msgstr ""

#: plugins/rdp/rdp_plugin.c:2731
msgid "Local serial path"
msgstr ""

#: plugins/rdp/rdp_plugin.c:2731
msgid "/dev/ttyS0, /dev/ttyS1, etc."
msgstr ""

#: plugins/rdp/rdp_plugin.c:2732
msgid "Local parallel name"
msgstr ""

#: plugins/rdp/rdp_plugin.c:2733
msgid "Local parallel device"
msgstr ""

#: plugins/rdp/rdp_plugin.c:2734
msgid "Name of smart card"
msgstr ""

#: plugins/rdp/rdp_plugin.c:2735
msgid "Dynamic virtual channel"
msgstr ""

#: plugins/rdp/rdp_plugin.c:2735 plugins/rdp/rdp_plugin.c:2736
msgid "<channel>[,<options>]"
msgstr ""

#: plugins/rdp/rdp_plugin.c:2736
msgid "Static virtual channel"
msgstr ""

#: plugins/rdp/rdp_plugin.c:2737
msgid "TCP redirection"
msgstr ""

#: plugins/rdp/rdp_plugin.c:2737
msgid "/PATH/TO/rdp2tcp"
msgstr ""

#: plugins/rdp/rdp_plugin.c:2739
msgid "Prefer IPv6 AAAA record over IPv4 A record"
msgstr ""

#: plugins/rdp/rdp_plugin.c:2740
msgid "Share printers"
msgstr "මුද්‍රක බෙදාගන්න"

#: plugins/rdp/rdp_plugin.c:2741
msgid "Share serial ports"
msgstr ""

#: plugins/rdp/rdp_plugin.c:2742
msgid "(SELinux) permissive mode for serial ports"
msgstr ""

#: plugins/rdp/rdp_plugin.c:2743
msgid "Share parallel ports"
msgstr ""

#: plugins/rdp/rdp_plugin.c:2744
msgid "Share a smart card"
=======
#: plugins/vnc/vnc_plugin.c:1939
msgid ""
"Connect to VNC using a repeater:\n"
"  • The server field must contain the repeater ID, e.g. ID:123456789\n"
"  • The repeater field have to be set to the repeater IP and port, like:\n"
"    10.10.10.12:5901\n"
"  • From the remote VNC server, you will connect to\n"
"    the repeater, e.g. with x11vnc:\n"
"    x11vnc -connect repeater=ID:123456789+10.10.10.12:5500"
msgstr ""

#: plugins/vnc/vnc_plugin.c:1948
msgid ""
"Listening for remote VNC connection:\n"
"  • The \"Listen on port\" field is the port Remmina will listen to,\n"
"    e.g. 8888\n"
"  • From the remote VNC server, you will connect to\n"
"    Remmina, e.g. with x11vnc:\n"
"    x11vnc -display :0 -connect 192.168.1.36:8888"
msgstr ""

#: plugins/vnc/vnc_plugin.c:1975
msgid "Repeater"
msgstr ""

#: plugins/vnc/vnc_plugin.c:1987
msgid "Listen on port"
msgstr "කෙවෙනියෙන් සවන්දෙන්න"

#: plugins/vnc/vnc_plugin.c:2007
msgid "Show remote cursor"
msgstr ""

#: plugins/vnc/vnc_plugin.c:2010
msgid "Turn off encryption"
msgstr ""

#: plugins/vnc/vnc_plugin.c:2011 plugins/vnc/vnc_plugin.c:2026
msgid "Prevent local interaction on the server"
msgstr ""

#: plugins/vnc/vnc_plugin.c:2012 plugins/gvnc/gvnc_plugin.c:868
msgid "Ignore remote bell messages"
msgstr "දුරස්ථ සීනු පණිවිඩ නොසලකන්න"

#: plugins/vnc/vnc_plugin.c:2028
msgid "Open Chat…"
msgstr ""

#: plugins/vnc/vnc_plugin.h:41
msgid "Remmina VNC Plugin"
>>>>>>> 050fc71c
msgstr ""

#: plugins/rdp/rdp_plugin.c:2745 plugins/vnc/vnc_plugin.c:2009
msgid "Turn off clipboard sync"
msgstr ""

<<<<<<< HEAD
#: plugins/rdp/rdp_plugin.c:2746
msgid "Ignore certificate"
msgstr "සහතිකය නොසලකන්න"

#: plugins/rdp/rdp_plugin.c:2747
msgid "Use the old license workflow"
msgstr ""

#: plugins/rdp/rdp_plugin.c:2747
msgid "It disables CAL and hwId is set to 0"
msgstr ""

#: plugins/rdp/rdp_plugin.c:2748 plugins/spice/spice_plugin.c:702
#: plugins/vnc/vnc_plugin.c:2013 plugins/www/www_plugin.c:919
#: plugins/gvnc/gvnc_plugin.c:867
msgid "Forget passwords after use"
msgstr "භාවිතයෙන් පසු මුරපද අමතක කරන්න"

#: plugins/rdp/rdp_plugin.c:2749
msgid "Attach to console (2003/2003 R2)"
msgstr ""

#: plugins/rdp/rdp_plugin.c:2750
msgid "Turn off fast-path"
msgstr ""

#: plugins/rdp/rdp_plugin.c:2751
msgid "Server detection using Remote Desktop Gateway"
msgstr ""

#: plugins/rdp/rdp_plugin.c:2753
msgid "Use system proxy settings"
msgstr ""

#: plugins/rdp/rdp_plugin.c:2755
msgid "Turn off automatic reconnection"
msgstr ""

#: plugins/rdp/rdp_plugin.c:2756
msgid "Relax order checks"
msgstr ""

#: plugins/rdp/rdp_plugin.c:2757
msgid "Glyph cache"
msgstr ""

#: plugins/rdp/rdp_plugin.c:2758
msgid "Enable multitransport protocol (UDP)"
msgstr ""

#: plugins/rdp/rdp_plugin.c:2758
msgid "Using the UDP protocol may improve performance"
msgstr ""

#: plugins/rdp/rdp_plugin.c:2759
msgid "Use base credentials for gateway too"
msgstr ""

#: plugins/rdp/rdp_plugin.c:2761
msgid "Enable Gateway websockets support"
msgstr ""

#: plugins/rdp/rdp_plugin.c:2774 plugins/spice/spice_plugin.c:715
#: plugins/vnc/vnc_plugin.c:2029
msgid "Send Ctrl+Alt+Delete"
msgstr ""

#: plugins/rdp/rdp_plugin.c:2787
msgid "RDP - Remote Desktop Protocol"
msgstr ""

#: plugins/rdp/rdp_plugin.c:2812
msgid "RDP - RDP File Handler"
msgstr ""

#: plugins/rdp/rdp_plugin.c:2827
msgid "RDP - Preferences"
msgstr ""

#: plugins/rdp/rdp_plugin.c:2880
msgid "Export connection in Windows .rdp file format"
msgstr ""

#: plugins/rdp/rdp_event.c:344
#, c-format
msgid "Reconnection attempt %d of %d…"
msgstr ""
=======
#: plugins/www/www_config.h:43
msgid "Remmina web-browser plugin"
msgstr ""

#: plugins/www/www_plugin.c:98
msgid "File downloaded"
msgstr "ගොනුව බාගත විය"

#: plugins/www/www_plugin.c:581
msgid "Enter WWW authentication credentials"
msgstr ""

#: plugins/www/www_plugin.c:893
msgid "URL"
msgstr "ඒ.ස.නි."

#: plugins/www/www_plugin.c:893
msgid "http://address or https://address"
msgstr "http://ලිපිනය හෝ https://ලිපිනය"
>>>>>>> 050fc71c

#: plugins/www/www_plugin.c:910
msgid "User agent"
msgstr "පරිශීලක නියෝතය"

#: plugins/www/www_plugin.c:911
msgid "Proxy URL"
msgstr ""

<<<<<<< HEAD
#: plugins/spice/spice_plugin_file_transfer.c:220
#, c-format
msgid "%s: %s"
msgstr "%s: %s"
=======
#: plugins/www/www_plugin.c:911
msgid "E.g. https://example.org, socks://mysocks:1080"
msgstr "උදා. https://උදාහරණය.ලංකා, socks://මගේහුවමාරු:1080"
>>>>>>> 050fc71c

#: plugins/www/www_plugin.c:912
msgid "Turn on Java support"
msgstr "ජාවා සහාය සක්‍රිය කරන්න"

#: plugins/www/www_plugin.c:913
msgid "Turn on smooth scrolling"
msgstr ""

<<<<<<< HEAD
#: plugins/spice/spice_plugin.c:351
msgid "Enter SPICE password"
msgstr ""

#: plugins/spice/spice_plugin.c:386
#, c-format
msgid "Disconnected from the SPICE server “%s”."
msgstr ""

#: plugins/spice/spice_plugin.c:402
msgid "TLS connection error."
msgstr ""

#: plugins/spice/spice_plugin.c:408
msgid "Connection to the SPICE server dropped."
msgstr ""

#: plugins/spice/spice_plugin.c:616 plugins/spice/spice_plugin.c:634
msgid "Default"
msgstr "සාමාන්‍ය"

#: plugins/spice/spice_plugin.c:636
msgid "Auto GLZ"
msgstr ""

#: plugins/spice/spice_plugin.c:637
msgid "Auto LZ"
msgstr ""

#: plugins/spice/spice_plugin.c:650
msgid "Disable video overlay if videos are not displayed properly.\n"
msgstr ""

#: plugins/spice/spice_plugin.c:675
msgid "Use TLS encryption"
msgstr ""

#: plugins/spice/spice_plugin.c:676
msgid "Server CA certificate"
msgstr ""

#: plugins/spice/spice_plugin.c:694
msgid "Prefered video codec"
msgstr ""

#: plugins/spice/spice_plugin.c:695
msgid "Turn off GStreamer overlay"
msgstr ""

#: plugins/spice/spice_plugin.c:698
msgid "Prefered image compression"
msgstr ""

#: plugins/spice/spice_plugin.c:701 plugins/spice/spice_plugin.c:714
#: plugins/gvnc/gvnc_plugin.c:866 plugins/gvnc/gvnc_plugin.c:880
msgid "No clipboard sync"
msgstr "පසුරුපුවරු සමමුහූර්ත නැත"

#: plugins/spice/spice_plugin.c:703 plugins/gvnc/gvnc_plugin.c:869
msgid "Enable audio channel"
msgstr "ශ්‍රව්‍ය නාලිකාව සබල කරන්න"

#: plugins/spice/spice_plugin.c:704
msgid "Share smart card"
msgstr ""

#: plugins/spice/spice_plugin.c:705 plugins/spice/spice_plugin.c:713
#: plugins/vnc/vnc_plugin.c:2008 plugins/vnc/vnc_plugin.c:2025
#: plugins/gvnc/gvnc_plugin.c:870 plugins/gvnc/gvnc_plugin.c:879
#, fuzzy
msgid "View only"
msgstr "දර්ශනය කිරීම පමණි"

#: plugins/spice/spice_plugin.c:716 plugins/spice/spice_plugin_usb.c:51
msgid "Select USB devices for redirection"
msgstr ""

#: plugins/spice/spice_plugin.c:727
msgid "SPICE - Simple Protocol for Independent Computing Environments"
msgstr ""

#: plugins/spice/spice_plugin_usb.c:54
#, fuzzy
msgid "_Close"
msgstr "වසන්න (_C)"

#: plugins/spice/spice_plugin_usb.c:94
msgid "USB redirection error"
msgstr ""

#: plugins/vnc/vnc_plugin.c:772
msgid "Enter VNC password"
msgstr "අ.ජා.ප. (VNC) මුරපදය යොදන්න"

#: plugins/vnc/vnc_plugin.c:825 plugins/gvnc/gvnc_plugin.c:539
msgid "Enter VNC authentication credentials"
msgstr "අ.ජා.ප. (VNC) සත්‍යාපන අක්තපත්‍ර යොදන්න"

#: plugins/vnc/vnc_plugin.c:936
msgid "Unable to connect to VNC server"
msgstr "අ.ජා.ප. සේවාදායකයට සම්බන්ධ වීමට නොහැකි විය"

#: plugins/vnc/vnc_plugin.c:937
#, c-format
msgid "Couldn’t convert '%s' to host address"
msgstr ""

#: plugins/vnc/vnc_plugin.c:938
#, c-format
msgid "VNC connection failed: %s"
msgstr ""

#: plugins/vnc/vnc_plugin.c:939
msgid "Your connection has been rejected."
msgstr ""

#: plugins/vnc/vnc_plugin.c:966
#, c-format
msgid "The VNC server requested an unknown authentication method. %s"
msgstr ""

#: plugins/vnc/vnc_plugin.c:968
msgid "Please retry after turning on encryption for this profile."
msgstr ""

#: plugins/vnc/vnc_plugin.c:1939
msgid ""
"Connect to VNC using a repeater:\n"
"  • The server field must contain the repeater ID, e.g. ID:123456789\n"
"  • The repeater field have to be set to the repeater IP and port, like:\n"
"    10.10.10.12:5901\n"
"  • From the remote VNC server, you will connect to\n"
"    the repeater, e.g. with x11vnc:\n"
"    x11vnc -connect repeater=ID:123456789+10.10.10.12:5500"
msgstr ""

#: plugins/vnc/vnc_plugin.c:1948
msgid ""
"Listening for remote VNC connection:\n"
"  • The \"Listen on port\" field is the port Remmina will listen to,\n"
"    e.g. 8888\n"
"  • From the remote VNC server, you will connect to\n"
"    Remmina, e.g. with x11vnc:\n"
"    x11vnc -display :0 -connect 192.168.1.36:8888"
msgstr ""

#: plugins/vnc/vnc_plugin.c:1975
msgid "Repeater"
msgstr ""

#: plugins/vnc/vnc_plugin.c:1987
msgid "Listen on port"
msgstr "කෙවෙනියෙන් සවන්දෙන්න"

#: plugins/vnc/vnc_plugin.c:2007
msgid "Show remote cursor"
msgstr ""

#: plugins/vnc/vnc_plugin.c:2010
msgid "Turn off encryption"
msgstr ""

#: plugins/vnc/vnc_plugin.c:2011 plugins/vnc/vnc_plugin.c:2026
msgid "Prevent local interaction on the server"
msgstr ""

#: plugins/vnc/vnc_plugin.c:2012 plugins/gvnc/gvnc_plugin.c:868
msgid "Ignore remote bell messages"
msgstr "දුරස්ථ සීනු පණිවිඩ නොසලකන්න"

#: plugins/vnc/vnc_plugin.c:2028
msgid "Open Chat…"
msgstr ""

#: plugins/vnc/vnc_plugin.h:41
msgid "Remmina VNC Plugin"
msgstr ""

#: plugins/vnc/vnc_plugin.h:46
msgid "Remmina VNC listener Plugin"
msgstr ""

#: plugins/www/www_config.h:43
msgid "Remmina web-browser plugin"
msgstr ""

#: plugins/www/www_plugin.c:98
msgid "File downloaded"
msgstr "ගොනුව බාගත විය"

#: plugins/www/www_plugin.c:581
msgid "Enter WWW authentication credentials"
msgstr ""

#: plugins/www/www_plugin.c:893
msgid "URL"
msgstr "ඒ.ස.නි."

#: plugins/www/www_plugin.c:893
msgid "http://address or https://address"
msgstr "http://ලිපිනය හෝ https://ලිපිනය"

#: plugins/www/www_plugin.c:910
msgid "User agent"
msgstr "පරිශීලක නියෝතය"

#: plugins/www/www_plugin.c:911
msgid "Proxy URL"
msgstr ""

#: plugins/www/www_plugin.c:911
msgid "E.g. https://example.org, socks://mysocks:1080"
msgstr "උදා. https://උදාහරණය.ලංකා, socks://මගේහුවමාරු:1080"

#: plugins/www/www_plugin.c:912
msgid "Turn on Java support"
msgstr "ජාවා සහාය සක්‍රිය කරන්න"

#: plugins/www/www_plugin.c:913
msgid "Turn on smooth scrolling"
msgstr ""

#: plugins/www/www_plugin.c:914
msgid "Turn on spatial navigation"
msgstr ""

#: plugins/www/www_plugin.c:915
msgid "Turn on plugin support"
msgstr ""

#: plugins/www/www_plugin.c:916
msgid "Turn on WebGL support"
msgstr ""

#: plugins/www/www_plugin.c:917
msgid "Turn on HTML5 audio support"
msgstr ""

#: plugins/www/www_plugin.c:918
msgid "Ignore TLS errors"
msgstr ""

#: plugins/www/www_plugin.c:921
msgid "Turn on Web Inspector"
msgstr ""

#: plugins/exec/exec_plugin.c:160
msgid "You did not set any command to be executed"
msgstr ""

#: plugins/exec/exec_plugin.c:206
msgid ""
"Warning: Running a command synchronously may cause Remmina not to respond.\n"
"Do you really want to continue?"
msgstr ""

#: plugins/exec/exec_plugin.c:274
#, fuzzy
msgid "Command"
msgstr "විධානය"

#: plugins/exec/exec_plugin.c:275
msgid "Asynchronous execution"
msgstr ""

#: plugins/exec/exec_plugin_config.h:41
msgid "Execute a command"
msgstr ""

#: plugins/tool_hello_world/plugin_config.h:40
msgid "Hello, World!"
msgstr "ආයුබෝවන්, ලෝකය!"

#: plugins/secret/src/glibsecret_plugin.c:188
msgid "Secured password storage in the GNOME keyring"
msgstr ""

#: plugins/x2go/x2go_plugin.c:275
msgid "Broken `DialogData`! Aborting…"
msgstr ""

#: plugins/x2go/x2go_plugin.c:279
msgid "Can't retrieve `DialogData`! Aborting…"
msgstr ""

#: plugins/x2go/x2go_plugin.c:505
msgid "PyHoca-CLI exited unexpectedly. This connection will now be closed."
msgstr ""

#: plugins/x2go/x2go_plugin.c:514
msgid "An error occured."
msgstr ""

#: plugins/x2go/x2go_plugin.c:515
msgid ""
"The necessary child process 'pyhoca-cli' stopped unexpectedly.\n"
"Please check your profile settings and PyHoca-CLI's output for possible "
"errors. Also ensure the remote server is reachable."
msgstr ""

#: plugins/x2go/x2go_plugin.c:561
msgid "Started PyHoca-CLI with the following arguments:"
msgstr ""

#: plugins/x2go/x2go_plugin.c:580
#, c-format
msgid "Could not retrieve PyHoca-CLI's command-line features! Exit code: %i"
msgstr ""

#: plugins/x2go/x2go_plugin.c:585
#, fuzzy, c-format
#| msgid "Error: %s"
msgid "Error: '%s'"
msgstr "දෝෂය: %s"

#: plugins/x2go/x2go_plugin.c:609
msgid "Can't save empty username!"
msgstr ""

#: plugins/x2go/x2go_plugin.c:621
msgid "Internal error: Could not save new credentials."
msgstr ""

#: plugins/x2go/x2go_plugin.c:623
msgid ""
"An error occured while trying to save new credentials: 's_password' or "
"'s_username' strings were not set."
msgstr ""

#: plugins/x2go/x2go_plugin.c:659
#, fuzzy
#| msgid "Enter VNC authentication credentials"
msgid "Enter X2Go credentials"
msgstr "අ.ජා.ප. (VNC) සත්‍යාපන අක්තපත්‍ර යොදන්න"

#: plugins/x2go/x2go_plugin.c:818
msgid "DPI setting is out of bounds. Please adjust it in profile settings."
msgstr ""

#: plugins/x2go/x2go_plugin.c:838
msgid "Started pyhoca-cli with following arguments:"
msgstr ""

#: plugins/x2go/x2go_plugin.c:858
msgid "An error occured while starting an X2Go session…"
msgstr ""

#: plugins/x2go/x2go_plugin.c:867
msgid "Could not start X2Go session."
msgstr ""

#: plugins/x2go/x2go_plugin.c:868
=======
#: plugins/www/www_plugin.c:914
msgid "Turn on spatial navigation"
msgstr ""

#: plugins/www/www_plugin.c:915
msgid "Turn on plugin support"
msgstr ""

#: plugins/www/www_plugin.c:916
msgid "Turn on WebGL support"
msgstr ""

#: plugins/www/www_plugin.c:917
msgid "Turn on HTML5 audio support"
msgstr ""

#: plugins/www/www_plugin.c:918
msgid "Ignore TLS errors"
msgstr ""

#: plugins/www/www_plugin.c:921
msgid "Turn on Web Inspector"
msgstr ""

#: plugins/exec/exec_plugin.c:160
msgid "You did not set any command to be executed"
msgstr ""

#: plugins/exec/exec_plugin.c:206
msgid ""
"Warning: Running a command synchronously may cause Remmina not to respond.\n"
"Do you really want to continue?"
msgstr ""

#: plugins/exec/exec_plugin.c:274
#, fuzzy
msgid "Command"
msgstr "විධානය"

#: plugins/exec/exec_plugin.c:275
msgid "Asynchronous execution"
msgstr ""

#: plugins/exec/exec_plugin_config.h:41
msgid "Execute a command"
msgstr ""

#: plugins/tool_hello_world/plugin_config.h:40
msgid "Hello, World!"
msgstr "ආයුබෝවන්, ලෝකය!"

#: plugins/secret/src/glibsecret_plugin.c:188
msgid "Secured password storage in the GNOME keyring"
msgstr ""

#: plugins/x2go/x2go_plugin.c:67
#, c-format
msgid ""
"The command-line feature '%s' is not available! Attempting to start PyHoca-"
"CLI without using this feature…"
msgstr ""

#: plugins/x2go/x2go_plugin.c:287 plugins/x2go/x2go_plugin.c:419
#: plugins/x2go/x2go_plugin.c:478 plugins/x2go/x2go_plugin.c:581
#: plugins/x2go/x2go_plugin.c:656 plugins/x2go/x2go_plugin.c:668
#: plugins/x2go/x2go_plugin.c:676 plugins/x2go/x2go_plugin.c:699
#: plugins/x2go/x2go_plugin.c:708 plugins/x2go/x2go_plugin.c:724
#: plugins/x2go/x2go_plugin.c:763 plugins/x2go/x2go_plugin.c:775
#: plugins/x2go/x2go_plugin.c:806 plugins/x2go/x2go_plugin.c:817
#: plugins/x2go/x2go_plugin.c:825 plugins/x2go/x2go_plugin.c:939
#: plugins/x2go/x2go_plugin.c:966 plugins/x2go/x2go_plugin.c:980
#: plugins/x2go/x2go_plugin.c:1077 plugins/x2go/x2go_plugin.c:1141
#: plugins/x2go/x2go_plugin.c:1445 plugins/x2go/x2go_plugin.c:1479
#: plugins/x2go/x2go_plugin.c:1575 plugins/x2go/x2go_plugin.c:1869
#: plugins/x2go/x2go_plugin.c:2669 plugins/x2go/x2go_plugin.c:2882
#: plugins/x2go/x2go_plugin.c:2887 plugins/x2go/x2go_plugin.c:2892
#: plugins/x2go/x2go_plugin.c:2897 plugins/x2go/x2go_plugin.c:2912
#: plugins/x2go/x2go_plugin.c:2917 plugins/x2go/x2go_plugin.c:2922
#: plugins/x2go/x2go_plugin.c:2927
#, c-format
msgid "Internal error: %s"
msgstr ""

#: plugins/x2go/x2go_plugin.c:288 plugins/x2go/x2go_plugin.c:420
#: plugins/x2go/x2go_plugin.c:479 plugins/x2go/x2go_plugin.c:1078
msgid "Parameter 'custom_data' is not initialized!"
msgstr ""

#: plugins/x2go/x2go_plugin.c:301
msgid "Broken `DialogData`! Aborting…"
msgstr ""

#: plugins/x2go/x2go_plugin.c:305
msgid "Can't retrieve `DialogData`! Aborting…"
msgstr ""

#: plugins/x2go/x2go_plugin.c:488
msgid "Couldn't retrieve valid `DialogData` or `sessions_list`! Aborting…"
msgstr ""

#. TRANSLATORS: Stick to x2goclient's translation for terminate.
#: plugins/x2go/x2go_plugin.c:497
#, fuzzy
#| msgid "Terminal"
msgid "_Terminate"
msgstr "අග්‍රය"

#. TRANSLATORS: Stick to x2goclient's translation for resume.
#: plugins/x2go/x2go_plugin.c:500
msgid "_Resume"
msgstr ""

#: plugins/x2go/x2go_plugin.c:502
msgid "_New"
msgstr ""

#. TRANSLATORS: Tooltip for terminating button inside Session-Chooser-Dialog.
#. TRANSLATORS: Please stick to X2GoClient's way of translating.
#: plugins/x2go/x2go_plugin.c:511
msgid "Terminating X2Go sessions can take a moment."
msgstr ""

#: plugins/x2go/x2go_plugin.c:568
msgid "X Display"
msgstr ""

#: plugins/x2go/x2go_plugin.c:569
#, fuzzy
msgid "Status"
msgstr "තත්වය"

#: plugins/x2go/x2go_plugin.c:570
#, fuzzy
#| msgid "Permission"
msgid "Session ID"
msgstr "අවසරය"

#: plugins/x2go/x2go_plugin.c:571
msgid "Create date"
msgstr ""

#: plugins/x2go/x2go_plugin.c:572
msgid "Suspended since"
msgstr ""

#: plugins/x2go/x2go_plugin.c:573
msgid "Agent PID"
msgstr ""

#: plugins/x2go/x2go_plugin.c:575
#, fuzzy
#| msgid "Username"
msgid "Hostname"
msgstr "පරිශීලක නාමය"

#: plugins/x2go/x2go_plugin.c:576
msgid "Cookie"
msgstr ""

#: plugins/x2go/x2go_plugin.c:577
msgid "Graphic port"
msgstr ""

#: plugins/x2go/x2go_plugin.c:578
msgid "SND port"
msgstr ""

#: plugins/x2go/x2go_plugin.c:579
msgid "SSHFS port"
msgstr ""

#: plugins/x2go/x2go_plugin.c:582
msgid "Unknown property"
msgstr ""

#: plugins/x2go/x2go_plugin.c:657 plugins/x2go/x2go_plugin.c:700
msgid "Couldn't find child GtkTreeView of session chooser dialog."
msgstr ""

#: plugins/x2go/x2go_plugin.c:669
msgid "Both parameters 'dialog' and 'treeview' are uninitialized!"
msgstr ""

#: plugins/x2go/x2go_plugin.c:677
msgid ""
"GtkTreeModel of session chooser dialog could not be obtained for an unknown "
"reason."
msgstr ""

#: plugins/x2go/x2go_plugin.c:709
msgid "Couldn't get currently selected row (session)!"
msgstr ""

#: plugins/x2go/x2go_plugin.c:725
#, c-format
msgid ""
"Exactly one session should be selectable but '%i' rows (sessions) are "
"selected."
msgstr ""

#: plugins/x2go/x2go_plugin.c:764
msgid "Failed to fill 'GtkTreeIter'."
msgstr ""

#: plugins/x2go/x2go_plugin.c:776
#, c-format
msgid "Couldn't get property with index '%i' out of selected row."
msgstr ""

#: plugins/x2go/x2go_plugin.c:807
msgid "parameter 'argv' is 'NULL'."
msgstr ""

#: plugins/x2go/x2go_plugin.c:818
msgid "parameter 'error' is 'NULL'."
msgstr ""

#: plugins/x2go/x2go_plugin.c:826
msgid "parameter 'env' is either invalid or uninitialized."
msgstr ""

#: plugins/x2go/x2go_plugin.c:842 plugins/x2go/x2go_plugin.c:2170
msgid "Started PyHoca-CLI with the following arguments:"
msgstr ""

#: plugins/x2go/x2go_plugin.c:870
msgid ""
"The necessary PyHoca-CLI process has encountered a internet connection "
"problem."
msgstr ""

#: plugins/x2go/x2go_plugin.c:880
msgid "An unknown error occured while trying to start PyHoca-CLI."
msgstr ""

#: plugins/x2go/x2go_plugin.c:890
#, c-format
msgid ""
"An unknown error occured while trying to start PyHoca-CLI. Exit code: %i"
msgstr ""

#: plugins/x2go/x2go_plugin.c:897
#, c-format
msgid ""
"An unknown error occured while trying to start PyHoca-CLI. Exit code: %i. "
"Error: '%s'"
msgstr ""

#: plugins/x2go/x2go_plugin.c:940
msgid "Parameter 'custom_data' is not fully initialized!"
msgstr ""

#: plugins/x2go/x2go_plugin.c:967 plugins/x2go/x2go_plugin.c:1576
#: plugins/x2go/x2go_plugin.c:1870
#, fuzzy
#| msgid "Shared connection"
msgid "'Invalid connection data.'"
msgstr "බෙදාගත් සම්බන්ධතාවය"

#: plugins/x2go/x2go_plugin.c:981
msgid "Parameter 'session_id' is not initialized!"
msgstr ""

#: plugins/x2go/x2go_plugin.c:1047
#, c-format
msgid "An error occured while trying to terminate a X2Go session: %s"
msgstr ""

#: plugins/x2go/x2go_plugin.c:1094 plugins/x2go/x2go_plugin.c:1118
msgid "Couldn't get session ID from session chooser dialog."
msgstr ""

#: plugins/x2go/x2go_plugin.c:1101
#, c-format
msgid "Resuming session: '%s'"
msgstr ""

#: plugins/x2go/x2go_plugin.c:1125
#, c-format
msgid "Terminating session: '%s'"
msgstr ""

#: plugins/x2go/x2go_plugin.c:1142
msgid "GtkTreePath 'path' describes a non-existing row!"
msgstr ""

#: plugins/x2go/x2go_plugin.c:1380
msgid "PyHoca-CLI exited unexpectedly. This connection will now be closed."
msgstr ""

#: plugins/x2go/x2go_plugin.c:1388
msgid "An error occured."
msgstr ""

#: plugins/x2go/x2go_plugin.c:1389
msgid ""
"The necessary child process 'pyhoca-cli' stopped unexpectedly.\n"
"Please check your profile settings and PyHoca-CLI's output for possible "
"errors. Also ensure the remote server is reachable."
msgstr ""

#: plugins/x2go/x2go_plugin.c:1432
msgid "Can't save empty username!"
msgstr ""

#: plugins/x2go/x2go_plugin.c:1446
#, fuzzy
#| msgid "Enter VNC authentication credentials"
msgid "Could not save new credentials."
msgstr "අ.ජා.ප. (VNC) සත්‍යාපන අක්තපත්‍ර යොදන්න"

#: plugins/x2go/x2go_plugin.c:1449
msgid ""
"An error occured while trying to save new credentials: 's_password' or "
"'s_username' strings were not set."
msgstr ""

#: plugins/x2go/x2go_plugin.c:1480
msgid "Parameter 'default_username' is uninitialized."
msgstr ""

#: plugins/x2go/x2go_plugin.c:1509
#, fuzzy
#| msgid "Enter VNC authentication credentials"
msgid "Enter X2Go credentials"
msgstr "අ.ජා.ප. (VNC) සත්‍යාපන අක්තපත්‍ර යොදන්න"

#: plugins/x2go/x2go_plugin.c:1706
msgid ""
"Couldn't parse the output of PyHoca-CLI's --list-sessions option. Creating a "
"new session now."
msgstr ""

#: plugins/x2go/x2go_plugin.c:1745
msgid "Couldn't allocate enough memory!"
msgstr ""

#: plugins/x2go/x2go_plugin.c:1755
#, c-format
msgid "Found already existing X2Go session with ID: '%s'"
msgstr ""

#. TRANSLATORS: Please stick to X2GoClient's translation.
#: plugins/x2go/x2go_plugin.c:1798
msgid "Suspended"
msgstr ""

#. TRANSLATORS: Please stick to X2GoClient's translation.
#: plugins/x2go/x2go_plugin.c:1801
msgid "Running"
msgstr ""

#. TRANSLATORS: Please stick to X2GoClient's translation.
#: plugins/x2go/x2go_plugin.c:1804
#, fuzzy
#| msgid "Terminal"
msgid "Terminated"
msgstr "අග්‍රය"

#: plugins/x2go/x2go_plugin.c:1837
msgid ""
"Could not find any sessions on remote machine. Creating a new session now."
msgstr ""

#: plugins/x2go/x2go_plugin.c:1892
#, fuzzy
#| msgid "Choose a file to upload"
msgid "Choose a session to resume:"
msgstr "උඩුගත කිරීමට ගොනුවක් තෝරන්න"

#: plugins/x2go/x2go_plugin.c:1935
msgid "Waiting for user to select a session…"
msgstr ""

#: plugins/x2go/x2go_plugin.c:1943
msgid "No session was selected. Creating a new one."
msgstr ""

#: plugins/x2go/x2go_plugin.c:1991
#, c-format
msgid "A non-critical error happened: %s"
msgstr ""

#: plugins/x2go/x2go_plugin.c:1996
#, c-format
msgid "User chose to resume session with ID: '%s'"
msgstr ""

#. TRANSLATORS: Please stick to X2GoClient's way of translating.
#: plugins/x2go/x2go_plugin.c:2017
#, c-format
msgid "Resuming session '%s'…"
msgstr ""

#: plugins/x2go/x2go_plugin.c:2148
msgid "DPI setting is out of bounds. Please adjust it in profile settings."
msgstr ""

#: plugins/x2go/x2go_plugin.c:2190
msgid "An error occured while starting an X2Go session…"
msgstr ""

#: plugins/x2go/x2go_plugin.c:2198
msgid "Could not start X2Go session."
msgstr ""

#: plugins/x2go/x2go_plugin.c:2199
>>>>>>> 050fc71c
#, c-format
msgid "Could not start PyHoca-CLI (%i): '%s'"
msgstr ""

<<<<<<< HEAD
#: plugins/x2go/x2go_plugin.c:945
=======
#: plugins/x2go/x2go_plugin.c:2314
>>>>>>> 050fc71c
msgid ""
"Couldn't get PyHoca-CLI's command-line features. This indicates it is either "
"too old, or not installed. An old limited set of features will be used for "
"now."
msgstr ""

<<<<<<< HEAD
#: plugins/x2go/x2go_plugin.c:956
=======
#: plugins/x2go/x2go_plugin.c:2323
>>>>>>> 050fc71c
msgid ""
"Could not parse PyHoca-CLI's command-line features. Using a limited feature-"
"set for now."
msgstr ""

<<<<<<< HEAD
#: plugins/x2go/x2go_plugin.c:962
msgid "Retrieved the following PyHoca-CLI command-line features:"
msgstr ""

#: plugins/x2go/x2go_plugin.c:967
=======
#: plugins/x2go/x2go_plugin.c:2329
msgid "Retrieved the following PyHoca-CLI command-line features:"
msgstr ""

#: plugins/x2go/x2go_plugin.c:2337
>>>>>>> 050fc71c
#, c-format
msgid "Available feature[%i]: '%s'"
msgstr ""

<<<<<<< HEAD
#: plugins/x2go/x2go_plugin.c:1072
msgid "Could not open X11 DISPLAY."
msgstr ""

#: plugins/x2go/x2go_plugin.c:1112
msgid "Waiting for window of X2Go Agent to appear…"
msgstr ""

#: plugins/x2go/x2go_plugin.c:1138
msgid "Waiting for PyHoca-CLI to show the session's window…"
msgstr ""

#: plugins/x2go/x2go_plugin.c:1189
msgid "No X2Go session window appeared. Something went wrong…"
msgstr ""

#: plugins/x2go/x2go_plugin.c:1298
msgid "Internal error: RemminaProtocolWidget* gp is NULL!"
msgstr ""

#: plugins/x2go/x2go_plugin.c:1319
=======
#: plugins/x2go/x2go_plugin.c:2442
msgid "Could not open X11 DISPLAY."
msgstr ""

#: plugins/x2go/x2go_plugin.c:2482
msgid "Waiting for window of X2Go Agent to appear…"
msgstr ""

#: plugins/x2go/x2go_plugin.c:2508
msgid "Waiting for PyHoca-CLI to show the session's window…"
msgstr ""

#: plugins/x2go/x2go_plugin.c:2559
msgid "No X2Go session window appeared. Something went wrong…"
msgstr ""

#: plugins/x2go/x2go_plugin.c:2670
msgid "RemminaProtocolWidget* gp is 'NULL'!"
msgstr ""

#: plugins/x2go/x2go_plugin.c:2691
>>>>>>> 050fc71c
#, c-format
msgid "The %s protocol is unavailable because GtkSocket only works under X.org"
msgstr ""

<<<<<<< HEAD
#: plugins/x2go/x2go_plugin.c:1327
=======
#: plugins/x2go/x2go_plugin.c:2700
>>>>>>> 050fc71c
msgid "Could not initialize pthread. Falling back to non-threaded mode…"
msgstr ""

#. TRANSLATORS: Presumably you just want to translate 'and' into
#. your language.
#. (Except your listing-grammar differs from english.)
#. 'value1', 'value2', 'valueN-1' and 'valueN'
#. TRANSLATORS: Presumably you just want to translate 'and' into
#. your language.
#. (Except your listing-grammar differs from english.)
#. 'value1' and 'value2'
<<<<<<< HEAD
#: plugins/x2go/x2go_plugin.c:1370 plugins/x2go/x2go_plugin.c:1388
=======
#: plugins/x2go/x2go_plugin.c:2743 plugins/x2go/x2go_plugin.c:2761
>>>>>>> 050fc71c
#, c-format
msgid "%sand '%s'"
msgstr ""

#. TRANSLATORS: Presumably you just want to leave it english.
#. (Except your listing-grammar differs from english.)
#. 'value1', 'value2', 'valueN-1' and 'valueN'
#. TRANSLATORS: Presumably you just want to leave it english.
#. (Except your listing-grammar differs from english.)
#. 'value1' and 'value2'
<<<<<<< HEAD
#: plugins/x2go/x2go_plugin.c:1375 plugins/x2go/x2go_plugin.c:1393
=======
#: plugins/x2go/x2go_plugin.c:2748 plugins/x2go/x2go_plugin.c:2766
>>>>>>> 050fc71c
#, c-format
msgid "%s'%s' "
msgstr ""

#. TRANSLATORS: Presumably you just want to leave it english.
#. (Except your listing-grammar differs from english.)
#. 'value1', 'value2', 'valueN-1' and 'valueN'
<<<<<<< HEAD
#: plugins/x2go/x2go_plugin.c:1380
=======
#: plugins/x2go/x2go_plugin.c:2753
>>>>>>> 050fc71c
#, c-format
msgid "%s'%s', "
msgstr ""

<<<<<<< HEAD
#: plugins/x2go/x2go_plugin.c:1418
msgid "Invalid validation data in ProtocolSettings array!"
msgstr ""

#: plugins/x2go/x2go_plugin.c:1430 plugins/x2go/x2go_plugin.c:1492
msgid "Validation data in ProtocolSettings array is invalid!"
msgstr ""

#: plugins/x2go/x2go_plugin.c:1457
#, c-format
msgid "Allowed values are %s."
msgstr ""

#: plugins/x2go/x2go_plugin.c:1459
#, c-format
msgid "The only allowed value is '%s'."
msgstr ""

#: plugins/x2go/x2go_plugin.c:1501
msgid "The lower limit is not a valid integer!"
msgstr ""

#: plugins/x2go/x2go_plugin.c:1503
msgid "The lower limit is too high!"
msgstr ""

#: plugins/x2go/x2go_plugin.c:1505
msgid "The lower limit is too low!"
msgstr ""

#: plugins/x2go/x2go_plugin.c:1507 plugins/x2go/x2go_plugin.c:1533
#: plugins/x2go/x2go_plugin.c:1552
msgid "Something went wrong."
msgstr ""

#: plugins/x2go/x2go_plugin.c:1511 plugins/x2go/x2go_plugin.c:1537
#: plugins/x2go/x2go_plugin.c:1556
msgid "Please check the RemminaProtocolSetting array for possible errors."
msgstr ""

#: plugins/x2go/x2go_plugin.c:1520 plugins/x2go/x2go_plugin.c:1524
#: plugins/x2go/x2go_plugin.c:1528 plugins/x2go/x2go_plugin.c:1532
msgid "Internal error: "
msgstr ""

#: plugins/x2go/x2go_plugin.c:1521
msgid "The upper limit is not a valid integer!"
msgstr ""

#: plugins/x2go/x2go_plugin.c:1525
msgid "The upper limit is too high!"
msgstr ""

#: plugins/x2go/x2go_plugin.c:1529
msgid "The upper limit is too low!"
msgstr ""

#: plugins/x2go/x2go_plugin.c:1547
msgid "The input is not a valid integer!"
msgstr ""

#: plugins/x2go/x2go_plugin.c:1549 plugins/x2go/x2go_plugin.c:1568
#, c-format
msgid "Input must be a number between %i and %i."
msgstr ""

#: plugins/x2go/x2go_plugin.c:1597
msgid "Startup program"
msgstr ""

#: plugins/x2go/x2go_plugin.c:1599
msgid "Which command should be executed after creating the X2Go session?"
msgstr ""

#: plugins/x2go/x2go_plugin.c:1601
#, fuzzy
msgid "Keyboard Layout (auto)"
msgstr "යතුරුපුවරු ආකෘතිය:"

#: plugins/x2go/x2go_plugin.c:1602
=======
#: plugins/x2go/x2go_plugin.c:2792
msgid "Invalid validation data in ProtocolSettings array!"
msgstr ""

#: plugins/x2go/x2go_plugin.c:2807 plugins/x2go/x2go_plugin.c:2872
msgid "Validation data in ProtocolSettings array is invalid!"
msgstr ""

#: plugins/x2go/x2go_plugin.c:2816
msgid "Parameters 'key' or 'value' are 'NULL'!"
msgstr ""

#: plugins/x2go/x2go_plugin.c:2834
#, c-format
msgid "Allowed values are %s."
msgstr ""

#: plugins/x2go/x2go_plugin.c:2836
#, c-format
msgid "The only allowed value is '%s'."
msgstr ""

#: plugins/x2go/x2go_plugin.c:2883
msgid "The lower limit is not a valid integer!"
msgstr ""

#: plugins/x2go/x2go_plugin.c:2888
msgid "The lower limit is too high!"
msgstr ""

#: plugins/x2go/x2go_plugin.c:2893
msgid "The lower limit is too low!"
msgstr ""

#: plugins/x2go/x2go_plugin.c:2898 plugins/x2go/x2go_plugin.c:2928
#: plugins/x2go/x2go_plugin.c:2948
msgid "Something unknown went wrong."
msgstr ""

#: plugins/x2go/x2go_plugin.c:2903 plugins/x2go/x2go_plugin.c:2933
#: plugins/x2go/x2go_plugin.c:2952
msgid "Please check the RemminaProtocolSetting array for possible errors."
msgstr ""

#: plugins/x2go/x2go_plugin.c:2913
msgid "The upper limit is not a valid integer!"
msgstr ""

#: plugins/x2go/x2go_plugin.c:2918
msgid "The upper limit is too high!"
msgstr ""

#: plugins/x2go/x2go_plugin.c:2923
msgid "The upper limit is too low!"
msgstr ""

#: plugins/x2go/x2go_plugin.c:2943
msgid "The input is not a valid integer!"
msgstr ""

#: plugins/x2go/x2go_plugin.c:2945 plugins/x2go/x2go_plugin.c:2964
#, c-format
msgid "Input must be a number between %i and %i."
msgstr ""

#: plugins/x2go/x2go_plugin.c:2993
msgid "Startup program"
msgstr ""

#: plugins/x2go/x2go_plugin.c:2995
msgid "Which command should be executed after creating the X2Go session?"
msgstr ""

#: plugins/x2go/x2go_plugin.c:2997
#, fuzzy
msgid "Keyboard Layout (auto)"
msgstr "යතුරුපුවරු ආකෘතිය:"

#: plugins/x2go/x2go_plugin.c:2998
>>>>>>> 050fc71c
#, fuzzy
msgid "Keyboard type (auto)"
msgstr "යතුරුපුවරු ආකෘතිය:"

<<<<<<< HEAD
#: plugins/x2go/x2go_plugin.c:1603
=======
#: plugins/x2go/x2go_plugin.c:2999
>>>>>>> 050fc71c
#, fuzzy
#| msgid "Turn on Java support"
msgid "Audio support"
msgstr "ජාවා සහාය සක්‍රිය කරන්න"

<<<<<<< HEAD
#: plugins/x2go/x2go_plugin.c:1605
msgid "The sound system of the X2Go server (default: 'pulse')."
msgstr ""

#: plugins/x2go/x2go_plugin.c:1608
msgid "Clipboard direction"
msgstr ""

#: plugins/x2go/x2go_plugin.c:1610
msgid "Which direction should clipboard content be copied? (default: 'both')."
msgstr ""

#: plugins/x2go/x2go_plugin.c:1614
=======
#: plugins/x2go/x2go_plugin.c:3001
msgid "The sound system of the X2Go server (default: 'pulse')."
msgstr ""

#: plugins/x2go/x2go_plugin.c:3004
msgid "Clipboard direction"
msgstr ""

#: plugins/x2go/x2go_plugin.c:3006
msgid "Which direction should clipboard content be copied? (default: 'both')."
msgstr ""

#: plugins/x2go/x2go_plugin.c:3010
>>>>>>> 050fc71c
#, fuzzy
#| msgid "Resolution"
msgid "DPI resolution"
msgstr "විභේදනය"

<<<<<<< HEAD
#: plugins/x2go/x2go_plugin.c:1615
=======
#: plugins/x2go/x2go_plugin.c:3011
>>>>>>> 050fc71c
msgid ""
"Launch session with a specific resolution (in dots per inch). Must be "
"between 20 and 400."
msgstr ""

<<<<<<< HEAD
#: plugins/x2go/x2go_plugin.c:1659
=======
#: plugins/x2go/x2go_plugin.c:3055
>>>>>>> 050fc71c
msgid "X2Go plugin loaded."
msgstr ""

#: plugins/x2go/x2go_plugin.h:43
msgid "X2Go - Launch an X2Go session"
msgstr ""

#: plugins/gvnc/gvnc_plugin_config.h:40
msgid "Remmina VNC plugin for GNOME and KVM"
msgstr ""

#: plugins/gvnc/gvnc_plugin.c:477
#, c-format
msgid "Unsupported authentication type %u"
msgstr ""

#: plugins/gvnc/gvnc_plugin.c:489
#, c-format
msgid "Authentication failure: %s"
msgstr ""

#: plugins/gvnc/gvnc_plugin.c:820
msgid "Use server settings"
msgstr "සේවාදායකයේ සැකසුම් භාවිතාකරන්න"

#: plugins/gvnc/gvnc_plugin.c:821
msgid "True colour (24 bits)"
msgstr ""

#: plugins/gvnc/gvnc_plugin.c:822
msgid "High colour (16 bits)"
msgstr ""

#: plugins/gvnc/gvnc_plugin.c:823
msgid "Low colour (8 bits)"
msgstr ""

#: plugins/gvnc/gvnc_plugin.c:824
msgid "Ultra low colour (3 bits)"
msgstr ""

#: plugins/gvnc/gvnc_plugin.c:848
msgid "VNC password"
msgstr "අ.ජා.ප. (VNC) මුරපදය"

#: plugins/gvnc/gvnc_plugin.c:850
msgid "Use JPEG Compression"
msgstr ""

#: plugins/gvnc/gvnc_plugin.c:850
msgid "This might not work on all VNC servers"
msgstr ""

#: plugins/gvnc/gvnc_plugin.c:851
msgid "Enable GTK-VNC debug"
msgstr ""

#: plugins/gvnc/gvnc_plugin.c:871
msgid "Shared connection"
msgstr "බෙදාගත් සම්බන්ධතාවය"

#: plugins/gvnc/gvnc_plugin.c:871
msgid ""
"If the server should try to share the desktop by leaving other clients "
"connected"
msgstr ""

#: plugins/gvnc/gvnc_plugin.c:881
msgid "Send Ctrl+Alt+_Del"
msgstr ""

#: plugins/gvnc/gvnc_plugin.c:882
msgid "Send Ctrl+Alt+_Backspace"
msgstr ""

#: plugins/gvnc/gvnc_plugin.c:883
msgid "Send Ctrl+Alt+_F1"
msgstr ""

#: plugins/gvnc/gvnc_plugin.c:884
msgid "Send Ctrl+Alt+_F2"
msgstr ""

#: plugins/gvnc/gvnc_plugin.c:885
msgid "Send Ctrl+Alt+_F3"
msgstr ""

#: plugins/gvnc/gvnc_plugin.c:886
msgid "Send Ctrl+Alt+_F4"
msgstr ""

#: plugins/gvnc/gvnc_plugin.c:887
msgid "Send Ctrl+Alt+_F5"
msgstr ""

#: plugins/gvnc/gvnc_plugin.c:888
msgid "Send Ctrl+Alt+_F6"
msgstr ""

#: plugins/gvnc/gvnc_plugin.c:889
msgid "Send Ctrl+Alt+_F7"
msgstr ""

#: plugins/gvnc/gvnc_plugin.c:890
msgid "Send Ctrl+Alt+_F8"
msgstr ""

#: plugins/gvnc/gvnc_plugin.c:891
msgid "Send Ctrl+Alt+_F9"
msgstr ""

#: plugins/gvnc/gvnc_plugin.c:892
msgid "Send Ctrl+Alt+_F10"
msgstr ""

#: plugins/gvnc/gvnc_plugin.c:893
msgid "Send Ctrl+Alt+_F11"
msgstr ""

#: plugins/gvnc/gvnc_plugin.c:894
msgid "Send Ctrl+Alt+_F12"
msgstr ""

#: plugins/gvnc/gvnc_plugin.c:896
msgid "Reboot remote host"
msgstr ""

#: plugins/gvnc/gvnc_plugin.c:897
msgid "Reset remote host (hard reboot)"
msgstr ""

#: plugins/gvnc/gvnc_plugin.c:898
msgid "Shutdown remote host"
msgstr ""

#: plugins/telepathy/telepathy_channel_handler.c:237
#, c-format
msgid ""
"%s wants to share their desktop.\n"
"Do you accept?"
msgstr ""

#: plugins/telepathy/telepathy_channel_handler.c:240
msgid "Desktop sharing invitation"
msgstr ""

#: plugins/telepathy/telepathy_plugin.c:57
msgid "Telepathy - Desktop Sharing"
msgstr ""

#: data/ui/remmina_snap_info_dialog.glade:71
msgid ""
"<big><b>Remmina Snap package</b></big>\n"
"\n"
"<span>\n"
"Remmina is running on your system as a Snap package.\n"
"Some Remmina functions need to be set up to work properly.\n"
"</span>\n"
msgstr ""

#: data/ui/remmina_snap_info_dialog.glade:120
msgid ""
"To enable access to some important features, like password saving in your "
"keyring and RDP printer sharing, please open your software center and give "
"the appropriate permissions to Remmina. As an alternative you can enter the "
"following commands in a terminal window:"
msgstr ""

#: data/ui/remmina_snap_info_dialog.glade:167
msgid "<big>Permissions</big>"
msgstr "<big>අවසර</big>"

#: data/ui/remmina_snap_info_dialog.glade:202
msgid ""
"Since Snap packages run confined from the rest of the system, Remmina "
"profiles are saved inside the Snap file system by default. You can change "
"the location in the Remmina preferences."
msgstr ""

#: data/ui/remmina_snap_info_dialog.glade:222
msgid "Change where Remmina profiles are stored"
msgstr ""

#: data/ui/remmina_snap_info_dialog.glade:261
msgid "<big>Snap settings</big>"
msgstr "<big>ස්නැප් සැකසුම්</big>"

#: data/ui/remmina_snap_info_dialog.glade:274
msgid "Do not show this message again"
msgstr "මෙම පණිවිඩය නැවත පෙන්වන්න එපා"

#: data/ui/remmina_search_popover.glade:56 data/ui/remmina_search.glade:61
msgid "Search"
msgstr "සොයන්න"

#: data/ui/remmina_search_popover.glade:70 data/ui/remmina_search.glade:75
msgid "Search for previous occurrence"
msgstr ""

#: data/ui/remmina_search_popover.glade:93 data/ui/remmina_search.glade:98
msgid "Search for next occurrence"
msgstr ""

#: data/ui/remmina_search_popover.glade:125 data/ui/remmina_search.glade:130
msgid "Toggle search options"
msgstr ""

#: data/ui/remmina_search_popover.glade:186 data/ui/remmina_search.glade:191
msgid "_Match case"
msgstr ""

#: data/ui/remmina_search_popover.glade:203 data/ui/remmina_search.glade:208
msgid "Match _entire word only"
msgstr ""

#: data/ui/remmina_search_popover.glade:220 data/ui/remmina_search.glade:225
msgid "Match as _regular expression"
msgstr ""

#: data/ui/remmina_search_popover.glade:237 data/ui/remmina_search.glade:242
msgid "_Wrap around"
msgstr ""

#: data/ui/remmina_about.glade:30 data/ui/remmina_main.glade:395
msgid "About"
msgstr "පිළිබඳව"

#: data/ui/remmina_about.glade:34
#, fuzzy
#| msgid ""
#| "\n"
#| "Copyright © 2014–2021 Antenore Gatta, Giovanni Panozzo.\n"
#| "Copyright © 2009–2014 Vic Lee\n"
#| "More details in COPYING\n"
#| "    "
msgid ""
"Copyright © 2014–2021 Antenore Gatta, Giovanni Panozzo.\n"
"Copyright © 2009–2014 Vic Lee\n"
"More details in COPYING"
msgstr ""
"\n"
"ප්‍රකාශන හිමිකම © 2014–2021 ඇන්ටෙනෝර් ගට්ටා, ජියෝවානි පැනෝසෝ.\n"
"ප්‍රකාශන හිමිකම © 2009–2014 වික් ලී\n"
"වැඩි විස්තර පිටපත් කරනයෙහි\n"
"    "

#: data/ui/remmina_about.glade:38
msgid "https://www.remmina.org/"
msgstr ""

#: data/ui/remmina_string_list.glade:14 data/ui/remmina_string_list.glade:158
msgid "Add"
msgstr "එකතු කරන්න"

#: data/ui/remmina_string_list.glade:20 data/ui/remmina_string_list.glade:137
#: data/ui/remmina_key_chooser.glade:14 data/ui/remmina_key_chooser.glade:15
msgid "_Remove"
<<<<<<< HEAD
msgstr "ඉවත් කරන්න"
=======
msgstr "_ඉවත් කරන්න"
>>>>>>> 050fc71c

#: data/ui/remmina_string_list.glade:26 data/ui/remmina_string_list.glade:116
msgid "Move up"
msgstr ""

#: data/ui/remmina_string_list.glade:32 data/ui/remmina_string_list.glade:95
msgid "Move down"
msgstr ""

#: data/ui/remmina_mpc.glade:14
msgid "<span weight='bold' size='larger'>Multi Password Changer</span>"
msgstr "<span weight='bold' size='larger'>බහු මුරපද වෙනස් කරනය</span>"

#: data/ui/remmina_mpc.glade:32
#, fuzzy
msgid "Change"
msgstr "වෙනස්"

#: data/ui/remmina_mpc.glade:201
msgid "Selection criteria"
msgstr ""

#: data/ui/remmina_mpc.glade:261
#, fuzzy
msgid "Confirm password"
<<<<<<< HEAD
msgstr "මුරපදය ස්ථිර කරන්න"
=======
msgstr "මුර පදය තහවුරු කරන්න"
>>>>>>> 050fc71c

#: data/ui/remmina_mpc.glade:294
msgid "Set new password"
msgstr "නව මුරපදයක් සකසන්න"

#. A column table with multiple check-boxes
#: data/ui/remmina_mpc.glade:331
#, fuzzy
msgctxt "Multi password changer"
msgid "Select"
msgstr "තෝරන්න"

#: data/ui/remmina_mpc.glade:343
msgctxt "Multi password changer table"
msgid "Name"
msgstr "නම"

#: data/ui/remmina_mpc.glade:354
msgctxt "Multi password changer table"
msgid "Group"
msgstr "සමූහය"

#: data/ui/remmina_mpc.glade:365
msgctxt "Multi password changer table"
msgid "Domain\\Username"
msgstr "වසම\\පරිශීලකනාමය"

#: data/ui/remmina_news.glade:75
msgid ""
"<big><b>The news are turned off</b></big>\n"
"\n"
"<span>\n"
"Turning on news means the program connects to a Remmina server to download "
"the release notes.\n"
"</span>\n"
"\n"
"<span>\n"
"Version checking can only be activated at compile time.\n"
"</span>\n"
"\n"
"<span>\n"
"<a href=\"https://gitlab.com/Remmina/Remmina/-/tags/\" title=\"Remmina "
"release notes\"><i>Visit the website to read the release notes</i></a>.\n"
"</span>"
<<<<<<< HEAD
msgstr ""

#. The star (*) is a reference to privacy consent
#: data/ui/remmina_news.glade:130 data/ui/remmina_preferences.glade:464
msgid ""
"Send <b><a href=\"https://remmina.gitlab.io/remminadoc.gitlab.io/"
"remmina__stats_8c.html#details\" title=\"Remmina usage statistics"
"\">anonymous</a></b> statistics. (*)"
msgstr ""

=======
msgstr ""

#. The star (*) is a reference to privacy consent
#: data/ui/remmina_news.glade:130 data/ui/remmina_preferences.glade:464
msgid ""
"Send <b><a href=\"https://remmina.gitlab.io/remminadoc.gitlab.io/"
"remmina__stats_8c.html#details\" title=\"Remmina usage statistics"
"\">anonymous</a></b> statistics. (*)"
msgstr ""

>>>>>>> 050fc71c
#: data/ui/remmina_news.glade:142 data/ui/remmina_news.glade:195
msgid "Send anonymous statistics"
msgstr "නිර්නාමික සංඛ්‍යාලේඛන යවන්න"

#: data/ui/remmina_news.glade:156
msgid "Use as default remote desktop client"
msgstr ""

#: data/ui/remmina_news.glade:165
msgid "Apply"
msgstr "යොදන්න"

#: data/ui/remmina_news.glade:169
msgid "Allow Remmina to automatically open .rdp and .remmina files."
msgstr "රෙම්මිනා ට ස්වයංක්‍රීයව .rdp හා .remmina ගොනු විවෘත කිරීමට ඉඩදෙන්න."

#. The star (*) is a reference to privacy consent
#: data/ui/remmina_news.glade:183 data/ui/remmina_preferences.glade:479
msgid ""
"Fetch news from <a href=\"https://remmina.org\" title=\"Remmina news site"
"\">remmina.org</a> (*)"
msgstr ""

#: data/ui/remmina_news.glade:208 data/ui/remmina_preferences.glade:446
msgid ""
"* By enabling statistics and/or news you consent to send and fetch data to/"
"from remmina.org"
msgstr ""

#: data/ui/remmina_news.glade:231
msgid "<big>Take part</big>"
msgstr ""

#. Pay attention to the quoting characters as they may break the pango layout. If in doubt and cannot test, copy and paste the symbols from the English string.
#: data/ui/remmina_news.glade:257
msgid ""
"<span>\n"
"<b>You have our gratitude in choosing copylefted libre software, <a href="
"\"https://remmina.org/donations/\" title=\"Where’s the money, Lebowski? "
"“blblblblblb”\">donations also make us happy</a>, and further help improve "
"Remmina.</b>\n"
"</span>\n"
msgstr ""

#: data/ui/remmina_news.glade:277
msgid "<big>Contribute</big>"
msgstr "<big>දායක වන්න</big>"

#: data/ui/remmina_key_chooser.glade:23
msgid "Choose a new key"
msgstr "නව යතුරක් තෝරන්න"

#: data/ui/remmina_key_chooser.glade:82
msgid "Please press the new key…"
msgstr "කරුණාකර නව යතුර ඔබන්න…"

#: data/ui/remmina_main.glade:35
msgid "Hide or show the search bar"
msgstr ""

#: data/ui/remmina_main.glade:41
msgid "Add a new connection profile"
msgstr "නව සම්බන්ධතා පැතිකඩක් එකතු කරන්න"

#: data/ui/remmina_main.glade:47
msgid "Switch from grouped to list view"
msgstr ""

#: data/ui/remmina_main.glade:79
msgid "Select the protocol to use with the quick connect bar."
msgstr ""

#: data/ui/remmina_main.glade:97
msgid "Search string or server name/IP address for “Quick Connect”"
msgstr ""

#: data/ui/remmina_main.glade:101 data/ui/remmina_main.glade:103
msgid "Server name or IP address"
msgstr "සේවාදායකයේ නම හෝ අ.ජා.කෙ. (IP) ලිපිනය"

#: data/ui/remmina_main.glade:102 data/ui/remmina_main.glade:104
#: data/ui/remmina_preferences.glade:504
msgid "Clear"
msgstr "හිස් කරන්න"

#: data/ui/remmina_main.glade:187
msgid "Edit"
msgstr "සංස්කරණය"

#: data/ui/remmina_main.glade:217
msgid "Collapse all"
msgstr "සියල්ල හකුලන්න"

#: data/ui/remmina_main.glade:227
msgid "Expand all"
msgstr "සියල්ල දිගහරින්න"

#: data/ui/remmina_main.glade:265
msgid "Multi password changer"
msgstr "බහු මුරපද වෙනස් කරනය"

#: data/ui/remmina_main.glade:275
msgid "Debugging"
msgstr ""

#: data/ui/remmina_main.glade:295
msgid "Export"
msgstr "නිර්යාත කරන්න"

#: data/ui/remmina_main.glade:322
msgid "Make Remmina your default remote desktop client"
msgstr ""

#: data/ui/remmina_main.glade:338
msgid "News"
msgstr "පුවත්"

#: data/ui/remmina_main.glade:348
msgid "Homepage"
msgstr "මුල් පිටුව"

#: data/ui/remmina_main.glade:358
msgid "Donations"
msgstr "පරිත්‍යාග"

#: data/ui/remmina_main.glade:368
msgid "Wiki"
msgstr ""

#. Remmina community website
#: data/ui/remmina_main.glade:378
msgid "Community"
msgstr "ප්‍රජාව"

#: data/ui/remmina_main.glade:492
#, fuzzy
msgid "Plugin"
msgstr "ප්ලගිනය"

#: data/ui/remmina_main.glade:506
msgid "Last used"
msgstr "අවසාන භාවිතය"

#: data/ui/remmina_main.glade:555
msgid "New connection profile"
msgstr "නව සම්බන්ධතා පැතිකඩ"

#: data/ui/remmina_main.glade:567
msgid "Show search bar"
msgstr ""

#: data/ui/remmina_main.glade:587
msgid "Remmina main menu"
msgstr ""

#: data/ui/remmina_main.glade:594
msgid "Actions"
msgstr "ක්‍රියාමාර්ග"

#: data/ui/remmina_main.glade:609
msgid "Toggle view"
msgstr ""

#: data/ui/remmina_spinner.glade:54
msgid "Please wait…"
msgstr "කරුණාකර රැඳෙන්න…"

#: data/ui/remmina_preferences.glade:42
msgid "Double-click action"
msgstr ""

#: data/ui/remmina_preferences.glade:58
msgid "Open connection"
msgstr "සම්බන්ධතාව විවෘත කරන්න"

#: data/ui/remmina_preferences.glade:59
msgid "Edit settings"
msgstr "සැකසුම් සංස්කරණය"

#: data/ui/remmina_preferences.glade:75
msgid "Scaling quality"
msgstr ""

#: data/ui/remmina_preferences.glade:91
#, fuzzy
msgid "Nearest"
msgstr "ආසන්නම"

#: data/ui/remmina_preferences.glade:92
msgid "Tiles"
msgstr ""

#: data/ui/remmina_preferences.glade:93
msgid "Bilinear"
msgstr ""

#: data/ui/remmina_preferences.glade:94
msgid "Hyper"
msgstr ""

#: data/ui/remmina_preferences.glade:110
msgid "Step size for auto-scroll"
msgstr ""

#: data/ui/remmina_preferences.glade:139
msgid "Maximal amount of recent items"
msgstr ""

#: data/ui/remmina_preferences.glade:154
msgid "Screen resolutions"
msgstr "තිරයේ විභේදන"

#: data/ui/remmina_preferences.glade:200
msgid "Folder for screenshots"
msgstr "තිරසේයා සඳහා බහාලුම"

#: data/ui/remmina_preferences.glade:212
msgid "Choose a folder to save screenshots from Remmina in."
msgstr ""

#: data/ui/remmina_preferences.glade:216 data/ui/remmina_preferences.glade:302
msgid "Select a folder"
msgstr ""

#: data/ui/remmina_preferences.glade:227
msgid "Set up"
msgstr ""

#: data/ui/remmina_preferences.glade:249
msgid "Screenshot filenames"
msgstr "තිරසේයා ගොනුනාම"

#: data/ui/remmina_preferences.glade:261
msgid ""
"%p Profile name\n"
"%h Server name/IP\n"
"%Y Year, %m Month, %d Day, %H Hour, %M Minute, %S Seconds (UTC time)\n"
msgstr ""

#: data/ui/remmina_preferences.glade:280
msgid ""
"The folder connection profiles are saved in, it defaults to the XDG_USER_DATA"
msgstr ""

#. The folder where profiles are saved
#: data/ui/remmina_preferences.glade:285
msgid "Remmina data folder"
msgstr "රෙම්මිනා දත්ත බහාලුම"

#: data/ui/remmina_preferences.glade:297
msgid "Choose a folder to save connection profiles from Remmina in."
msgstr ""

#: data/ui/remmina_preferences.glade:315
msgid "Remember last view for each connection"
msgstr ""

#. The star (*) is a reference to privacy consent
#: data/ui/remmina_preferences.glade:319
msgid "Remember last view mode"
msgstr ""

#: data/ui/remmina_preferences.glade:359
msgid ""
"Set a custom filename for your Remmina connection profiles, using a "
"formatting string."
msgstr ""

#: data/ui/remmina_preferences.glade:363
msgid "Template for profile filenames"
msgstr ""

#: data/ui/remmina_preferences.glade:375
msgid ""
"%G Group name (slash will be converted to - automatically)\n"
"%P Protocol name\n"
"%N Connection name\n"
"%h Hostname/IP\n"
"\n"
"\n"
msgstr ""

#: data/ui/remmina_preferences.glade:397
msgid "Only save generated screenshots, don't copy them to clipboard."
msgstr "ජනනය කළ තිරසේයා පමණක් සුරකින්න, ඒවා පසුරුපුවරුවට පිටපත් නොකරන්න."

#: data/ui/remmina_preferences.glade:402
msgid "Prevent screenshots from entering clipboard"
msgstr "තිරසේයා පසුරුපුවරුවට ඇතුල් වීම වළක්වන්න"

#: data/ui/remmina_preferences.glade:529
msgid "Options"
msgstr "විකල්ප"

#: data/ui/remmina_preferences.glade:554
msgid "Always show tabs"
msgstr ""

#: data/ui/remmina_preferences.glade:570
msgid "Hide the toolbar shown in the tabbed interface"
msgstr ""

#: data/ui/remmina_preferences.glade:591
msgid "Default view"
msgstr "පෙරනිමි පෙනුම"

#: data/ui/remmina_preferences.glade:605
msgid "Automatic"
msgstr "ස්වයංක්‍රීය"

#: data/ui/remmina_preferences.glade:606
msgid "Scrolled window"
msgstr ""

#: data/ui/remmina_preferences.glade:608
msgid "Viewport fullscreen"
msgstr ""

#. How tabs are grouped in the Remmina connection window
#: data/ui/remmina_preferences.glade:624
msgctxt "Appearance preferences"
msgid "Tabs grouping"
msgstr ""

#: data/ui/remmina_preferences.glade:638
msgid "By group"
msgstr "සමූහය අනුව"

#: data/ui/remmina_preferences.glade:639
msgid "By protocol"
msgstr "කෙටුම්පත අනුව"

#: data/ui/remmina_preferences.glade:640
#, fuzzy
msgid "Per connection"
msgstr "සම්බන්ධතාව විවෘත කරන්න"

#: data/ui/remmina_preferences.glade:652
msgid "Fullscreen on the same screen as the connection window"
msgstr ""

#: data/ui/remmina_preferences.glade:675
msgid "Peeking"
msgstr ""

#: data/ui/remmina_preferences.glade:676
#, fuzzy
msgid "Hidden"
msgstr "සඟවන්න"

#: data/ui/remmina_preferences.glade:693
msgid "Fullscreen toolbar visibility"
msgstr ""

#: data/ui/remmina_preferences.glade:703
msgid "Hide the search bar shown in the main window"
msgstr ""

#: data/ui/remmina_preferences.glade:719
msgid "Prefer dark theme"
msgstr ""

#: data/ui/remmina_preferences.glade:723
msgid ""
"If a GTK theme includes a dark variant, it will be used instead of the "
"configured theme."
msgstr ""

#: data/ui/remmina_preferences.glade:743
msgid "“Grab all keyboard events” status colour"
msgstr ""

#: data/ui/remmina_preferences.glade:754
msgid "Enable/Disable “Grab all keyboard events” status colour"
msgstr ""

#: data/ui/remmina_preferences.glade:770
msgid ""
"Hexadecimal- or colour names (red, #ff0000).\n"
"It changes the background colour of connection names in the Remmina "
"connection toolbar (when in fullscreen)."
msgstr ""

#: data/ui/remmina_preferences.glade:827
#, fuzzy
msgid "Appearance"
msgstr "පෙනුම"

#: data/ui/remmina_preferences.glade:853
msgid "Show new connection on top of the menu"
msgstr ""

#: data/ui/remmina_preferences.glade:872
msgid "Hide total count shown in the group menu"
msgstr ""

#: data/ui/remmina_preferences.glade:890
msgid "No tray icon"
msgstr ""

#: data/ui/remmina_preferences.glade:909
msgid "Start in tray upon user login"
msgstr ""

#: data/ui/remmina_preferences.glade:940
msgid "Applet"
msgstr ""

#: data/ui/remmina_preferences.glade:972
msgid "Host key"
msgstr ""

#: data/ui/remmina_preferences.glade:1004
msgid "Show/hide fullscreen"
msgstr ""

#: data/ui/remmina_preferences.glade:1035
msgid "Auto-fit window"
msgstr ""

#: data/ui/remmina_preferences.glade:1112
msgid "Apply/remove scaling"
msgstr ""

#: data/ui/remmina_preferences.glade:1143
msgid "Grab keyboard"
msgstr ""

#: data/ui/remmina_preferences.glade:1236
msgid "Show/hide toolbar"
msgstr ""

#: data/ui/remmina_preferences.glade:1299
#: data/ui/remmina_preferences.glade:1309
msgid "View-only mode"
msgstr ""

#: data/ui/remmina_preferences.glade:1372
msgid "Keyboard"
msgstr "යතුරුපුවරුව"

#: data/ui/remmina_preferences.glade:1403
msgid "Local SSH port"
msgstr ""

#: data/ui/remmina_preferences.glade:1427
msgid "Parse ~/.ssh/config"
msgstr ""

#: data/ui/remmina_preferences.glade:1451
msgid "No logging at all"
msgstr ""

#: data/ui/remmina_preferences.glade:1452
msgid "Rare conditions or warnings"
msgstr ""

#: data/ui/remmina_preferences.glade:1453
msgid "API-accessible entrypoints"
msgstr ""

#: data/ui/remmina_preferences.glade:1454
msgid "Lower level protocol info, packet level"
msgstr ""

#: data/ui/remmina_preferences.glade:1455
msgid "Function entering and leaving"
msgstr ""

#: data/ui/remmina_preferences.glade:1472
msgid "SSH log level"
msgstr ""

#. http://man7.org/linux/man-pages/man7/tcp.7.html
#: data/ui/remmina_preferences.glade:1543
msgid "Seconds of connection idleness before TCP keepalive probes are sent."
msgstr ""

#. http://man7.org/linux/man-pages/man7/tcp.7.html
#: data/ui/remmina_preferences.glade:1559
msgid "Seconds between each keepalive probe."
msgstr ""

#. http://man7.org/linux/man-pages/man7/tcp.7.html
#: data/ui/remmina_preferences.glade:1575
msgid ""
"Number of keepalive probes sent via TCP connection before it is dropped."
msgstr ""

#. http://man7.org/linux/man-pages/man7/tcp.7.html
#: data/ui/remmina_preferences.glade:1591
msgid ""
"Amount of milliseconds to attempt acknowledging data before closing the "
"corresponding TCP connection forcibly."
msgstr ""

#: data/ui/remmina_preferences.glade:1617
msgid "SSH options"
msgstr ""

#: data/ui/remmina_preferences.glade:1645
#: data/ui/remmina_preferences.glade:1714
#: data/ui/remmina_preferences.glade:1785
msgid "Use secret key authentication for some widgets"
msgstr ""

#: data/ui/remmina_preferences.glade:1649
msgid "Use master password"
msgstr ""

#: data/ui/remmina_preferences.glade:1662
msgid "Automatic lock interval"
msgstr ""

#: data/ui/remmina_preferences.glade:1688
msgid "Repeat the password"
msgstr "මුරපදය නැවත යොදන්න"

#: data/ui/remmina_preferences.glade:1699
msgid "Automatically accept all fingerprints and certificates"
msgstr "සියලුම ඇඟිලි සටහන් සහ සහතික ස්වයංක්‍රීයව පිළිගන්න"

#: data/ui/remmina_preferences.glade:1703
msgid "Trust all fingerprints and certificates"
msgstr "සියලුම ඇඟිලි සටහන් සහ සහතික විශ්වාස කරන්න"

#: data/ui/remmina_preferences.glade:1746
msgid "Master password validity in seconds"
msgstr ""

#: data/ui/remmina_preferences.glade:1810
msgid "Security"
msgstr "ආරක්‍ෂාව"

#: data/ui/remmina_preferences.glade:1841
msgid "Terminal font"
msgstr "අග්‍රයේ මුද්‍රණාක්‍ෂරය"

#: data/ui/remmina_preferences.glade:1854
msgid "Scrollback lines"
msgstr ""

#: data/ui/remmina_preferences.glade:1902
msgid "Shortcuts for copying and pasting"
msgstr "පිටපත් කිරීම හා ඇලවීම සඳහා කෙටිමං"

#: data/ui/remmina_preferences.glade:1915
msgid "Select all shortcuts"
msgstr ""

#: data/ui/remmina_preferences.glade:1928
#: data/ui/remmina_preferences.glade:1945
#: data/ui/remmina_preferences.glade:2398
#: data/ui/remmina_preferences.glade:2428
#: data/ui/remmina_preferences.glade:2562
#: data/ui/remmina_preferences.glade:2579
msgid "(Host key+)"
msgstr ""

#: data/ui/remmina_preferences.glade:1963
msgid "Use default system font"
msgstr ""

#: data/ui/remmina_preferences.glade:1988
msgid ""
"Selecting “SGR 1” also switches to the bright counterparts of the first 8 "
"palette colours (in addition to making text bold)."
msgstr ""

#: data/ui/remmina_preferences.glade:2004
msgid "Allow using bright colours with bold text"
msgstr ""

#: data/ui/remmina_preferences.glade:2018
msgid "Colour theme"
msgstr ""

#: data/ui/remmina_preferences.glade:2029
msgid ""
"Choose a colour scheme file. Usually available in /usr/share/remmina/theme. "
"https://github.com/mbadolato/iTerm2-Color-Schemes has more details."
msgstr ""

#: data/ui/remmina_preferences.glade:2033
msgid "Pick a terminal colouring file"
msgstr ""

#: data/ui/remmina_preferences.glade:2048
msgid "Bright colours"
msgstr ""

#: data/ui/remmina_preferences.glade:2062
msgid "Pick a light black colour"
msgstr ""

#: data/ui/remmina_preferences.glade:2076
msgid "Pick a light red colour"
msgstr ""

#: data/ui/remmina_preferences.glade:2090
msgid "Pick a bright green colour"
msgstr ""

#: data/ui/remmina_preferences.glade:2104
msgid "Pick a bright yellow colour"
msgstr ""

#: data/ui/remmina_preferences.glade:2118
msgid "Pick a bright blue colour"
msgstr ""

#: data/ui/remmina_preferences.glade:2132
msgid "Pick a light magenta colour"
msgstr ""

#: data/ui/remmina_preferences.glade:2146
msgid "Pick a light cyan colour"
msgstr ""

#: data/ui/remmina_preferences.glade:2160
msgid "Pick a light white colour"
msgstr ""

#: data/ui/remmina_preferences.glade:2174
msgid "Pick a black colour"
msgstr ""

#: data/ui/remmina_preferences.glade:2188
msgid "Pick a red colour"
msgstr ""

#: data/ui/remmina_preferences.glade:2202
msgid "Pick a green colour"
msgstr ""

#: data/ui/remmina_preferences.glade:2216
msgid "Pick a yellow colour"
msgstr ""

#: data/ui/remmina_preferences.glade:2230
msgid "Pick a blue colour"
msgstr ""

#: data/ui/remmina_preferences.glade:2244
msgid "Pick a magenta colour"
msgstr ""

#: data/ui/remmina_preferences.glade:2258
msgid "Pick a cyan colour"
msgstr ""

#: data/ui/remmina_preferences.glade:2272
msgid "Pick a white colour"
msgstr ""

#: data/ui/remmina_preferences.glade:2285
msgid "Normal colours"
msgstr ""

#: data/ui/remmina_preferences.glade:2298
#: data/ui/remmina_preferences.glade:2313
msgid "Cursor colour"
msgstr ""

#: data/ui/remmina_preferences.glade:2327
#: data/ui/remmina_preferences.glade:2342
msgid "Background colour"
msgstr "පසුබිමේ වර්ණය"

#: data/ui/remmina_preferences.glade:2358
#: data/ui/remmina_preferences.glade:2372
msgid "Foreground colour"
msgstr "පෙරබිමේ වර්ණය"

#: data/ui/remmina_preferences.glade:2385
msgid "Increase and decrease font size"
msgstr ""

#: data/ui/remmina_preferences.glade:2415
msgid "Search text shortcut"
msgstr ""

#: data/ui/remmina_preferences.glade:2446
#: data/ui/remmina_preferences.glade:2461
msgid "Bold colour"
msgstr ""

#: data/ui/remmina_preferences.glade:2475
#: data/ui/remmina_preferences.glade:2516
msgid "Highlight colour"
msgstr ""

#: data/ui/remmina_preferences.glade:2488
#: data/ui/remmina_preferences.glade:2532
msgid "Highlight foreground colour"
msgstr ""

#: data/ui/remmina_preferences.glade:2501
#: data/ui/remmina_preferences.glade:2548
msgid "Cursor foreground colour"
msgstr ""

#: data/ui/remmina_preferences.glade:2604
msgid "Terminal"
msgstr "අග්‍රය"

#: data/ui/remmina_preferences.glade:2618
msgid "Remmina Preferences"
msgstr ""

#: data/ui/remmina_unlock.glade:60
msgid "Unlock"
<<<<<<< HEAD
msgstr "අගුලුහරින්න"

#: data/ui/remmina_unlock.glade:94
msgid "Unlock Remmina"
msgstr "රෙම්මිනා අගුලුහරින්න"

#: data/ui/remmina_unlock.glade:128
msgid "Master password"
msgstr ""

#~ msgid "Website"
#~ msgstr "වියමන අඩවිය"

=======
msgstr "අගුළුහරින්න"

#: data/ui/remmina_unlock.glade:94
msgid "Unlock Remmina"
msgstr "රෙම්මිනා අගුළුහරින්න"

#: data/ui/remmina_unlock.glade:128
msgid "Master password"
msgstr ""

#, fuzzy
#~| msgid "_Select all"
#~ msgid "_Select session"
#~ msgstr "_සියල්ල තෝරන්න"

#, fuzzy, c-format
#~| msgid "Error: %s"
#~ msgid "Error: '%s'"
#~ msgstr "දෝෂය: %s"

#~ msgid "Website"
#~ msgstr "වියමන අඩවිය"

>>>>>>> 050fc71c
#, fuzzy
#~| msgid "Username"
#~ msgid "User name"
#~ msgstr "පරිශීලක නාමය"

#~ msgid "Fingerprints and certificates"
#~ msgstr "ඇඟිලි සලකුණු සහ සහතික"<|MERGE_RESOLUTION|>--- conflicted
+++ resolved
@@ -9,15 +9,9 @@
 msgstr ""
 "Project-Id-Version: remmina\n"
 "Report-Msgid-Bugs-To: l10n@lists.remmina.org\n"
-<<<<<<< HEAD
-"POT-Creation-Date: 2021-10-29 12:14+0000\n"
-"PO-Revision-Date: 2021-10-21 04:45+0000\n"
-"Last-Translator: Anonymous <noreply@weblate.org>\n"
-=======
 "POT-Creation-Date: 2021-12-03 09:34+0000\n"
 "PO-Revision-Date: 2021-11-25 20:53+0000\n"
 "Last-Translator: HelaBasa <R45XvezA@protonmail.ch>\n"
->>>>>>> 050fc71c
 "Language-Team: Sinhala <https://hosted.weblate.org/projects/remmina/remmina/"
 "si/>\n"
 "Language: si\n"
@@ -25,16 +19,6 @@
 "Content-Type: text/plain; charset=UTF-8\n"
 "Content-Transfer-Encoding: 8bit\n"
 "Plural-Forms: nplurals=2; plural=n != 1;\n"
-<<<<<<< HEAD
-"X-Generator: Weblate 4.9-dev\n"
-"X-Launchpad-Export-Date: 2014-09-20 14:25+0000\n"
-
-#: src/remmina_sftp_plugin.c:310 src/remmina_sftp_plugin.c:354
-#: src/remmina_protocol_widget.c:1676 src/remmina_protocol_widget.c:1695
-#: src/remmina_file_editor.c:1101 src/remmina_file_editor.c:1222
-#: src/remmina_ssh_plugin.c:1360 plugins/rdp/rdp_plugin.c:2680
-#: plugins/www/www_plugin.c:895 plugins/x2go/x2go_plugin.c:1596
-=======
 "X-Generator: Weblate 4.10-dev\n"
 "X-Launchpad-Export-Date: 2014-09-20 14:25+0000\n"
 
@@ -43,12 +27,10 @@
 #: src/remmina_file_editor.c:1101 src/remmina_file_editor.c:1222
 #: src/remmina_ssh_plugin.c:1360 plugins/rdp/rdp_plugin.c:2723
 #: plugins/www/www_plugin.c:895 plugins/x2go/x2go_plugin.c:2992
->>>>>>> 050fc71c
 #: data/ui/remmina_mpc.glade:236 data/ui/remmina_preferences.glade:1675
 #: data/ui/remmina_unlock.glade:116
 msgid "Password"
 msgstr "මුරපදය"
-<<<<<<< HEAD
 
 #: src/remmina_sftp_plugin.c:311 src/remmina_sftp_plugin.c:356
 #: src/remmina_file_editor.c:1102 src/remmina_ssh_plugin.c:1361
@@ -64,7 +46,7 @@
 #: src/remmina_sftp_plugin.c:313 src/remmina_file_editor.c:1104
 #: src/remmina_ssh_plugin.c:1363
 msgid "Public key (automatic)"
-msgstr ""
+msgstr "ප්‍රසිද්ධ යතුර (ස්වයංක්‍රීය)"
 
 #: src/remmina_sftp_plugin.c:314 src/remmina_file_editor.c:1105
 #: src/remmina_ssh_plugin.c:1364
@@ -73,36 +55,8 @@
 
 #: src/remmina_sftp_plugin.c:323
 msgid "Show Hidden Files"
-msgstr ""
-
-=======
-
-#: src/remmina_sftp_plugin.c:311 src/remmina_sftp_plugin.c:356
-#: src/remmina_file_editor.c:1102 src/remmina_ssh_plugin.c:1361
-#: src/remmina_ssh_plugin.c:1472
-msgid "SSH identity file"
-msgstr ""
-
-#: src/remmina_sftp_plugin.c:312 src/remmina_file_editor.c:1103
-#: src/remmina_ssh_plugin.c:1362
-msgid "SSH agent"
-msgstr ""
-
-#: src/remmina_sftp_plugin.c:313 src/remmina_file_editor.c:1104
-#: src/remmina_ssh_plugin.c:1363
-msgid "Public key (automatic)"
-msgstr "ප්‍රසිද්ධ යතුර (ස්වයංක්‍රීය)"
-
-#: src/remmina_sftp_plugin.c:314 src/remmina_file_editor.c:1105
-#: src/remmina_ssh_plugin.c:1364
-msgid "Kerberos (GSSAPI)"
-msgstr ""
-
-#: src/remmina_sftp_plugin.c:323
-msgid "Show Hidden Files"
 msgstr "සැඟවුනු ගොනු පෙන්වන්න"
 
->>>>>>> 050fc71c
 #: src/remmina_sftp_plugin.c:325
 msgid "Overwrite all files"
 msgstr ""
@@ -111,26 +65,16 @@
 msgid "Resume all file transfers"
 msgstr ""
 
-<<<<<<< HEAD
-#: src/remmina_sftp_plugin.c:328 src/remmina_protocol_widget.c:283
-=======
 #: src/remmina_sftp_plugin.c:328 src/remmina_protocol_widget.c:284
->>>>>>> 050fc71c
 msgid "Connect via SSH from a new terminal"
 msgstr ""
 
 #: src/remmina_sftp_plugin.c:353 src/remmina_message_panel.c:330
 #: src/remmina_file_editor.c:1216 src/remmina_ssh_plugin.c:1470
-<<<<<<< HEAD
-#: plugins/rdp/rdp_plugin.c:2679 plugins/vnc/vnc_plugin.c:1976
-#: plugins/vnc/vnc_plugin.c:1988 plugins/www/www_plugin.c:894
-#: plugins/x2go/x2go_plugin.c:1595 data/ui/remmina_mpc.glade:144
-=======
 #: plugins/rdp/rdp_plugin.c:2722 plugins/vnc/vnc_plugin.c:1976
 #: plugins/vnc/vnc_plugin.c:1988 plugins/www/www_plugin.c:894
 #: plugins/x2go/x2go_plugin.c:574 plugins/x2go/x2go_plugin.c:2991
 #: data/ui/remmina_mpc.glade:144
->>>>>>> 050fc71c
 msgid "Username"
 msgstr "පරිශීලක නාමය"
 
@@ -143,15 +87,9 @@
 #: src/remmina_sftp_plugin.c:357 src/remmina_file_editor.c:1240
 #: src/remmina_ssh_plugin.c:1476
 msgid "Password to unlock private key"
-<<<<<<< HEAD
-msgstr "පුද්ගලික යතුර අගුලුහැරීමට මුරපදය"
-
-#: src/remmina_sftp_plugin.c:358 src/remmina_ssh_plugin.c:1506
-=======
 msgstr "පුද්ගලික යතුර අගුළුහැරීමට මුරපදය"
 
 #: src/remmina_sftp_plugin.c:358 src/remmina_ssh_plugin.c:1507
->>>>>>> 050fc71c
 msgid "SSH Proxy Command"
 msgstr ""
 
@@ -182,11 +120,7 @@
 
 #: src/remmina_plugin_manager.c:73
 msgid "Secret"
-<<<<<<< HEAD
-msgstr "රහස්‍ය"
-=======
 msgstr "රහස"
->>>>>>> 050fc71c
 
 #: src/remmina_plugin_manager.c:461 data/ui/remmina_main.glade:305
 #, fuzzy
@@ -196,11 +130,7 @@
 #: src/remmina_plugin_manager.c:461 src/remmina_message_panel.c:452
 #: src/remmina_message_panel.c:621 src/remmina_file_editor.c:242
 msgid "_OK"
-<<<<<<< HEAD
-msgstr "හරි"
-=======
 msgstr "_හරි"
->>>>>>> 050fc71c
 
 #: src/remmina_plugin_manager.c:479 src/remmina_file_editor.c:1908
 #: data/ui/remmina_main.glade:442
@@ -213,11 +143,7 @@
 
 #: src/remmina_plugin_manager.c:491
 msgid "Description"
-<<<<<<< HEAD
-msgstr "විස්තරය"
-=======
 msgstr "වැණුම"
->>>>>>> 050fc71c
 
 #: src/remmina_plugin_manager.c:497
 msgid "Version"
@@ -226,12 +152,11 @@
 #: src/remmina_chat_window.c:178
 #, c-format
 msgid "Chat with %s"
-<<<<<<< HEAD
-msgstr ""
+msgstr "%s සමඟ කතා කරන්න"
 
 #: src/remmina_chat_window.c:230
 msgid "_Send"
-msgstr "යවන්න (_S)"
+msgstr "_යවන්න"
 
 #: src/remmina_chat_window.c:240
 #, fuzzy
@@ -254,35 +179,6 @@
 msgid "Ctrl+"
 msgstr ""
 
-=======
-msgstr "%s සමඟ කතා කරන්න"
-
-#: src/remmina_chat_window.c:230
-msgid "_Send"
-msgstr "_යවන්න"
-
-#: src/remmina_chat_window.c:240
-#, fuzzy
-msgid "_Clear"
-msgstr "පැහැදිලි කරන්න (_C)"
-
-#: src/remmina_applet_menu_item.c:121
-msgid "Discovered"
-msgstr ""
-
-#: src/remmina_applet_menu_item.c:126
-msgid "New Connection"
-msgstr "නව සම්බන්ධතාවය"
-
-#: src/remmina_key_chooser.h:38
-msgid "Shift+"
-msgstr ""
-
-#: src/remmina_key_chooser.h:39
-msgid "Ctrl+"
-msgstr ""
-
->>>>>>> 050fc71c
 #: src/remmina_key_chooser.h:40
 msgid "Alt+"
 msgstr ""
@@ -353,281 +249,6 @@
 #: data/ui/remmina_preferences.glade:2622
 msgid "Close"
 msgstr "වසන්න"
-<<<<<<< HEAD
-
-#: src/remmina_message_panel.c:260
-msgid "Yes"
-msgstr "ඔව්"
-
-#: src/remmina_message_panel.c:267
-msgid "No"
-msgstr "නැහැ"
-
-#: src/remmina_message_panel.c:391 plugins/rdp/rdp_plugin.c:2681
-#: data/ui/remmina_mpc.glade:172
-msgid "Domain"
-msgstr "වසම"
-
-#: src/remmina_message_panel.c:420
-msgid "Save password"
-msgstr "මුරපදය සුරකින්න"
-
-#: src/remmina_message_panel.c:457 src/remmina_message_panel.c:629
-#: src/remmina_sftp_client.c:947 src/remmina_file_editor.c:241
-#: src/remmina_file_editor.c:1783 plugins/spice/spice_plugin_file_transfer.c:84
-#: data/ui/remmina_key_chooser.glade:8 data/ui/remmina_key_chooser.glade:9
-#: data/ui/remmina_spinner.glade:8 data/ui/remmina_spinner.glade:9
-msgid "_Cancel"
-msgstr "අවලංගු (_C)"
-
-#: src/remmina_message_panel.c:513
-msgid "Enter certificate authentication files"
-msgstr ""
-
-#: src/remmina_message_panel.c:525
-msgid "CA Certificate File"
-msgstr ""
-
-#: src/remmina_message_panel.c:547
-msgid "CA CRL File"
-msgstr ""
-
-#: src/remmina_message_panel.c:569
-msgid "Client Certificate File"
-msgstr "අනුග්‍රාහකයේ සහතික ගොනුව"
-
-#: src/remmina_message_panel.c:591
-msgid "Client Certificate Key"
-msgstr "අනුග්‍රාහක සහතිකයේ යතුර"
-
-#: src/rcw.c:655
-#, c-format
-msgid ""
-"Are you sure you want to close %i active connections in the current window?"
-msgstr ""
-
-#: src/rcw.c:1399
-msgid "Viewport fullscreen mode"
-msgstr ""
-
-#: src/rcw.c:1407 data/ui/remmina_preferences.glade:607
-msgid "Scrolled fullscreen"
-msgstr ""
-
-#: src/rcw.c:1493
-msgid "Keep aspect ratio when scaled"
-msgstr ""
-
-#: src/rcw.c:1501
-msgid "Fill client window when scaled"
-msgstr ""
-
-#: src/rcw.c:2049
-msgid "Send clipboard content as keystrokes"
-msgstr ""
-
-#: src/rcw.c:2155
-msgid "Turn off scaling to avoid screenshot distortion."
-msgstr ""
-
-#: src/rcw.c:2215 plugins/www/www_plugin.c:855
-msgid "Screenshot taken"
-msgstr ""
-
-#: src/rcw.c:2298
-msgid "_Menu"
-msgstr ""
-
-#: src/rcw.c:2299
-msgid "Menu"
-msgstr ""
-
-#: src/rcw.c:2308
-msgid "Open the Remmina main window"
-msgstr ""
-
-#: src/rcw.c:2318
-msgid "Duplicate current connection"
-msgstr ""
-
-#: src/rcw.c:2335
-msgid "Resize the window to fit in remote resolution"
-msgstr ""
-
-#: src/rcw.c:2346
-msgid "Toggle fullscreen mode"
-msgstr ""
-
-#: src/rcw.c:2392 data/ui/remmina_preferences.glade:1332
-#: data/ui/remmina_preferences.glade:1342
-msgid "Multi monitor"
-msgstr ""
-
-#: src/rcw.c:2408
-msgid "Toggle dynamic resolution update"
-msgstr ""
-
-#: src/rcw.c:2418
-msgid "Toggle scaled mode"
-msgstr ""
-
-#: src/rcw.c:2458 data/ui/remmina_preferences.glade:1066
-msgid "Switch tab pages"
-msgstr ""
-
-#: src/rcw.c:2468
-msgid "Grab all keyboard events"
-msgstr ""
-
-#: src/rcw.c:2478
-msgid "Preferences"
-msgstr "අභිරුචි"
-
-#: src/rcw.c:2487
-msgid "_Tools"
-msgstr "මෙවලම්"
-
-#: src/rcw.c:2488 data/ui/remmina_main.glade:207
-msgid "Tools"
-msgstr "මෙවලම්"
-
-#: src/rcw.c:2501 data/ui/remmina_preferences.glade:1267
-#: data/ui/remmina_preferences.glade:1277
-msgid "Screenshot"
-msgstr "තිරසේයාව"
-
-#: src/rcw.c:2515 data/ui/remmina_preferences.glade:1174
-msgid "Minimize window"
-msgstr ""
-
-#: src/rcw.c:2525 data/ui/remmina_preferences.glade:1205
-msgid "Disconnect"
-msgstr "විසන්ධි කරන්න"
-
-#: src/rcw.c:4297
-#, c-format
-msgid "The file “%s” is corrupted, unreadable, or could not be found."
-msgstr ""
-
-#: src/rcw.c:4466
-msgid "Warning: This plugin requires GtkSocket, but it’s not available."
-msgstr ""
-
-#: src/remmina_mpchange.c:234
-msgid "The passwords do not match"
-msgstr "මුරපද නොගැලපේ"
-
-#: src/remmina_mpchange.c:244
-msgid "Resetting passwords, please wait…"
-msgstr "මුරපද නැවත සැකසෙමින්, රැඳෙන්න…"
-
-#: src/remmina_mpchange.c:327
-msgid "The multi password changer requires a secrecy plugin.\n"
-msgstr ""
-
-#: src/remmina_mpchange.c:330
-msgid "The multi password changer requires a secrecy service.\n"
-msgstr ""
-
-#: src/remmina_mpchange.c:409
-#, c-format
-msgid "%d password changed."
-msgid_plural "%d passwords changed."
-msgstr[0] ""
-msgstr[1] ""
-
-#. TRANSLATORS: Shown in terminal. Do not use characters that may be not supported on a terminal
-#: src/remmina.c:86
-msgid "Show 'About'"
-msgstr "'මේ ගැන' පෙන්වන්න"
-
-#. TRANSLATORS: Shown in terminal. Do not use characters that may be not supported on a terminal
-#: src/remmina.c:88
-msgid ""
-"Connect either to a desktop described in a file (.remmina or a filetype "
-"supported by a plugin) or a supported URI (RDP, VNC, SSH or SPICE)"
-msgstr ""
-
-#: src/remmina.c:88 src/remmina.c:90 src/remmina.c:92
-msgid "FILE"
-msgstr "ගොනුව"
-
-#. TRANSLATORS: Shown in terminal. Do not use characters that may be not supported on a terminal
-#: src/remmina.c:90
-msgid ""
-"Connect to a desktop described in a file (.remmina or a type supported by a "
-"plugin)"
-msgstr ""
-
-#. TRANSLATORS: Shown in terminal. Do not use characters that may be not supported on a terminal
-#: src/remmina.c:92
-msgid ""
-"Edit desktop connection described in file (.remmina or type supported by "
-"plugin)"
-msgstr ""
-
-#. TRANSLATORS: Shown in terminal. Do not use characters that may be not supported on a terminal
-#: src/remmina.c:95
-msgid "Start in kiosk mode"
-msgstr ""
-
-#. TRANSLATORS: Shown in terminal. Do not use characters that may be not supported on a terminal
-#: src/remmina.c:97
-msgid "Create new connection profile"
-msgstr "නව සම්බන්ධතාවක පැතිකඩක් සාදන්න"
-
-#. TRANSLATORS: Shown in terminal. Do not use characters that may be not supported on a terminal
-#: src/remmina.c:99
-msgid "Show preferences"
-msgstr ""
-
-#: src/remmina.c:99
-msgid "TABINDEX"
-msgstr ""
-
-#. TRANSLATORS: Shown in terminal. Do not use characters that may be not supported on a terminal
-#: src/remmina.c:106
-msgid "Quit"
-msgstr "ඉවත් වන්න"
-
-#. TRANSLATORS: Shown in terminal. Do not use characters that may be not supported on a terminal
-#: src/remmina.c:108
-msgid "Use default server name (for --new)"
-msgstr ""
-
-#: src/remmina.c:108
-msgid "SERVER"
-msgstr "සේවාදායකය"
-
-#. TRANSLATORS: Shown in terminal. Do not use characters that may be not supported on a terminal
-#: src/remmina.c:110
-msgid "Use default protocol (for --new)"
-msgstr ""
-
-#: src/remmina.c:110
-msgid "PROTOCOL"
-msgstr "කෙටුම්පත"
-
-#. TRANSLATORS: Shown in terminal. Do not use characters that may be not supported on a terminal
-#: src/remmina.c:112
-msgid "Start in tray"
-msgstr ""
-
-#. TRANSLATORS: Shown in terminal. Do not use characters that may be not supported on a terminal
-#: src/remmina.c:114
-msgid "Show the application version"
-msgstr "යෙදුමේ අනුවාදය පෙනවන්න"
-
-#. TRANSLATORS: Shown in terminal. Do not use characters that may be not supported on a terminal
-#: src/remmina.c:116
-msgid "Show version of the application and its plugins"
-msgstr ""
-
-#. TRANSLATORS: Shown in terminal. Do not use characters that may be not supported on a terminal
-#: src/remmina.c:118
-msgid "Modify connection profile (requires --set-option)"
-msgstr ""
-=======
 
 #: src/remmina_message_panel.c:260
 msgid "Yes"
@@ -820,7 +441,113 @@
 #: src/remmina_mpchange.c:244
 msgid "Resetting passwords, please wait…"
 msgstr "මුරපද නැවත සැකසෙමින්, රැඳෙන්න…"
->>>>>>> 050fc71c
+
+#: src/remmina_mpchange.c:327
+msgid "The multi password changer requires a secrecy plugin.\n"
+msgstr ""
+
+#: src/remmina_mpchange.c:330
+msgid "The multi password changer requires a secrecy service.\n"
+msgstr ""
+
+#: src/remmina_mpchange.c:409
+#, c-format
+msgid "%d password changed."
+msgid_plural "%d passwords changed."
+msgstr[0] ""
+msgstr[1] ""
+
+#. TRANSLATORS: Shown in terminal. Do not use characters that may be not supported on a terminal
+#: src/remmina.c:86
+msgid "Show 'About'"
+msgstr "'පිළිබඳව' පෙන්වන්න"
+
+#. TRANSLATORS: Shown in terminal. Do not use characters that may be not supported on a terminal
+#: src/remmina.c:88
+msgid ""
+"Connect either to a desktop described in a file (.remmina or a filetype "
+"supported by a plugin) or a supported URI (RDP, VNC, SSH or SPICE)"
+msgstr ""
+
+#: src/remmina.c:88 src/remmina.c:90 src/remmina.c:92
+msgid "FILE"
+msgstr "ගොනුව"
+
+#. TRANSLATORS: Shown in terminal. Do not use characters that may be not supported on a terminal
+#: src/remmina.c:90
+msgid ""
+"Connect to a desktop described in a file (.remmina or a filetype supported "
+"by a plugin)"
+msgstr ""
+
+#. TRANSLATORS: Shown in terminal. Do not use characters that may be not supported on a terminal
+#: src/remmina.c:92
+msgid ""
+"Edit desktop connection described in file (.remmina or a filetype supported "
+"by plugin)"
+msgstr ""
+
+#. TRANSLATORS: Shown in terminal. Do not use characters that may be not supported on a terminal
+#: src/remmina.c:95
+msgid "Start in kiosk mode"
+msgstr ""
+
+#. TRANSLATORS: Shown in terminal. Do not use characters that may be not supported on a terminal
+#: src/remmina.c:97
+msgid "Create new connection profile"
+msgstr "නව සම්බන්ධතාවක පැතිකඩක් සාදන්න"
+
+#. TRANSLATORS: Shown in terminal. Do not use characters that may be not supported on a terminal
+#: src/remmina.c:99
+msgid "Show preferences"
+msgstr ""
+
+#: src/remmina.c:99
+msgid "TABINDEX"
+msgstr ""
+
+#. TRANSLATORS: Shown in terminal. Do not use characters that may be not supported on a terminal
+#: src/remmina.c:106
+msgid "Quit"
+msgstr "ඉවත් වන්න"
+
+#. TRANSLATORS: Shown in terminal. Do not use characters that may be not supported on a terminal
+#: src/remmina.c:108
+msgid "Use default server name (for --new)"
+msgstr ""
+
+#: src/remmina.c:108
+msgid "SERVER"
+msgstr "සේවාදායකය"
+
+#. TRANSLATORS: Shown in terminal. Do not use characters that may be not supported on a terminal
+#: src/remmina.c:110
+msgid "Use default protocol (for --new)"
+msgstr ""
+
+#: src/remmina.c:110
+msgid "PROTOCOL"
+msgstr "කෙටුම්පත"
+
+#. TRANSLATORS: Shown in terminal. Do not use characters that may be not supported on a terminal
+#: src/remmina.c:112
+msgid "Start in tray"
+msgstr ""
+
+#. TRANSLATORS: Shown in terminal. Do not use characters that may be not supported on a terminal
+#: src/remmina.c:114
+msgid "Show the application version"
+msgstr "යෙදුමේ අනුවාදය පෙනවන්න"
+
+#. TRANSLATORS: Shown in terminal. Do not use characters that may be not supported on a terminal
+#: src/remmina.c:116
+msgid "Show version of the application and its plugins"
+msgstr ""
+
+#. TRANSLATORS: Shown in terminal. Do not use characters that may be not supported on a terminal
+#: src/remmina.c:118
+msgid "Modify connection profile (requires --set-option)"
+msgstr ""
 
 #. TRANSLATORS: Shown in terminal. Do not use characters that may be not supported on a terminal
 #: src/remmina.c:120
@@ -831,12 +558,24 @@
 msgid "Encrypt a password"
 msgstr "මුරපදයක් සංකේතනය කරන්න"
 
+#. TRANSLATORS:
+#. * This link should point to a resource explaining how to get Remmina
+#. * to log more verbose statements.
+#.
+#: src/remmina.c:337
+msgid ""
+"Remmina does not log all output statements. Turn on more verbose output by "
+"using \"G_MESSAGES_DEBUG=all\" as an environment variable.\n"
+"More info available on the Remmina wiki at:\n"
+"https://gitlab.com/Remmina/Remmina/-/wikis/Usage/Remmina-debugging"
+msgstr ""
+
 #. TRANSLATORS: Shown in terminal. Do not use characters that may be not supported on a terminal
-#: src/remmina.c:375
+#: src/remmina.c:391
 msgid "- or protocol://username:encryptedpassword@host:port"
 msgstr ""
 
-#: src/remmina.c:378
+#: src/remmina.c:394
 msgid ""
 "Examples:\n"
 "To connect using an existing connection profile, use:\n"
@@ -871,7 +610,6 @@
 "password\n"
 msgstr ""
 
-<<<<<<< HEAD
 #: src/remmina_public.c:345
 #, c-format
 msgid "Address is too long for UNIX socket_path: %s"
@@ -893,7 +631,7 @@
 
 #: src/remmina_public.c:653
 msgid "Change security settings"
-msgstr "ආරක්ෂණ සැකසුම් වෙනස්කරන්න"
+msgstr "ආරක්‍ෂණ සැකසුම් වෙනස්කරන්න"
 
 #. TRANSLATORS: translator-credits should be replaced with a formatted list of translators in your own language
 #: src/remmina_about.c:54
@@ -904,694 +642,6 @@
 "  初音未来\n"
 "  පසිඳු කාවින්ද https://launchpad.net/~pkavinda"
 
-#: src/remmina_ftp_client.c:389
-msgid "Choose download location"
-msgstr "බාගතවන ස්ථානය තෝරන්න"
-
-#: src/remmina_ftp_client.c:529
-msgid "Are you sure to delete the selected files on server?"
-msgstr ""
-
-#: src/remmina_ftp_client.c:586
-msgid "Choose a file to upload"
-msgstr "උඩුගත කිරීමට ගොනුවක් තෝරන්න"
-
-#: src/remmina_ftp_client.c:593
-msgid "Upload folder"
-msgstr "උඩුගත බහාලුම"
-
-#: src/remmina_ftp_client.c:649 src/remmina_ftp_client.c:763
-msgid "Download"
-msgstr "බාගන්න"
-
-#: src/remmina_ftp_client.c:656 src/remmina_ftp_client.c:770
-msgid "Upload"
-msgstr "උඩුගත කරන්න"
-
-#: src/remmina_ftp_client.c:663
-#, fuzzy
-msgid "_Delete"
-msgstr "මකන්න"
-
-#: src/remmina_ftp_client.c:748
-#, fuzzy
-msgid "Home"
-msgstr "මුල"
-
-#: src/remmina_ftp_client.c:749
-msgid "Go to home folder"
-msgstr ""
-
-#: src/remmina_ftp_client.c:753
-#, fuzzy
-msgid "Up"
-msgstr "ඉහල"
-
-#: src/remmina_ftp_client.c:754
-msgid "Go to parent folder"
-msgstr ""
-
-#: src/remmina_ftp_client.c:758 plugins/rdp/rdp_plugin.c:2770
-#: plugins/vnc/vnc_plugin.c:2027
-msgid "Refresh"
-msgstr "නැවුම් කරන්න"
-
-#: src/remmina_ftp_client.c:759
-msgid "Refresh current folder"
-msgstr ""
-
-#: src/remmina_ftp_client.c:764
-msgid "Download from server"
-msgstr "සේවාදායකයෙන් බාගන්න"
-
-#: src/remmina_ftp_client.c:771
-msgid "Upload to server"
-msgstr "සේවාදායකයට උඩුගත කරන්න"
-
-#: src/remmina_ftp_client.c:775 data/ui/remmina_main.glade:197
-#, fuzzy
-msgid "Delete"
-msgstr "මකන්න"
-
-#: src/remmina_ftp_client.c:776
-msgid "Delete files on server"
-msgstr ""
-
-#: src/remmina_ftp_client.c:905 src/remmina_ftp_client.c:974
-msgid "Filename"
-msgstr "ගොනුවේ නම"
-
-#: src/remmina_ftp_client.c:918 src/remmina_ftp_client.c:1003
-msgid "Size"
-msgstr "ප්‍රමාණය"
-
-#: src/remmina_ftp_client.c:926
-msgid "User"
-msgstr "පරිශීලක"
-
-#: src/remmina_ftp_client.c:932 src/remmina_file_editor.c:1933
-#: data/ui/remmina_mpc.glade:115 data/ui/remmina_main.glade:464
-msgid "Group"
-msgstr "සමූහය"
-
-#: src/remmina_ftp_client.c:938
-msgid "Permission"
-msgstr "අවසරය"
-
-#: src/remmina_ftp_client.c:990 plugins/rdp/rdp_plugin.c:2568
-msgid "Remote"
-msgstr "දුරස්ථ"
-
-#: src/remmina_ftp_client.c:997 plugins/rdp/rdp_plugin.c:2567
-msgid "Local"
-msgstr "ස්ථානීය"
-
-#: src/remmina_ftp_client.c:1011
-msgid "Progress"
-msgstr "ප්‍රගතිය"
-
-#: src/remmina_protocol_widget.c:290 src/remmina_ssh_plugin.c:829
-#: src/remmina_ssh_plugin.c:1445
-msgid "Open SFTP transfer…"
-msgstr ""
-
-#: src/remmina_protocol_widget.c:319
-msgid "Executing external commands…"
-msgstr ""
-
-#. TRANSLATORS: “%s” is a placeholder for the connection profile name
-#: src/remmina_protocol_widget.c:327
-#, c-format
-msgid "Connecting to “%s”…"
-msgstr "“%s” වෙත සම්බන්ධ වෙමින්…"
-
-#. TRANSLATORS: “%s” is a placeholder for an hostname or an IP address.
-#: src/remmina_protocol_widget.c:915 src/remmina_protocol_widget.c:1100
-#, c-format
-msgid "Connecting to “%s” via SSH…"
-=======
-#: src/remmina_mpchange.c:409
-#, c-format
-msgid "%d password changed."
-msgid_plural "%d passwords changed."
-msgstr[0] ""
-msgstr[1] ""
-
-#. TRANSLATORS: Shown in terminal. Do not use characters that may be not supported on a terminal
-#: src/remmina.c:86
-msgid "Show 'About'"
-msgstr "'පිළිබඳව' පෙන්වන්න"
-
-#. TRANSLATORS: Shown in terminal. Do not use characters that may be not supported on a terminal
-#: src/remmina.c:88
-msgid ""
-"Connect either to a desktop described in a file (.remmina or a filetype "
-"supported by a plugin) or a supported URI (RDP, VNC, SSH or SPICE)"
-msgstr ""
-
-#: src/remmina.c:88 src/remmina.c:90 src/remmina.c:92
-msgid "FILE"
-msgstr "ගොනුව"
-
-#. TRANSLATORS: Shown in terminal. Do not use characters that may be not supported on a terminal
-#: src/remmina.c:90
-msgid ""
-"Connect to a desktop described in a file (.remmina or a filetype supported "
-"by a plugin)"
-msgstr ""
-
-#. TRANSLATORS: Shown in terminal. Do not use characters that may be not supported on a terminal
-#: src/remmina.c:92
-msgid ""
-"Edit desktop connection described in file (.remmina or a filetype supported "
-"by plugin)"
->>>>>>> 050fc71c
-msgstr ""
-
-#. TRANSLATORS: “%i” is a placeholder for a TCP port number.
-#: src/remmina_protocol_widget.c:1164
-#, c-format
-msgid "Awaiting incoming SSH connection on port %i…"
-msgstr ""
-
-<<<<<<< HEAD
-#: src/remmina_protocol_widget.c:1217
-#, c-format
-msgid "The “%s” command is not available on the SSH server."
-msgstr ""
-=======
-#. TRANSLATORS: Shown in terminal. Do not use characters that may be not supported on a terminal
-#: src/remmina.c:97
-msgid "Create new connection profile"
-msgstr "නව සම්බන්ධතාවක පැතිකඩක් සාදන්න"
->>>>>>> 050fc71c
-
-#: src/remmina_protocol_widget.c:1222
-#, c-format
-msgid "Could not run the “%s” command on the SSH server (status = %i)."
-msgstr ""
-
-#. TRANSLATORS: %s is a placeholder for an error message
-#: src/remmina_protocol_widget.c:1230
-#, c-format
-msgid "Could not run command. %s"
-msgstr ""
-
-#. TRANSLATORS: “%s” is a placeholder for a hostname or IP address.
-#: src/remmina_protocol_widget.c:1300
-#, c-format
-msgid "Connecting to %s via SSH…"
-msgstr ""
-
-<<<<<<< HEAD
-#: src/remmina_protocol_widget.c:1694
-msgid "Type in SSH username and password."
-msgstr ""
-=======
-#: src/remmina.c:108
-msgid "SERVER"
-msgstr "සේවාදායකය"
->>>>>>> 050fc71c
-
-#: src/remmina_protocol_widget.c:1749 src/remmina_protocol_widget.c:1781
-msgid "Fingerprint automatically accepted"
-msgstr ""
-
-<<<<<<< HEAD
-#. TRANSLATORS: The user is asked to verify a new SSL certificate.
-#: src/remmina_protocol_widget.c:1757
-msgid "Certificate details:"
-msgstr "සහතිකයේ විස්තර:"
-=======
-#: src/remmina.c:110
-msgid "PROTOCOL"
-msgstr "කෙටුම්පත"
->>>>>>> 050fc71c
-
-#. TRANSLATORS: An SSL certificate subject is usually the remote server the user connect to.
-#: src/remmina_protocol_widget.c:1759 src/remmina_protocol_widget.c:1791
-msgid "Subject:"
-msgstr "මාතෘකාව:"
-
-#. TRANSLATORS: The name or email of the entity that have issued the SSL certificate
-#: src/remmina_protocol_widget.c:1761 src/remmina_protocol_widget.c:1793
-msgid "Issuer:"
-msgstr "නිකුත් කරන්නා:"
-
-#. TRANSLATORS: An SSL certificate fingerprint, is a hash of a certificate calculated on all certificate's data and its signature.
-#: src/remmina_protocol_widget.c:1763
-msgid "Fingerprint:"
-msgstr "ඇඟිලි සලකුණ:"
-
-#. TRANSLATORS: The user is asked to accept or refuse a new SSL certificate.
-#: src/remmina_protocol_widget.c:1765
-msgid "Accept certificate?"
-msgstr "සහතිකය පිළිගන්නවාද?"
-
-#. TRANSLATORS: The user is asked to verify a new SSL certificate.
-#: src/remmina_protocol_widget.c:1789
-msgid "The certificate changed! Details:"
-msgstr "සහතිකය වෙනස් විය! විස්තර:"
-
-#. TRANSLATORS: An SSL certificate fingerprint, is a hash of a certificate calculated on all certificate's data and its signature.
-#: src/remmina_protocol_widget.c:1795
-msgid "Old fingerprint:"
-msgstr "පැරණි ඇඟිලි සලකුණ:"
-
-#. TRANSLATORS: An SSL certificate fingerprint, is a hash of a certificate calculated on all certificate's data and its signature.
-#: src/remmina_protocol_widget.c:1797
-msgid "New fingerprint:"
-msgstr "නව ඇඟිලි සලකුණ:"
-
-#. TRANSLATORS: The user is asked to accept or refuse a new SSL certificate.
-#: src/remmina_protocol_widget.c:1799
-msgid "Accept changed certificate?"
-msgstr "වෙනස් කළ සහතිකය පිළිගන්නවාද?"
-
-#. TRANSLATORS: “%i” is a placeholder for a port number. “%s”  is a placeholder for a protocol name (VNC).
-#: src/remmina_protocol_widget.c:1942
-#, c-format
-msgid "Listening on port %i for an incoming %s connection…"
-msgstr ""
-
-<<<<<<< HEAD
-#: src/remmina_protocol_widget.c:1967
-msgid "Could not authenticate, attempting reconnection…"
-msgstr "සත්‍යාපනය කළ නොහැකි විය, නැවත සම්බන්ධ වීමට තැත් කරමින්…"
-
-#: src/remmina_protocol_widget.c:2029 src/remmina_file_editor.c:436
-#: src/remmina_file_editor.c:1172 data/ui/remmina_main.glade:478
-msgid "Server"
-msgstr "සේවාදායකය"
-
-#. TRANSLATORS: “%s” is a placeholder for a protocol name, like “RDP”.
-#: src/remmina_protocol_widget.c:2047
-#, c-format
-msgid "Install the %s protocol plugin first."
-msgstr ""
-=======
-#. TRANSLATORS: Shown in terminal. Do not use characters that may be not supported on a terminal
-#: src/remmina.c:114
-msgid "Show the application version"
-msgstr "යෙදුමේ අනුවාදය පෙනවන්න"
->>>>>>> 050fc71c
-
-#: src/remmina_ssh.c:236
-#, c-format
-msgid "Could not authenticate with TOTP/OTP/2FA. %s"
-msgstr ""
-
-#: src/remmina_ssh.c:295 src/remmina_ssh.c:676
-#, c-format
-msgid "Could not authenticate with SSH password. %s"
-msgstr ""
-
-#: src/remmina_ssh.c:322 src/remmina_ssh.c:389
-msgid "No saved SSH passphrase supplied. Asking user to enter it."
-msgstr ""
-
-#. TRANSLATORS: The placeholder %s is an error message
-#: src/remmina_ssh.c:327 src/remmina_ssh.c:368 src/remmina_ssh.c:394
-#: src/remmina_ssh.c:433 src/remmina_ssh.c:746
-#, c-format
-msgid "Could not authenticate with public SSH key. %s"
-msgstr ""
-
-<<<<<<< HEAD
-#. TRANSLATORS: The placeholder %s is an error message
-#: src/remmina_ssh.c:336
-#, c-format
-msgid "SSH certificate cannot be imported. %s"
-msgstr ""
-
-#. TRANSLATORS: The placeholder %s is an error message
-#: src/remmina_ssh.c:345
-#, c-format
-msgid "SSH certificate cannot be copied into the private SSH key. %s"
-msgstr ""
-
-#. TRANSLATORS: The placeholder %s is an error message
-#: src/remmina_ssh.c:355
-#, c-format
-msgid "Could not authenticate using SSH certificate. %s"
-msgstr ""
-
-#: src/remmina_ssh.c:369
-msgid "SSH identity file not selected."
-msgstr ""
-
-#. TRANSLATORS: The placeholder %s is an error message
-#: src/remmina_ssh.c:380
-#, c-format
-msgid "Public SSH key cannot be imported. %s"
-msgstr ""
-
-#: src/remmina_ssh.c:478
-#, c-format
-msgid "Could not authenticate automatically with public SSH key. %s"
-msgstr ""
-
-#: src/remmina_ssh.c:523
-#, c-format
-msgid "Could not authenticate automatically with SSH agent. %s"
-msgstr ""
-
-#: src/remmina_ssh.c:569 src/remmina_ssh.c:856
-#, c-format
-msgid "Could not authenticate with SSH GSSAPI/Kerberos. %s"
-=======
-#. TRANSLATORS:
-#. * This link should point to a resource explaining how to get Remmina
-#. * to log more verbose statements.
-#.
-#: src/remmina.c:337
-msgid ""
-"Remmina does not log all output statements. Turn on more verbose output by "
-"using \"G_MESSAGES_DEBUG=all\" as an environment variable.\n"
-"More info available on the Remmina wiki at:\n"
-"https://gitlab.com/Remmina/Remmina/-/wikis/Usage/Remmina-debugging"
-msgstr ""
-
-#. TRANSLATORS: Shown in terminal. Do not use characters that may be not supported on a terminal
-#: src/remmina.c:391
-msgid "- or protocol://username:encryptedpassword@host:port"
-msgstr ""
-
-#: src/remmina.c:394
-msgid ""
-"Examples:\n"
-"To connect using an existing connection profile, use:\n"
-"\n"
-"\tremmina -c FILE.remmina\n"
-"\n"
-"To quick connect using a URI:\n"
-"\n"
-"\tremmina -c rdp://username@server\n"
-"\tremmina -c rdp://domain\\\\username@server\n"
-"\tremmina -c vnc://username@server\n"
-"\tremmina -c vnc://server?VncUsername=username\n"
-"\tremmina -c ssh://user@server\n"
-"\tremmina -c spice://server\n"
-"\n"
-"To quick connect using a URI along with an encrypted password:\n"
-"\n"
-"\tremmina -c rdp://username:encrypted-password@server\n"
-"\tremmina -c vnc://username:encrypted-password@server\n"
-"\tremmina -c vnc://server?VncUsername=username\\&VncPassword=encrypted-"
-"password\n"
-"\n"
-"To encrypt a password for use with a URI:\n"
-"\n"
-"\tremmina --encrypt-password\n"
-"\n"
-"To update username and password and set a different resolution mode of a "
-"Remmina connection profile, use:\n"
-"\n"
-"\techo \"username\\napassword\" | remmina --update-profile /PATH/TO/FOO."
-"remmina --set-option username --set-option resolution_mode=2 --set-option "
-"password\n"
-msgstr ""
-
-#: src/remmina_public.c:345
-#, c-format
-msgid "Address is too long for UNIX socket_path: %s"
-msgstr ""
-
-#: src/remmina_public.c:355
-#, c-format
-msgid "Creating UNIX socket failed: %s"
-msgstr ""
-
-#: src/remmina_public.c:361
-#, c-format
-msgid "Connecting to UNIX socket failed: %s"
-msgstr ""
-
-#: src/remmina_public.c:631
-msgid "Please enter format 'widthxheight'."
-msgstr ""
-
-#: src/remmina_public.c:653
-msgid "Change security settings"
-msgstr "ආරක්‍ෂණ සැකසුම් වෙනස්කරන්න"
-
-#. TRANSLATORS: translator-credits should be replaced with a formatted list of translators in your own language
-#: src/remmina_about.c:54
-msgid "translator-credits"
->>>>>>> 050fc71c
-msgstr ""
-"Launchpad Contributions:\n"
-"  හෙළබස \n"
-"  初音未来\n"
-"  පසිඳු කාවින්ද https://launchpad.net/~pkavinda"
-
-<<<<<<< HEAD
-#: src/remmina_ssh.c:598
-msgid "The public SSH key changed!"
-msgstr ""
-
-#: src/remmina_ssh.c:711
-#, c-format
-msgid "Could not authenticate with keyboard-interactive. %s"
-msgstr ""
-
-#: src/remmina_ssh.c:813
-#, c-format
-msgid "Could not authenticate with automatic public SSH key. %s"
-msgstr ""
-
-#. TRANSLATORS: The placeholder %s is an error message
-#: src/remmina_ssh.c:921
-#, c-format
-msgid "Could not fetch the server's public SSH key. %s"
-msgstr ""
-
-#. TRANSLATORS: The placeholder %s is an error message
-#: src/remmina_ssh.c:928
-#, c-format
-msgid "Could not fetch public SSH key. %s"
-msgstr ""
-
-#. TRANSLATORS: The placeholder %s is an error message
-#: src/remmina_ssh.c:936
-#, c-format
-msgid "Could not fetch checksum of the public SSH key. %s"
-msgstr ""
-
-#: src/remmina_ssh.c:949
-msgid "The server is unknown. The public key fingerprint is:"
-msgstr ""
-
-#: src/remmina_ssh.c:951 src/remmina_ssh.c:957
-msgid "Do you trust the new public key?"
-msgstr ""
-
-#: src/remmina_ssh.c:954
-msgid ""
-"Warning: The server has changed its public key. This means you are either "
-"under attack,\n"
-"or the administrator has changed the key. The new public key fingerprint is:"
-msgstr ""
-
-#. TRANSLATORS: The placeholder %s is an error message
-#: src/remmina_ssh.c:979
-#, c-format
-msgid "Could not check list of known SSH hosts. %s"
-msgstr ""
-
-#: src/remmina_ssh.c:988
-msgid "SSH password"
-msgstr ""
-
-#: src/remmina_ssh.c:995 src/remmina_ssh.c:1039
-msgid "SSH private key passphrase"
-msgstr ""
-
-#: src/remmina_ssh.c:1000
-msgid "SSH Kerberos/GSSAPI"
-msgstr ""
-
-#: src/remmina_ssh.c:1005
-msgid "Enter TOTP/OTP/2FA code"
-msgstr ""
-
-#: src/remmina_ssh.c:1035 src/remmina_ssh.c:1061
-msgid "SSH tunnel credentials"
-msgstr ""
-
-#: src/remmina_ssh.c:1035 src/remmina_ssh.c:1061
-msgid "SSH credentials"
-msgstr ""
-
-#: src/remmina_ssh.c:1112
-msgid "Keyboard interactive login, TOTP/OTP/2FA"
-msgstr ""
-
-#. TRANSLATORS: The placeholder %s is an error message
-#: src/remmina_ssh.c:1337
-#, c-format
-msgid "Could not start SSH session. %s"
-msgstr ""
-
-#. TRANSLATORS: The placeholder %s is an error message
-#: src/remmina_ssh.c:1735
-#, c-format
-msgid "Could not create channel. %s"
-msgstr ""
-
-#. TRANSLATORS: The placeholder %s is an error message
-#: src/remmina_ssh.c:1746
-#, c-format
-msgid "Could not connect to SSH tunnel. %s"
-msgstr ""
-
-#. TRANSLATORS: The placeholder %s is an error message
-#: src/remmina_ssh.c:1816 src/remmina_ssh.c:1837 src/remmina_ssh.c:1846
-#, c-format
-msgid "Could not request port forwarding. %s"
-msgstr ""
-
-#: src/remmina_ssh.c:1876
-msgid "The server did not respond."
-msgstr ""
-
-#: src/remmina_ssh.c:1916
-#, c-format
-msgid "Cannot connect to local port %i."
-msgstr "%i ස්ථානීය කෙවෙනියට සම්බන්ධ වීමට නොහැකියි."
-
-#. TRANSLATORS: The placeholder %s is an error message
-#: src/remmina_ssh.c:1965
-#, c-format
-msgid "Could not write to SSH channel. %s"
-msgstr ""
-
-#. TRANSLATORS: The placeholder %s is an error message
-#: src/remmina_ssh.c:1972
-#, c-format
-msgid "Could not read from tunnel listening socket. %s"
-msgstr ""
-
-#. TRANSLATORS: The placeholder %s is an error message
-#: src/remmina_ssh.c:1992
-#, c-format
-msgid "Could not poll SSH channel. %s"
-msgstr ""
-
-#. TRANSLATORS: The placeholder %s is an error message
-#: src/remmina_ssh.c:1999
-#, c-format
-msgid "Could not read SSH channel in a non-blocking way. %s"
-msgstr ""
-
-#. TRANSLATORS: The placeholder %s is an error message
-#: src/remmina_ssh.c:2018
-#, c-format
-msgid "Could not send data to tunnel listening socket. %s"
-msgstr ""
-
-#: src/remmina_ssh.c:2120
-msgid "Assign a destination port."
-msgstr ""
-
-#: src/remmina_ssh.c:2127
-msgid "Could not create socket."
-msgstr ""
-
-#: src/remmina_ssh.c:2137
-msgid "Could not bind server socket to local port."
-msgstr ""
-
-#: src/remmina_ssh.c:2143
-msgid "Could not listen to local port."
-msgstr ""
-
-#. TRANSLATORS: Do not translate pthread
-#: src/remmina_ssh.c:2153 src/remmina_ssh.c:2170 src/remmina_ssh.c:2188
-msgid "Could not start pthread."
-msgstr ""
-
-#. TRANSLATORS: The placeholder %s is an error message
-#: src/remmina_ssh.c:2280
-#, c-format
-msgid "Could not create SFTP session. %s"
-msgstr ""
-
-#. TRANSLATORS: The placeholder %s is an error message
-#: src/remmina_ssh.c:2285
-#, c-format
-msgid "Could not start SFTP session. %s"
-msgstr ""
-
-#. TRANSLATORS: The placeholder %s is an error message
-#: src/remmina_ssh.c:2378
-#, c-format
-msgid "Could not open channel. %s"
-msgstr ""
-
-#. TRANSLATORS: The placeholder %s is an error message
-#: src/remmina_ssh.c:2393
-#, c-format
-msgid "Could not request shell. %s"
-msgstr ""
-
-#: src/remmina_ssh.c:2511
-msgid "Could not create PTY device."
-msgstr ""
-
-#: src/remmina_exec.c:475
-#, c-format
-msgid "Plugin %s is not registered."
-msgstr ""
-
-#: src/remmina_main.c:669
-msgid "The latest successful connection attempt, or a pre-computed date"
-msgstr ""
-
-#: src/remmina_main.c:671
-#, c-format
-msgid "Total %i item."
-msgid_plural "Total %i items."
-msgstr[0] ""
-msgstr[1] ""
-
-#: src/remmina_main.c:865
-#, c-format
-msgid "Are you sure you want to delete “%s”?"
-msgstr ""
-
-#: src/remmina_main.c:989
-#, c-format
-msgid ""
-"Unable to import:\n"
-"%s"
-msgstr ""
-
-#: src/remmina_main.c:1015 data/ui/remmina_main.glade:285
-msgid "Import"
-msgstr "ආයාත කරන්න"
-
-#: src/remmina_main.c:1038 src/remmina_file_editor.c:1791
-msgid "_Save"
-msgstr "සුරකින්න (_S)"
-
-#: src/remmina_main.c:1044
-msgid "This protocol does not support exporting."
-msgstr "මෙම කෙටුම්පත නිර්යාතයට සහාය නොදක්වයි."
-
-#: src/remmina_main.c:1361
-msgid "Remmina Remote Desktop Client"
-msgstr ""
-
-#: src/remmina_main.c:1363
-msgid "Remmina Kiosk"
-msgstr ""
-
-#. TRANSLATORS: The placeholder %s is a directory path
-#: src/remmina_sftp_client.c:173
-#, c-format
-msgid "Could not create the folder “%s”."
-=======
 #: src/remmina_ftp_client.c:389
 msgid "Choose download location"
 msgstr "බාගතවන ස්ථානය තෝරන්න"
@@ -2650,7 +1700,6 @@
 
 #: src/remmina_ssh_plugin.c:1514
 msgid "Log SSH session asynchronously"
->>>>>>> 050fc71c
 msgstr ""
 
 #: src/remmina_ssh_plugin.c:1514
@@ -2669,521 +1718,11 @@
 msgid "Don't remember passwords"
 msgstr "මුරපද මතක තබා නොගන්න"
 
-<<<<<<< HEAD
-#: src/remmina_sftp_client.c:385
-#, c-format
-msgid "Could not create the folder “%s” on the server. %s"
-msgstr ""
-
-#: src/remmina_sftp_client.c:413 src/remmina_sftp_client.c:435
-#, c-format
-msgid "Could not create the file “%s” on the server. %s"
-msgstr ""
-
-#: src/remmina_sftp_client.c:456
-#, c-format
-msgid "Could not open the file “%s”."
-msgstr ""
-
-#: src/remmina_sftp_client.c:476
-#, c-format
-msgid "Could not write to the file “%s” on the server. %s"
-msgstr ""
-
-#: src/remmina_sftp_client.c:716
-#, c-format
-msgid "Could not read from the folder. %s"
-msgstr ""
-
-#: src/remmina_sftp_client.c:823
-msgid "Are you sure you want to cancel the file transfer in progress?"
-msgstr ""
-
-#: src/remmina_sftp_client.c:857
-#, c-format
-msgid "Could not delete “%s”. %s"
-msgstr ""
-
-#: src/remmina_sftp_client.c:942
-msgid "The file exists already"
-msgstr ""
-
-#: src/remmina_sftp_client.c:945
-msgid "Resume"
-msgstr ""
-
-#: src/remmina_sftp_client.c:946
-#, fuzzy
-msgid "Overwrite"
-msgstr "උඩින්-ලියන්න"
-
-#: src/remmina_sftp_client.c:964
-msgid "The following file already exists in the target folder:"
-msgstr ""
-
-#: src/remmina_file_editor.c:61
-msgid ""
-"<big>Supported formats\n"
-"• server\n"
-"• server[:port]\n"
-"VNC additional formats\n"
-"• ID:repeater ID number\n"
-"• unix:///path/socket.sock</big>"
-msgstr ""
-
-#: src/remmina_file_editor.c:70
-msgid ""
-"<big>• command in PATH args %h\n"
-"• /path/to/foo -options %h %u\n"
-"• %h is substituted with the server name\n"
-"• %t is substituted with the SSH server name\n"
-"• %u is substituted with the username\n"
-"• %U is substituted with the SSH username\n"
-"• %p is substituted with Remmina profile name\n"
-"• %g is substituted with Remmina profile group name\n"
-"• %d is substituted with local date and time in ISO 8601 format\n"
-"Do not run in background if you want the command to be executed before "
-"connecting.\n"
-"</big>"
-msgstr ""
-
-#: src/remmina_file_editor.c:84
-msgid ""
-"<big>Supported formats\n"
-"• server\n"
-"• server[:port]\n"
-"• username@server[:port] (SSH protocol only)</big>"
-msgstr ""
-
-#: src/remmina_file_editor.c:162
-msgid "Input is invalid."
-msgstr ""
-
-#: src/remmina_file_editor.c:239
-msgid "Choose a Remote Desktop Server"
-msgstr ""
-
-#: src/remmina_file_editor.c:460
-#, c-format
-msgid "Browse the network to find a %s server"
-msgstr ""
-
-#: src/remmina_file_editor.c:564
-msgid "Resolution"
-msgstr "විභේදනය"
-
-#: src/remmina_file_editor.c:571
-msgid "Use initial window size"
-msgstr ""
-
-#: src/remmina_file_editor.c:575
-msgid "Use client resolution"
-msgstr ""
-
-#: src/remmina_file_editor.c:586 src/remmina_file_editor.c:1152
-msgid "Custom"
-msgstr "අභිරුචි"
-
-#: src/remmina_file_editor.c:945
-msgid "Keyboard mapping"
-msgstr ""
-
-#: src/remmina_file_editor.c:1072
-msgid "Behavior"
-msgstr ""
-
-#: src/remmina_file_editor.c:1075
-msgid "Execute a Command"
-msgstr ""
-
-#: src/remmina_file_editor.c:1079
-msgid "Before connecting"
-msgstr ""
-
-#: src/remmina_file_editor.c:1081
-msgid "command %h %u %t %U %p %g --option"
-msgstr ""
-
-#: src/remmina_file_editor.c:1086
-msgid "After connecting"
-msgstr ""
-
-#: src/remmina_file_editor.c:1088
-msgid "/path/to/command -opt1 arg %h %u %t -opt2 %U %p %g"
-msgstr ""
-
-#: src/remmina_file_editor.c:1092
-msgid "Start-up"
-msgstr ""
-
-#: src/remmina_file_editor.c:1095
-msgid "Auto-start this profile"
-msgstr ""
-
-#: src/remmina_file_editor.c:1125
-msgid "SSH Tunnel"
-msgstr ""
-
-#: src/remmina_file_editor.c:1126
-msgid "Enable SSH tunnel"
-msgstr ""
-
-#: src/remmina_file_editor.c:1133
-msgid "Tunnel via loopback address"
-msgstr ""
-
-#: src/remmina_file_editor.c:1143
-#, c-format
-msgid "Same server at port %i"
-msgstr ""
-
-#: src/remmina_file_editor.c:1193 plugins/rdp/rdp_plugin.c:2724
-msgid "Start-up path"
-msgstr ""
-
-#: src/remmina_file_editor.c:1202
-msgid "SSH Authentication"
-msgstr ""
-
-#: src/remmina_file_editor.c:1229
-msgid "SSH private key file"
-msgstr ""
-
-#: src/remmina_file_editor.c:1235 src/remmina_ssh_plugin.c:1474
-msgid "SSH certificate file"
-msgstr ""
-
-#: src/remmina_file_editor.c:1293
-msgid "Basic"
-msgstr "මූලික"
-
-#: src/remmina_file_editor.c:1299
-msgid "Advanced"
-msgstr "උ‍ස‍ස්‍"
-
-#: src/remmina_file_editor.c:1310
-msgid "Notes"
-msgstr "සටහන්"
-
-#: src/remmina_file_editor.c:1438
-#, c-format
-msgid "(%s: %i): Can't validate setting '%s' since 'value' or 'gfe' are NULL!"
-msgstr ""
-
-#: src/remmina_file_editor.c:1441
-#, c-format
-msgid ""
-"(%s: %i): Can't validate user input since 'setting_name_to_validate', "
-"'value' or 'gfe' are NULL!"
-msgstr ""
-
-#. TRANSLATORS: Meta-error. Shouldn't be visible.
-#: src/remmina_file_editor.c:1445 plugins/x2go/x2go_plugin.c:856
-#: plugins/x2go/x2go_plugin.c:1440
-msgid "Internal error."
-msgstr ""
-
-#: src/remmina_file_editor.c:1667 src/remmina_file_editor.c:1703
-#: src/remmina_file_editor.c:1724 src/remmina_file_editor.c:1747
-#, c-format
-msgid "Couldn't validate user input. %s"
-msgstr ""
-
-#: src/remmina_file_editor.c:1691
-#, fuzzy
-msgid "Default settings saved."
-msgstr "පොදු සැකසුම් සුරකින ලදි."
-
-#: src/remmina_file_editor.c:1781
-msgid "Remote Connection Profile"
-msgstr "දුරස්ථ සම්බන්ධතා පැතිකඩ"
-
-#: src/remmina_file_editor.c:1787
-msgid "Save as Default"
-msgstr ""
-
-#: src/remmina_file_editor.c:1788
-msgid "Use the current settings as the default for all new connection profiles"
-msgstr ""
-
-#: src/remmina_file_editor.c:1796 data/ui/remmina_main.glade:160
-msgid "Connect"
-msgstr "සම්බන්ධ වන්න"
-
-#: src/remmina_file_editor.c:1799
-msgid "_Save and Connect"
-msgstr "සුරකින්න හා සම්බන්ධ වන්න"
-
-#: src/remmina_file_editor.c:1922
-#, fuzzy
-msgid "Quick Connect"
-msgstr "ක්‍ෂණික සබඳතාව"
-
-#: src/remmina_file_editor.c:1946
-#, c-format
-msgid "Use '%s' as subgroup delimiter"
-msgstr ""
-
-#: src/remmina_file_editor.c:2012 src/remmina_file_editor.c:2030
-#, c-format
-msgid "Could not find the file “%s”."
-msgstr ""
-
-#. TRANSLATORS: This is a message that pops up when an external Remmina plugin tries to set the window resolution using a legacy parameter.
-#. TRANSLATORS: This is a message that pop-up when an external Remmina plugin tries to set the windows resolution using a legacy parameter.
-#: src/remmina_file.c:451 src/remmina_file.c:497
-msgid ""
-"Using the «resolution» parameter in the Remmina preferences file is "
-"deprecated.\n"
-msgstr ""
-
-#: src/remmina_icon.c:136
-msgid "Open Main Window"
-msgstr ""
-
-#: src/remmina_icon.c:141 data/ui/remmina_main.glade:254
-#, fuzzy
-msgid "_Preferences"
-msgstr "අවශ්‍යතාව"
-
-#: src/remmina_icon.c:146
-#, fuzzy
-msgid "_About"
-msgstr "පිළිබඳව"
-
-#: src/remmina_icon.c:156
-msgid "Enable Service Discovery"
-msgstr ""
-
-#: src/remmina_icon.c:168 data/ui/remmina_main.glade:404
-msgid "_Quit"
-msgstr "ඉවත් වන්න (_Q)"
-
-#. TRANSLATORS: Applet name as per the Freedesktop Desktop entry specification https://specifications.freedesktop.org/desktop-entry-spec/latest/
-#. TRANSLATORS: Applet Name as per the Freedesktop Desktop entry specification https://specifications.freedesktop.org/desktop-entry-spec/latest/
-#: src/remmina_icon.c:294 src/remmina_icon.c:450
-msgid "Remmina Applet"
-msgstr ""
-
-#. TRANSLATORS: Applet comment/description as per the Freedesktop Desktop entry specification https://specifications.freedesktop.org/desktop-entry-spec/latest/
-#: src/remmina_icon.c:296 src/remmina_icon.c:452
-msgid "Connect to remote desktops through the applet menu"
-msgstr ""
-
-#: src/remmina_icon.c:359
-msgid "StatusNotifier/Appindicator support in “"
-msgstr ""
-
-#. TRANSLATORS: %s is a placeholder for "StatusNotifier/Appindicator suppor in “DESKTOP NAME”: "
-#: src/remmina_icon.c:366
-#, c-format
-msgid "%s your desktop does support it"
-msgstr ""
-
-#. TRANSLATORS: %s is a placeholder for "StatusNotifier/Appindicator suppor in “DESKTOP NAME”: "
-#: src/remmina_icon.c:368
-#, c-format
-msgid "%s and Remmina has built-in (compiled) support for libappindicator."
-msgstr ""
-
-#. TRANSLATORS: %s is a placeholder for "StatusNotifier/Appindicator suppor in “DESKTOP NAME”: "
-#: src/remmina_icon.c:371
-#, c-format
-msgid ""
-"%s not supported natively by your Desktop Environment. libappindicator will "
-"try to fallback to GtkStatusIcon/xembed"
-msgstr ""
-
-#. TRANSLATORS: %s is a placeholder for "StatusNotifier/Appindicator suppor in “DESKTOP NAME”: "
-#: src/remmina_icon.c:375
-#, c-format
-msgid "%s You may need to install, and use XApp Status Applet"
-msgstr ""
-
-#. TRANSLATORS: %s is a placeholder for "StatusNotifier/Appindicator suppor in “DESKTOP NAME”: "
-#: src/remmina_icon.c:378
-#, c-format
-msgid "%s You may need to install, and use KStatusNotifierItem"
-msgstr ""
-
-#. TRANSLATORS: %s is a placeholder for "StatusNotifier/Appindicator suppor in “DESKTOP NAME”: "
-#: src/remmina_icon.c:381
-#, c-format
-msgid "%s You may need to install, and use XEmbed SNI Proxy"
-msgstr ""
-
-#. TRANSLATORS: %s is a placeholder for "StatusNotifier/Appindicator suppor in “DESKTOP NAME”: "
-#: src/remmina_icon.c:384
-#, c-format
-msgid "%s You may need to install, and use Gnome Shell Extension Appindicator"
-msgstr ""
-
-#. TRANSLATORS: %s is a placeholder for an error message
-#: src/remmina_ssh_plugin.c:539
-#, c-format
-msgid "Error: %s"
-msgstr "දෝෂය: %s"
-
-#: src/remmina_ssh_plugin.c:556
-msgid "Terminal content saved in"
-msgstr ""
-
-#: src/remmina_ssh_plugin.c:822
-msgid "Select All (host+A)"
-msgstr ""
-
-#: src/remmina_ssh_plugin.c:823
-msgid "Copy (host+C)"
-msgstr "පිටපත් (ධාරකය+ජ)"
-
-#: src/remmina_ssh_plugin.c:824
-msgid "Paste (host+V)"
-msgstr "අලවන්න (ධාරකය+ඩ)"
-
-#: src/remmina_ssh_plugin.c:825
-msgid "Save session to file"
-msgstr "වාරය ගොනුවක් තුළට සුරකින්න"
-
-#: src/remmina_ssh_plugin.c:826
-msgid "Increase font size (host+Page Up)"
-msgstr ""
-
-#: src/remmina_ssh_plugin.c:827
-msgid "Decrease font size (host+Page Down)"
-msgstr ""
-
-#: src/remmina_ssh_plugin.c:828
-msgid "Find text (host+G)"
-msgstr ""
-
-#: src/remmina_ssh_plugin.c:1439 data/ui/remmina_main.glade:177
-msgid "Copy"
-msgstr "පිටපත්"
-
-#: src/remmina_ssh_plugin.c:1439
-msgid "_Copy"
-msgstr "පිටපත්(_C)"
-
-#: src/remmina_ssh_plugin.c:1440
-msgid "Paste"
-msgstr "අලවන්න"
-
-#: src/remmina_ssh_plugin.c:1440
-msgid "_Paste"
-msgstr "_අලවන්න"
-
-#: src/remmina_ssh_plugin.c:1441
-msgid "Select all"
-msgstr "සියල්ල තෝරන්න"
-
-#: src/remmina_ssh_plugin.c:1441
-msgid "_Select all"
-msgstr "_සියල්ල තෝරන්න"
-
-#: src/remmina_ssh_plugin.c:1442
-msgid "Increase font size"
-msgstr ""
-
-#: src/remmina_ssh_plugin.c:1442
-msgid "_Increase font size"
-msgstr ""
-
-#: src/remmina_ssh_plugin.c:1443
-msgid "Decrease font size"
-msgstr ""
-
-#: src/remmina_ssh_plugin.c:1443
-msgid "_Decrease font size"
-msgstr ""
-
-#: src/remmina_ssh_plugin.c:1444
-msgid "Find text"
-msgstr ""
-
-#: src/remmina_ssh_plugin.c:1444
-msgid "_Find text"
-msgstr ""
-
-#: src/remmina_ssh_plugin.c:1471 plugins/spice/spice_plugin.c:674
-#: plugins/vnc/vnc_plugin.c:1977 plugins/vnc/vnc_plugin.c:1989
-msgid "User password"
-msgstr "පරිශීලක මුරපදය"
-
-#: src/remmina_ssh_plugin.c:1477 plugins/rdp/rdp_plugin.c:2723
-msgid "Start-up program"
-msgstr ""
-
-#: src/remmina_ssh_plugin.c:1482
-msgid ""
-"The filename can use the following placeholders:\n"
-"\n"
-"  • %h is substituted with the server name\n"
-"  • %t is substituted with the SSH server name\n"
-"  • %u is substituted with the username\n"
-"  • %U is substituted with the SSH username\n"
-"  • %p is substituted with Remmina profile name\n"
-"  • %g is substituted with Remmina profile group name\n"
-"  • %d is substituted with local date and time in ISO 8601 format\n"
-msgstr ""
-
-#: src/remmina_ssh_plugin.c:1504
-msgid "Terminal colour scheme"
-msgstr ""
-
-#: src/remmina_ssh_plugin.c:1505
-#, fuzzy
-msgid "Character set"
-msgstr "අක්ෂර කට්ටලය"
-
-#: src/remmina_ssh_plugin.c:1507
-msgid "KEX (Key Exchange) algorithms"
-msgstr ""
-
-#: src/remmina_ssh_plugin.c:1508
-msgid "Symmetric cipher client to server"
-msgstr ""
-
-#: src/remmina_ssh_plugin.c:1509
-msgid "Preferred server host key types"
-msgstr ""
-
-#: src/remmina_ssh_plugin.c:1510
-msgid "Folder for SSH session log"
-msgstr ""
-
-#: src/remmina_ssh_plugin.c:1511
-msgid "Filename for SSH session log"
-msgstr ""
-
-#: src/remmina_ssh_plugin.c:1512
-msgid "Log SSH session when exiting Remmina"
-msgstr ""
-
-#: src/remmina_ssh_plugin.c:1513
-msgid "Log SSH session asynchronously"
-msgstr ""
-
-#: src/remmina_ssh_plugin.c:1513
-msgid "Saving the session asynchronously may have a notable performance impact"
-msgstr ""
-
-#: src/remmina_ssh_plugin.c:1514
-msgid "Audible terminal bell"
-msgstr ""
-
-#: src/remmina_ssh_plugin.c:1515
-msgid "SSH compression"
-msgstr ""
-
-#: src/remmina_ssh_plugin.c:1516
-msgid "Don't remember passwords"
-msgstr "මුරපද මතක තබා නොගන්න"
-
-#: src/remmina_ssh_plugin.c:1517
+#: src/remmina_ssh_plugin.c:1518
 msgid "Strict host key checking"
 msgstr ""
 
-#: src/remmina_ssh_plugin.c:1531
+#: src/remmina_ssh_plugin.c:1532
 msgid "SSH - Secure Shell"
 msgstr ""
 
@@ -3203,24 +1742,24 @@
 msgid "<Choose a quality level to edit…>"
 msgstr ""
 
-#: plugins/rdp/rdp_settings.c:282 plugins/rdp/rdp_plugin.c:2542
+#: plugins/rdp/rdp_settings.c:282 plugins/rdp/rdp_plugin.c:2585
 #: plugins/vnc/vnc_plugin.c:1934
 msgid "Poor (fastest)"
 msgstr ""
 
-#: plugins/rdp/rdp_settings.c:284 plugins/rdp/rdp_plugin.c:2543
+#: plugins/rdp/rdp_settings.c:284 plugins/rdp/rdp_plugin.c:2586
 #: plugins/vnc/vnc_plugin.c:1933
 #, fuzzy
 msgid "Medium"
 msgstr "මධ්යම"
 
-#: plugins/rdp/rdp_settings.c:286 plugins/rdp/rdp_plugin.c:2544
+#: plugins/rdp/rdp_settings.c:286 plugins/rdp/rdp_plugin.c:2587
 #: plugins/vnc/vnc_plugin.c:1931
 #, fuzzy
 msgid "Good"
 msgstr "හොඳයි"
 
-#: plugins/rdp/rdp_settings.c:288 plugins/rdp/rdp_plugin.c:2545
+#: plugins/rdp/rdp_settings.c:288 plugins/rdp/rdp_plugin.c:2588
 #: plugins/vnc/vnc_plugin.c:1932
 msgid "Best (slowest)"
 msgstr ""
@@ -3228,7 +1767,7 @@
 #: plugins/rdp/rdp_settings.c:427
 #, fuzzy
 msgid "Keyboard layout"
-msgstr "යතුරුපුවරු ආකෘතිය:"
+msgstr "යතුරුපුවරු සැකැස්ම"
 
 #: plugins/rdp/rdp_settings.c:457
 msgid "Use client keyboard mapping"
@@ -3304,7 +1843,7 @@
 msgid "Input device settings"
 msgstr "ආදාන උපාංගයේ සැකසුම්"
 
-#: plugins/rdp/rdp_settings.c:658 plugins/rdp/rdp_plugin.c:2686
+#: plugins/rdp/rdp_settings.c:658 plugins/rdp/rdp_plugin.c:2729
 #: plugins/vnc/vnc_plugin.c:2014
 msgid "Disable smooth scrolling"
 msgstr ""
@@ -3315,83 +1854,83 @@
 msgid "General settings"
 msgstr "සාමාන්‍ය සිටුවම්"
 
-#: plugins/rdp/rdp_settings.c:676 plugins/rdp/rdp_plugin.c:2738
+#: plugins/rdp/rdp_settings.c:676 plugins/rdp/rdp_plugin.c:2781
 msgid "Reconnect attempts number"
 msgstr ""
 
-#: plugins/rdp/rdp_settings.c:689 plugins/rdp/rdp_plugin.c:2738
+#: plugins/rdp/rdp_settings.c:689 plugins/rdp/rdp_plugin.c:2781
 msgid ""
 "The maximum number of reconnect attempts upon an RDP disconnect (default: 20)"
 msgstr ""
 
-#: plugins/rdp/rdp_plugin.c:762 plugins/rdp/rdp_plugin.c:827
+#: plugins/rdp/rdp_plugin.c:769 plugins/rdp/rdp_plugin.c:834
 msgid "Enter RDP authentication credentials"
 msgstr ""
 
-#: plugins/rdp/rdp_plugin.c:835
+#: plugins/rdp/rdp_plugin.c:842
 msgid "Enter RDP gateway authentication credentials"
 msgstr ""
 
-#: plugins/rdp/rdp_plugin.c:2073
+#: plugins/rdp/rdp_plugin.c:2116
 #, c-format
 msgid ""
 "Could not access the RDP server “%s”.\n"
 "Account locked out."
 msgstr ""
 
-#: plugins/rdp/rdp_plugin.c:2080
+#: plugins/rdp/rdp_plugin.c:2123
 #, c-format
 msgid ""
 "Could not access the RDP server “%s”.\n"
 "Account expired."
 msgstr ""
 
-#: plugins/rdp/rdp_plugin.c:2087
+#: plugins/rdp/rdp_plugin.c:2130
 #, c-format
 msgid ""
 "Could not access the RDP server “%s”.\n"
 "Password expired."
 msgstr ""
 
-#: plugins/rdp/rdp_plugin.c:2094
+#: plugins/rdp/rdp_plugin.c:2137
 #, c-format
 msgid ""
 "Could not access the RDP server “%s”.\n"
 "Account disabled."
 msgstr ""
 
-#: plugins/rdp/rdp_plugin.c:2100
+#: plugins/rdp/rdp_plugin.c:2143
 #, c-format
 msgid ""
 "Could not access the RDP server “%s”.\n"
 "Insufficient user privileges."
 msgstr ""
 
-#: plugins/rdp/rdp_plugin.c:2108
+#: plugins/rdp/rdp_plugin.c:2151
 #, c-format
 msgid ""
 "Could not access the RDP server “%s”.\n"
 "Account restricted."
 msgstr ""
 
-#: plugins/rdp/rdp_plugin.c:2116
+#: plugins/rdp/rdp_plugin.c:2159
 #, c-format
 msgid ""
 "Could not access the RDP server “%s”.\n"
 "Change user password before connecting."
 msgstr ""
 
-#: plugins/rdp/rdp_plugin.c:2121
+#: plugins/rdp/rdp_plugin.c:2164
 #, c-format
 msgid "Lost connection to the RDP server “%s”."
 msgstr ""
 
-#: plugins/rdp/rdp_plugin.c:2124
+#: plugins/rdp/rdp_plugin.c:2167
 #, c-format
 msgid "Could not find the address for the RDP server “%s”."
 msgstr ""
 
-#: plugins/rdp/rdp_plugin.c:2128
+#: plugins/rdp/rdp_plugin.c:2171
 #, c-format
 msgid ""
 "Could not connect to the RDP server “%s” via TLS. Check that client and "
@@ -3399,154 +1938,154 @@
 msgstr ""
 
 #. TRANSLATORS: the placeholder may be either an IP/FQDN or a server hostname
-#: plugins/rdp/rdp_plugin.c:2132
+#: plugins/rdp/rdp_plugin.c:2175
 #, c-format
 msgid ""
 "Unable to establish a connection to the RDP server “%s”. Check “Security "
 "protocol negotiation”."
 msgstr ""
 
-#: plugins/rdp/rdp_plugin.c:2140
+#: plugins/rdp/rdp_plugin.c:2183
 #, c-format
 msgid "Cannot connect to the RDP server “%s”."
 msgstr ""
 
-#: plugins/rdp/rdp_plugin.c:2143
+#: plugins/rdp/rdp_plugin.c:2186
 msgid "Could not start libfreerdp-gdi."
 msgstr ""
 
-#: plugins/rdp/rdp_plugin.c:2146
+#: plugins/rdp/rdp_plugin.c:2189
 #, c-format
 msgid ""
 "You requested a H.264 GFX mode for the server “%s”, but your libfreerdp does "
 "not support H.264. Please use a non-AVC colour depth setting."
 msgstr ""
 
-#: plugins/rdp/rdp_plugin.c:2153
+#: plugins/rdp/rdp_plugin.c:2196
 #, c-format
 msgid "The “%s” server refused the connection."
 msgstr ""
 
-#: plugins/rdp/rdp_plugin.c:2158
+#: plugins/rdp/rdp_plugin.c:2201
 #, c-format
 msgid ""
 "The Remote Desktop Gateway “%s” denied the user “%s\\%s” access due to "
 "policy."
 msgstr ""
 
-#: plugins/rdp/rdp_plugin.c:2168
+#: plugins/rdp/rdp_plugin.c:2211
 #, c-format
 msgid "Cannot connect to the “%s” RDP server."
 msgstr ""
 
-#: plugins/rdp/rdp_plugin.c:2511
+#: plugins/rdp/rdp_plugin.c:2554
 msgid "Automatic (32 bpp) (Server chooses its best format)"
 msgstr ""
 
-#: plugins/rdp/rdp_plugin.c:2512
+#: plugins/rdp/rdp_plugin.c:2555
 msgid "GFX AVC444 (32 bpp)"
 msgstr ""
 
-#: plugins/rdp/rdp_plugin.c:2513
+#: plugins/rdp/rdp_plugin.c:2556
 msgid "GFX AVC420 (32 bpp)"
 msgstr ""
 
-#: plugins/rdp/rdp_plugin.c:2514
+#: plugins/rdp/rdp_plugin.c:2557
 msgid "GFX RFX (32 bpp)"
 msgstr ""
 
-#: plugins/rdp/rdp_plugin.c:2515
+#: plugins/rdp/rdp_plugin.c:2558
 msgid "GFX RFX Progressive (32 bpp)"
 msgstr ""
 
-#: plugins/rdp/rdp_plugin.c:2516
+#: plugins/rdp/rdp_plugin.c:2559
 msgid "RemoteFX (32 bpp)"
 msgstr ""
 
-#: plugins/rdp/rdp_plugin.c:2517 plugins/vnc/vnc_plugin.c:1922
+#: plugins/rdp/rdp_plugin.c:2560 plugins/vnc/vnc_plugin.c:1922
 msgid "True colour (32 bpp)"
 msgstr ""
 
-#: plugins/rdp/rdp_plugin.c:2518
+#: plugins/rdp/rdp_plugin.c:2561
 msgid "True colour (24 bpp)"
 msgstr ""
 
-#: plugins/rdp/rdp_plugin.c:2519 plugins/vnc/vnc_plugin.c:1923
+#: plugins/rdp/rdp_plugin.c:2562 plugins/vnc/vnc_plugin.c:1923
 msgid "High colour (16 bpp)"
 msgstr ""
 
-#: plugins/rdp/rdp_plugin.c:2520
+#: plugins/rdp/rdp_plugin.c:2563
 msgid "High colour (15 bpp)"
 msgstr ""
 
-#: plugins/rdp/rdp_plugin.c:2521 plugins/vnc/vnc_plugin.c:1924
+#: plugins/rdp/rdp_plugin.c:2564 plugins/vnc/vnc_plugin.c:1924
 msgid "256 colours (8 bpp)"
 msgstr ""
 
-#: plugins/rdp/rdp_plugin.c:2552 data/ui/remmina_preferences.glade:641
+#: plugins/rdp/rdp_plugin.c:2595 data/ui/remmina_preferences.glade:641
 #, fuzzy
 msgid "None"
 msgstr "කිසිවක් නැත"
 
-#: plugins/rdp/rdp_plugin.c:2553
+#: plugins/rdp/rdp_plugin.c:2596
 msgid "Auto-detect"
 msgstr ""
 
-#: plugins/rdp/rdp_plugin.c:2554
+#: plugins/rdp/rdp_plugin.c:2597
 msgid "Modem"
 msgstr ""
 
-#: plugins/rdp/rdp_plugin.c:2555
+#: plugins/rdp/rdp_plugin.c:2598
 msgid "Low performance broadband"
 msgstr ""
 
-#: plugins/rdp/rdp_plugin.c:2556
+#: plugins/rdp/rdp_plugin.c:2599
 msgid "Satellite"
 msgstr "චන්ද්‍රිකා"
 
-#: plugins/rdp/rdp_plugin.c:2557
+#: plugins/rdp/rdp_plugin.c:2600
 msgid "High performance broadband"
 msgstr ""
 
-#: plugins/rdp/rdp_plugin.c:2558
+#: plugins/rdp/rdp_plugin.c:2601
 msgid "WAN"
 msgstr ""
 
-#: plugins/rdp/rdp_plugin.c:2559
+#: plugins/rdp/rdp_plugin.c:2602
 msgid "LAN"
 msgstr ""
 
-#: plugins/rdp/rdp_plugin.c:2566 plugins/spice/spice_plugin.c:635
+#: plugins/rdp/rdp_plugin.c:2609 plugins/spice/spice_plugin.c:635
 #: data/ui/remmina_preferences.glade:677
 #, fuzzy
 msgid "Off"
 msgstr "අක්‍රීයයි"
 
-#: plugins/rdp/rdp_plugin.c:2575
+#: plugins/rdp/rdp_plugin.c:2618
 msgid "Automatic negotiation"
 msgstr ""
 
-#: plugins/rdp/rdp_plugin.c:2576
+#: plugins/rdp/rdp_plugin.c:2619
 msgid "NLA protocol security"
 msgstr "ජා.ම.ස.(NLA) කෙටුම්පත් ආරක්ෂාව"
 
-#: plugins/rdp/rdp_plugin.c:2577
+#: plugins/rdp/rdp_plugin.c:2620
 msgid "TLS protocol security"
 msgstr "ප්‍ර.ස්.ආ.(TLS) කෙටුම්පත් ආරක්ෂාව"
 
-#: plugins/rdp/rdp_plugin.c:2578
+#: plugins/rdp/rdp_plugin.c:2621
 msgid "RDP protocol security"
 msgstr ""
 
-#: plugins/rdp/rdp_plugin.c:2579
+#: plugins/rdp/rdp_plugin.c:2622
 msgid "NLA extended protocol security"
 msgstr ""
 
-#: plugins/rdp/rdp_plugin.c:2592
+#: plugins/rdp/rdp_plugin.c:2635
 msgid "2600 (Windows XP), 7601 (Windows Vista/7), 9600 (Windows 8 and newer)"
 msgstr ""
 
-#: plugins/rdp/rdp_plugin.c:2595
+#: plugins/rdp/rdp_plugin.c:2638
 msgid ""
 "Used i.a. by terminal services in a smart card channel to distinguish client "
 "capabilities:\n"
@@ -3557,7 +2096,7 @@
 "    SCardGetDeviceTypeId()"
 msgstr ""
 
-#: plugins/rdp/rdp_plugin.c:2603
+#: plugins/rdp/rdp_plugin.c:2646
 msgid ""
 "Options for redirection of audio input:\n"
 "  • [sys:<sys>,][dev:<dev>,][format:<format>,][rate:<rate>,]\n"
@@ -3568,7 +2107,7 @@
 "  • sys:alsa"
 msgstr ""
 
-#: plugins/rdp/rdp_plugin.c:2612
+#: plugins/rdp/rdp_plugin.c:2655
 msgid ""
 "Options for redirection of audio output:\n"
 "  • [sys:<sys>,][dev:<dev>,][format:<format>,][rate:<rate>,]\n"
@@ -3579,7 +2118,7 @@
 "  • sys:alsa"
 msgstr ""
 
-#: plugins/rdp/rdp_plugin.c:2622
+#: plugins/rdp/rdp_plugin.c:2665
 msgid ""
 "Options for redirection of USB device:\n"
 "  • [dbg,][id:<vid>:<pid>#…,][addr:<bus>:<addr>#…,][auto]\n"
@@ -3587,21 +2126,21 @@
 "  • id:054c:0268#4669:6e6b,addr:04:0c"
 msgstr ""
 
-#: plugins/rdp/rdp_plugin.c:2628
+#: plugins/rdp/rdp_plugin.c:2671
 msgid ""
 "Advanced setting for high latency links:\n"
 "Adjusts the connection timeout. Use if your connection times out.\n"
 "The highest possible value is 600000 ms (10 minutes).\n"
 msgstr ""
 
-#: plugins/rdp/rdp_plugin.c:2633
+#: plugins/rdp/rdp_plugin.c:2676
 msgid ""
 "Performance optimisations based on the network connection type:\n"
 "Using auto-detection is advised.\n"
 "If “Auto-detect” fails, choose the most appropriate option in the list.\n"
 msgstr ""
 
-#: plugins/rdp/rdp_plugin.c:2638
+#: plugins/rdp/rdp_plugin.c:2681
 msgid ""
 "Comma-separated list of monitor IDs and desktop orientations:\n"
 "  • [<id>:<orientation-in-degrees>,]\n"
@@ -3615,7 +2154,7 @@
 "\n"
 msgstr ""
 
-#: plugins/rdp/rdp_plugin.c:2650
+#: plugins/rdp/rdp_plugin.c:2693
 msgid ""
 "Redirect directory <path> as named share <name>.\n"
 "  • <name>,<fullpath>[;<name>,<fullpath>[;…]]\n"
@@ -3627,561 +2166,6 @@
 "\n"
 msgstr ""
 
-#: plugins/rdp/rdp_plugin.c:2682 plugins/spice/spice_plugin.c:677
-msgid "Share folder"
-msgstr "බහාලුම බෙදාගන්න"
-
-#: plugins/rdp/rdp_plugin.c:2682
-msgid "Use “Redirect directory” in the advanced tab for multiple directories"
-msgstr ""
-
-#: plugins/rdp/rdp_plugin.c:2683
-msgid "Restricted admin mode"
-msgstr ""
-
-#: plugins/rdp/rdp_plugin.c:2684
-#, fuzzy
-#| msgid "Password"
-msgid "Password hash"
-msgstr "මුරපදය"
-
-#: plugins/rdp/rdp_plugin.c:2684
-msgid "Restricted admin mode password hash"
-msgstr ""
-
-#: plugins/rdp/rdp_plugin.c:2685
-msgid "Left-handed mouse support"
-msgstr ""
-
-#: plugins/rdp/rdp_plugin.c:2685
-msgid "Swap left and right mouse buttons for left-handed mouse support"
-msgstr ""
-
-#: plugins/rdp/rdp_plugin.c:2687
-msgid "Enable multi monitor"
-msgstr ""
-
-#: plugins/rdp/rdp_plugin.c:2688
-msgid "Span screen over multiple monitors"
-msgstr ""
-
-#: plugins/rdp/rdp_plugin.c:2689
-msgid "List monitor IDs"
-msgstr ""
-
-#: plugins/rdp/rdp_plugin.c:2691 plugins/vnc/vnc_plugin.c:1978
-#: plugins/vnc/vnc_plugin.c:1990 plugins/gvnc/gvnc_plugin.c:849
-msgid "Colour depth"
-msgstr ""
-
-#: plugins/rdp/rdp_plugin.c:2692
-msgid "Network connection type"
-msgstr "ජාල සම්බන්ධතාවේ වර්ගය"
-
-#: plugins/rdp/rdp_plugin.c:2707 plugins/vnc/vnc_plugin.c:1979
-#: plugins/vnc/vnc_plugin.c:1991
-msgid "Quality"
-msgstr "ගුණත්වය"
-
-#: plugins/rdp/rdp_plugin.c:2708
-msgid "Security protocol negotiation"
-msgstr ""
-
-#: plugins/rdp/rdp_plugin.c:2709
-msgid "Gateway transport type"
-msgstr ""
-
-#: plugins/rdp/rdp_plugin.c:2710
-msgid "FreeRDP log level"
-msgstr ""
-
-#: plugins/rdp/rdp_plugin.c:2711
-msgid "FreeRDP log filters"
-msgstr ""
-
-#: plugins/rdp/rdp_plugin.c:2711
-msgid "tag:level[,tag:level[,…]]"
-msgstr ""
-
-#: plugins/rdp/rdp_plugin.c:2712
-msgid "Audio output mode"
-msgstr ""
-
-#: plugins/rdp/rdp_plugin.c:2713
-msgid "Redirect local audio output"
-msgstr ""
-
-#: plugins/rdp/rdp_plugin.c:2714
-msgid "Redirect local microphone"
-msgstr ""
-
-#: plugins/rdp/rdp_plugin.c:2715
-msgid "Connection timeout in ms"
-msgstr ""
-
-#: plugins/rdp/rdp_plugin.c:2716
-msgid "Remote Desktop Gateway server"
-msgstr ""
-
-#: plugins/rdp/rdp_plugin.c:2717
-msgid "Remote Desktop Gateway username"
-msgstr ""
-
-#: plugins/rdp/rdp_plugin.c:2718
-msgid "Remote Desktop Gateway password"
-msgstr ""
-
-#: plugins/rdp/rdp_plugin.c:2719
-msgid "Remote Desktop Gateway domain"
-=======
-#: src/remmina_ssh_plugin.c:1518
-msgid "Strict host key checking"
-msgstr ""
-
-#: src/remmina_ssh_plugin.c:1532
-msgid "SSH - Secure Shell"
-msgstr ""
-
-#: plugins/kwallet/src/kwallet_plugin_main.c:118
-msgid "Secured password storage in KWallet"
-msgstr "කේවැලට් හි ආරක්ෂිත මුරපද ආචයනය"
-
-#: plugins/rdp/rdp_settings.c:217
-msgid "<Auto-detect>"
-msgstr ""
-
-#: plugins/rdp/rdp_settings.c:249
-msgid "<Not set>"
-msgstr ""
-
-#: plugins/rdp/rdp_settings.c:280
-msgid "<Choose a quality level to edit…>"
-msgstr ""
-
-#: plugins/rdp/rdp_settings.c:282 plugins/rdp/rdp_plugin.c:2585
-#: plugins/vnc/vnc_plugin.c:1934
-msgid "Poor (fastest)"
-msgstr ""
-
-#: plugins/rdp/rdp_settings.c:284 plugins/rdp/rdp_plugin.c:2586
-#: plugins/vnc/vnc_plugin.c:1933
-#, fuzzy
-msgid "Medium"
-msgstr "මධ්යම"
-
-#: plugins/rdp/rdp_settings.c:286 plugins/rdp/rdp_plugin.c:2587
-#: plugins/vnc/vnc_plugin.c:1931
-#, fuzzy
-msgid "Good"
-msgstr "හොඳයි"
-
-#: plugins/rdp/rdp_settings.c:288 plugins/rdp/rdp_plugin.c:2588
-#: plugins/vnc/vnc_plugin.c:1932
-msgid "Best (slowest)"
-msgstr ""
-
-#: plugins/rdp/rdp_settings.c:427
-#, fuzzy
-msgid "Keyboard layout"
-msgstr "යතුරුපුවරු සැකැස්ම"
-
-#: plugins/rdp/rdp_settings.c:457
-msgid "Use client keyboard mapping"
-msgstr ""
-
-#: plugins/rdp/rdp_settings.c:468
-msgid "Keyboard scancode remapping"
-msgstr ""
-
-#: plugins/rdp/rdp_settings.c:483
-msgid "List of key=value,… pairs to remap scancodes. E.g. 0x56=0x29,0x29=0x56"
-msgstr ""
-
-#: plugins/rdp/rdp_settings.c:486
-msgid "FreeRDP > 2.3.0 is required to map scancodes"
-msgstr ""
-
-#: plugins/rdp/rdp_settings.c:494
-msgid "Quality settings"
-msgstr ""
-
-#: plugins/rdp/rdp_settings.c:517
-#, fuzzy
-msgid "Wallpaper"
-msgstr "බිතුපත"
-
-#: plugins/rdp/rdp_settings.c:525
-msgid "Window drag"
-msgstr ""
-
-#: plugins/rdp/rdp_settings.c:532
-msgid "Menu animation"
-msgstr ""
-
-#: plugins/rdp/rdp_settings.c:540
-#, fuzzy
-msgid "Theme"
-msgstr "තේමාව"
-
-#: plugins/rdp/rdp_settings.c:547
-msgid "Cursor shadow"
-msgstr ""
-
-#: plugins/rdp/rdp_settings.c:555
-msgid "Cursor blinking"
-msgstr ""
-
-#: plugins/rdp/rdp_settings.c:562
-msgid "Font smoothing"
-msgstr ""
-
-#: plugins/rdp/rdp_settings.c:570
-msgid "Composition"
-msgstr ""
-
-#: plugins/rdp/rdp_settings.c:580
-msgid "Remote scale factor"
-msgstr ""
-
-#: plugins/rdp/rdp_settings.c:595
-msgid "Desktop scale factor %"
-msgstr ""
-
-#: plugins/rdp/rdp_settings.c:607
-msgid "Device scale factor %"
-msgstr ""
-
-#: plugins/rdp/rdp_settings.c:630
-msgid "Desktop orientation"
-msgstr ""
-
-#: plugins/rdp/rdp_settings.c:650
-msgid "Input device settings"
-msgstr "ආදාන උපාංගයේ සැකසුම්"
-
-#: plugins/rdp/rdp_settings.c:658 plugins/rdp/rdp_plugin.c:2729
-#: plugins/vnc/vnc_plugin.c:2014
-msgid "Disable smooth scrolling"
-msgstr ""
-
-#: plugins/rdp/rdp_settings.c:669
-#, fuzzy
-#| msgid "Default settings saved."
-msgid "General settings"
-msgstr "සාමාන්‍ය සිටුවම්"
-
-#: plugins/rdp/rdp_settings.c:676 plugins/rdp/rdp_plugin.c:2781
-msgid "Reconnect attempts number"
-msgstr ""
-
-#: plugins/rdp/rdp_settings.c:689 plugins/rdp/rdp_plugin.c:2781
-msgid ""
-"The maximum number of reconnect attempts upon an RDP disconnect (default: 20)"
-msgstr ""
-
-#: plugins/rdp/rdp_plugin.c:769 plugins/rdp/rdp_plugin.c:834
-msgid "Enter RDP authentication credentials"
-msgstr ""
-
-#: plugins/rdp/rdp_plugin.c:842
-msgid "Enter RDP gateway authentication credentials"
-msgstr ""
-
-#: plugins/rdp/rdp_plugin.c:2116
-#, c-format
-msgid ""
-"Could not access the RDP server “%s”.\n"
-"Account locked out."
-msgstr ""
-
-#: plugins/rdp/rdp_plugin.c:2123
-#, c-format
-msgid ""
-"Could not access the RDP server “%s”.\n"
-"Account expired."
-msgstr ""
-
-#: plugins/rdp/rdp_plugin.c:2130
-#, c-format
-msgid ""
-"Could not access the RDP server “%s”.\n"
-"Password expired."
-msgstr ""
-
-#: plugins/rdp/rdp_plugin.c:2137
-#, c-format
-msgid ""
-"Could not access the RDP server “%s”.\n"
-"Account disabled."
-msgstr ""
-
-#: plugins/rdp/rdp_plugin.c:2143
-#, c-format
-msgid ""
-"Could not access the RDP server “%s”.\n"
-"Insufficient user privileges."
-msgstr ""
-
-#: plugins/rdp/rdp_plugin.c:2151
-#, c-format
-msgid ""
-"Could not access the RDP server “%s”.\n"
-"Account restricted."
-msgstr ""
-
-#: plugins/rdp/rdp_plugin.c:2159
-#, c-format
-msgid ""
-"Could not access the RDP server “%s”.\n"
-"Change user password before connecting."
-msgstr ""
-
-#: plugins/rdp/rdp_plugin.c:2164
-#, c-format
-msgid "Lost connection to the RDP server “%s”."
-msgstr ""
-
-#: plugins/rdp/rdp_plugin.c:2167
-#, c-format
-msgid "Could not find the address for the RDP server “%s”."
-msgstr ""
-
-#: plugins/rdp/rdp_plugin.c:2171
-#, c-format
-msgid ""
-"Could not connect to the RDP server “%s” via TLS. Check that client and "
-"server support a common TLS version."
-msgstr ""
-
-#. TRANSLATORS: the placeholder may be either an IP/FQDN or a server hostname
-#: plugins/rdp/rdp_plugin.c:2175
-#, c-format
-msgid ""
-"Unable to establish a connection to the RDP server “%s”. Check “Security "
-"protocol negotiation”."
-msgstr ""
-
-#: plugins/rdp/rdp_plugin.c:2183
-#, c-format
-msgid "Cannot connect to the RDP server “%s”."
-msgstr ""
-
-#: plugins/rdp/rdp_plugin.c:2186
-msgid "Could not start libfreerdp-gdi."
-msgstr ""
-
-#: plugins/rdp/rdp_plugin.c:2189
-#, c-format
-msgid ""
-"You requested a H.264 GFX mode for the server “%s”, but your libfreerdp does "
-"not support H.264. Please use a non-AVC colour depth setting."
-msgstr ""
-
-#: plugins/rdp/rdp_plugin.c:2196
-#, c-format
-msgid "The “%s” server refused the connection."
-msgstr ""
-
-#: plugins/rdp/rdp_plugin.c:2201
-#, c-format
-msgid ""
-"The Remote Desktop Gateway “%s” denied the user “%s\\%s” access due to "
-"policy."
-msgstr ""
-
-#: plugins/rdp/rdp_plugin.c:2211
-#, c-format
-msgid "Cannot connect to the “%s” RDP server."
-msgstr ""
-
-#: plugins/rdp/rdp_plugin.c:2554
-msgid "Automatic (32 bpp) (Server chooses its best format)"
-msgstr ""
-
-#: plugins/rdp/rdp_plugin.c:2555
-msgid "GFX AVC444 (32 bpp)"
-msgstr ""
-
-#: plugins/rdp/rdp_plugin.c:2556
-msgid "GFX AVC420 (32 bpp)"
-msgstr ""
-
-#: plugins/rdp/rdp_plugin.c:2557
-msgid "GFX RFX (32 bpp)"
-msgstr ""
-
-#: plugins/rdp/rdp_plugin.c:2558
-msgid "GFX RFX Progressive (32 bpp)"
-msgstr ""
-
-#: plugins/rdp/rdp_plugin.c:2559
-msgid "RemoteFX (32 bpp)"
-msgstr ""
-
-#: plugins/rdp/rdp_plugin.c:2560 plugins/vnc/vnc_plugin.c:1922
-msgid "True colour (32 bpp)"
-msgstr ""
-
-#: plugins/rdp/rdp_plugin.c:2561
-msgid "True colour (24 bpp)"
-msgstr ""
-
-#: plugins/rdp/rdp_plugin.c:2562 plugins/vnc/vnc_plugin.c:1923
-msgid "High colour (16 bpp)"
-msgstr ""
-
-#: plugins/rdp/rdp_plugin.c:2563
-msgid "High colour (15 bpp)"
-msgstr ""
-
-#: plugins/rdp/rdp_plugin.c:2564 plugins/vnc/vnc_plugin.c:1924
-msgid "256 colours (8 bpp)"
-msgstr ""
-
-#: plugins/rdp/rdp_plugin.c:2595 data/ui/remmina_preferences.glade:641
-#, fuzzy
-msgid "None"
-msgstr "කිසිවක් නැත"
-
-#: plugins/rdp/rdp_plugin.c:2596
-msgid "Auto-detect"
-msgstr ""
-
-#: plugins/rdp/rdp_plugin.c:2597
-msgid "Modem"
-msgstr ""
-
-#: plugins/rdp/rdp_plugin.c:2598
-msgid "Low performance broadband"
-msgstr ""
-
-#: plugins/rdp/rdp_plugin.c:2599
-msgid "Satellite"
-msgstr "චන්ද්‍රිකා"
-
-#: plugins/rdp/rdp_plugin.c:2600
-msgid "High performance broadband"
-msgstr ""
-
-#: plugins/rdp/rdp_plugin.c:2601
-msgid "WAN"
-msgstr ""
-
-#: plugins/rdp/rdp_plugin.c:2602
-msgid "LAN"
-msgstr ""
-
-#: plugins/rdp/rdp_plugin.c:2609 plugins/spice/spice_plugin.c:635
-#: data/ui/remmina_preferences.glade:677
-#, fuzzy
-msgid "Off"
-msgstr "අක්‍රීයයි"
-
-#: plugins/rdp/rdp_plugin.c:2618
-msgid "Automatic negotiation"
-msgstr ""
-
-#: plugins/rdp/rdp_plugin.c:2619
-msgid "NLA protocol security"
-msgstr "ජා.ම.ස.(NLA) කෙටුම්පත් ආරක්ෂාව"
-
-#: plugins/rdp/rdp_plugin.c:2620
-msgid "TLS protocol security"
-msgstr "ප්‍ර.ස්.ආ.(TLS) කෙටුම්පත් ආරක්ෂාව"
-
-#: plugins/rdp/rdp_plugin.c:2621
-msgid "RDP protocol security"
-msgstr ""
-
-#: plugins/rdp/rdp_plugin.c:2622
-msgid "NLA extended protocol security"
-msgstr ""
-
-#: plugins/rdp/rdp_plugin.c:2635
-msgid "2600 (Windows XP), 7601 (Windows Vista/7), 9600 (Windows 8 and newer)"
-msgstr ""
-
-#: plugins/rdp/rdp_plugin.c:2638
-msgid ""
-"Used i.a. by terminal services in a smart card channel to distinguish client "
-"capabilities:\n"
-"  • < 4034: Windows XP base smart card functions\n"
-"  • 4034-7064: Windows Vista/7: SCardReadCache(),\n"
-"    SCardWriteCache(), SCardGetTransmitCount()\n"
-"  • >= 7065: Windows 8 and newer: SCardGetReaderIcon(),\n"
-"    SCardGetDeviceTypeId()"
-msgstr ""
-
-#: plugins/rdp/rdp_plugin.c:2646
-msgid ""
-"Options for redirection of audio input:\n"
-"  • [sys:<sys>,][dev:<dev>,][format:<format>,][rate:<rate>,]\n"
-"    [channel:<channel>] Audio input (microphone)\n"
-"  • sys:pulse\n"
-"  • format:1\n"
-"  • sys:oss,dev:1,format:1\n"
-"  • sys:alsa"
-msgstr ""
-
-#: plugins/rdp/rdp_plugin.c:2655
-msgid ""
-"Options for redirection of audio output:\n"
-"  • [sys:<sys>,][dev:<dev>,][format:<format>,][rate:<rate>,]\n"
-"    [channel:<channel>] Audio output\n"
-"  • sys:pulse\n"
-"  • format:1\n"
-"  • sys:oss,dev:1,format:1\n"
-"  • sys:alsa"
-msgstr ""
-
-#: plugins/rdp/rdp_plugin.c:2665
-msgid ""
-"Options for redirection of USB device:\n"
-"  • [dbg,][id:<vid>:<pid>#…,][addr:<bus>:<addr>#…,][auto]\n"
-"  • auto\n"
-"  • id:054c:0268#4669:6e6b,addr:04:0c"
-msgstr ""
-
-#: plugins/rdp/rdp_plugin.c:2671
-msgid ""
-"Advanced setting for high latency links:\n"
-"Adjusts the connection timeout. Use if your connection times out.\n"
-"The highest possible value is 600000 ms (10 minutes).\n"
-msgstr ""
-
-#: plugins/rdp/rdp_plugin.c:2676
-msgid ""
-"Performance optimisations based on the network connection type:\n"
-"Using auto-detection is advised.\n"
-"If “Auto-detect” fails, choose the most appropriate option in the list.\n"
-msgstr ""
-
-#: plugins/rdp/rdp_plugin.c:2681
-msgid ""
-"Comma-separated list of monitor IDs and desktop orientations:\n"
-"  • [<id>:<orientation-in-degrees>,]\n"
-"  • 0,1,2,3\n"
-"  • 0:270,1:90\n"
-"Orientations are specified in degrees, valid values are:\n"
-"  •   0 (landscape)\n"
-"  •  90 (portrait)\n"
-"  • 180 (landscape flipped)\n"
-"  • 270 (portrait flipped)\n"
-"\n"
-msgstr ""
-
-#: plugins/rdp/rdp_plugin.c:2693
-msgid ""
-"Redirect directory <path> as named share <name>.\n"
-"  • <name>,<fullpath>[;<name>,<fullpath>[;…]]\n"
-"  • MyHome,/home/remminer\n"
-"  • /home/remminer\n"
-"  • MyHome,/home/remminer;SomePath,/path/to/somepath\n"
-"Hotplug support is enabled with:\n"
-"  • hotplug,*\n"
-"\n"
-msgstr ""
-
 #: plugins/rdp/rdp_plugin.c:2725 plugins/spice/spice_plugin.c:677
 msgid "Share folder"
 msgstr "බහාලුම බෙදාගන්න"
@@ -4607,18 +2591,12 @@
 
 #: plugins/spice/spice_plugin_usb.c:94
 msgid "USB redirection error"
->>>>>>> 050fc71c
-msgstr ""
-
-#: plugins/rdp/rdp_plugin.c:2720
-msgid "Redirect directory"
-msgstr ""
-
-<<<<<<< HEAD
-#: plugins/rdp/rdp_plugin.c:2721
-msgid "Client name"
-msgstr "අනුග්‍රාහකයේ නම"
-=======
+msgstr ""
+
+#: plugins/vnc/vnc_plugin.c:772
+msgid "Enter VNC password"
+msgstr "අ.ජා.ප. (VNC) මුරපදය යොදන්න"
+
 #: plugins/vnc/vnc_plugin.c:825 plugins/gvnc/gvnc_plugin.c:539
 msgid "Enter VNC authentication credentials"
 msgstr "අ.ජා.ප. (VNC) සත්‍යාපන අක්තපත්‍ර යොදන්න"
@@ -4626,111 +2604,30 @@
 #: plugins/vnc/vnc_plugin.c:936
 msgid "Unable to connect to VNC server"
 msgstr "අ.ජා.ප. සේවාදායකයට සම්බන්ධ වීමට නොහැකි විය"
->>>>>>> 050fc71c
-
-#: plugins/rdp/rdp_plugin.c:2722
-msgid "Client build"
-msgstr ""
-
-#: plugins/rdp/rdp_plugin.c:2725
-msgid "Load balance info"
-msgstr ""
-
-#. TRANSLATORS: Do not use typographic quotation marks, these must stay as "double quote", also know as “Typewriter ("programmer's") quote, ambidextrous.”
-#: plugins/rdp/rdp_plugin.c:2727
-msgid "Override printer drivers"
-msgstr ""
-
-#: plugins/rdp/rdp_plugin.c:2727
-msgid ""
-"\"Samsung_CLX-3300_Series\":\"Samsung CLX-3300 Series PS\";\"Canon MF410\":"
-"\"Canon MF410 Series UFR II\""
-msgstr ""
-
-#: plugins/rdp/rdp_plugin.c:2728
-msgid "USB device redirection"
-msgstr ""
-
-<<<<<<< HEAD
-#: plugins/rdp/rdp_plugin.c:2729
-msgid "Local serial name"
-msgstr ""
-
-#: plugins/rdp/rdp_plugin.c:2729
-msgid "COM1, COM2, etc."
-msgstr ""
-
-#: plugins/rdp/rdp_plugin.c:2730
-msgid "Local serial driver"
-msgstr ""
-
-#: plugins/rdp/rdp_plugin.c:2730
-msgid "Serial"
-msgstr ""
-
-#: plugins/rdp/rdp_plugin.c:2731
-msgid "Local serial path"
-msgstr ""
-
-#: plugins/rdp/rdp_plugin.c:2731
-msgid "/dev/ttyS0, /dev/ttyS1, etc."
-msgstr ""
-
-#: plugins/rdp/rdp_plugin.c:2732
-msgid "Local parallel name"
-msgstr ""
-
-#: plugins/rdp/rdp_plugin.c:2733
-msgid "Local parallel device"
-msgstr ""
-
-#: plugins/rdp/rdp_plugin.c:2734
-msgid "Name of smart card"
-msgstr ""
-
-#: plugins/rdp/rdp_plugin.c:2735
-msgid "Dynamic virtual channel"
-msgstr ""
-
-#: plugins/rdp/rdp_plugin.c:2735 plugins/rdp/rdp_plugin.c:2736
-msgid "<channel>[,<options>]"
-msgstr ""
-
-#: plugins/rdp/rdp_plugin.c:2736
-msgid "Static virtual channel"
-msgstr ""
-
-#: plugins/rdp/rdp_plugin.c:2737
-msgid "TCP redirection"
-msgstr ""
-
-#: plugins/rdp/rdp_plugin.c:2737
-msgid "/PATH/TO/rdp2tcp"
-msgstr ""
-
-#: plugins/rdp/rdp_plugin.c:2739
-msgid "Prefer IPv6 AAAA record over IPv4 A record"
-msgstr ""
-
-#: plugins/rdp/rdp_plugin.c:2740
-msgid "Share printers"
-msgstr "මුද්‍රක බෙදාගන්න"
-
-#: plugins/rdp/rdp_plugin.c:2741
-msgid "Share serial ports"
-msgstr ""
-
-#: plugins/rdp/rdp_plugin.c:2742
-msgid "(SELinux) permissive mode for serial ports"
-msgstr ""
-
-#: plugins/rdp/rdp_plugin.c:2743
-msgid "Share parallel ports"
-msgstr ""
-
-#: plugins/rdp/rdp_plugin.c:2744
-msgid "Share a smart card"
-=======
+
+#: plugins/vnc/vnc_plugin.c:937
+#, c-format
+msgid "Couldn’t convert '%s' to host address"
+msgstr ""
+
+#: plugins/vnc/vnc_plugin.c:938
+#, c-format
+msgid "VNC connection failed: %s"
+msgstr ""
+
+#: plugins/vnc/vnc_plugin.c:939
+msgid "Your connection has been rejected."
+msgstr ""
+
+#: plugins/vnc/vnc_plugin.c:966
+#, c-format
+msgid "The VNC server requested an unknown authentication method. %s"
+msgstr ""
+
+#: plugins/vnc/vnc_plugin.c:968
+msgid "Please retry after turning on encryption for this profile."
+msgstr ""
+
 #: plugins/vnc/vnc_plugin.c:1939
 msgid ""
 "Connect to VNC using a repeater:\n"
@@ -4782,102 +2679,12 @@
 
 #: plugins/vnc/vnc_plugin.h:41
 msgid "Remmina VNC Plugin"
->>>>>>> 050fc71c
-msgstr ""
-
-#: plugins/rdp/rdp_plugin.c:2745 plugins/vnc/vnc_plugin.c:2009
-msgid "Turn off clipboard sync"
-msgstr ""
-
-<<<<<<< HEAD
-#: plugins/rdp/rdp_plugin.c:2746
-msgid "Ignore certificate"
-msgstr "සහතිකය නොසලකන්න"
-
-#: plugins/rdp/rdp_plugin.c:2747
-msgid "Use the old license workflow"
-msgstr ""
-
-#: plugins/rdp/rdp_plugin.c:2747
-msgid "It disables CAL and hwId is set to 0"
-msgstr ""
-
-#: plugins/rdp/rdp_plugin.c:2748 plugins/spice/spice_plugin.c:702
-#: plugins/vnc/vnc_plugin.c:2013 plugins/www/www_plugin.c:919
-#: plugins/gvnc/gvnc_plugin.c:867
-msgid "Forget passwords after use"
-msgstr "භාවිතයෙන් පසු මුරපද අමතක කරන්න"
-
-#: plugins/rdp/rdp_plugin.c:2749
-msgid "Attach to console (2003/2003 R2)"
-msgstr ""
-
-#: plugins/rdp/rdp_plugin.c:2750
-msgid "Turn off fast-path"
-msgstr ""
-
-#: plugins/rdp/rdp_plugin.c:2751
-msgid "Server detection using Remote Desktop Gateway"
-msgstr ""
-
-#: plugins/rdp/rdp_plugin.c:2753
-msgid "Use system proxy settings"
-msgstr ""
-
-#: plugins/rdp/rdp_plugin.c:2755
-msgid "Turn off automatic reconnection"
-msgstr ""
-
-#: plugins/rdp/rdp_plugin.c:2756
-msgid "Relax order checks"
-msgstr ""
-
-#: plugins/rdp/rdp_plugin.c:2757
-msgid "Glyph cache"
-msgstr ""
-
-#: plugins/rdp/rdp_plugin.c:2758
-msgid "Enable multitransport protocol (UDP)"
-msgstr ""
-
-#: plugins/rdp/rdp_plugin.c:2758
-msgid "Using the UDP protocol may improve performance"
-msgstr ""
-
-#: plugins/rdp/rdp_plugin.c:2759
-msgid "Use base credentials for gateway too"
-msgstr ""
-
-#: plugins/rdp/rdp_plugin.c:2761
-msgid "Enable Gateway websockets support"
-msgstr ""
-
-#: plugins/rdp/rdp_plugin.c:2774 plugins/spice/spice_plugin.c:715
-#: plugins/vnc/vnc_plugin.c:2029
-msgid "Send Ctrl+Alt+Delete"
-msgstr ""
-
-#: plugins/rdp/rdp_plugin.c:2787
-msgid "RDP - Remote Desktop Protocol"
-msgstr ""
-
-#: plugins/rdp/rdp_plugin.c:2812
-msgid "RDP - RDP File Handler"
-msgstr ""
-
-#: plugins/rdp/rdp_plugin.c:2827
-msgid "RDP - Preferences"
-msgstr ""
-
-#: plugins/rdp/rdp_plugin.c:2880
-msgid "Export connection in Windows .rdp file format"
-msgstr ""
-
-#: plugins/rdp/rdp_event.c:344
-#, c-format
-msgid "Reconnection attempt %d of %d…"
-msgstr ""
-=======
+msgstr ""
+
+#: plugins/vnc/vnc_plugin.h:46
+msgid "Remmina VNC listener Plugin"
+msgstr ""
+
 #: plugins/www/www_config.h:43
 msgid "Remmina web-browser plugin"
 msgstr ""
@@ -4897,7 +2704,6 @@
 #: plugins/www/www_plugin.c:893
 msgid "http://address or https://address"
 msgstr "http://ලිපිනය හෝ https://ලිපිනය"
->>>>>>> 050fc71c
 
 #: plugins/www/www_plugin.c:910
 msgid "User agent"
@@ -4907,16 +2713,9 @@
 msgid "Proxy URL"
 msgstr ""
 
-<<<<<<< HEAD
-#: plugins/spice/spice_plugin_file_transfer.c:220
-#, c-format
-msgid "%s: %s"
-msgstr "%s: %s"
-=======
 #: plugins/www/www_plugin.c:911
 msgid "E.g. https://example.org, socks://mysocks:1080"
 msgstr "උදා. https://උදාහරණය.ලංකා, socks://මගේහුවමාරු:1080"
->>>>>>> 050fc71c
 
 #: plugins/www/www_plugin.c:912
 msgid "Turn on Java support"
@@ -4926,360 +2725,6 @@
 msgid "Turn on smooth scrolling"
 msgstr ""
 
-<<<<<<< HEAD
-#: plugins/spice/spice_plugin.c:351
-msgid "Enter SPICE password"
-msgstr ""
-
-#: plugins/spice/spice_plugin.c:386
-#, c-format
-msgid "Disconnected from the SPICE server “%s”."
-msgstr ""
-
-#: plugins/spice/spice_plugin.c:402
-msgid "TLS connection error."
-msgstr ""
-
-#: plugins/spice/spice_plugin.c:408
-msgid "Connection to the SPICE server dropped."
-msgstr ""
-
-#: plugins/spice/spice_plugin.c:616 plugins/spice/spice_plugin.c:634
-msgid "Default"
-msgstr "සාමාන්‍ය"
-
-#: plugins/spice/spice_plugin.c:636
-msgid "Auto GLZ"
-msgstr ""
-
-#: plugins/spice/spice_plugin.c:637
-msgid "Auto LZ"
-msgstr ""
-
-#: plugins/spice/spice_plugin.c:650
-msgid "Disable video overlay if videos are not displayed properly.\n"
-msgstr ""
-
-#: plugins/spice/spice_plugin.c:675
-msgid "Use TLS encryption"
-msgstr ""
-
-#: plugins/spice/spice_plugin.c:676
-msgid "Server CA certificate"
-msgstr ""
-
-#: plugins/spice/spice_plugin.c:694
-msgid "Prefered video codec"
-msgstr ""
-
-#: plugins/spice/spice_plugin.c:695
-msgid "Turn off GStreamer overlay"
-msgstr ""
-
-#: plugins/spice/spice_plugin.c:698
-msgid "Prefered image compression"
-msgstr ""
-
-#: plugins/spice/spice_plugin.c:701 plugins/spice/spice_plugin.c:714
-#: plugins/gvnc/gvnc_plugin.c:866 plugins/gvnc/gvnc_plugin.c:880
-msgid "No clipboard sync"
-msgstr "පසුරුපුවරු සමමුහූර්ත නැත"
-
-#: plugins/spice/spice_plugin.c:703 plugins/gvnc/gvnc_plugin.c:869
-msgid "Enable audio channel"
-msgstr "ශ්‍රව්‍ය නාලිකාව සබල කරන්න"
-
-#: plugins/spice/spice_plugin.c:704
-msgid "Share smart card"
-msgstr ""
-
-#: plugins/spice/spice_plugin.c:705 plugins/spice/spice_plugin.c:713
-#: plugins/vnc/vnc_plugin.c:2008 plugins/vnc/vnc_plugin.c:2025
-#: plugins/gvnc/gvnc_plugin.c:870 plugins/gvnc/gvnc_plugin.c:879
-#, fuzzy
-msgid "View only"
-msgstr "දර්ශනය කිරීම පමණි"
-
-#: plugins/spice/spice_plugin.c:716 plugins/spice/spice_plugin_usb.c:51
-msgid "Select USB devices for redirection"
-msgstr ""
-
-#: plugins/spice/spice_plugin.c:727
-msgid "SPICE - Simple Protocol for Independent Computing Environments"
-msgstr ""
-
-#: plugins/spice/spice_plugin_usb.c:54
-#, fuzzy
-msgid "_Close"
-msgstr "වසන්න (_C)"
-
-#: plugins/spice/spice_plugin_usb.c:94
-msgid "USB redirection error"
-msgstr ""
-
-#: plugins/vnc/vnc_plugin.c:772
-msgid "Enter VNC password"
-msgstr "අ.ජා.ප. (VNC) මුරපදය යොදන්න"
-
-#: plugins/vnc/vnc_plugin.c:825 plugins/gvnc/gvnc_plugin.c:539
-msgid "Enter VNC authentication credentials"
-msgstr "අ.ජා.ප. (VNC) සත්‍යාපන අක්තපත්‍ර යොදන්න"
-
-#: plugins/vnc/vnc_plugin.c:936
-msgid "Unable to connect to VNC server"
-msgstr "අ.ජා.ප. සේවාදායකයට සම්බන්ධ වීමට නොහැකි විය"
-
-#: plugins/vnc/vnc_plugin.c:937
-#, c-format
-msgid "Couldn’t convert '%s' to host address"
-msgstr ""
-
-#: plugins/vnc/vnc_plugin.c:938
-#, c-format
-msgid "VNC connection failed: %s"
-msgstr ""
-
-#: plugins/vnc/vnc_plugin.c:939
-msgid "Your connection has been rejected."
-msgstr ""
-
-#: plugins/vnc/vnc_plugin.c:966
-#, c-format
-msgid "The VNC server requested an unknown authentication method. %s"
-msgstr ""
-
-#: plugins/vnc/vnc_plugin.c:968
-msgid "Please retry after turning on encryption for this profile."
-msgstr ""
-
-#: plugins/vnc/vnc_plugin.c:1939
-msgid ""
-"Connect to VNC using a repeater:\n"
-"  • The server field must contain the repeater ID, e.g. ID:123456789\n"
-"  • The repeater field have to be set to the repeater IP and port, like:\n"
-"    10.10.10.12:5901\n"
-"  • From the remote VNC server, you will connect to\n"
-"    the repeater, e.g. with x11vnc:\n"
-"    x11vnc -connect repeater=ID:123456789+10.10.10.12:5500"
-msgstr ""
-
-#: plugins/vnc/vnc_plugin.c:1948
-msgid ""
-"Listening for remote VNC connection:\n"
-"  • The \"Listen on port\" field is the port Remmina will listen to,\n"
-"    e.g. 8888\n"
-"  • From the remote VNC server, you will connect to\n"
-"    Remmina, e.g. with x11vnc:\n"
-"    x11vnc -display :0 -connect 192.168.1.36:8888"
-msgstr ""
-
-#: plugins/vnc/vnc_plugin.c:1975
-msgid "Repeater"
-msgstr ""
-
-#: plugins/vnc/vnc_plugin.c:1987
-msgid "Listen on port"
-msgstr "කෙවෙනියෙන් සවන්දෙන්න"
-
-#: plugins/vnc/vnc_plugin.c:2007
-msgid "Show remote cursor"
-msgstr ""
-
-#: plugins/vnc/vnc_plugin.c:2010
-msgid "Turn off encryption"
-msgstr ""
-
-#: plugins/vnc/vnc_plugin.c:2011 plugins/vnc/vnc_plugin.c:2026
-msgid "Prevent local interaction on the server"
-msgstr ""
-
-#: plugins/vnc/vnc_plugin.c:2012 plugins/gvnc/gvnc_plugin.c:868
-msgid "Ignore remote bell messages"
-msgstr "දුරස්ථ සීනු පණිවිඩ නොසලකන්න"
-
-#: plugins/vnc/vnc_plugin.c:2028
-msgid "Open Chat…"
-msgstr ""
-
-#: plugins/vnc/vnc_plugin.h:41
-msgid "Remmina VNC Plugin"
-msgstr ""
-
-#: plugins/vnc/vnc_plugin.h:46
-msgid "Remmina VNC listener Plugin"
-msgstr ""
-
-#: plugins/www/www_config.h:43
-msgid "Remmina web-browser plugin"
-msgstr ""
-
-#: plugins/www/www_plugin.c:98
-msgid "File downloaded"
-msgstr "ගොනුව බාගත විය"
-
-#: plugins/www/www_plugin.c:581
-msgid "Enter WWW authentication credentials"
-msgstr ""
-
-#: plugins/www/www_plugin.c:893
-msgid "URL"
-msgstr "ඒ.ස.නි."
-
-#: plugins/www/www_plugin.c:893
-msgid "http://address or https://address"
-msgstr "http://ලිපිනය හෝ https://ලිපිනය"
-
-#: plugins/www/www_plugin.c:910
-msgid "User agent"
-msgstr "පරිශීලක නියෝතය"
-
-#: plugins/www/www_plugin.c:911
-msgid "Proxy URL"
-msgstr ""
-
-#: plugins/www/www_plugin.c:911
-msgid "E.g. https://example.org, socks://mysocks:1080"
-msgstr "උදා. https://උදාහරණය.ලංකා, socks://මගේහුවමාරු:1080"
-
-#: plugins/www/www_plugin.c:912
-msgid "Turn on Java support"
-msgstr "ජාවා සහාය සක්‍රිය කරන්න"
-
-#: plugins/www/www_plugin.c:913
-msgid "Turn on smooth scrolling"
-msgstr ""
-
-#: plugins/www/www_plugin.c:914
-msgid "Turn on spatial navigation"
-msgstr ""
-
-#: plugins/www/www_plugin.c:915
-msgid "Turn on plugin support"
-msgstr ""
-
-#: plugins/www/www_plugin.c:916
-msgid "Turn on WebGL support"
-msgstr ""
-
-#: plugins/www/www_plugin.c:917
-msgid "Turn on HTML5 audio support"
-msgstr ""
-
-#: plugins/www/www_plugin.c:918
-msgid "Ignore TLS errors"
-msgstr ""
-
-#: plugins/www/www_plugin.c:921
-msgid "Turn on Web Inspector"
-msgstr ""
-
-#: plugins/exec/exec_plugin.c:160
-msgid "You did not set any command to be executed"
-msgstr ""
-
-#: plugins/exec/exec_plugin.c:206
-msgid ""
-"Warning: Running a command synchronously may cause Remmina not to respond.\n"
-"Do you really want to continue?"
-msgstr ""
-
-#: plugins/exec/exec_plugin.c:274
-#, fuzzy
-msgid "Command"
-msgstr "විධානය"
-
-#: plugins/exec/exec_plugin.c:275
-msgid "Asynchronous execution"
-msgstr ""
-
-#: plugins/exec/exec_plugin_config.h:41
-msgid "Execute a command"
-msgstr ""
-
-#: plugins/tool_hello_world/plugin_config.h:40
-msgid "Hello, World!"
-msgstr "ආයුබෝවන්, ලෝකය!"
-
-#: plugins/secret/src/glibsecret_plugin.c:188
-msgid "Secured password storage in the GNOME keyring"
-msgstr ""
-
-#: plugins/x2go/x2go_plugin.c:275
-msgid "Broken `DialogData`! Aborting…"
-msgstr ""
-
-#: plugins/x2go/x2go_plugin.c:279
-msgid "Can't retrieve `DialogData`! Aborting…"
-msgstr ""
-
-#: plugins/x2go/x2go_plugin.c:505
-msgid "PyHoca-CLI exited unexpectedly. This connection will now be closed."
-msgstr ""
-
-#: plugins/x2go/x2go_plugin.c:514
-msgid "An error occured."
-msgstr ""
-
-#: plugins/x2go/x2go_plugin.c:515
-msgid ""
-"The necessary child process 'pyhoca-cli' stopped unexpectedly.\n"
-"Please check your profile settings and PyHoca-CLI's output for possible "
-"errors. Also ensure the remote server is reachable."
-msgstr ""
-
-#: plugins/x2go/x2go_plugin.c:561
-msgid "Started PyHoca-CLI with the following arguments:"
-msgstr ""
-
-#: plugins/x2go/x2go_plugin.c:580
-#, c-format
-msgid "Could not retrieve PyHoca-CLI's command-line features! Exit code: %i"
-msgstr ""
-
-#: plugins/x2go/x2go_plugin.c:585
-#, fuzzy, c-format
-#| msgid "Error: %s"
-msgid "Error: '%s'"
-msgstr "දෝෂය: %s"
-
-#: plugins/x2go/x2go_plugin.c:609
-msgid "Can't save empty username!"
-msgstr ""
-
-#: plugins/x2go/x2go_plugin.c:621
-msgid "Internal error: Could not save new credentials."
-msgstr ""
-
-#: plugins/x2go/x2go_plugin.c:623
-msgid ""
-"An error occured while trying to save new credentials: 's_password' or "
-"'s_username' strings were not set."
-msgstr ""
-
-#: plugins/x2go/x2go_plugin.c:659
-#, fuzzy
-#| msgid "Enter VNC authentication credentials"
-msgid "Enter X2Go credentials"
-msgstr "අ.ජා.ප. (VNC) සත්‍යාපන අක්තපත්‍ර යොදන්න"
-
-#: plugins/x2go/x2go_plugin.c:818
-msgid "DPI setting is out of bounds. Please adjust it in profile settings."
-msgstr ""
-
-#: plugins/x2go/x2go_plugin.c:838
-msgid "Started pyhoca-cli with following arguments:"
-msgstr ""
-
-#: plugins/x2go/x2go_plugin.c:858
-msgid "An error occured while starting an X2Go session…"
-msgstr ""
-
-#: plugins/x2go/x2go_plugin.c:867
-msgid "Could not start X2Go session."
-msgstr ""
-
-#: plugins/x2go/x2go_plugin.c:868
-=======
 #: plugins/www/www_plugin.c:914
 msgid "Turn on spatial navigation"
 msgstr ""
@@ -5687,72 +3132,32 @@
 msgstr ""
 
 #: plugins/x2go/x2go_plugin.c:2199
->>>>>>> 050fc71c
 #, c-format
 msgid "Could not start PyHoca-CLI (%i): '%s'"
 msgstr ""
 
-<<<<<<< HEAD
-#: plugins/x2go/x2go_plugin.c:945
-=======
 #: plugins/x2go/x2go_plugin.c:2314
->>>>>>> 050fc71c
 msgid ""
 "Couldn't get PyHoca-CLI's command-line features. This indicates it is either "
 "too old, or not installed. An old limited set of features will be used for "
 "now."
 msgstr ""
 
-<<<<<<< HEAD
-#: plugins/x2go/x2go_plugin.c:956
-=======
 #: plugins/x2go/x2go_plugin.c:2323
->>>>>>> 050fc71c
 msgid ""
 "Could not parse PyHoca-CLI's command-line features. Using a limited feature-"
 "set for now."
 msgstr ""
 
-<<<<<<< HEAD
-#: plugins/x2go/x2go_plugin.c:962
-msgid "Retrieved the following PyHoca-CLI command-line features:"
-msgstr ""
-
-#: plugins/x2go/x2go_plugin.c:967
-=======
 #: plugins/x2go/x2go_plugin.c:2329
 msgid "Retrieved the following PyHoca-CLI command-line features:"
 msgstr ""
 
 #: plugins/x2go/x2go_plugin.c:2337
->>>>>>> 050fc71c
 #, c-format
 msgid "Available feature[%i]: '%s'"
 msgstr ""
 
-<<<<<<< HEAD
-#: plugins/x2go/x2go_plugin.c:1072
-msgid "Could not open X11 DISPLAY."
-msgstr ""
-
-#: plugins/x2go/x2go_plugin.c:1112
-msgid "Waiting for window of X2Go Agent to appear…"
-msgstr ""
-
-#: plugins/x2go/x2go_plugin.c:1138
-msgid "Waiting for PyHoca-CLI to show the session's window…"
-msgstr ""
-
-#: plugins/x2go/x2go_plugin.c:1189
-msgid "No X2Go session window appeared. Something went wrong…"
-msgstr ""
-
-#: plugins/x2go/x2go_plugin.c:1298
-msgid "Internal error: RemminaProtocolWidget* gp is NULL!"
-msgstr ""
-
-#: plugins/x2go/x2go_plugin.c:1319
-=======
 #: plugins/x2go/x2go_plugin.c:2442
 msgid "Could not open X11 DISPLAY."
 msgstr ""
@@ -5774,16 +3179,11 @@
 msgstr ""
 
 #: plugins/x2go/x2go_plugin.c:2691
->>>>>>> 050fc71c
 #, c-format
 msgid "The %s protocol is unavailable because GtkSocket only works under X.org"
 msgstr ""
 
-<<<<<<< HEAD
-#: plugins/x2go/x2go_plugin.c:1327
-=======
 #: plugins/x2go/x2go_plugin.c:2700
->>>>>>> 050fc71c
 msgid "Could not initialize pthread. Falling back to non-threaded mode…"
 msgstr ""
 
@@ -5795,11 +3195,7 @@
 #. your language.
 #. (Except your listing-grammar differs from english.)
 #. 'value1' and 'value2'
-<<<<<<< HEAD
-#: plugins/x2go/x2go_plugin.c:1370 plugins/x2go/x2go_plugin.c:1388
-=======
 #: plugins/x2go/x2go_plugin.c:2743 plugins/x2go/x2go_plugin.c:2761
->>>>>>> 050fc71c
 #, c-format
 msgid "%sand '%s'"
 msgstr ""
@@ -5810,11 +3206,7 @@
 #. TRANSLATORS: Presumably you just want to leave it english.
 #. (Except your listing-grammar differs from english.)
 #. 'value1' and 'value2'
-<<<<<<< HEAD
-#: plugins/x2go/x2go_plugin.c:1375 plugins/x2go/x2go_plugin.c:1393
-=======
 #: plugins/x2go/x2go_plugin.c:2748 plugins/x2go/x2go_plugin.c:2766
->>>>>>> 050fc71c
 #, c-format
 msgid "%s'%s' "
 msgstr ""
@@ -5822,97 +3214,11 @@
 #. TRANSLATORS: Presumably you just want to leave it english.
 #. (Except your listing-grammar differs from english.)
 #. 'value1', 'value2', 'valueN-1' and 'valueN'
-<<<<<<< HEAD
-#: plugins/x2go/x2go_plugin.c:1380
-=======
 #: plugins/x2go/x2go_plugin.c:2753
->>>>>>> 050fc71c
 #, c-format
 msgid "%s'%s', "
 msgstr ""
 
-<<<<<<< HEAD
-#: plugins/x2go/x2go_plugin.c:1418
-msgid "Invalid validation data in ProtocolSettings array!"
-msgstr ""
-
-#: plugins/x2go/x2go_plugin.c:1430 plugins/x2go/x2go_plugin.c:1492
-msgid "Validation data in ProtocolSettings array is invalid!"
-msgstr ""
-
-#: plugins/x2go/x2go_plugin.c:1457
-#, c-format
-msgid "Allowed values are %s."
-msgstr ""
-
-#: plugins/x2go/x2go_plugin.c:1459
-#, c-format
-msgid "The only allowed value is '%s'."
-msgstr ""
-
-#: plugins/x2go/x2go_plugin.c:1501
-msgid "The lower limit is not a valid integer!"
-msgstr ""
-
-#: plugins/x2go/x2go_plugin.c:1503
-msgid "The lower limit is too high!"
-msgstr ""
-
-#: plugins/x2go/x2go_plugin.c:1505
-msgid "The lower limit is too low!"
-msgstr ""
-
-#: plugins/x2go/x2go_plugin.c:1507 plugins/x2go/x2go_plugin.c:1533
-#: plugins/x2go/x2go_plugin.c:1552
-msgid "Something went wrong."
-msgstr ""
-
-#: plugins/x2go/x2go_plugin.c:1511 plugins/x2go/x2go_plugin.c:1537
-#: plugins/x2go/x2go_plugin.c:1556
-msgid "Please check the RemminaProtocolSetting array for possible errors."
-msgstr ""
-
-#: plugins/x2go/x2go_plugin.c:1520 plugins/x2go/x2go_plugin.c:1524
-#: plugins/x2go/x2go_plugin.c:1528 plugins/x2go/x2go_plugin.c:1532
-msgid "Internal error: "
-msgstr ""
-
-#: plugins/x2go/x2go_plugin.c:1521
-msgid "The upper limit is not a valid integer!"
-msgstr ""
-
-#: plugins/x2go/x2go_plugin.c:1525
-msgid "The upper limit is too high!"
-msgstr ""
-
-#: plugins/x2go/x2go_plugin.c:1529
-msgid "The upper limit is too low!"
-msgstr ""
-
-#: plugins/x2go/x2go_plugin.c:1547
-msgid "The input is not a valid integer!"
-msgstr ""
-
-#: plugins/x2go/x2go_plugin.c:1549 plugins/x2go/x2go_plugin.c:1568
-#, c-format
-msgid "Input must be a number between %i and %i."
-msgstr ""
-
-#: plugins/x2go/x2go_plugin.c:1597
-msgid "Startup program"
-msgstr ""
-
-#: plugins/x2go/x2go_plugin.c:1599
-msgid "Which command should be executed after creating the X2Go session?"
-msgstr ""
-
-#: plugins/x2go/x2go_plugin.c:1601
-#, fuzzy
-msgid "Keyboard Layout (auto)"
-msgstr "යතුරුපුවරු ආකෘතිය:"
-
-#: plugins/x2go/x2go_plugin.c:1602
-=======
 #: plugins/x2go/x2go_plugin.c:2792
 msgid "Invalid validation data in ProtocolSettings array!"
 msgstr ""
@@ -5992,36 +3298,16 @@
 msgstr "යතුරුපුවරු ආකෘතිය:"
 
 #: plugins/x2go/x2go_plugin.c:2998
->>>>>>> 050fc71c
 #, fuzzy
 msgid "Keyboard type (auto)"
 msgstr "යතුරුපුවරු ආකෘතිය:"
 
-<<<<<<< HEAD
-#: plugins/x2go/x2go_plugin.c:1603
-=======
 #: plugins/x2go/x2go_plugin.c:2999
->>>>>>> 050fc71c
 #, fuzzy
 #| msgid "Turn on Java support"
 msgid "Audio support"
 msgstr "ජාවා සහාය සක්‍රිය කරන්න"
 
-<<<<<<< HEAD
-#: plugins/x2go/x2go_plugin.c:1605
-msgid "The sound system of the X2Go server (default: 'pulse')."
-msgstr ""
-
-#: plugins/x2go/x2go_plugin.c:1608
-msgid "Clipboard direction"
-msgstr ""
-
-#: plugins/x2go/x2go_plugin.c:1610
-msgid "Which direction should clipboard content be copied? (default: 'both')."
-msgstr ""
-
-#: plugins/x2go/x2go_plugin.c:1614
-=======
 #: plugins/x2go/x2go_plugin.c:3001
 msgid "The sound system of the X2Go server (default: 'pulse')."
 msgstr ""
@@ -6035,27 +3321,18 @@
 msgstr ""
 
 #: plugins/x2go/x2go_plugin.c:3010
->>>>>>> 050fc71c
 #, fuzzy
 #| msgid "Resolution"
 msgid "DPI resolution"
 msgstr "විභේදනය"
 
-<<<<<<< HEAD
-#: plugins/x2go/x2go_plugin.c:1615
-=======
 #: plugins/x2go/x2go_plugin.c:3011
->>>>>>> 050fc71c
 msgid ""
 "Launch session with a specific resolution (in dots per inch). Must be "
 "between 20 and 400."
 msgstr ""
 
-<<<<<<< HEAD
-#: plugins/x2go/x2go_plugin.c:1659
-=======
 #: plugins/x2go/x2go_plugin.c:3055
->>>>>>> 050fc71c
 msgid "X2Go plugin loaded."
 msgstr ""
 
@@ -6313,11 +3590,7 @@
 #: data/ui/remmina_string_list.glade:20 data/ui/remmina_string_list.glade:137
 #: data/ui/remmina_key_chooser.glade:14 data/ui/remmina_key_chooser.glade:15
 msgid "_Remove"
-<<<<<<< HEAD
-msgstr "ඉවත් කරන්න"
-=======
 msgstr "_ඉවත් කරන්න"
->>>>>>> 050fc71c
 
 #: data/ui/remmina_string_list.glade:26 data/ui/remmina_string_list.glade:116
 msgid "Move up"
@@ -6343,11 +3616,7 @@
 #: data/ui/remmina_mpc.glade:261
 #, fuzzy
 msgid "Confirm password"
-<<<<<<< HEAD
-msgstr "මුරපදය ස්ථිර කරන්න"
-=======
 msgstr "මුර පදය තහවුරු කරන්න"
->>>>>>> 050fc71c
 
 #: data/ui/remmina_mpc.glade:294
 msgid "Set new password"
@@ -6392,7 +3661,6 @@
 "<a href=\"https://gitlab.com/Remmina/Remmina/-/tags/\" title=\"Remmina "
 "release notes\"><i>Visit the website to read the release notes</i></a>.\n"
 "</span>"
-<<<<<<< HEAD
 msgstr ""
 
 #. The star (*) is a reference to privacy consent
@@ -6403,18 +3671,6 @@
 "\">anonymous</a></b> statistics. (*)"
 msgstr ""
 
-=======
-msgstr ""
-
-#. The star (*) is a reference to privacy consent
-#: data/ui/remmina_news.glade:130 data/ui/remmina_preferences.glade:464
-msgid ""
-"Send <b><a href=\"https://remmina.gitlab.io/remminadoc.gitlab.io/"
-"remmina__stats_8c.html#details\" title=\"Remmina usage statistics"
-"\">anonymous</a></b> statistics. (*)"
-msgstr ""
-
->>>>>>> 050fc71c
 #: data/ui/remmina_news.glade:142 data/ui/remmina_news.glade:195
 msgid "Send anonymous statistics"
 msgstr "නිර්නාමික සංඛ්‍යාලේඛන යවන්න"
@@ -7127,21 +4383,6 @@
 
 #: data/ui/remmina_unlock.glade:60
 msgid "Unlock"
-<<<<<<< HEAD
-msgstr "අගුලුහරින්න"
-
-#: data/ui/remmina_unlock.glade:94
-msgid "Unlock Remmina"
-msgstr "රෙම්මිනා අගුලුහරින්න"
-
-#: data/ui/remmina_unlock.glade:128
-msgid "Master password"
-msgstr ""
-
-#~ msgid "Website"
-#~ msgstr "වියමන අඩවිය"
-
-=======
 msgstr "අගුළුහරින්න"
 
 #: data/ui/remmina_unlock.glade:94
@@ -7165,7 +4406,6 @@
 #~ msgid "Website"
 #~ msgstr "වියමන අඩවිය"
 
->>>>>>> 050fc71c
 #, fuzzy
 #~| msgid "Username"
 #~ msgid "User name"
