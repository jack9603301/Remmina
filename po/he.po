--- conflicted
+++ resolved
@@ -7,13 +7,8 @@
 msgstr ""
 "Project-Id-Version: remmina\n"
 "Report-Msgid-Bugs-To: l10n@lists.remmina.org\n"
-<<<<<<< HEAD
-"POT-Creation-Date: 2019-12-10 13:26+0000\n"
-"PO-Revision-Date: 2019-12-09 21:19+0000\n"
-=======
 "POT-Creation-Date: 2019-12-09 22:34+0100\n"
 "PO-Revision-Date: 2019-12-11 12:54+0000\n"
->>>>>>> 86401ed4
 "Last-Translator: Yaron Shahrabani <sh.yaron@gmail.com>\n"
 "Language-Team: Hebrew <https://hosted.weblate.org/projects/remmina/remmina/"
 "he/>\n"
@@ -25,11 +20,6 @@
 "X-Generator: Weblate 3.10-dev\n"
 "X-Launchpad-Export-Date: 2014-09-20 14:24+0000\n"
 
-<<<<<<< HEAD
-#: src/remmina_protocol_widget.c:248
-msgid "Connect via SSH from a new terminal"
-msgstr "להתחבר דרך SSH במסוף חדש"
-=======
 #: src/remmina_main.c:646
 #, c-format
 msgid "Total %i item."
@@ -41,7 +31,6 @@
 #, c-format
 msgid "Are you sure you want to delete \"%s\"?"
 msgstr "למחוק את „%s”?"
->>>>>>> 86401ed4
 
 #: src/remmina_protocol_widget.c:254
 msgid "Open SFTP transfer"
@@ -76,29 +65,16 @@
 msgid "Could not run the \"%s\" command on the SSH server (status = %i)."
 msgstr "הפקודה %s נכשלה בשרת ה־SSH (מצב = %i)."
 
-<<<<<<< HEAD
-#. TRANSLATORS: %s is a placeholder for an error message
-#: src/remmina_protocol_widget.c:912
-#, fuzzy, c-format
-msgid "Could not run command. %s"
-msgstr "לא ניתן להריץ פקודה: %s"
-=======
 #. TRANSLATORS: The placeholder %s is an error message
 #: src/remmina_ssh.c:203
 #, c-format
 msgid "Could not authenticate with SSH password. %s"
 msgstr "לא ניתן להזדהות עם ססמת SSH.‏ %s"
->>>>>>> 86401ed4
 
 #: src/remmina_protocol_widget.c:979
 #, c-format
-<<<<<<< HEAD
-msgid "Connecting to %s via SSH…"
-msgstr "מתקיים חיבור אל %s דרך SSH…"
-=======
 msgid "Could not authenticate with public SSH key. %s"
 msgstr "לא ניתן להזדהות עם מפתח ה־SSH הציבורי. %s"
->>>>>>> 86401ed4
 
 #: src/remmina_protocol_widget.c:1339 src/remmina_protocol_widget.c:1358
 #: src/remmina_ssh_plugin.c:958 src/remmina_sftp_plugin.c:317
@@ -109,17 +85,11 @@
 msgid "Password"
 msgstr "ססמה"
 
-<<<<<<< HEAD
-#: src/remmina_protocol_widget.c:1357
-msgid "Type in username and password for SSH."
-msgstr "נא להקליד שם משתמש וססמה ל־SSH."
-=======
 #. TRANSLATORS: The placeholder %s is an error message
 #: src/remmina_ssh.c:236
 #, c-format
 msgid "Public SSH key cannot be imported. %s"
 msgstr "לא ניתן לייבא את מפתח ה־SSH הציבורי. %s"
->>>>>>> 86401ed4
 
 #: src/remmina_protocol_widget.c:1413
 msgid "Certificate details:"
@@ -129,19 +99,6 @@
 msgid "Subject:"
 msgstr "נושא:"
 
-<<<<<<< HEAD
-#: src/remmina_protocol_widget.c:1415 src/remmina_protocol_widget.c:1436
-msgid "Issuer:"
-msgstr "מנפיק:"
-
-#: src/remmina_protocol_widget.c:1416
-msgid "Fingerprint:"
-msgstr "טביעת אצבע:"
-
-#: src/remmina_protocol_widget.c:1417
-msgid "Accept certificate?"
-msgstr "לקבל את האישור?"
-=======
 #. TRANSLATORS: The placeholder %s is an error message
 #: src/remmina_ssh.c:299
 #, c-format
@@ -159,25 +116,11 @@
 #, c-format
 msgid "Could not authenticate with SSH Kerberos/GSSAPI. %s"
 msgstr "לא ניתן להזדהות עם Kerberos/GSSAPI מול SSH.‏ %s"
->>>>>>> 86401ed4
 
 #: src/remmina_protocol_widget.c:1434
 msgid "The certificate changed! Details:"
 msgstr "האישור הוחלף! פרטים:"
 
-<<<<<<< HEAD
-#: src/remmina_protocol_widget.c:1437
-msgid "Old fingerprint:"
-msgstr "טביעת אצבע ישנה:"
-
-#: src/remmina_protocol_widget.c:1438
-msgid "New fingerprint:"
-msgstr "טביעת אצבע חדשה:"
-
-#: src/remmina_protocol_widget.c:1439
-msgid "Accept changed certificate?"
-msgstr "לקבל את האישור החלופי?"
-=======
 #. TRANSLATORS: The placeholder %s is an error message
 #: src/remmina_ssh.c:492
 #, c-format
@@ -195,7 +138,6 @@
 #, c-format
 msgid "Could not fetch checksum for public SSH key. %s"
 msgstr "לא ניתן לקבל מחרוזת חישוב למפתח SSH ציבורי. %s"
->>>>>>> 86401ed4
 
 #: src/remmina_protocol_widget.c:1581
 #, c-format
@@ -206,17 +148,6 @@
 msgid "Could not authenticate, attempting reconnection…"
 msgstr "האימות נכשל, מתבצע ניסיון חיבור מחדש…"
 
-<<<<<<< HEAD
-#: src/remmina_protocol_widget.c:1668 src/remmina_file_editor.c:402
-#: src/remmina_file_editor.c:877 data/ui/remmina_main.glade:548
-msgid "Server"
-msgstr "שרת"
-
-#: src/remmina_protocol_widget.c:1685
-#, c-format
-msgid "Install the %s protocol plugin first."
-msgstr "תחילה יש להתקין את תוסף הפרוטוקול %s."
-=======
 #: src/remmina_ssh.c:525
 msgid ""
 "Warning: The server has changed its public key. This means either you are "
@@ -232,7 +163,6 @@
 #, c-format
 msgid "Could not check list of known SSH hosts. %s"
 msgstr "לא ניתן לבדוק את רשימת מארחי ה־SSH המוכרים. %s"
->>>>>>> 86401ed4
 
 #: src/remmina_exec.c:320
 #, c-format
@@ -248,25 +178,6 @@
 msgid "Configure the available resolutions"
 msgstr "הגדרת הרזולוציות הזמינות"
 
-<<<<<<< HEAD
-#: src/remmina_pref_dialog.c:132
-msgid "Recent lists cleared."
-msgstr "רשימות החיבורים האחרונים התרוקנו."
-
-#: src/remmina_pref_dialog.c:143 src/rcw.c:1815
-#: data/ui/remmina_preferences.glade:249 data/ui/remmina_preferences.glade:259
-msgid "Keystrokes"
-msgstr "צירופי מקשים"
-
-#: src/remmina_pref_dialog.c:143
-msgid "Configure the keystrokes"
-msgstr "הגדרת לחיצות המקשים"
-
-#. TRANSLATORS: Do not translate libsodium, is the name of a library
-#: src/remmina_pref_dialog.c:444
-msgid "libsodium >= 1.9.0 is required to use master password"
-msgstr "נדרש libsodium >= 1.9.0 כדי להשתמש בססמה ראשית"
-=======
 #. TRANSLATORS: The placeholder %s is an error message
 #: src/remmina_ssh.c:747
 #, c-format
@@ -290,14 +201,9 @@
 #, c-format
 msgid "Could not open channel. %s"
 msgstr "לא ניתן לפתוח ערוץ. %s"
->>>>>>> 86401ed4
 
 #: src/remmina_ssh_plugin.c:481
 #, c-format
-<<<<<<< HEAD
-msgid "Error: %s"
-msgstr "שגיאה: %s"
-=======
 msgid "Could not run %s on SSH server, %%s"
 msgstr "לא ניתן להפעיל את %s בשרת ה־SSH,‏ %%s"
 
@@ -306,7 +212,6 @@
 #, c-format
 msgid "Could not request port forwarding. %s"
 msgstr "לא ניתן לבקש הפניית פתחות. %s"
->>>>>>> 86401ed4
 
 #: src/remmina_ssh_plugin.c:498
 msgid "Terminal content saved under"
@@ -316,27 +221,6 @@
 msgid "Select All (Host + A)"
 msgstr "לבחור הכול (Host + A)"
 
-<<<<<<< HEAD
-#: src/remmina_ssh_plugin.c:553
-msgid "Copy (host + C)"
-msgstr "העתקה (Host + C)"
-
-#: src/remmina_ssh_plugin.c:554
-msgid "Paste (host + V)"
-msgstr "הדבקה (Host + V)"
-
-#: src/remmina_ssh_plugin.c:555
-msgid "Save session to file"
-msgstr "שמירת הפעלה לקובץ"
-
-#: src/remmina_ssh_plugin.c:959 src/remmina_sftp_plugin.c:318
-msgid "SSH identity file"
-msgstr "קובץ זהות SSH"
-
-#: src/remmina_ssh_plugin.c:960 src/remmina_sftp_plugin.c:319
-msgid "SSH agent"
-msgstr "סוכן SSH"
-=======
 #. TRANSLATORS: The placeholder %s is an error message
 #: src/remmina_ssh.c:1385
 #, c-format
@@ -366,7 +250,6 @@
 #, c-format
 msgid "Could not send data to tunnel listening socket. %s"
 msgstr "לא ניתן לשלוח נתונים לשקע ההאזנה לתעלה. %s"
->>>>>>> 86401ed4
 
 #: src/remmina_ssh_plugin.c:961 src/remmina_sftp_plugin.c:320
 #: src/remmina_file_editor.c:939
@@ -393,23 +276,6 @@
 msgid "_Paste"
 msgstr "ה_דבקה"
 
-<<<<<<< HEAD
-#: src/remmina_ssh_plugin.c:1039
-msgid "Select all"
-msgstr "לבחור הכול"
-
-#: src/remmina_ssh_plugin.c:1039
-msgid "_Select all"
-msgstr "לבחור ה_כול"
-
-#: src/remmina_ssh_plugin.c:1057 src/remmina_message_panel.c:330
-#: src/remmina_sftp_plugin.c:349 src/remmina_file_editor.c:917
-#: plugins/www/www_plugin.c:792 plugins/vnc/vnc_plugin.c:1832
-#: plugins/vnc/vnc_plugin.c:1852 plugins/rdp/rdp_plugin.c:1943
-#: plugins/nx/nx_plugin.c:721 data/ui/remmina_mpc.glade:155
-msgid "Username"
-msgstr "שם משתמש"
-=======
 #. TRANSLATORS: The placeholder %s is an error message
 #: src/remmina_ssh.c:1691
 #, c-format
@@ -427,7 +293,6 @@
 #, c-format
 msgid "Could not request shell. %s"
 msgstr "לא ניתן לבקש מעטפת. %s"
->>>>>>> 86401ed4
 
 #: src/remmina_ssh_plugin.c:1058 plugins/vnc/vnc_plugin.c:1833
 #: plugins/vnc/vnc_plugin.c:1853 plugins/spice/spice_plugin.c:437
@@ -435,65 +300,6 @@
 msgid "User password"
 msgstr "ססמת משתמש"
 
-<<<<<<< HEAD
-#: src/remmina_ssh_plugin.c:1059 src/remmina_sftp_plugin.c:351
-msgid "Authentication type"
-msgstr "סוג אימות"
-
-#: src/remmina_ssh_plugin.c:1060 src/remmina_sftp_plugin.c:352
-#: src/remmina_file_editor.c:356 src/remmina_file_editor.c:363
-#: plugins/nx/nx_plugin.c:720
-msgid "Identity file"
-msgstr "קובץ זהות"
-
-#: src/remmina_ssh_plugin.c:1061 src/remmina_sftp_plugin.c:353
-msgid "Password to unlock private key"
-msgstr "ססמה לשחרור המפתח הפרטי"
-
-#: src/remmina_ssh_plugin.c:1062 plugins/xdmcp/xdmcp_plugin.c:370
-#: plugins/rdp/rdp_plugin.c:1972 plugins/nx/nx_plugin.c:725
-msgid "Startup program"
-msgstr "תכנית להתחלה"
-
-#: src/remmina_ssh_plugin.c:1079
-msgid "Terminal color scheme"
-msgstr "סכמת צבעים למסוף"
-
-#: src/remmina_ssh_plugin.c:1080 src/remmina_file_editor.c:896
-msgid "Character set"
-msgstr "מערך תווים"
-
-#: src/remmina_ssh_plugin.c:1081
-msgid "SSH Proxy Command"
-msgstr "פקודת מתווך SSH"
-
-#: src/remmina_ssh_plugin.c:1082
-msgid "KEX (Key Exchange) algorithms"
-msgstr "אלגוריתמי KEX (החלפת מפתחות)"
-
-#: src/remmina_ssh_plugin.c:1083
-msgid "Symmetric cipher client to server"
-msgstr "צופן סימטרי מלקוח לשרת"
-
-#: src/remmina_ssh_plugin.c:1084
-msgid "Preferred server host key types"
-msgstr "סוגי מפתחות שרתים מארחים מועדפים"
-
-#: src/remmina_ssh_plugin.c:1085
-#, fuzzy
-msgid "Folder for SSH session log"
-msgstr "הפעלת התקשרות ה־SSH נכשלה: %s"
-
-#: src/remmina_ssh_plugin.c:1086
-#, fuzzy
-msgid "Filename for SSH session log"
-msgstr "הפעלת תיעוד פעילות SSH ביציאה"
-
-#: src/remmina_ssh_plugin.c:1087
-#, fuzzy
-msgid "Log SSH session when exiting Remmina"
-msgstr "תיעוד חיבור ה־SSH בטרם היציאה מ־Remmina"
-=======
 #. TRANSLATORS: The placeholder %s is a directory path
 #: src/remmina_sftp_client.c:171
 #, c-format
@@ -560,7 +366,6 @@
 #, c-format
 msgid "Could not delete \"%s\". %s"
 msgstr "לא ניתן למחוק את „%s”.‏ %s"
->>>>>>> 86401ed4
 
 #: src/remmina_ssh_plugin.c:1088
 msgid "Audible terminal bell"
@@ -841,17 +646,6 @@
 msgid "Remmina Remote Desktop Client"
 msgstr "Remmina לקוח חיבורי שולחן עבודה מרוחקים"
 
-<<<<<<< HEAD
-#: src/rcw.c:585
-#, fuzzy, c-format
-msgid ""
-"Are you sure you want to close %i active connections in the current window?"
-msgstr "לסגור את %i החיבורים הפעילים בחלון הנוכחי?"
-
-#: src/rcw.c:1291
-msgid "Viewport fullscreen mode"
-msgstr "מצב מסך מלא בלתי מתואם"
-=======
 #: src/remmina_protocol_widget.c:289
 #, c-format
 msgid "Connecting to \"%s\"…"
@@ -861,25 +655,11 @@
 #, c-format
 msgid "Connecting to \"%s\" via SSH…"
 msgstr "מתבצע חיבור אל „%s” דרך SSH…"
->>>>>>> 86401ed4
 
 #: src/rcw.c:1299 data/ui/remmina_preferences.glade:586
 msgid "Scrolled fullscreen"
 msgstr "מסך מלא נגלל"
 
-<<<<<<< HEAD
-#: src/rcw.c:1384
-msgid "Keep aspect ratio when scaled"
-msgstr "לשמור על יחס התצוגה בשינוי גודל"
-
-#: src/rcw.c:1392
-msgid "Fill client window when scaled"
-msgstr "למלא את חלון הלקוח בעת שינוי גודל"
-
-#: src/rcw.c:1931
-msgid "Turn off scaling to avoid screenshot distortion."
-msgstr "כיבוי מתיחה כדי להימנע מעיוותים בצילומי המסך."
-=======
 #: src/remmina_protocol_widget.c:900
 #, c-format
 msgid "The \"%s\" command is not available on the SSH server."
@@ -895,7 +675,6 @@
 #, c-format
 msgid "Could not run command. %s"
 msgstr "לא ניתן להריץ פקודה. %s"
->>>>>>> 86401ed4
 
 #: src/rcw.c:1991 plugins/www/www_plugin.c:761
 msgid "Screenshot taken"
@@ -921,8 +700,6 @@
 msgid "Toggle scaled mode"
 msgstr "הפעלה/כיבוי מצב התאמת גודל"
 
-<<<<<<< HEAD
-=======
 #: src/remmina_protocol_widget.c:1416
 msgid "Fingerprint:"
 msgstr "טביעת אצבע:"
@@ -1016,7 +793,6 @@
 msgid "Toggle scaled mode"
 msgstr "הפעלה/כיבוי מצב התאמת גודל"
 
->>>>>>> 86401ed4
 #: src/rcw.c:2177
 msgid "Grab all keyboard events"
 msgstr "לכידת כל אירועי המקלדת"
@@ -1123,206 +899,85 @@
 "Unable to import:\n"
 "%s"
 msgstr ""
-"לא ניתן לייבא:\n"
-"%s"
-
-#: src/remmina_main.c:955 data/ui/remmina_main.glade:322
-msgid "Import"
-msgstr "ייבוא"
-
-#: src/remmina_main.c:978 src/remmina_file_editor.c:1312
-msgid "_Save"
-msgstr "_שמירה"
-
-#: src/remmina_main.c:985
-msgid "This protocol does not support exporting."
-msgstr "פרוטוקול זה אינו תומך בייצוא."
-
-#: src/remmina_main.c:1218
-msgid "Remmina Kiosk"
-msgstr "קיוסק Remmina"
-
-#: src/remmina_key_chooser.h:38
-msgid "Shift+"
-msgstr "Shift+"
-
-#: src/remmina_key_chooser.h:39
-msgid "Ctrl+"
-msgstr "Ctrl+"
-
-#: src/remmina_key_chooser.h:40
-msgid "Alt+"
-msgstr "Alt+"
-
-#: src/remmina_key_chooser.h:41
-msgid "Super+"
-msgstr "Super+"
-
-#: src/remmina_key_chooser.h:42
-msgid "Hyper+"
-msgstr "Hyper+"
-
-#: src/remmina_key_chooser.h:43
-msgid "Meta+"
-msgstr "Meta+"
-
-<<<<<<< HEAD
-#: src/remmina_key_chooser.h:44
-msgid "<None>"
-msgstr "<אין>"
-=======
+"Edit desktop connection described in file (.remmina or type supported by "
+"plugin)"
+
+#. TRANSLATORS: Shown in terminal. Do not use charcters that may be not supported on a terminal
+#: src/remmina.c:93
+msgid "Start in kiosk mode"
+msgstr "Start in kiosk mode"
+
+#. TRANSLATORS: Shown in terminal. Do not use charcters that may be not supported on a terminal
+#: src/remmina.c:95
+msgid "Create new connection profile"
+msgstr "Create new connection profile"
+
+#. TRANSLATORS: Shown in terminal. Do not use charcters that may be not supported on a terminal
+#: src/remmina.c:97
+msgid "Show preferences"
+msgstr "Show preferences"
+
+#. TRANSLATORS: Shown in terminal. Do not use charcters that may be not supported on a terminal
+#: src/remmina.c:99
+msgid "Run a plugin"
+msgstr "Run a plugin"
+
+#. TRANSLATORS: Shown in terminal. Do not use charcters that may be not supported on a terminal
+#: src/remmina.c:101
+msgid "Quit"
+msgstr "Quit"
+
+#. TRANSLATORS: Shown in terminal. Do not use charcters that may be not supported on a terminal
+#: src/remmina.c:103
+msgid "Use default server name (for --new)"
+msgstr "Use default server name (for --new)"
+
+#. TRANSLATORS: Shown in terminal. Do not use charcters that may be not supported on a terminal
+#: src/remmina.c:105
+msgid "Use default protocol (for --new)"
+msgstr "Use default protocol (for --new)"
+
+#. TRANSLATORS: Shown in terminal. Do not use charcters that may be not supported on a terminal
+#: src/remmina.c:107
+msgid "Start in tray"
+msgstr "Start in tray"
+
+#. TRANSLATORS: Shown in terminal. Do not use charcters that may be not supported on a terminal
+#: src/remmina.c:109
+msgid "Show the application version"
+msgstr "Show the application version"
+
+#. TRANSLATORS: Shown in terminal. Do not use charcters that may be not supported on a terminal
+#: src/remmina.c:111
+msgid "Show version of the application and its plugins"
+msgstr "Show version of the application and its plugins"
+
 #. TRANSLATORS: Shown in terminal. Do not use charcters that may be not supported on a terminal
 #: src/remmina.c:113
 msgid "Modify connection profile (requires --set-option)"
 msgstr "Modify connection profile (requires --set-option)"
->>>>>>> 86401ed4
-
-#. TRANSLATORS: The placeholder %s is a directory path
-#: src/remmina_sftp_client.c:171
-#, fuzzy, c-format
-msgid "Could not create the folder \"%s\"."
-msgstr "לא ניתן לפתוח את הערוץ: %s"
-
-#. TRANSLATORS: The placeholder %s is a file path
-#: src/remmina_sftp_client.c:179 src/remmina_sftp_client.c:200
-#, fuzzy, c-format
-msgid "Could not create the file \"%s\"."
-msgstr "לא ניתן לפתוח את הערוץ: %s"
-
-#. TRANSLATORS: The placeholders %s are a file path and a server name
-#: src/remmina_sftp_client.c:218
-#, fuzzy, c-format
-msgid "Could not open the file \"%s\" on the server. %s"
-msgstr "לא ניתן לפתוח את הערוץ: %s"
-
-#: src/remmina_sftp_client.c:240
-#, fuzzy, c-format
-msgid "Could not save the file \"%s\"."
-msgstr "לא ניתן לפתוח את הערוץ: %s"
-
-#: src/remmina_sftp_client.c:279 src/remmina_sftp_client.c:733
-#, fuzzy, c-format
-msgid "Could not open the folder \"%s\". %s"
-msgstr "לא ניתן לפתוח את הערוץ: %s"
-
-#: src/remmina_sftp_client.c:383
-#, fuzzy, c-format
-msgid "Could not create the folder \"%s\" on the server. %s"
-msgstr "שגיאה בעת יצירת התיקייה %s בשרת. %s"
-
-#: src/remmina_sftp_client.c:411 src/remmina_sftp_client.c:433
-#, fuzzy, c-format
-msgid "Could not create the file \"%s\" on the server. %s"
-msgstr "שגיאה בעת יצירת הקובץ %s בשרת. %s"
-
-#: src/remmina_sftp_client.c:454
-#, fuzzy, c-format
-msgid "Could not open the file \"%s\"."
-msgstr "לא ניתן לפתוח את הערוץ: %s"
-
-#: src/remmina_sftp_client.c:474
-#, fuzzy, c-format
-msgid "Could not write to the file \"%s\" on the server. %s"
-msgstr "שגיאה בעת כתיבת הקובץ %s לשרת. %s"
-
-#: src/remmina_sftp_client.c:670
-#, fuzzy, c-format
-msgid "Could not open the folder  \"%s\". %s"
-msgstr "לא ניתן לפתוח את הערוץ: %s"
-
-#: src/remmina_sftp_client.c:688
-#, fuzzy, c-format
-msgid "Could not read from the folder. %s"
-msgstr "לא ניתן לפתוח את הערוץ: %s"
-
-#: src/remmina_sftp_client.c:795
-#, fuzzy
-msgid "Are you sure you want to cancel the file transfer in progress?"
-msgstr "למחוק את ‚%s’?"
-
-#: src/remmina_sftp_client.c:829
-#, fuzzy, c-format
-msgid "Could not delete \"%s\". %s"
-msgstr "לא ניתן לפתוח את הערוץ: %s"
-
-#: src/remmina_sftp_client.c:910
-msgid "The file exists already"
-msgstr "הקובץ כבר קיים"
-
-#: src/remmina_sftp_client.c:913
-msgid "Resume"
-msgstr "המשך"
-
-#: src/remmina_sftp_client.c:914
-msgid "Overwrite"
-msgstr "שכתוב"
-
-#: src/remmina_sftp_client.c:915 src/remmina_message_panel.c:452
-#: src/remmina_message_panel.c:624 src/remmina_file_editor.c:160
-#: src/remmina_file_editor.c:364 src/remmina_file_editor.c:1304
-#: plugins/spice/spice_plugin_file_transfer.c:84
-#: plugins/nx/nx_session_manager.c:156 data/ui/remmina_spinner.glade:8
-#: data/ui/remmina_spinner.glade:9 data/ui/remmina_key_chooser.glade:8
-#: data/ui/remmina_key_chooser.glade:9
-msgid "_Cancel"
-msgstr "_ביטול"
-
-#: src/remmina_sftp_client.c:924
-msgid "Question"
-msgstr "שאלה"
-
-#: src/remmina_sftp_client.c:932
-msgid "The following file already exists in the target folder:"
-msgstr "הקובץ הבא כבר קיים בתיקיית היעד:"
-
-#: src/remmina_message_panel.c:163 data/ui/remmina_unlock.glade:46
-#: data/ui/remmina_mpc.glade:38
-msgid "Cancel"
-msgstr "ביטול"
-
-#: src/remmina_message_panel.c:199 data/ui/remmina_news.glade:27
-#: data/ui/remmina_preferences.glade:33 data/ui/remmina_preferences.glade:34
-#: data/ui/remmina_preferences.glade:60 data/ui/remmina_string_list.glade:8
-#: data/ui/remmina_string_list.glade:9 data/ui/remmina_string_list.glade:63
-msgid "Close"
-msgstr "סגירה"
-
-#: src/remmina_message_panel.c:260
-msgid "Yes"
-msgstr "כן"
-
-#: src/remmina_message_panel.c:267
-msgid "No"
-msgstr "לא"
-
-#: src/remmina_message_panel.c:387 plugins/rdp/rdp_plugin.c:1945
-#: data/ui/remmina_mpc.glade:141
-msgid "Domain"
-msgstr "מתחם"
-
-#: src/remmina_message_panel.c:415
-msgid "Save password"
-msgstr "שמירת הססמה"
-
-#: src/remmina_message_panel.c:508
-msgid "Enter certificate authentication files"
-msgstr "נא להביא את קובצי אימות האישור"
-
-#: src/remmina_message_panel.c:520
-msgid "CA Certificate File"
-msgstr "קובץ אישור CA"
-
-#: src/remmina_message_panel.c:542
-msgid "CA CRL File"
-msgstr "קובץ CRL של CA"
-
-#: src/remmina_message_panel.c:564
-msgid "Client Certificate File"
-msgstr "קובץ אישור צד לקוח"
-
-#: src/remmina_message_panel.c:586
-msgid "Client Certificate Key"
-msgstr "מפתח אישור צד לקוח"
+
+#. TRANSLATORS: Shown in terminal. Do not use charcters that may be not supported on a terminal
+#: src/remmina.c:115
+msgid "Set one or more profile settings, to be used with --update-profile"
+msgstr "Set one or more profile settings, to be used with --update-profile"
+
+#: src/remmina_sftp_plugin.c:318 src/remmina_ssh_plugin.c:959
+msgid "SSH identity file"
+msgstr "קובץ זהות SSH"
+
+#: src/remmina_sftp_plugin.c:319 src/remmina_ssh_plugin.c:960
+msgid "SSH agent"
+msgstr "סוכן SSH"
+
+#: src/remmina_sftp_plugin.c:320 src/remmina_ssh_plugin.c:961
+#: src/remmina_file_editor.c:939
+msgid "Public key (automatic)"
+msgstr "מפתח ציבורי (אוטומטי)"
+
+#: src/remmina_sftp_plugin.c:321 src/remmina_ssh_plugin.c:962
+msgid "Kerberos (GSSAPI)"
+msgstr "Kerberos (GSSAPI)"
 
 #: src/remmina_sftp_plugin.c:330
 msgid "Show Hidden Files"
@@ -1332,23 +987,134 @@
 msgid "Overwrite all"
 msgstr "לדרוס הכול"
 
-#: src/remmina_sftp_plugin.c:362
-msgid "SFTP - Secure File Transfer"
-msgstr "SFTP - העברת קבצים מאובטחת"
-
-<<<<<<< HEAD
-#. TRANSLATORS: The placeholder %s is an error message
-#: src/remmina_ssh.c:203
-#, fuzzy, c-format
-msgid "Could not authenticate with SSH password. %s"
-msgstr "הפעלת התקשרות ה־SSH נכשלה: %s"
-
-#. TRANSLATORS: The placeholder %s is an error message
-#: src/remmina_ssh.c:224 src/remmina_ssh.c:248 src/remmina_ssh.c:257
-#, c-format
-msgid "Could not authenticate with public SSH key. %s"
-msgstr ""
-=======
+#: src/remmina_main.c:955 data/ui/remmina_main.glade:322
+msgid "Import"
+msgstr "ייבוא"
+
+#: src/remmina_main.c:978 src/remmina_file_editor.c:1312
+msgid "_Save"
+msgstr "_שמירה"
+
+#: src/remmina_main.c:985
+msgid "This protocol does not support exporting."
+msgstr "פרוטוקול זה אינו תומך בייצוא."
+
+#: src/remmina_main.c:1218
+msgid "Remmina Kiosk"
+msgstr "קיוסק Remmina"
+
+#: src/remmina_key_chooser.h:38
+msgid "Shift+"
+msgstr "Shift+"
+
+#: src/remmina_key_chooser.h:39
+msgid "Ctrl+"
+msgstr "Ctrl+"
+
+#: src/remmina_key_chooser.h:40
+msgid "Alt+"
+msgstr "Alt+"
+
+#: src/remmina_key_chooser.h:41
+msgid "Super+"
+msgstr "Super+"
+
+#: src/remmina_key_chooser.h:42
+msgid "Hyper+"
+msgstr "Hyper+"
+
+#: src/remmina_key_chooser.h:43
+msgid "Meta+"
+msgstr "Meta+"
+
+#: src/remmina_key_chooser.h:44
+msgid "<None>"
+msgstr "<אין>"
+
+#: src/remmina_ssh_plugin.c:481
+#, c-format
+msgid "Error: %s"
+msgstr "שגיאה: %s"
+
+#: src/remmina_ssh_plugin.c:498
+msgid "Terminal content saved under"
+msgstr "תוכן המסוף נשמר תחת"
+
+#: src/remmina_ssh_plugin.c:552
+msgid "Select All (Host + A)"
+msgstr "לבחור הכול (Host + A)"
+
+#: src/remmina_ssh_plugin.c:553
+msgid "Copy (host + C)"
+msgstr "העתקה (Host + C)"
+
+#: src/remmina_ssh_plugin.c:554
+msgid "Paste (host + V)"
+msgstr "הדבקה (Host + V)"
+
+#: src/remmina_ssh_plugin.c:555
+msgid "Save session to file"
+msgstr "שמירת הפעלה לקובץ"
+
+#: src/remmina_ssh_plugin.c:1037 data/ui/remmina_main.glade:248
+msgid "Copy"
+msgstr "העתקה"
+
+#: src/remmina_ssh_plugin.c:1037
+msgid "_Copy"
+msgstr "ה_עתקה"
+
+#: src/remmina_ssh_plugin.c:1038
+msgid "Paste"
+msgstr "הדבקה"
+
+#: src/remmina_ssh_plugin.c:1038
+msgid "_Paste"
+msgstr "ה_דבקה"
+
+#: src/remmina_ssh_plugin.c:1039
+msgid "Select all"
+msgstr "לבחור הכול"
+
+#: src/remmina_ssh_plugin.c:1039
+msgid "_Select all"
+msgstr "לבחור ה_כול"
+
+#: src/remmina_ssh_plugin.c:1058 plugins/spice/spice_plugin.c:437
+#: plugins/vnc/vnc_plugin.c:1833 plugins/vnc/vnc_plugin.c:1853
+#: plugins/nx/nx_plugin.c:722
+msgid "User password"
+msgstr "ססמת משתמש"
+
+#: src/remmina_ssh_plugin.c:1062 plugins/rdp/rdp_plugin.c:1965
+#: plugins/xdmcp/xdmcp_plugin.c:370 plugins/nx/nx_plugin.c:725
+msgid "Startup program"
+msgstr "תכנית להתחלה"
+
+#: src/remmina_ssh_plugin.c:1079
+msgid "Terminal color scheme"
+msgstr "סכמת צבעים למסוף"
+
+#: src/remmina_ssh_plugin.c:1080 src/remmina_file_editor.c:896
+msgid "Character set"
+msgstr "מערך תווים"
+
+#: src/remmina_ssh_plugin.c:1081
+msgid "SSH Proxy Command"
+msgstr "פקודת מתווך SSH"
+
+#: src/remmina_ssh_plugin.c:1082
+msgid "KEX (Key Exchange) algorithms"
+msgstr "אלגוריתמי KEX (החלפת מפתחות)"
+
+#: src/remmina_ssh_plugin.c:1083
+msgid "Symmetric cipher client to server"
+msgstr "צופן סימטרי מלקוח לשרת"
+
+#: src/remmina_ssh_plugin.c:1084
+msgid "Preferred server host key types"
+msgstr "סוגי מפתחות שרתים מארחים מועדפים"
+
 #: src/remmina_ssh_plugin.c:1085
 msgid "Folder for SSH session log"
 msgstr "תיקייה לתיעוד התחברויות ה‏־SSH"
@@ -1368,265 +1134,18 @@
 #: src/remmina_ssh_plugin.c:1089
 msgid "SSH compression"
 msgstr "דחיסת SSH"
->>>>>>> 86401ed4
-
-#: src/remmina_ssh.c:225
-msgid "SSH Key file not yet set."
-msgstr "קובץ ה־SSH לא הוגדר עדיין."
-
-#. TRANSLATORS: The placeholder %s is an error message
-#: src/remmina_ssh.c:236
-#, fuzzy, c-format
-msgid "Public SSH key cannot be imported. %s"
-msgstr "לא ניתן לייבא את מפתח ה־SSH הציבורי: %s"
-
-#: src/remmina_ssh.c:279 src/remmina_ssh.c:587 src/remmina_ssh.c:606
-#: plugins/nx/nx_plugin.c:202
-msgid "SSH credentials"
-msgstr "פרטי גישה ב־SSH"
-
-#: src/remmina_ssh.c:282 src/remmina_ssh.c:563 src/remmina_ssh.c:590
-msgid "SSH private key passphrase"
-msgstr "מילת צופן למפתח SSH פרטי"
-
-#. TRANSLATORS: The placeholder %s is an error message
-#: src/remmina_ssh.c:299
-#, c-format
-msgid "Could not authenticate automatically with public SSH key. %s"
-msgstr ""
-
-#. TRANSLATORS: The placeholder %s is an error message
-#: src/remmina_ssh.c:316
-#, c-format
-msgid "Could not authenticate with public SSH key using SSH agent. %s"
-msgstr ""
-
-#. TRANSLATORS: The placeholder %s is an error message
-#: src/remmina_ssh.c:336
-#, c-format
-msgid "Could not authenticate with SSH Kerberos/GSSAPI. %s"
-msgstr ""
-
-#: src/remmina_ssh.c:365
-msgid "The public SSH key changed!"
-msgstr "מפתח ה־SSH הציבורי הוחלף!"
-
-#. TRANSLATORS: The placeholder %s is an error message
-#: src/remmina_ssh.c:492
-#, c-format
-<<<<<<< HEAD
-msgid "Could not fetch the server's public SSH key. %s"
-msgstr ""
-=======
-msgid "Same server at port %i"
-msgstr "אותו שרת בפתחה %i"
-
-#: src/remmina_file_editor.c:901 plugins/rdp/rdp_plugin.c:1966
-msgid "Startup path"
-msgstr "נתיב להתחלה"
-
-#: src/remmina_file_editor.c:910
-msgid "SSH Authentication"
-msgstr "אימות SSH"
-
-#: src/remmina_file_editor.c:920
-msgid "SSH agent (automatic)"
-msgstr "סוכן SSH (אוטומטי)"
-
-#: src/remmina_file_editor.c:994
-msgid "Turn on \"Autostart\" for this profile"
-msgstr "הפעלת „התחלה אוטומטית” לפרופיל הזה"
-
-#: src/remmina_file_editor.c:1002
-msgid "Basic"
-msgstr "בסיס"
->>>>>>> 86401ed4
-
-#. TRANSLATORS: The placeholder %s is an error message
-#: src/remmina_ssh.c:499
-#, fuzzy, c-format
-msgid "Could not fetch public SSH key. %s"
-msgstr "לא ניתן להתחבר לתעלת ה־SSH:‏ %s"
-
-#. TRANSLATORS: The placeholder %s is an error message
-#: src/remmina_ssh.c:507
-#, fuzzy, c-format
-msgid "Could not fetch checksum for public SSH key. %s"
-msgstr "בדיקת רשימת מארחי ה־SSH המוכרים לא הצליחה: %s"
-
-#: src/remmina_ssh.c:520
-msgid "The server is unknown. The public key fingerprint is:"
-msgstr "השרת אינו ידוע. טביעת האצבע הציבורית היא:"
-
-#: src/remmina_ssh.c:522 src/remmina_ssh.c:528
-msgid "Do you trust the new public key?"
-msgstr "המפתח הציבורי החדש מהימן בעיניך?"
-
-#: src/remmina_ssh.c:525
-#, fuzzy
-msgid ""
-"Warning: The server has changed its public key. This means either you are "
-"under attack,\n"
-"or the administrator has changed the key. The new public key fingerprint is:"
-msgstr ""
-"אזהרה: השרת החליף את המפתח הציבורי שלך. משמעות הדבר היא שמתבצעת נגדך מתקפה,\n"
-"או שהמנהל החליף את המפתח. טביעת האצבע של המפתח הציבורי החדש היא:"
-
-#. TRANSLATORS: The placeholder %s is an error message
-#: src/remmina_ssh.c:550
-#, fuzzy, c-format
-msgid "Could not check list of known SSH hosts. %s"
-msgstr "בדיקת רשימת מארחי ה־SSH המוכרים לא הצליחה: %s"
-
-#: src/remmina_ssh.c:557
-msgid "SSH password"
-msgstr "ססמת SSH"
-
-#: src/remmina_ssh.c:567
-msgid "SSH Kerberos/GSSAPI"
-msgstr "SSH Kerberos/‏GSSAPI"
-
-#: src/remmina_ssh.c:628
-msgid "SSH authentication"
-msgstr "אימות SSH"
-
-#. TRANSLATORS: The placeholder %s is an error message
-#: src/remmina_ssh.c:747
-#, fuzzy, c-format
-msgid "Could not start SSH session. %s"
-msgstr "הפעלת התקשרות ה־SSH נכשלה: %s"
-
-<<<<<<< HEAD
-#. TRANSLATORS: The placeholder %s is an error message
-#: src/remmina_ssh.c:1106 src/remmina_ssh.c:1168
-#, fuzzy, c-format
-msgid "Could not create channel. %s"
-msgstr "יצירת הערוץ נכשלה: %s"
-
-#. TRANSLATORS: The placeholder %s is an error message
-#: src/remmina_ssh.c:1117
-#, fuzzy, c-format
-msgid "Could not connect to SSH tunnel. %s"
-msgstr "לא ניתן להתחבר לתעלת ה־SSH:‏ %s"
-
-#. TRANSLATORS: The placeholder %s is an error message
-#: src/remmina_ssh.c:1183 src/remmina_ssh.c:1781
-#, fuzzy, c-format
-msgid "Could not open channel. %s"
-msgstr "לא ניתן לפתוח את הערוץ: %s"
-=======
-#: src/remmina_file_editor.c:1486
-msgid "Pre-command"
-msgstr "פקודה טרומית"
-
-#: src/remmina_file_editor.c:1504
-msgid "Post-command"
-msgstr "פקודה מסכמת"
-
-#: src/remmina_file_editor.c:1569 src/remmina_file_editor.c:1587
-#, c-format
-msgid "Could not find the file \"%s\"."
-msgstr "לא ניתן למצוא את הקובץ „%s”."
->>>>>>> 86401ed4
-
-#: src/remmina_ssh.c:1189
-#, c-format
-msgid "Could not run %s on SSH server, %%s"
-msgstr "לא ניתן להפעיל את %s בשרת ה־SSH,‏ %%s"
-
-#. TRANSLATORS: The placeholder %s is an error message
-#: src/remmina_ssh.c:1227 src/remmina_ssh.c:1248 src/remmina_ssh.c:1257
-#, fuzzy, c-format
-msgid "Could not request port forwarding. %s"
-msgstr "בקשת הפניית הפתחות נכשלה: %s"
-
-#: src/remmina_ssh.c:1292
-msgid "The server did not respond."
-msgstr "השרת לא הגיב."
-
-#: src/remmina_ssh.c:1335
-#, c-format
-msgid "Cannot connect to local port %i."
-msgstr "לא ניתן להתחבר לפתחה המקומית %i."
-
-#. TRANSLATORS: The placeholder %s is an error message
-#: src/remmina_ssh.c:1385
-#, fuzzy, c-format
-msgid "Could not write to SSH channel. %s"
-msgstr "יצירת הערוץ נכשלה: %s"
-
-#. TRANSLATORS: The placeholder %s is an error message
-#: src/remmina_ssh.c:1392
-#, fuzzy, c-format
-msgid "Could not read from tunnel listening socket. %s"
-msgstr "הקריאה משקע ההאזנה לתעלת SSH החזירה שגיאה: %s"
-
-#. TRANSLATORS: The placeholder %s is an error message
-#: src/remmina_ssh.c:1412
-#, fuzzy, c-format
-msgid "Could not poll SSH channel. %s"
-msgstr "לא ניתן לפתוח את הערוץ: %s"
-
-#. TRANSLATORS: The placeholder %s is an error message
-#: src/remmina_ssh.c:1419
-#, fuzzy, c-format
-msgid "Could not read SSH channel in a non-blocking way. %s"
-msgstr "לא ניתן להריץ את ssh_channel_read_nonblocking()‎‏: %s"
-
-#. TRANSLATORS: The placeholder %s is an error message
-#: src/remmina_ssh.c:1438
-#, fuzzy, c-format
-msgid "Could not send data to tunnel listening socket. %s"
-msgstr "לא ניתן לשלוח נתונים לשקע ההאזנה לתעלה: %s"
-
-#: src/remmina_ssh.c:1517
-msgid "Assign a destination port."
-msgstr "הקצאת פתחת יעד."
-
-#: src/remmina_ssh.c:1524
-msgid "Could not create socket."
-msgstr "יצירת השקע נכשלה."
-
-#: src/remmina_ssh.c:1534
-msgid "Could not bind server socket to local port."
-msgstr "לא ניתן לאגד את השקע לפתחה המקומית."
-
-#: src/remmina_ssh.c:1540
-msgid "Could not listen to local port."
-msgstr "לא ניתן להאזין לפתחה המקומית."
-
-#. TRANSLATORS: Do not translate pthread
-#: src/remmina_ssh.c:1550 src/remmina_ssh.c:1567 src/remmina_ssh.c:1602
-msgid "Could not start pthread."
-msgstr "לא ניתן להתחיל את pthread."
-
-<<<<<<< HEAD
-#. TRANSLATORS: Do not translate pthread
-#: src/remmina_ssh.c:1584
-msgid "Failed to initialize pthread."
-msgstr "הפעלת pthread נכשלה."
-
-#. TRANSLATORS: The placeholder %s is an error message
-#: src/remmina_ssh.c:1691
-#, fuzzy, c-format
-msgid "Could not create SFTP session. %s"
-msgstr "לא ניתן ליצור התקשרות SFTP‏: %s"
-
-#. TRANSLATORS: The placeholder %s is an error message
-#: src/remmina_ssh.c:1696
-#, fuzzy, c-format
-msgid "Could not start SFTP session. %s"
-msgstr "הפעלת התקשרות ה־SSH נכשלה: %s"
-
-#. TRANSLATORS: The placeholder %s is an error message
-#: src/remmina_ssh.c:1811
-#, fuzzy, c-format
-msgid "Could not request shell. %s"
-msgstr "לא ניתן לבקש מעטפת: %s"
-
-#: src/remmina_ssh.c:1904
-msgid "Could not create PTY device."
-msgstr "לא ניתן ליצור התקן pty."
+
+#: src/remmina_ssh_plugin.c:1090
+msgid "Don't remember passwords"
+msgstr "לא לזכור ססמאות"
+
+#: src/remmina_ssh_plugin.c:1091
+msgid "Strict host key checking"
+msgstr "בדיקת מפתח מארח קפדנית"
+
+#: src/remmina_ssh_plugin.c:1105
+msgid "SSH - Secure Shell"
+msgstr "SSH - מעטפת מאובטחת"
 
 #: src/remmina_file_editor.c:74
 msgid ""
@@ -1641,43 +1160,6 @@
 "* [server]:port</big></tt>"
 
 #: src/remmina_file_editor.c:81
-=======
-#: plugins/rdp/rdp_plugin.c:1544
-#, c-format
-msgid "Lost connection to the RDP server \"%s\"."
-msgstr "החיבור לשרת ה־RDP‏ „%s” אבד."
-
-#: plugins/rdp/rdp_plugin.c:1547
-#, c-format
-msgid "Could not find the address for the RDP server \"%s\"."
-msgstr "לא ניתן למצוא את כתובת שרת ה־RDP‏ „%s”."
-
-#: plugins/rdp/rdp_plugin.c:1551
-#, c-format
-msgid ""
-"Could not connect to the RDP server \"%s\" via TLS. Check that client and "
-"server support a common TLS version."
-msgstr ""
-"לא ניתן להתחבר לשרת ה־RDP‏ „%s” דרך TLS. יש לבדוק שהלקוח והשרת תומכים בגרסת "
-"TLS משותפת."
-
-#: plugins/rdp/rdp_plugin.c:1554
-#, c-format
-msgid "Unable to establish a connection to the RDP server \"%s\"."
-msgstr "לא ניתן ליצור התחברות לשרת ה־RDP‏ „%s”."
-
-#: plugins/rdp/rdp_plugin.c:1562
-#, c-format
-msgid "Cannot connect to the RDP server \"%s\"."
-msgstr "לא ניתן להתחבר לשרת ה־RDP‏ „%s”."
-
-#: plugins/rdp/rdp_plugin.c:1565
-msgid "Could not start libfreerdp-gdi."
-msgstr "לא ניתן להתחיל את libfreerdp-gdi."
-
-#: plugins/rdp/rdp_plugin.c:1568
-#, c-format
->>>>>>> 86401ed4
 msgid ""
 "<tt><big>* command in PATH args %h\n"
 "* /path/to/foo -options %h %u\n"
@@ -1691,7 +1173,6 @@
 "connecting.\n"
 "</big></tt>"
 msgstr ""
-<<<<<<< HEAD
 "<tt><big>* פקודה במשתנים של PATH‏ %h\n"
 "* //path/to/foo -options %h %u\n"
 "* %h מוחלף בשם השרת\n"
@@ -1704,18 +1185,6 @@
 "</big></tt>"
 
 #: src/remmina_file_editor.c:94
-=======
-"ביקשת מצב גרפי H.264 (GFX) עבור השרת „%s” אך ל־libfreerdp שלך אין תמיכה ב־"
-"H.264. נא להשתמש בהגדרת עומק צבע שאינה AVC."
-
-#: plugins/rdp/rdp_plugin.c:1575
-#, c-format
-msgid "The \"%s\" server refused the connection."
-msgstr "השרת „%s” דחה את החיבור."
-
-#: plugins/rdp/rdp_plugin.c:1580
-#, c-format
->>>>>>> 86401ed4
 msgid ""
 "<tt><big>Supported formats\n"
 "* :port\n"
@@ -1724,7 +1193,6 @@
 "* [server]:port\n"
 "* username@server:port (SSH protocol only)</big></tt>"
 msgstr ""
-<<<<<<< HEAD
 "<tt><big>תבניות נתמכות\n"
 "* :port\n"
 "* server\n"
@@ -1732,27 +1200,320 @@
 "* [server]:port\n"
 "* username@server:port (פרוטוקול SSH בלבד)</big></tt>"
 
-#: src/remmina_file_editor.c:158
-msgid "Choose a Remote Desktop Server"
-msgstr "נא לבחור בשרת שולחן עבודה מרוחק"
-
-#: src/remmina_file_editor.c:365
-msgid "_Open"
-msgstr "_פתיחה"
-
-#: src/remmina_file_editor.c:426
-#, c-format
-msgid "Browse the network to find a %s server"
-msgstr "עיון ברשת לצורך חיפוש שרת %s"
-
-#: src/remmina_file_editor.c:527
-msgid "Resolution"
-msgstr "רזולוציה"
-
-#: src/remmina_file_editor.c:534
-msgid "Use initial window size"
-msgstr "להשתמש בגודל החלון ההתחלתי"
-=======
+#: src/remmina_key_chooser.h:40
+msgid "Alt+"
+msgstr "Alt+"
+
+#: src/remmina_key_chooser.h:41
+msgid "Super+"
+msgstr "Super+"
+
+#: src/remmina_key_chooser.h:42
+msgid "Hyper+"
+msgstr "Hyper+"
+
+#: src/remmina_key_chooser.h:43
+msgid "Meta+"
+msgstr "Meta+"
+
+#: src/remmina_key_chooser.h:44
+msgid "<None>"
+msgstr "<אין>"
+
+#. TRANSLATORS: The placeholder %s is a directory path
+#: src/remmina_sftp_client.c:171
+#, fuzzy, c-format
+msgid "Could not create the folder \"%s\"."
+msgstr "לא ניתן לפתוח את הערוץ: %s"
+
+#. TRANSLATORS: The placeholder %s is a file path
+#: src/remmina_sftp_client.c:179 src/remmina_sftp_client.c:200
+#, fuzzy, c-format
+msgid "Could not create the file \"%s\"."
+msgstr "לא ניתן לפתוח את הערוץ: %s"
+
+#. TRANSLATORS: The placeholders %s are a file path and a server name
+#: src/remmina_sftp_client.c:218
+#, fuzzy, c-format
+msgid "Could not open the file \"%s\" on the server. %s"
+msgstr "לא ניתן לפתוח את הערוץ: %s"
+
+#: src/remmina_sftp_client.c:240
+#, fuzzy, c-format
+msgid "Could not save the file \"%s\"."
+msgstr "לא ניתן לפתוח את הערוץ: %s"
+
+#: src/remmina_sftp_client.c:279 src/remmina_sftp_client.c:733
+#, fuzzy, c-format
+msgid "Could not open the folder \"%s\". %s"
+msgstr "לא ניתן לפתוח את הערוץ: %s"
+
+#: src/remmina_sftp_client.c:383
+#, fuzzy, c-format
+msgid "Could not create the folder \"%s\" on the server. %s"
+msgstr "שגיאה בעת יצירת התיקייה %s בשרת. %s"
+
+#: src/remmina_sftp_client.c:411 src/remmina_sftp_client.c:433
+#, fuzzy, c-format
+msgid "Could not create the file \"%s\" on the server. %s"
+msgstr "שגיאה בעת יצירת הקובץ %s בשרת. %s"
+
+#: src/remmina_sftp_client.c:454
+#, fuzzy, c-format
+msgid "Could not open the file \"%s\"."
+msgstr "לא ניתן לפתוח את הערוץ: %s"
+
+#: src/remmina_sftp_client.c:474
+#, fuzzy, c-format
+msgid "Could not write to the file \"%s\" on the server. %s"
+msgstr "שגיאה בעת כתיבת הקובץ %s לשרת. %s"
+
+#: src/remmina_file_editor.c:920
+msgid "SSH agent (automatic)"
+msgstr "סוכן SSH (אוטומטי)"
+
+#: src/remmina_file_editor.c:994
+msgid "Turn on \"Autostart\" for this profile"
+msgstr "הפעלת „התחלה אוטומטית” לפרופיל הזה"
+
+#: src/remmina_sftp_client.c:829
+#, fuzzy, c-format
+msgid "Could not delete \"%s\". %s"
+msgstr "לא ניתן לפתוח את הערוץ: %s"
+
+#: src/remmina_sftp_client.c:910
+msgid "The file exists already"
+msgstr "הקובץ כבר קיים"
+
+#: src/remmina_sftp_client.c:913
+msgid "Resume"
+msgstr "המשך"
+
+#: src/remmina_sftp_client.c:914
+msgid "Overwrite"
+msgstr "שכתוב"
+
+#: src/remmina_sftp_client.c:915 src/remmina_message_panel.c:452
+#: src/remmina_message_panel.c:624 src/remmina_file_editor.c:160
+#: src/remmina_file_editor.c:364 src/remmina_file_editor.c:1304
+#: plugins/spice/spice_plugin_file_transfer.c:84
+#: plugins/nx/nx_session_manager.c:156 data/ui/remmina_spinner.glade:8
+#: data/ui/remmina_spinner.glade:9 data/ui/remmina_key_chooser.glade:8
+#: data/ui/remmina_key_chooser.glade:9
+msgid "_Cancel"
+msgstr "_ביטול"
+
+#: src/remmina_sftp_client.c:924
+msgid "Question"
+msgstr "שאלה"
+
+#: src/remmina_sftp_client.c:932
+msgid "The following file already exists in the target folder:"
+msgstr "הקובץ הבא כבר קיים בתיקיית היעד:"
+
+#: src/remmina_message_panel.c:163 data/ui/remmina_unlock.glade:46
+#: data/ui/remmina_mpc.glade:38
+msgid "Cancel"
+msgstr "ביטול"
+
+#: src/remmina_message_panel.c:199 data/ui/remmina_news.glade:27
+#: data/ui/remmina_preferences.glade:33 data/ui/remmina_preferences.glade:34
+#: data/ui/remmina_preferences.glade:60 data/ui/remmina_string_list.glade:8
+#: data/ui/remmina_string_list.glade:9 data/ui/remmina_string_list.glade:63
+msgid "Close"
+msgstr "סגירה"
+
+#: src/remmina_message_panel.c:260
+msgid "Yes"
+msgstr "כן"
+
+#: src/remmina_message_panel.c:267
+msgid "No"
+msgstr "לא"
+
+#: src/remmina_file_editor.c:1486
+msgid "Pre-command"
+msgstr "פקודה טרומית"
+
+#: src/remmina_file_editor.c:1504
+msgid "Post-command"
+msgstr "פקודה מסכמת"
+
+#: src/remmina_file_editor.c:1569 src/remmina_file_editor.c:1587
+#, c-format
+msgid "Could not find the file \"%s\"."
+msgstr "לא ניתן למצוא את הקובץ „%s”."
+
+#: src/remmina_message_panel.c:520
+msgid "CA Certificate File"
+msgstr "קובץ אישור CA"
+
+#: src/remmina_message_panel.c:542
+msgid "CA CRL File"
+msgstr "קובץ CRL של CA"
+
+#: src/remmina_message_panel.c:564
+msgid "Client Certificate File"
+msgstr "קובץ אישור צד לקוח"
+
+#: src/remmina_message_panel.c:586
+msgid "Client Certificate Key"
+msgstr "מפתח אישור צד לקוח"
+
+#: src/remmina_sftp_plugin.c:330
+msgid "Show Hidden Files"
+msgstr "הצגת קבצים מוסתרים"
+
+#: src/remmina_sftp_plugin.c:332
+msgid "Overwrite all"
+msgstr "לדרוס הכול"
+
+#: src/remmina_sftp_plugin.c:362
+msgid "SFTP - Secure File Transfer"
+msgstr "SFTP - העברת קבצים מאובטחת"
+
+#. TRANSLATORS: The placeholder %s is an error message
+#: src/remmina_ssh.c:203
+#, fuzzy, c-format
+msgid "Could not authenticate with SSH password. %s"
+msgstr "הפעלת התקשרות ה־SSH נכשלה: %s"
+
+#. TRANSLATORS: The placeholder %s is an error message
+#: src/remmina_ssh.c:224 src/remmina_ssh.c:248 src/remmina_ssh.c:257
+#, c-format
+msgid "Could not authenticate with public SSH key. %s"
+msgstr ""
+
+#: src/remmina_ssh.c:225
+msgid "SSH Key file not yet set."
+msgstr "קובץ ה־SSH לא הוגדר עדיין."
+
+#. TRANSLATORS: The placeholder %s is an error message
+#: src/remmina_ssh.c:236
+#, fuzzy, c-format
+msgid "Public SSH key cannot be imported. %s"
+msgstr "לא ניתן לייבא את מפתח ה־SSH הציבורי: %s"
+
+#: src/remmina_ssh.c:279 src/remmina_ssh.c:587 src/remmina_ssh.c:606
+#: plugins/nx/nx_plugin.c:202
+msgid "SSH credentials"
+msgstr "פרטי גישה ב־SSH"
+
+#: src/remmina_ssh.c:282 src/remmina_ssh.c:563 src/remmina_ssh.c:590
+msgid "SSH private key passphrase"
+msgstr "מילת צופן למפתח SSH פרטי"
+
+#. TRANSLATORS: The placeholder %s is an error message
+#: src/remmina_ssh.c:299
+#, c-format
+msgid "Could not authenticate automatically with public SSH key. %s"
+msgstr ""
+
+#. TRANSLATORS: The placeholder %s is an error message
+#: src/remmina_ssh.c:316
+#, c-format
+msgid "Could not authenticate with public SSH key using SSH agent. %s"
+msgstr ""
+
+#. TRANSLATORS: The placeholder %s is an error message
+#: src/remmina_ssh.c:336
+#, c-format
+msgid "Could not authenticate with SSH Kerberos/GSSAPI. %s"
+msgstr ""
+
+#: src/remmina_ssh.c:365
+msgid "The public SSH key changed!"
+msgstr "מפתח ה־SSH הציבורי הוחלף!"
+
+#. TRANSLATORS: The placeholder %s is an error message
+#: src/remmina_ssh.c:492
+#, c-format
+msgid "Could not fetch the server's public SSH key. %s"
+msgstr ""
+
+#. TRANSLATORS: The placeholder %s is an error message
+#: src/remmina_ssh.c:499
+#, fuzzy, c-format
+msgid "Could not fetch public SSH key. %s"
+msgstr "לא ניתן להתחבר לתעלת ה־SSH:‏ %s"
+
+#. TRANSLATORS: The placeholder %s is an error message
+#: src/remmina_ssh.c:507
+#, fuzzy, c-format
+msgid "Could not fetch checksum for public SSH key. %s"
+msgstr "בדיקת רשימת מארחי ה־SSH המוכרים לא הצליחה: %s"
+
+#: src/remmina_ssh.c:520
+msgid "The server is unknown. The public key fingerprint is:"
+msgstr "השרת אינו ידוע. טביעת האצבע הציבורית היא:"
+
+#: src/remmina_ssh.c:522 src/remmina_ssh.c:528
+msgid "Do you trust the new public key?"
+msgstr "המפתח הציבורי החדש מהימן בעיניך?"
+
+#: src/remmina_ssh.c:525
+#, fuzzy
+msgid ""
+"Warning: The server has changed its public key. This means either you are "
+"under attack,\n"
+"or the administrator has changed the key. The new public key fingerprint is:"
+msgstr ""
+"אזהרה: השרת החליף את המפתח הציבורי שלך. משמעות הדבר היא שמתבצעת נגדך מתקפה,\n"
+"או שהמנהל החליף את המפתח. טביעת האצבע של המפתח הציבורי החדש היא:"
+
+#: plugins/rdp/rdp_plugin.c:1544
+#, c-format
+msgid "Lost connection to the RDP server \"%s\"."
+msgstr "החיבור לשרת ה־RDP‏ „%s” אבד."
+
+#: plugins/rdp/rdp_plugin.c:1547
+#, c-format
+msgid "Could not find the address for the RDP server \"%s\"."
+msgstr "לא ניתן למצוא את כתובת שרת ה־RDP‏ „%s”."
+
+#: plugins/rdp/rdp_plugin.c:1551
+#, c-format
+msgid ""
+"Could not connect to the RDP server \"%s\" via TLS. Check that client and "
+"server support a common TLS version."
+msgstr ""
+"לא ניתן להתחבר לשרת ה־RDP‏ „%s” דרך TLS. יש לבדוק שהלקוח והשרת תומכים בגרסת "
+"TLS משותפת."
+
+#: plugins/rdp/rdp_plugin.c:1554
+#, c-format
+msgid "Unable to establish a connection to the RDP server \"%s\"."
+msgstr "לא ניתן ליצור התחברות לשרת ה־RDP‏ „%s”."
+
+#: plugins/rdp/rdp_plugin.c:1562
+#, c-format
+msgid "Cannot connect to the RDP server \"%s\"."
+msgstr "לא ניתן להתחבר לשרת ה־RDP‏ „%s”."
+
+#: plugins/rdp/rdp_plugin.c:1565
+msgid "Could not start libfreerdp-gdi."
+msgstr "לא ניתן להתחיל את libfreerdp-gdi."
+
+#: plugins/rdp/rdp_plugin.c:1568
+#, c-format
+msgid ""
+"You requested a H.264 GFX mode for the server \"%s\", but your libfreerdp "
+"does not support H.264. Please use a non-AVC colour depth setting."
+msgstr ""
+"ביקשת מצב גרפי H.264 (GFX) עבור השרת „%s” אך ל־libfreerdp שלך אין תמיכה ב־"
+"H.264. נא להשתמש בהגדרת עומק צבע שאינה AVC."
+
+#: plugins/rdp/rdp_plugin.c:1575
+#, c-format
+msgid "The \"%s\" server refused the connection."
+msgstr "השרת „%s” דחה את החיבור."
+
+#: plugins/rdp/rdp_plugin.c:1580
+#, c-format
+msgid ""
+"The Remote Desktop Gateway \"%s\" denied the user \"%s\"\\%s access due to "
+"policy."
+msgstr ""
 "שער הגישה לשולחן העבודה המרוחק „%s” דחה את הגישה של המשתמש „%s”‏\\%s עקב "
 "מדיניות."
 
@@ -1761,21 +1522,62 @@
 msgid "Cannot connect to the \"%s\" RDP server."
 msgstr "לא ניתן להתחבר לשרת ה־RDP‏ „%s”."
 
-#: plugins/rdp/rdp_plugin.c:1872
-msgid "GFX AVC444 (32 bpp)"
-msgstr "GFX AVC444 (32 סיביות לפיקסל)"
-
-#: plugins/rdp/rdp_plugin.c:1873
-msgid "GFX AVC420 (32 bpp)"
-msgstr "GFX AVC420 (32 סיביות לפיקסל)"
-
-#: plugins/rdp/rdp_plugin.c:1874
-msgid "GFX RFX (32 bpp)"
-msgstr "GFX RFX (32 סיביות לפיקסל)"
-
-#: plugins/rdp/rdp_plugin.c:1875
-msgid "RemoteFX (32 bpp)"
-msgstr "RemoteFX (32 סיביות לפיקסל)"
+#: src/remmina_ssh.c:1904
+msgid "Could not create PTY device."
+msgstr "לא ניתן ליצור התקן pty."
+
+#: src/remmina_file_editor.c:74
+msgid ""
+"<tt><big>Supported formats\n"
+"* server\n"
+"* server:port\n"
+"* [server]:port</big></tt>"
+msgstr ""
+"<tt><big>התבניות הנתמכות\n"
+"* server\n"
+"* server:port\n"
+"* [server]:port</big></tt>"
+
+#: src/remmina_file_editor.c:81
+msgid ""
+"<tt><big>* command in PATH args %h\n"
+"* /path/to/foo -options %h %u\n"
+"* %h is substituted with the server name\n"
+"* %t is substituted with the SSH server name\n"
+"* %u is substituted with the username\n"
+"* %U is substituted with the SSH username\n"
+"* %p is substituted with Remmina profile name\n"
+"* %g is substituted with Remmina profile group name\n"
+"Do not run in background if you want the command to be executed before "
+"connecting.\n"
+"</big></tt>"
+msgstr ""
+"<tt><big>* פקודה במשתנים של PATH‏ %h\n"
+"* //path/to/foo -options %h %u\n"
+"* %h מוחלף בשם השרת\n"
+"* %t מוחלף בשם שרת ה־SSH\n"
+"* %u מוחלף בשם המשתמש\n"
+"* %U מוחלף בשם המשתמש ב־SSH\n"
+"* %p מוחלף בשם הפרופיל ב־Remmina\n"
+"* %g מוחלף בשם קבוצת פרופיל ה־Remmina\n"
+"לא להריץ ברקע אם ברצונך שהפקודה תופעל לפני ההתחברות.\n"
+"</big></tt>"
+
+#: src/remmina_file_editor.c:94
+msgid ""
+"<tt><big>Supported formats\n"
+"* :port\n"
+"* server\n"
+"* server:port\n"
+"* [server]:port\n"
+"* username@server:port (SSH protocol only)</big></tt>"
+msgstr ""
+"<tt><big>תבניות נתמכות\n"
+"* :port\n"
+"* server\n"
+"* server:port\n"
+"* [server]:port\n"
+"* username@server:port (פרוטוקול SSH בלבד)</big></tt>"
 
 #: plugins/rdp/rdp_plugin.c:1876
 msgid "True colour (32 bpp)"
@@ -1796,7 +1598,6 @@
 #: plugins/rdp/rdp_plugin.c:1880
 msgid "256 colours (8 bpp)"
 msgstr "256 צבעים (‏‎8 bpp)"
->>>>>>> 86401ed4
 
 #: src/remmina_file_editor.c:538
 msgid "Use client resolution"
@@ -1835,20 +1636,9 @@
 msgid "SSH Authentication"
 msgstr "אימות SSH"
 
-<<<<<<< HEAD
-#: src/remmina_file_editor.c:920
-#, fuzzy
-msgid "SSH agent (automatic)"
-msgstr "סוכן SSH (אוטומטי)"
-=======
 #: plugins/rdp/rdp_plugin.c:1940 plugins/xdmcp/xdmcp_plugin.c:369
 msgid "Colour depth"
 msgstr "עומק צבעים"
-
-#: plugins/rdp/rdp_plugin.c:1941 plugins/spice/spice_plugin.c:440
-msgid "Share folder"
-msgstr "שיתוף תיקייה"
->>>>>>> 86401ed4
 
 #: src/remmina_file_editor.c:994
 #, fuzzy
@@ -1953,19 +1743,13 @@
 msgid "Asynchrounous execution"
 msgstr "הפעלה אסינכרונית"
 
-<<<<<<< HEAD
 #: plugins/www/www_plugin.c:97
 msgid "File downloaded"
 msgstr "התקבל קובץ"
-=======
+
 #: plugins/rdp/rdp_plugin.c:1977
 msgid "(SELinux) permissive mode for serial ports"
 msgstr "(SELinux) מצב מתירני לפתחות טוריות"
->>>>>>> 86401ed4
-
-#: plugins/www/www_plugin.c:485
-msgid "Enter WWW authentication credentials"
-msgstr "נא להקליד פרטי אימות ל־WWW"
 
 #: plugins/www/www_plugin.c:791
 msgid "URL"
@@ -2429,21 +2213,11 @@
 msgid "The \"%s\" server refused the connection."
 msgstr "השרת %s דחה את החיבור."
 
-<<<<<<< HEAD
-#: plugins/rdp/rdp_plugin.c:1587
-#, fuzzy, c-format
-msgid ""
-"The Remote Desktop Gateway \"%s\" denied the user \"%s\"\\%s access due to "
-"policy."
-msgstr ""
-"שער הגישה לשולחן העבודה המרוחק %s דחה את הגישה של המשתמש %s\\%s עקב מדיניות."
-=======
 #: plugins/xdmcp/xdmcp_plugin.c:264 plugins/nx/nx_plugin.c:608
 #, c-format
 msgid ""
 "The protocol \"%s\" is unavailable because GtkSocket only works under X.Org."
 msgstr "הפרוטוקול „%s” אינו זמין כיוון ש־GtkSocket עובד רק תחת X.Org."
->>>>>>> 86401ed4
 
 #: plugins/rdp/rdp_plugin.c:1597
 #, fuzzy, c-format
@@ -2454,29 +2228,6 @@
 msgid "GFX AVC444 (32 bpp)"
 msgstr "GFX AVC444 (32 סיביות לפיקסל)"
 
-<<<<<<< HEAD
-#: plugins/rdp/rdp_plugin.c:1880
-msgid "GFX AVC420 (32 bpp)"
-msgstr "GFX AVC420 (32 סיביות לפיקסל)"
-
-#: plugins/rdp/rdp_plugin.c:1881
-msgid "GFX RFX (32 bpp)"
-msgstr "GFX RFX (32 סיביות לפיקסל)"
-
-#: plugins/rdp/rdp_plugin.c:1882
-msgid "RemoteFX (32 bpp)"
-msgstr "RemoteFX (32 סיביות לפיקסל)"
-
-#: plugins/rdp/rdp_plugin.c:1883
-#, fuzzy
-msgid "True colour (32 bpp)"
-msgstr "צבע אמתי (‎32 bpp)"
-
-#: plugins/rdp/rdp_plugin.c:1884
-#, fuzzy
-msgid "True colour (24 bpp)"
-msgstr "צבע אמתי (‎24 bpp)"
-=======
 #: plugins/xdmcp/xdmcp_plugin.c:350
 msgid "256 colours"
 msgstr "256 צבעים"
@@ -2488,7 +2239,6 @@
 #: plugins/xdmcp/xdmcp_plugin.c:352
 msgid "True colour (24 bit)"
 msgstr "צבע אמתי (‎24 סיביות)"
->>>>>>> 86401ed4
 
 #: plugins/rdp/rdp_plugin.c:1885
 #, fuzzy
@@ -2533,15 +2283,6 @@
 msgid "Security"
 msgstr "אבטחה"
 
-<<<<<<< HEAD
-#: plugins/rdp/rdp_plugin.c:1966
-msgid "Gateway transport type"
-msgstr "סוג תעבורת שער גישה"
-
-#: plugins/rdp/rdp_plugin.c:1967
-msgid "Remote Desktop Gateway server"
-msgstr "שרת שער גישה לשולחן עבודה מרוחק"
-=======
 #: plugins/vnc/vnc_plugin.c:919
 #, c-format
 msgid "The VNC server requested an unknown authentication method. %s"
@@ -2550,7 +2291,6 @@
 #: plugins/vnc/vnc_plugin.c:921
 msgid "Please retry after turning on encryption for this profile."
 msgstr "נא לנסות שוב לאחר הפעלת הצפנה על הפרופיל הזה."
->>>>>>> 86401ed4
 
 #: plugins/rdp/rdp_plugin.c:1968
 msgid "Remote Desktop Gateway username"
@@ -2616,15 +2356,6 @@
 msgid "Local parallel device"
 msgstr "התקן מקבילי מקומי"
 
-<<<<<<< HEAD
-#: plugins/rdp/rdp_plugin.c:1981
-msgid "Smartcard name"
-msgstr "שם הכרטיס החכם"
-
-#: plugins/rdp/rdp_plugin.c:1982
-msgid "Share printers"
-msgstr "שיתוף מדפסות"
-=======
 #: plugins/st/st_plugin_config.h:43
 msgid "Remmina simple terminal"
 msgstr "מסוף פשוט של Remmina"
@@ -2632,7 +2363,6 @@
 #: plugins/nx/nx_plugin.c:205
 msgid "Password for private SSH key"
 msgstr "ססמה למפתח SSH פרטי"
->>>>>>> 86401ed4
 
 #: plugins/rdp/rdp_plugin.c:1983
 msgid "Share serial ports"
@@ -2642,15 +2372,9 @@
 msgid "(SELinux) permissive mode for serial ports"
 msgstr ""
 
-<<<<<<< HEAD
-#: plugins/rdp/rdp_plugin.c:1985
-msgid "Share parallel ports"
-msgstr "שיתוף פתחות מקביליות"
-=======
 #: plugins/nx/nx_session_manager.c:98
 msgid "Terminating…"
 msgstr "מופסק…"
->>>>>>> 86401ed4
 
 #: plugins/rdp/rdp_plugin.c:1987
 msgid "Redirect local microphone"
@@ -2684,11 +2408,6 @@
 msgid "Turn off fast-path"
 msgstr "הפעלת נתיב מהיר"
 
-<<<<<<< HEAD
-#: plugins/rdp/rdp_plugin.c:1994
-msgid "Server detection using Remote Desktop Gateway"
-msgstr "זיהוי שרת באמצעות שער גישה לשולחן עבודה מרוחק"
-=======
 #: plugins/exec/exec_plugin.c:204
 msgid ""
 "Warning: Running a command synchronously may cause Remmina not to respond.\n"
@@ -2696,7 +2415,6 @@
 msgstr ""
 "אזהרה: הרצת פקודה באופן סנכרוני עשויה לגרום ל־Remmina להפסיק להגיב.\n"
 "להמשיך?"
->>>>>>> 86401ed4
 
 #: plugins/rdp/rdp_plugin.c:1996
 msgid "Turn on proxy support"
@@ -2714,11 +2432,6 @@
 msgid "Glyph cache"
 msgstr "מטמון צורות תווים"
 
-<<<<<<< HEAD
-#: plugins/rdp/rdp_plugin.c:2024
-msgid "RDP - Remote Desktop Protocol"
-msgstr "RDP - פרוטוקול לשולחנות עבודה מרוחקים"
-=======
 #: plugins/telepathy/telepathy_channel_handler.c:237
 #, c-format
 msgid ""
@@ -2727,7 +2440,6 @@
 msgstr ""
 "התקבלה הזמנה מאת %s לשיתוף שולחן עבודה מרוחק.\n"
 "לקבל את ההזמנה?"
->>>>>>> 86401ed4
 
 #: plugins/rdp/rdp_plugin.c:2047
 msgid "RDP - RDP File Handler"
@@ -2737,15 +2449,9 @@
 msgid "RDP - Preferences"
 msgstr "RDP - העדפות"
 
-<<<<<<< HEAD
-#: plugins/rdp/rdp_plugin.c:2115
-msgid "Export connection in Windows .rdp file format"
-msgstr "יצוא החיבור בתבנית קובץ ‎.rdp של Windows"
-=======
 #: plugins/kwallet/src/kwallet_plugin_main.c:118
 msgid "Secure passwords storage in KWallet"
 msgstr "אחסון ססמאות מאובטח בארנק של KDE‏ (KWallet)"
->>>>>>> 86401ed4
 
 #: plugins/rdp/rdp_settings.c:200
 msgid "<Auto detect>"
@@ -2803,15 +2509,9 @@
 msgid "Composition"
 msgstr "הפעלת חלונות"
 
-<<<<<<< HEAD
-#: plugins/rdp/rdp_settings.c:532
-msgid "Remote scale factor"
-msgstr "מקדם גודל תמונה מרוחק"
-=======
 #: plugins/www/www_config.h:43
 msgid "Remmina web-browser plugin"
 msgstr "תוסף דפדפן של Remmina"
->>>>>>> 86401ed4
 
 #: plugins/rdp/rdp_settings.c:545
 msgid "Desktop scale factor %"
