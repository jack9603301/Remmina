--- conflicted
+++ resolved
@@ -13,13 +13,8 @@
 msgstr ""
 "Project-Id-Version: remmina\n"
 "Report-Msgid-Bugs-To: l10n@lists.remmina.org\n"
-<<<<<<< HEAD
-"POT-Creation-Date: 2021-10-29 12:14+0000\n"
-"PO-Revision-Date: 2021-10-05 14:04+0000\n"
-=======
 "POT-Creation-Date: 2021-12-03 09:34+0000\n"
 "PO-Revision-Date: 2021-11-09 14:11+0000\n"
->>>>>>> 050fc71c
 "Last-Translator: Anonymous <noreply@weblate.org>\n"
 "Language-Team: Greek <https://hosted.weblate.org/projects/remmina/remmina/el/"
 ">\n"
@@ -32,17 +27,10 @@
 "X-Launchpad-Export-Date: 2014-04-10 15:03+0000\n"
 
 #: src/remmina_sftp_plugin.c:310 src/remmina_sftp_plugin.c:354
-<<<<<<< HEAD
-#: src/remmina_protocol_widget.c:1676 src/remmina_protocol_widget.c:1695
-#: src/remmina_file_editor.c:1101 src/remmina_file_editor.c:1222
-#: src/remmina_ssh_plugin.c:1360 plugins/rdp/rdp_plugin.c:2680
-#: plugins/www/www_plugin.c:895 plugins/x2go/x2go_plugin.c:1596
-=======
 #: src/remmina_protocol_widget.c:1677 src/remmina_protocol_widget.c:1696
 #: src/remmina_file_editor.c:1101 src/remmina_file_editor.c:1222
 #: src/remmina_ssh_plugin.c:1360 plugins/rdp/rdp_plugin.c:2723
 #: plugins/www/www_plugin.c:895 plugins/x2go/x2go_plugin.c:2992
->>>>>>> 050fc71c
 #: data/ui/remmina_mpc.glade:236 data/ui/remmina_preferences.glade:1675
 #: data/ui/remmina_unlock.glade:116
 msgid "Password"
@@ -81,26 +69,16 @@
 msgid "Resume all file transfers"
 msgstr "Συνέχιση όλων των μεταφορών αρχείων"
 
-<<<<<<< HEAD
-#: src/remmina_sftp_plugin.c:328 src/remmina_protocol_widget.c:283
-=======
 #: src/remmina_sftp_plugin.c:328 src/remmina_protocol_widget.c:284
->>>>>>> 050fc71c
 msgid "Connect via SSH from a new terminal"
 msgstr "Συνδεθείτε μέσω SSH από ένα νέο τερματικό"
 
 #: src/remmina_sftp_plugin.c:353 src/remmina_message_panel.c:330
 #: src/remmina_file_editor.c:1216 src/remmina_ssh_plugin.c:1470
-<<<<<<< HEAD
-#: plugins/rdp/rdp_plugin.c:2679 plugins/vnc/vnc_plugin.c:1976
-#: plugins/vnc/vnc_plugin.c:1988 plugins/www/www_plugin.c:894
-#: plugins/x2go/x2go_plugin.c:1595 data/ui/remmina_mpc.glade:144
-=======
 #: plugins/rdp/rdp_plugin.c:2722 plugins/vnc/vnc_plugin.c:1976
 #: plugins/vnc/vnc_plugin.c:1988 plugins/www/www_plugin.c:894
 #: plugins/x2go/x2go_plugin.c:574 plugins/x2go/x2go_plugin.c:2991
 #: data/ui/remmina_mpc.glade:144
->>>>>>> 050fc71c
 msgid "Username"
 msgstr "Όνομα χρήστη"
 
@@ -114,11 +92,7 @@
 msgid "Password to unlock private key"
 msgstr "Κωδικός πρόσβασης για ξεκλείδωμα ιδιωτικού κλειδιού"
 
-<<<<<<< HEAD
-#: src/remmina_sftp_plugin.c:358 src/remmina_ssh_plugin.c:1506
-=======
 #: src/remmina_sftp_plugin.c:358 src/remmina_ssh_plugin.c:1507
->>>>>>> 050fc71c
 msgid "SSH Proxy Command"
 msgstr "Εντολή διακομιστή μεσολάβησης SSH"
 
@@ -220,19 +194,11 @@
 #: src/remmina_key_chooser.h:43
 msgid "Meta+"
 msgstr "Meta+"
-<<<<<<< HEAD
 
 #: src/remmina_key_chooser.h:44
 msgid "<None>"
 msgstr "<Κανένα>"
 
-=======
-
-#: src/remmina_key_chooser.h:44
-msgid "<None>"
-msgstr "<Κανένα>"
-
->>>>>>> 050fc71c
 #: src/remmina_pref_dialog.c:91 src/remmina_file_editor.c:528
 msgid "Resolutions"
 msgstr "Αναλύσεις"
@@ -279,7 +245,6 @@
 #: data/ui/remmina_unlock.glade:46
 msgid "Cancel"
 msgstr "Άκυρο"
-<<<<<<< HEAD
 
 #: src/remmina_message_panel.c:199 data/ui/remmina_snap_info_dialog.glade:28
 #: data/ui/remmina_string_list.glade:8 data/ui/remmina_string_list.glade:9
@@ -296,7 +261,7 @@
 msgid "No"
 msgstr "Όχι"
 
-#: src/remmina_message_panel.c:391 plugins/rdp/rdp_plugin.c:2681
+#: src/remmina_message_panel.c:391 plugins/rdp/rdp_plugin.c:2724
 #: data/ui/remmina_mpc.glade:172
 msgid "Domain"
 msgstr "Τομέας (domain)"
@@ -334,62 +299,6 @@
 msgid "Client Certificate Key"
 msgstr "Κλειδί πιστοποιητικού πελάτη"
 
-=======
-
-#: src/remmina_message_panel.c:199 data/ui/remmina_snap_info_dialog.glade:28
-#: data/ui/remmina_string_list.glade:8 data/ui/remmina_string_list.glade:9
-#: data/ui/remmina_string_list.glade:63 data/ui/remmina_news.glade:33
-#: data/ui/remmina_preferences.glade:2622
-msgid "Close"
-msgstr "Κλείσιμο"
-
-#: src/remmina_message_panel.c:260
-msgid "Yes"
-msgstr "Ναι"
-
-#: src/remmina_message_panel.c:267
-msgid "No"
-msgstr "Όχι"
-
-#: src/remmina_message_panel.c:391 plugins/rdp/rdp_plugin.c:2724
-#: data/ui/remmina_mpc.glade:172
-msgid "Domain"
-msgstr "Τομέας (domain)"
-
-#: src/remmina_message_panel.c:420
-msgid "Save password"
-msgstr "Αποθήκευση κωδικού πρόσβασης"
-
-#: src/remmina_message_panel.c:457 src/remmina_message_panel.c:629
-#: src/remmina_sftp_client.c:947 src/remmina_file_editor.c:241
-#: src/remmina_file_editor.c:1783 plugins/spice/spice_plugin_file_transfer.c:84
-#: data/ui/remmina_key_chooser.glade:8 data/ui/remmina_key_chooser.glade:9
-#: data/ui/remmina_spinner.glade:8 data/ui/remmina_spinner.glade:9
-msgid "_Cancel"
-msgstr "_Άκυρο"
-
-#: src/remmina_message_panel.c:513
-#, fuzzy
-msgid "Enter certificate authentication files"
-msgstr "Εισαγωγή αρχείων ελέγχου ταυτότητας πιστοποιητικών"
-
-#: src/remmina_message_panel.c:525
-msgid "CA Certificate File"
-msgstr "Αρχείο πιστοποιητικού CA"
-
-#: src/remmina_message_panel.c:547
-msgid "CA CRL File"
-msgstr "Αρχείο CA CRL"
-
-#: src/remmina_message_panel.c:569
-msgid "Client Certificate File"
-msgstr "Αρχείο πιστοποιητικού πελάτη"
-
-#: src/remmina_message_panel.c:591
-msgid "Client Certificate Key"
-msgstr "Κλειδί πιστοποιητικού πελάτη"
-
->>>>>>> 050fc71c
 #: src/rcw.c:655
 #, c-format
 msgid ""
@@ -401,122 +310,6 @@
 #: src/rcw.c:1399
 msgid "Viewport fullscreen mode"
 msgstr "Κατάσταση πλήρους οθόνης θύρας όψης"
-<<<<<<< HEAD
-
-#: src/rcw.c:1407 data/ui/remmina_preferences.glade:607
-msgid "Scrolled fullscreen"
-msgstr "Κυλιόμενη πλήρης οθόνη"
-
-#: src/rcw.c:1493
-msgid "Keep aspect ratio when scaled"
-msgstr "Διατήρηση της αναλογίας διαστάσεων κατά την κλιμάκωση"
-
-#: src/rcw.c:1501
-msgid "Fill client window when scaled"
-msgstr "Συμπλήρωση παραθύρου πελάτη κατά την κλιμάκωση"
-
-#: src/rcw.c:2049
-msgid "Send clipboard content as keystrokes"
-msgstr "Αποστολή περιεχομένου προχείρου ως πληκτρολογήσεις"
-
-#: src/rcw.c:2155
-msgid "Turn off scaling to avoid screenshot distortion."
-msgstr "Απενεργοποιήστε την κλιμάκωση για να αποφύγετε παραμόρφωση της οθόνης."
-
-#: src/rcw.c:2215 plugins/www/www_plugin.c:855
-msgid "Screenshot taken"
-msgstr "Στιγμιότυπο οθόνης που ελήφθη"
-
-#: src/rcw.c:2298
-#, fuzzy
-msgid "_Menu"
-msgstr "_Menu"
-
-#: src/rcw.c:2299
-#, fuzzy
-msgid "Menu"
-msgstr "Μενού"
-
-#: src/rcw.c:2308
-#, fuzzy
-#| msgid "Open Main Window"
-msgid "Open the Remmina main window"
-msgstr "Ανοίξτε το κύριο παράθυρο του Remmina"
-
-#: src/rcw.c:2318
-msgid "Duplicate current connection"
-msgstr "Αντιγραφή τρέχουσας σύνδεσης"
-
-#: src/rcw.c:2335
-msgid "Resize the window to fit in remote resolution"
-msgstr ""
-"Αλλαγή μεγέθους παραθύρου για ταίριασμα στην ανάλυση του απομακρυσμένου "
-"υπολογιστή"
-
-#: src/rcw.c:2346
-msgid "Toggle fullscreen mode"
-msgstr "Εναλλαγή πλήρους οθόνης"
-
-#: src/rcw.c:2392 data/ui/remmina_preferences.glade:1332
-#: data/ui/remmina_preferences.glade:1342
-msgid "Multi monitor"
-msgstr "Πολλαπλή οθόνη"
-
-#: src/rcw.c:2408
-#, fuzzy
-msgid "Toggle dynamic resolution update"
-msgstr "Εναλλαγή δυναμικής ενημέρωσης ανάλυσης"
-
-#: src/rcw.c:2418
-msgid "Toggle scaled mode"
-msgstr "Εναλλαγή κλιμακωτής κατάστασης"
-
-#: src/rcw.c:2458 data/ui/remmina_preferences.glade:1066
-msgid "Switch tab pages"
-msgstr "Εναλλαγή καρτέλας στις σελίδες"
-
-#: src/rcw.c:2468
-msgid "Grab all keyboard events"
-msgstr "Λήψη όλων των γεγονότων των πλήκτρων"
-
-#: src/rcw.c:2478
-msgid "Preferences"
-msgstr "Προτιμήσεις"
-
-#: src/rcw.c:2487
-msgid "_Tools"
-msgstr "Εργαλεία"
-
-#: src/rcw.c:2488 data/ui/remmina_main.glade:207
-msgid "Tools"
-msgstr "Εργαλεία"
-
-#: src/rcw.c:2501 data/ui/remmina_preferences.glade:1267
-#: data/ui/remmina_preferences.glade:1277
-#, fuzzy
-msgid "Screenshot"
-msgstr "Στιγμιότυπο οθόνης"
-
-#: src/rcw.c:2515 data/ui/remmina_preferences.glade:1174
-msgid "Minimize window"
-msgstr "Ελαχιστοποίηση του παραθύρου"
-
-#: src/rcw.c:2525 data/ui/remmina_preferences.glade:1205
-msgid "Disconnect"
-msgstr "Αποσύνδεση"
-
-#: src/rcw.c:4297
-#, fuzzy, c-format
-msgid "The file “%s” is corrupted, unreadable, or could not be found."
-msgstr "Το αρχείο \"%s\" είναι κατεστραμμένο, μη αναγνώσιμο ή δεν βρέθηκε."
-
-#: src/rcw.c:4466
-#, fuzzy
-msgid "Warning: This plugin requires GtkSocket, but it’s not available."
-msgstr ""
-"Προειδοποίηση: Αυτό το πρόσθετο απαιτεί το GtkSocket, αλλά δεν είναι "
-"διαθέσιμο."
-=======
 
 #: src/rcw.c:1407 data/ui/remmina_preferences.glade:607
 msgid "Scrolled fullscreen"
@@ -659,7 +452,6 @@
 #| msgid "Open Main Window"
 msgid "Open in browser"
 msgstr "Άνοιγμα κεντρικού παραθύρου"
->>>>>>> 050fc71c
 
 #: src/remmina_mpchange.c:234
 msgid "The passwords do not match"
@@ -707,11 +499,6 @@
 
 #. TRANSLATORS: Shown in terminal. Do not use characters that may be not supported on a terminal
 #: src/remmina.c:90
-<<<<<<< HEAD
-msgid ""
-"Connect to a desktop described in a file (.remmina or a type supported by a "
-"plugin)"
-=======
 #, fuzzy
 #| msgid ""
 #| "Connect to a desktop described in a file (.remmina or a type supported by "
@@ -719,18 +506,12 @@
 msgid ""
 "Connect to a desktop described in a file (.remmina or a filetype supported "
 "by a plugin)"
->>>>>>> 050fc71c
 msgstr ""
 "Συνδεθείτε σε μια επιφάνεια εργασίας που περιγράφεται σε ένα αρχείο (."
 "remmina ή έναν τύπο που υποστηρίζεται από μια προσθήκη)"
 
 #. TRANSLATORS: Shown in terminal. Do not use characters that may be not supported on a terminal
 #: src/remmina.c:92
-<<<<<<< HEAD
-msgid ""
-"Edit desktop connection described in file (.remmina or type supported by "
-"plugin)"
-=======
 #, fuzzy
 #| msgid ""
 #| "Edit desktop connection described in file (.remmina or type supported by "
@@ -738,7 +519,6 @@
 msgid ""
 "Edit desktop connection described in file (.remmina or a filetype supported "
 "by plugin)"
->>>>>>> 050fc71c
 msgstr ""
 "Επεξεργασία σύνδεσης επιφάνειας εργασίας που περιγράφεται στο αρχείο (."
 "remmina ή τύπος που υποστηρίζεται από plugin)"
@@ -828,20 +608,12 @@
 msgstr ""
 
 #. TRANSLATORS: Shown in terminal. Do not use characters that may be not supported on a terminal
-<<<<<<< HEAD
-#: src/remmina.c:375
-=======
 #: src/remmina.c:391
->>>>>>> 050fc71c
 #, fuzzy
 msgid "- or protocol://username:encryptedpassword@host:port"
 msgstr "- ή protocol://username:encryptedpassword@host:port"
 
-<<<<<<< HEAD
-#: src/remmina.c:378
-=======
 #: src/remmina.c:394
->>>>>>> 050fc71c
 #, fuzzy
 msgid ""
 "Examples:\n"
@@ -975,11 +747,7 @@
 #: src/remmina_ftp_client.c:663
 #, fuzzy
 msgid "_Delete"
-<<<<<<< HEAD
-msgstr "Διαγραφή"
-=======
 msgstr "_Διαγραφή Αρχείων"
->>>>>>> 050fc71c
 
 #: src/remmina_ftp_client.c:748
 msgid "Home"
@@ -993,13 +761,12 @@
 #, fuzzy
 msgid "Up"
 msgstr "Πάνω"
-<<<<<<< HEAD
 
 #: src/remmina_ftp_client.c:754
 msgid "Go to parent folder"
 msgstr "Μετακίνηση στον γονικό κατάλογο"
 
-#: src/remmina_ftp_client.c:758 plugins/rdp/rdp_plugin.c:2770
+#: src/remmina_ftp_client.c:758 plugins/rdp/rdp_plugin.c:2813
 #: plugins/vnc/vnc_plugin.c:2027
 msgid "Refresh"
 msgstr "Ανανέωση"
@@ -1045,11 +812,11 @@
 msgid "Permission"
 msgstr "Διακαιώματα"
 
-#: src/remmina_ftp_client.c:990 plugins/rdp/rdp_plugin.c:2568
+#: src/remmina_ftp_client.c:990 plugins/rdp/rdp_plugin.c:2611
 msgid "Remote"
 msgstr "Απομακρυσμένο"
 
-#: src/remmina_ftp_client.c:997 plugins/rdp/rdp_plugin.c:2567
+#: src/remmina_ftp_client.c:997 plugins/rdp/rdp_plugin.c:2610
 msgid "Local"
 msgstr "Τοπικό"
 
@@ -1057,125 +824,125 @@
 msgid "Progress"
 msgstr "Πρόοδος"
 
-#: src/remmina_protocol_widget.c:290 src/remmina_ssh_plugin.c:829
+#: src/remmina_protocol_widget.c:291 src/remmina_ssh_plugin.c:829
 #: src/remmina_ssh_plugin.c:1445
 msgid "Open SFTP transfer…"
 msgstr "Άνοιγμα ασφαλούς μεταφοράς αρχείων…"
 
-#: src/remmina_protocol_widget.c:319
+#: src/remmina_protocol_widget.c:320
 msgid "Executing external commands…"
 msgstr "Εκτελούνται εξωτερικές εντολές…"
 
 #. TRANSLATORS: “%s” is a placeholder for the connection profile name
-#: src/remmina_protocol_widget.c:327
+#: src/remmina_protocol_widget.c:328
 #, c-format
 msgid "Connecting to “%s”…"
 msgstr "Γίνεται σύνδεση με '%s'…"
 
 #. TRANSLATORS: “%s” is a placeholder for an hostname or an IP address.
-#: src/remmina_protocol_widget.c:915 src/remmina_protocol_widget.c:1100
+#: src/remmina_protocol_widget.c:916 src/remmina_protocol_widget.c:1101
 #, c-format
 msgid "Connecting to “%s” via SSH…"
 msgstr "Γίνεται σύνδεση με '%s'…"
 
 #. TRANSLATORS: “%i” is a placeholder for a TCP port number.
-#: src/remmina_protocol_widget.c:1164
+#: src/remmina_protocol_widget.c:1165
 #, c-format
 msgid "Awaiting incoming SSH connection on port %i…"
 msgstr "Αναμονή για ένα εισερχόμενο SSH tunnel στην θύρα %i…"
 
-#: src/remmina_protocol_widget.c:1217
+#: src/remmina_protocol_widget.c:1218
 #, c-format
 msgid "The “%s” command is not available on the SSH server."
 msgstr "Η Εντολή %s δεν βρέθηκε στον εξυπηρετητή SSH."
 
-#: src/remmina_protocol_widget.c:1222
+#: src/remmina_protocol_widget.c:1223
 #, c-format
 msgid "Could not run the “%s” command on the SSH server (status = %i)."
 msgstr "Αποτυχία εντολής %s στον εξυπηρετητή SSH (status =%i)."
 
 #. TRANSLATORS: %s is a placeholder for an error message
-#: src/remmina_protocol_widget.c:1230
+#: src/remmina_protocol_widget.c:1231
 #, c-format
 msgid "Could not run command. %s"
 msgstr "Αποτυχία αίτησης port forwarding: %s"
 
 #. TRANSLATORS: “%s” is a placeholder for a hostname or IP address.
-#: src/remmina_protocol_widget.c:1300
+#: src/remmina_protocol_widget.c:1301
 #, c-format
 msgid "Connecting to %s via SSH…"
 msgstr "Γίνεται σύνδεση με '%s'…"
 
-#: src/remmina_protocol_widget.c:1694
+#: src/remmina_protocol_widget.c:1695
 msgid "Type in SSH username and password."
 msgstr "Πληκτρολογήστε το όνομα χρήστη και τον κωδικό πρόσβασης SSH."
 
-#: src/remmina_protocol_widget.c:1749 src/remmina_protocol_widget.c:1781
+#: src/remmina_protocol_widget.c:1750 src/remmina_protocol_widget.c:1782
 msgid "Fingerprint automatically accepted"
 msgstr "Δακτυλικό αποτύπωμα αυτόματα αποδεκτό"
 
 #. TRANSLATORS: The user is asked to verify a new SSL certificate.
-#: src/remmina_protocol_widget.c:1757
+#: src/remmina_protocol_widget.c:1758
 msgid "Certificate details:"
 msgstr "Λεπτομέρειες πιστοποιητικού:"
 
 #. TRANSLATORS: An SSL certificate subject is usually the remote server the user connect to.
-#: src/remmina_protocol_widget.c:1759 src/remmina_protocol_widget.c:1791
+#: src/remmina_protocol_widget.c:1760 src/remmina_protocol_widget.c:1792
 msgid "Subject:"
 msgstr "Θέμα:"
 
 #. TRANSLATORS: The name or email of the entity that have issued the SSL certificate
-#: src/remmina_protocol_widget.c:1761 src/remmina_protocol_widget.c:1793
+#: src/remmina_protocol_widget.c:1762 src/remmina_protocol_widget.c:1794
 msgid "Issuer:"
 msgstr "Εκδότης:"
 
 #. TRANSLATORS: An SSL certificate fingerprint, is a hash of a certificate calculated on all certificate's data and its signature.
-#: src/remmina_protocol_widget.c:1763
+#: src/remmina_protocol_widget.c:1764
 msgid "Fingerprint:"
 msgstr "Αποτύπωμα:"
 
 #. TRANSLATORS: The user is asked to accept or refuse a new SSL certificate.
-#: src/remmina_protocol_widget.c:1765
+#: src/remmina_protocol_widget.c:1766
 msgid "Accept certificate?"
 msgstr "Αποδοχή του πιστοποιητικού;"
 
 #. TRANSLATORS: The user is asked to verify a new SSL certificate.
-#: src/remmina_protocol_widget.c:1789
+#: src/remmina_protocol_widget.c:1790
 msgid "The certificate changed! Details:"
 msgstr "Το πιστοποιητικό άλλαξε! Λεπτομέρειες:"
 
 #. TRANSLATORS: An SSL certificate fingerprint, is a hash of a certificate calculated on all certificate's data and its signature.
-#: src/remmina_protocol_widget.c:1795
+#: src/remmina_protocol_widget.c:1796
 msgid "Old fingerprint:"
 msgstr "Αποτύπωμα:"
 
 #. TRANSLATORS: An SSL certificate fingerprint, is a hash of a certificate calculated on all certificate's data and its signature.
-#: src/remmina_protocol_widget.c:1797
+#: src/remmina_protocol_widget.c:1798
 msgid "New fingerprint:"
 msgstr "Αποτύπωμα:"
 
 #. TRANSLATORS: The user is asked to accept or refuse a new SSL certificate.
-#: src/remmina_protocol_widget.c:1799
+#: src/remmina_protocol_widget.c:1800
 msgid "Accept changed certificate?"
 msgstr "Αποδοχή του πιστοποιητικού;"
 
 #. TRANSLATORS: “%i” is a placeholder for a port number. “%s”  is a placeholder for a protocol name (VNC).
-#: src/remmina_protocol_widget.c:1942
+#: src/remmina_protocol_widget.c:1943
 #, c-format
 msgid "Listening on port %i for an incoming %s connection…"
 msgstr "Αναμονή στη θύρα %i για μια εισερχόμενη %s σύνδεση…"
 
-#: src/remmina_protocol_widget.c:1967
+#: src/remmina_protocol_widget.c:1968
 msgid "Could not authenticate, attempting reconnection…"
 msgstr "Αποτυχία ελέγχου ταυτότητας. Προσπάθεια επανασύνδεσης…"
 
-#: src/remmina_protocol_widget.c:2029 src/remmina_file_editor.c:436
+#: src/remmina_protocol_widget.c:2030 src/remmina_file_editor.c:436
 #: src/remmina_file_editor.c:1172 data/ui/remmina_main.glade:478
 msgid "Server"
 msgstr "Εξυπηρετητής"
 
 #. TRANSLATORS: “%s” is a placeholder for a protocol name, like “RDP”.
-#: src/remmina_protocol_widget.c:2047
+#: src/remmina_protocol_widget.c:2048
 #, c-format
 msgid "Install the %s protocol plugin first."
 msgstr "Εγκαταστήστε πρώτα το plugin πρωτοκόλλου %s."
@@ -1249,263 +1016,6 @@
 msgstr ""
 "Δεν ήταν δυνατός ο αυτόματος έλεγχος ταυτότητας με το δημόσιο κλειδί SSH. %s"
 
-=======
-
-#: src/remmina_ftp_client.c:754
-msgid "Go to parent folder"
-msgstr "Μετακίνηση στον γονικό κατάλογο"
-
-#: src/remmina_ftp_client.c:758 plugins/rdp/rdp_plugin.c:2813
-#: plugins/vnc/vnc_plugin.c:2027
-msgid "Refresh"
-msgstr "Ανανέωση"
-
-#: src/remmina_ftp_client.c:759
-msgid "Refresh current folder"
-msgstr "Ανανέωση τρέχοντος καταλόγου"
-
-#: src/remmina_ftp_client.c:764
-msgid "Download from server"
-msgstr "Λήψη από τον εξυπηρετητή"
-
-#: src/remmina_ftp_client.c:771
-msgid "Upload to server"
-msgstr "Μεταφόρτωση στον εξυπηρετητή"
-
-#: src/remmina_ftp_client.c:775 data/ui/remmina_main.glade:197
-msgid "Delete"
-msgstr "Διαγραφή"
-
-#: src/remmina_ftp_client.c:776
-msgid "Delete files on server"
-msgstr "Διαγραφή αρχείων στον εξυπηρετητή"
-
-#: src/remmina_ftp_client.c:905 src/remmina_ftp_client.c:974
-msgid "Filename"
-msgstr "Όνομα Αρχείου"
-
-#: src/remmina_ftp_client.c:918 src/remmina_ftp_client.c:1003
-msgid "Size"
-msgstr "Μέγεθος"
-
-#: src/remmina_ftp_client.c:926
-msgid "User"
-msgstr "Χρήστης"
-
-#: src/remmina_ftp_client.c:932 src/remmina_file_editor.c:1933
-#: data/ui/remmina_mpc.glade:115 data/ui/remmina_main.glade:464
-msgid "Group"
-msgstr "Ομάδα"
-
-#: src/remmina_ftp_client.c:938
-msgid "Permission"
-msgstr "Διακαιώματα"
-
-#: src/remmina_ftp_client.c:990 plugins/rdp/rdp_plugin.c:2611
-msgid "Remote"
-msgstr "Απομακρυσμένο"
-
-#: src/remmina_ftp_client.c:997 plugins/rdp/rdp_plugin.c:2610
-msgid "Local"
-msgstr "Τοπικό"
-
-#: src/remmina_ftp_client.c:1011
-msgid "Progress"
-msgstr "Πρόοδος"
-
-#: src/remmina_protocol_widget.c:291 src/remmina_ssh_plugin.c:829
-#: src/remmina_ssh_plugin.c:1445
-msgid "Open SFTP transfer…"
-msgstr "Άνοιγμα ασφαλούς μεταφοράς αρχείων…"
-
-#: src/remmina_protocol_widget.c:320
-msgid "Executing external commands…"
-msgstr "Εκτελούνται εξωτερικές εντολές…"
-
-#. TRANSLATORS: “%s” is a placeholder for the connection profile name
-#: src/remmina_protocol_widget.c:328
-#, c-format
-msgid "Connecting to “%s”…"
-msgstr "Γίνεται σύνδεση με '%s'…"
-
-#. TRANSLATORS: “%s” is a placeholder for an hostname or an IP address.
-#: src/remmina_protocol_widget.c:916 src/remmina_protocol_widget.c:1101
-#, c-format
-msgid "Connecting to “%s” via SSH…"
-msgstr "Γίνεται σύνδεση με '%s'…"
-
-#. TRANSLATORS: “%i” is a placeholder for a TCP port number.
-#: src/remmina_protocol_widget.c:1165
-#, c-format
-msgid "Awaiting incoming SSH connection on port %i…"
-msgstr "Αναμονή για ένα εισερχόμενο SSH tunnel στην θύρα %i…"
-
-#: src/remmina_protocol_widget.c:1218
-#, c-format
-msgid "The “%s” command is not available on the SSH server."
-msgstr "Η Εντολή %s δεν βρέθηκε στον εξυπηρετητή SSH."
-
-#: src/remmina_protocol_widget.c:1223
-#, c-format
-msgid "Could not run the “%s” command on the SSH server (status = %i)."
-msgstr "Αποτυχία εντολής %s στον εξυπηρετητή SSH (status =%i)."
-
-#. TRANSLATORS: %s is a placeholder for an error message
-#: src/remmina_protocol_widget.c:1231
-#, c-format
-msgid "Could not run command. %s"
-msgstr "Αποτυχία αίτησης port forwarding: %s"
-
-#. TRANSLATORS: “%s” is a placeholder for a hostname or IP address.
-#: src/remmina_protocol_widget.c:1301
-#, c-format
-msgid "Connecting to %s via SSH…"
-msgstr "Γίνεται σύνδεση με '%s'…"
-
-#: src/remmina_protocol_widget.c:1695
-msgid "Type in SSH username and password."
-msgstr "Πληκτρολογήστε το όνομα χρήστη και τον κωδικό πρόσβασης SSH."
-
-#: src/remmina_protocol_widget.c:1750 src/remmina_protocol_widget.c:1782
-msgid "Fingerprint automatically accepted"
-msgstr "Δακτυλικό αποτύπωμα αυτόματα αποδεκτό"
-
-#. TRANSLATORS: The user is asked to verify a new SSL certificate.
-#: src/remmina_protocol_widget.c:1758
-msgid "Certificate details:"
-msgstr "Λεπτομέρειες πιστοποιητικού:"
-
-#. TRANSLATORS: An SSL certificate subject is usually the remote server the user connect to.
-#: src/remmina_protocol_widget.c:1760 src/remmina_protocol_widget.c:1792
-msgid "Subject:"
-msgstr "Θέμα:"
-
-#. TRANSLATORS: The name or email of the entity that have issued the SSL certificate
-#: src/remmina_protocol_widget.c:1762 src/remmina_protocol_widget.c:1794
-msgid "Issuer:"
-msgstr "Εκδότης:"
-
-#. TRANSLATORS: An SSL certificate fingerprint, is a hash of a certificate calculated on all certificate's data and its signature.
-#: src/remmina_protocol_widget.c:1764
-msgid "Fingerprint:"
-msgstr "Αποτύπωμα:"
-
-#. TRANSLATORS: The user is asked to accept or refuse a new SSL certificate.
-#: src/remmina_protocol_widget.c:1766
-msgid "Accept certificate?"
-msgstr "Αποδοχή του πιστοποιητικού;"
-
-#. TRANSLATORS: The user is asked to verify a new SSL certificate.
-#: src/remmina_protocol_widget.c:1790
-msgid "The certificate changed! Details:"
-msgstr "Το πιστοποιητικό άλλαξε! Λεπτομέρειες:"
-
-#. TRANSLATORS: An SSL certificate fingerprint, is a hash of a certificate calculated on all certificate's data and its signature.
-#: src/remmina_protocol_widget.c:1796
-msgid "Old fingerprint:"
-msgstr "Αποτύπωμα:"
-
-#. TRANSLATORS: An SSL certificate fingerprint, is a hash of a certificate calculated on all certificate's data and its signature.
-#: src/remmina_protocol_widget.c:1798
-msgid "New fingerprint:"
-msgstr "Αποτύπωμα:"
-
-#. TRANSLATORS: The user is asked to accept or refuse a new SSL certificate.
-#: src/remmina_protocol_widget.c:1800
-msgid "Accept changed certificate?"
-msgstr "Αποδοχή του πιστοποιητικού;"
-
-#. TRANSLATORS: “%i” is a placeholder for a port number. “%s”  is a placeholder for a protocol name (VNC).
-#: src/remmina_protocol_widget.c:1943
-#, c-format
-msgid "Listening on port %i for an incoming %s connection…"
-msgstr "Αναμονή στη θύρα %i για μια εισερχόμενη %s σύνδεση…"
-
-#: src/remmina_protocol_widget.c:1968
-msgid "Could not authenticate, attempting reconnection…"
-msgstr "Αποτυχία ελέγχου ταυτότητας. Προσπάθεια επανασύνδεσης…"
-
-#: src/remmina_protocol_widget.c:2030 src/remmina_file_editor.c:436
-#: src/remmina_file_editor.c:1172 data/ui/remmina_main.glade:478
-msgid "Server"
-msgstr "Εξυπηρετητής"
-
-#. TRANSLATORS: “%s” is a placeholder for a protocol name, like “RDP”.
-#: src/remmina_protocol_widget.c:2048
-#, c-format
-msgid "Install the %s protocol plugin first."
-msgstr "Εγκαταστήστε πρώτα το plugin πρωτοκόλλου %s."
-
-#: src/remmina_ssh.c:236
-#, c-format
-msgid "Could not authenticate with TOTP/OTP/2FA. %s"
-msgstr "Δεν ήταν δυνατός ο έλεγχος ταυτότητας με κωδικό πρόσβασης SSH. %s"
-
-#: src/remmina_ssh.c:295 src/remmina_ssh.c:676
-#, c-format
-msgid "Could not authenticate with SSH password. %s"
-msgstr "Δεν ήταν δυνατός ο έλεγχος ταυτότητας με κωδικό πρόσβασης SSH. %s"
-
-#: src/remmina_ssh.c:322 src/remmina_ssh.c:389
-#, fuzzy
-msgid "No saved SSH passphrase supplied. Asking user to enter it."
-msgstr ""
-"Δεν παρέχεται αποθηκευμένη κωδική φράση SSH. Ζητείται από τον χρήστη να την "
-"εισάγει."
-
-#. TRANSLATORS: The placeholder %s is an error message
-#: src/remmina_ssh.c:327 src/remmina_ssh.c:368 src/remmina_ssh.c:394
-#: src/remmina_ssh.c:433 src/remmina_ssh.c:746
-#, c-format
-msgid "Could not authenticate with public SSH key. %s"
-msgstr "Δεν ήταν δυνατός ο έλεγχος ταυτότητας με δημόσιο κλειδί SSH. %s"
-
-#. TRANSLATORS: The placeholder %s is an error message
-#: src/remmina_ssh.c:336
-#, fuzzy, c-format
-#| msgid "Public SSH key cannot be imported. %s"
-msgid "SSH certificate cannot be imported. %s"
-msgstr "Το πιστοποιητικό SSH δεν μπορεί να εισαχθεί. %s"
-
-#. TRANSLATORS: The placeholder %s is an error message
-#: src/remmina_ssh.c:345
-#, fuzzy, c-format
-#| msgid "Public SSH key cannot be imported. %s"
-msgid "SSH certificate cannot be copied into the private SSH key. %s"
-msgstr ""
-"Το πιστοποιητικό SSH δεν μπορεί να αντιγραφεί στο ιδιωτικό κλειδί SSH. %s"
-
-#. TRANSLATORS: The placeholder %s is an error message
-#: src/remmina_ssh.c:355
-#, fuzzy, c-format
-#| msgid "Could not authenticate with public SSH key. %s"
-msgid "Could not authenticate using SSH certificate. %s"
-msgstr ""
-"Δεν ήταν δυνατή η πιστοποίηση ταυτότητας με χρήση πιστοποιητικού SSH. %s"
-
-#: src/remmina_ssh.c:369
-msgid "SSH identity file not selected."
-msgstr "Δεν έχει οριστεί ακόμα το αρχείο κλειδί του SSH."
-
-#. TRANSLATORS: The placeholder %s is an error message
-#: src/remmina_ssh.c:380
-#, c-format
-msgid "Public SSH key cannot be imported. %s"
-msgstr "Δεν είναι δυνατή η εισαγωγή δημόσιου κλειδιού SSH. %s"
-
-#: src/remmina_ssh.c:478
-#, c-format
-msgid "Could not authenticate automatically with public SSH key. %s"
-msgstr ""
-"Δεν ήταν δυνατός ο αυτόματος έλεγχος ταυτότητας με το δημόσιο κλειδί SSH. %s"
-
-#: src/remmina_ssh.c:523
-#, c-format
-msgid "Could not authenticate automatically with SSH agent. %s"
-msgstr ""
-"Δεν ήταν δυνατός ο αυτόματος έλεγχος ταυτότητας με το δημόσιο κλειδί SSH. %s"
-
->>>>>>> 050fc71c
 #: src/remmina_ssh.c:569 src/remmina_ssh.c:856
 #, c-format
 msgid "Could not authenticate with SSH GSSAPI/Kerberos. %s"
@@ -1706,9 +1216,6 @@
 msgstr "Αποτυχία εκκίνησης της συνεδρίας SSH: %s"
 
 #. TRANSLATORS: The placeholder %s is an error message
-<<<<<<< HEAD
-#: src/remmina_ssh.c:2378
-=======
 #: src/remmina_ssh.c:2379
 #, c-format
 msgid "Could not open channel. %s"
@@ -1716,34 +1223,10 @@
 
 #. TRANSLATORS: The placeholder %s is an error message
 #: src/remmina_ssh.c:2394
->>>>>>> 050fc71c
-#, c-format
-msgid "Could not open channel. %s"
-msgstr "Αποτυχία δημιουργίας συνεδρίας sftp: %s"
-
-<<<<<<< HEAD
-#. TRANSLATORS: The placeholder %s is an error message
-#: src/remmina_ssh.c:2393
 #, c-format
 msgid "Could not request shell. %s"
 msgstr "Αποτυχία δημιουργίας συνεδρίας sftp: %s"
 
-#: src/remmina_ssh.c:2511
-#, fuzzy
-msgid "Could not create PTY device."
-msgstr "Δεν ήταν δυνατή η δημιουργία συσκευής PTY."
-
-#: src/remmina_exec.c:475
-#, c-format
-msgid "Plugin %s is not registered."
-msgstr "Το πρόσθετο %s δεν έχει καταχωρηθεί."
-
-#: src/remmina_main.c:669
-msgid "The latest successful connection attempt, or a pre-computed date"
-msgstr ""
-
-#: src/remmina_main.c:671
-=======
 #: src/remmina_ssh.c:2521
 #, fuzzy
 msgid "Could not create PTY device."
@@ -1962,209 +1445,6 @@
 msgstr "Επιλογή Εξυπηρετητή Απομακρυσμένης Σύνδεσης"
 
 #: src/remmina_file_editor.c:460
->>>>>>> 050fc71c
-#, c-format
-msgid "Total %i item."
-msgid_plural "Total %i items."
-msgstr[0] "Σύνολο %i αντικείμενο."
-msgstr[1] "Σύνολο %i αντικείμενα."
-
-<<<<<<< HEAD
-#: src/remmina_main.c:865
-#, c-format
-msgid "Are you sure you want to delete “%s”?"
-msgstr "Είστε σίγουρη/ος για τη διαγραφή του: '%s'?"
-
-#: src/remmina_main.c:989
-#, c-format
-msgid ""
-"Unable to import:\n"
-"%s"
-msgstr ""
-"Δεν είναι δυνατή η εισαγωγή του:\n"
-"%s"
-
-#: src/remmina_main.c:1015 data/ui/remmina_main.glade:285
-msgid "Import"
-msgstr "Εισαγωγή"
-
-#: src/remmina_main.c:1038 src/remmina_file_editor.c:1791
-msgid "_Save"
-msgstr "_Αποθήκευση"
-
-#: src/remmina_main.c:1044
-msgid "This protocol does not support exporting."
-msgstr "Αυτό το πρωτόκολλο δεν υποστηρίζει την εξαγωγή."
-
-#: src/remmina_main.c:1361
-msgid "Remmina Remote Desktop Client"
-msgstr "Διακομιστής απομακρυσμένης επιφάνειας εργασίας Remmina"
-
-#: src/remmina_main.c:1363
-msgid "Remmina Kiosk"
-msgstr "Περίπτερο Ρεμίνα"
-
-#. TRANSLATORS: The placeholder %s is a directory path
-#: src/remmina_sftp_client.c:173
-#, c-format
-msgid "Could not create the folder “%s”."
-msgstr "Δεν ήταν δυνατή η δημιουργία του φακέλου \"%s\"."
-
-#. TRANSLATORS: The placeholder %s is a file path
-#: src/remmina_sftp_client.c:181 src/remmina_sftp_client.c:202
-#, c-format
-msgid "Could not create the file “%s”."
-msgstr "Δεν ήταν δυνατή η δημιουργία του αρχείου \"%s\"."
-
-#. TRANSLATORS: The placeholders %s are a file path, and an error message.
-#: src/remmina_sftp_client.c:220
-#, c-format
-msgid "Could not open the file “%s” on the server. %s"
-msgstr "Δεν ήταν δυνατό το άνοιγμα του αρχείου \"%s\" στο διακομιστή. %s"
-
-#: src/remmina_sftp_client.c:242
-#, c-format
-msgid "Could not save the file “%s”."
-msgstr "Δεν ήταν δυνατή η αποθήκευση του αρχείου \"%s\"."
-
-#: src/remmina_sftp_client.c:281 src/remmina_sftp_client.c:698
-#: src/remmina_sftp_client.c:761
-#, c-format
-msgid "Could not open the folder “%s”. %s"
-msgstr "Δεν ήταν δυνατό το άνοιγμα του φακέλου \"%s\". %s"
-
-#: src/remmina_sftp_client.c:385
-#, c-format
-msgid "Could not create the folder “%s” on the server. %s"
-msgstr "Δεν ήταν δυνατή η δημιουργία του φακέλου \"%s\" στο διακομιστή. %s"
-
-#: src/remmina_sftp_client.c:413 src/remmina_sftp_client.c:435
-#, c-format
-msgid "Could not create the file “%s” on the server. %s"
-msgstr "Δεν ήταν δυνατή η δημιουργία του αρχείου \"%s\" στο διακομιστή. %s"
-
-#: src/remmina_sftp_client.c:456
-#, c-format
-msgid "Could not open the file “%s”."
-msgstr "Δεν ήταν δυνατό το άνοιγμα του αρχείου \"%s\"."
-
-#: src/remmina_sftp_client.c:476
-#, c-format
-msgid "Could not write to the file “%s” on the server. %s"
-msgstr "Δεν ήταν δυνατή η εγγραφή στο αρχείο \"%s\" στο διακομιστή. %s"
-
-#: src/remmina_sftp_client.c:716
-#, c-format
-msgid "Could not read from the folder. %s"
-msgstr "Δεν ήταν δυνατή η ανάγνωση από το φάκελο. %s"
-
-#: src/remmina_sftp_client.c:823
-msgid "Are you sure you want to cancel the file transfer in progress?"
-msgstr ""
-"Είστε βέβαιοι ότι θέλετε να ακυρώσετε τη μεταφορά αρχείων που βρίσκεται σε "
-"εξέλιξη;"
-
-#: src/remmina_sftp_client.c:857
-#, c-format
-msgid "Could not delete “%s”. %s"
-msgstr "Αποτυχία διαγραφής του '%s'. %s"
-
-#: src/remmina_sftp_client.c:942
-msgid "The file exists already"
-msgstr "Το αρχείο υπάρχει ήδη"
-
-#: src/remmina_sftp_client.c:945
-msgid "Resume"
-msgstr "Συνέχιση"
-
-#: src/remmina_sftp_client.c:946
-msgid "Overwrite"
-msgstr "Αντικατάσταση"
-
-#: src/remmina_sftp_client.c:964
-msgid "The following file already exists in the target folder:"
-msgstr "Το ακόλουθο αρχείο υπάρχει ήδη στον φάκελο προορισμού:"
-
-#: src/remmina_file_editor.c:61
-#, fuzzy
-#| msgid ""
-#| "<tt><big>Supported formats\n"
-#| "• server\n"
-#| "• server:port\n"
-#| "• [server]:port</big></tt>"
-msgid ""
-"<big>Supported formats\n"
-"• server\n"
-"• server[:port]\n"
-"VNC additional formats\n"
-"• ID:repeater ID number\n"
-"• unix:///path/socket.sock</big>"
-msgstr ""
-"<big>Υποστηριζόμενες μορφές\n"
-"- διακομιστής\n"
-"- server[:port]\n"
-"Πρόσθετες μορφές VNC\n"
-"- ID:αριθμός αναγνωριστικού επαναλήπτη\n"
-"- unix:///path/socket.sock</big>"
-
-#: src/remmina_file_editor.c:70
-msgid ""
-"<big>• command in PATH args %h\n"
-"• /path/to/foo -options %h %u\n"
-"• %h is substituted with the server name\n"
-"• %t is substituted with the SSH server name\n"
-"• %u is substituted with the username\n"
-"• %U is substituted with the SSH username\n"
-"• %p is substituted with Remmina profile name\n"
-"• %g is substituted with Remmina profile group name\n"
-"• %d is substituted with local date and time in ISO 8601 format\n"
-"Do not run in background if you want the command to be executed before "
-"connecting.\n"
-"</big>"
-msgstr ""
-"<big>• εντολή στο PATH args %h\n"
-"• /path/to/foo -options %h %u\n"
-"• %h αντικαθίσταται με το όνομα του διακομιστή\n"
-"• %t αντικαθίσταται με το όνομα του διακομιστή SSH\n"
-"• %u αντικαθίσταται με το όνομα χρήστη\n"
-"• %U αντικαθίσταται με το όνομα χρήστη SSH\n"
-"• %p αντικαθίσταται με το όνομα προφίλ Remmina\n"
-"• %g αντικαθίσταται με το όνομα της ομάδας προφίλ Remmina\n"
-"• %d αντικαθίσταται με τοπική ημερομηνία και ώρα σε μορφή ISO 8601\n"
-"Μην εκτελείται στο παρασκήνιο, εάν θέλετε να εκτελεστεί η εντολή πριν από τη "
-"σύνδεση.\n"
-"</big>"
-
-#: src/remmina_file_editor.c:84
-#, fuzzy
-#| msgid ""
-#| "<tt><big>Supported formats\n"
-#| "• :port\n"
-#| "• server\n"
-#| "• server:port\n"
-#| "• [server]:port\n"
-#| "• username@server:port (SSH protocol only)</big></tt>"
-msgid ""
-"<big>Supported formats\n"
-"• server\n"
-"• server[:port]\n"
-"• username@server[:port] (SSH protocol only)</big>"
-msgstr ""
-"<big>Υποστηριζόμενες μορφές\n"
-"- διακομιστής\n"
-"- server[:port]\n"
-"- username@server[:port] (μόνο πρωτόκολλο SSH)</big>"
-
-#: src/remmina_file_editor.c:162
-#, fuzzy
-msgid "Input is invalid."
-msgstr "Η είσοδος είναι άκυρη."
-
-#: src/remmina_file_editor.c:239
-msgid "Choose a Remote Desktop Server"
-msgstr "Επιλογή Εξυπηρετητή Απομακρυσμένης Σύνδεσης"
-
-#: src/remmina_file_editor.c:460
 #, c-format
 msgid "Browse the network to find a %s server"
 msgstr "Αναζητήστε στο δίκτυο για να βρείτε έναν διακομιστή %s"
@@ -2195,34 +1475,6 @@
 msgid "Behavior"
 msgstr "Συμπεριφορά"
 
-=======
-#: src/remmina_file_editor.c:564
-msgid "Resolution"
-msgstr "Ανάλυση"
-
-#: src/remmina_file_editor.c:571
-#, fuzzy
-msgid "Use initial window size"
-msgstr "Χρήση αρχικού μεγέθους παραθύρου"
-
-#: src/remmina_file_editor.c:575
-msgid "Use client resolution"
-msgstr "Χρησιμοποίησε μέγεθος ανάλυσης πελάτη"
-
-#: src/remmina_file_editor.c:586 src/remmina_file_editor.c:1152
-msgid "Custom"
-msgstr "Προσαρμοσμένο"
-
-#: src/remmina_file_editor.c:945
-msgid "Keyboard mapping"
-msgstr "Αντιστοίχιση Πληκτρολογίου"
-
-#: src/remmina_file_editor.c:1072
-#, fuzzy
-msgid "Behavior"
-msgstr "Συμπεριφορά"
-
->>>>>>> 050fc71c
 #: src/remmina_file_editor.c:1075
 #, fuzzy
 msgid "Execute a Command"
@@ -2272,11 +1524,7 @@
 msgid "Same server at port %i"
 msgstr "Ο ίδιος εξυπηρετητής στην πόρτα %i"
 
-<<<<<<< HEAD
-#: src/remmina_file_editor.c:1193 plugins/rdp/rdp_plugin.c:2724
-=======
 #: src/remmina_file_editor.c:1193 plugins/rdp/rdp_plugin.c:2767
->>>>>>> 050fc71c
 msgid "Start-up path"
 msgstr "Διαδρομή Εκκίνησης"
 
@@ -2285,171 +1533,6 @@
 msgstr "Πιστοποίηση SSH"
 
 #: src/remmina_file_editor.c:1229
-<<<<<<< HEAD
-#, fuzzy
-#| msgid "SSH private key passphrase"
-msgid "SSH private key file"
-msgstr "Αρχείο ιδιωτικού κλειδιού SSH"
-
-#: src/remmina_file_editor.c:1235 src/remmina_ssh_plugin.c:1474
-#, fuzzy
-#| msgid "CA Certificate File"
-msgid "SSH certificate file"
-msgstr "Αρχείο πιστοποιητικού SSH"
-
-#: src/remmina_file_editor.c:1293
-msgid "Basic"
-msgstr "Βασικό"
-
-#: src/remmina_file_editor.c:1299
-msgid "Advanced"
-msgstr "Προχωρημένο"
-
-#: src/remmina_file_editor.c:1310
-msgid "Notes"
-msgstr "Σημειώσεις"
-
-#: src/remmina_file_editor.c:1438
-#, fuzzy, c-format
-msgid "(%s: %i): Can't validate setting '%s' since 'value' or 'gfe' are NULL!"
-msgstr ""
-"(%s: %i): Δεν μπορεί να επικυρωθεί η ρύθμιση '%s', καθώς η 'value' ή η 'gfe' "
-"είναι NULL!"
-
-#: src/remmina_file_editor.c:1441
-#, fuzzy, c-format
-msgid ""
-"(%s: %i): Can't validate user input since 'setting_name_to_validate', "
-"'value' or 'gfe' are NULL!"
-msgstr ""
-"(%s: %i): Δεν μπορεί να επικυρώσει την είσοδο του χρήστη αφού τα "
-"'setting_name_to_validate', 'value' ή 'gfe' είναι NULL!"
-
-#. TRANSLATORS: Meta-error. Shouldn't be visible.
-#: src/remmina_file_editor.c:1445 plugins/x2go/x2go_plugin.c:856
-#: plugins/x2go/x2go_plugin.c:1440
-#, fuzzy
-msgid "Internal error."
-msgstr "Εσωτερικό σφάλμα."
-
-#: src/remmina_file_editor.c:1667 src/remmina_file_editor.c:1703
-#: src/remmina_file_editor.c:1724 src/remmina_file_editor.c:1747
-#, fuzzy, c-format
-#| msgid "Could not create SFTP session. %s"
-msgid "Couldn't validate user input. %s"
-msgstr "Δεν μπόρεσε να επικυρώσει την είσοδο του χρήστη. %s"
-
-#: src/remmina_file_editor.c:1691
-msgid "Default settings saved."
-msgstr "Αποθηκεύτηκαν οι προεπιλεγμένες ρυθμίσεις."
-
-#: src/remmina_file_editor.c:1781
-msgid "Remote Connection Profile"
-msgstr "Αποτυχία σύνδεσης VNC: %s"
-
-#: src/remmina_file_editor.c:1787
-#, fuzzy
-msgid "Save as Default"
-msgstr "Σώσε ως προεπιλογή"
-
-#: src/remmina_file_editor.c:1788
-msgid "Use the current settings as the default for all new connection profiles"
-msgstr ""
-"Χρησιμοποιήστε τις τρέχουσες ρυθμίσεις ως προεπιλογή για όλα τα νέα προφίλ "
-"σύνδεσης"
-
-#: src/remmina_file_editor.c:1796 data/ui/remmina_main.glade:160
-#, fuzzy
-msgid "Connect"
-msgstr "Σύνδεση"
-
-#: src/remmina_file_editor.c:1799
-msgid "_Save and Connect"
-msgstr "_Αποθήκευση και Σύνδεση"
-
-#: src/remmina_file_editor.c:1922
-msgid "Quick Connect"
-msgstr "Γρήγορη Σύνδεση"
-
-#: src/remmina_file_editor.c:1946
-#, c-format
-msgid "Use '%s' as subgroup delimiter"
-msgstr "Χρήση '%s' ως υποομάδα οριοθέτη"
-
-#: src/remmina_file_editor.c:2012 src/remmina_file_editor.c:2030
-#, c-format
-msgid "Could not find the file “%s”."
-msgstr "Δεν ήταν δυνατό το άνοιγμα του αρχείου \"%s\"."
-
-#. TRANSLATORS: This is a message that pops up when an external Remmina plugin tries to set the window resolution using a legacy parameter.
-#. TRANSLATORS: This is a message that pop-up when an external Remmina plugin tries to set the windows resolution using a legacy parameter.
-#: src/remmina_file.c:451 src/remmina_file.c:497
-msgid ""
-"Using the «resolution» parameter in the Remmina preferences file is "
-"deprecated.\n"
-msgstr ""
-
-#: src/remmina_icon.c:136
-msgid "Open Main Window"
-msgstr "Άνοιγμα κεντρικού παραθύρου"
-
-#: src/remmina_icon.c:141 data/ui/remmina_main.glade:254
-msgid "_Preferences"
-msgstr "_Προτιμήσεις"
-
-#: src/remmina_icon.c:146
-msgid "_About"
-msgstr "_Σχετικά"
-
-#: src/remmina_icon.c:156
-msgid "Enable Service Discovery"
-msgstr "Ενεργοποίηση ανίχνευσης υπηρεσιών"
-
-#: src/remmina_icon.c:168 data/ui/remmina_main.glade:404
-msgid "_Quit"
-msgstr "_Τερματισμός"
-
-#. TRANSLATORS: Applet name as per the Freedesktop Desktop entry specification https://specifications.freedesktop.org/desktop-entry-spec/latest/
-#. TRANSLATORS: Applet Name as per the Freedesktop Desktop entry specification https://specifications.freedesktop.org/desktop-entry-spec/latest/
-#: src/remmina_icon.c:294 src/remmina_icon.c:450
-msgid "Remmina Applet"
-msgstr "Μικροεφαρμογή Remmina"
-
-#. TRANSLATORS: Applet comment/description as per the Freedesktop Desktop entry specification https://specifications.freedesktop.org/desktop-entry-spec/latest/
-#: src/remmina_icon.c:296 src/remmina_icon.c:452
-msgid "Connect to remote desktops through the applet menu"
-msgstr ""
-"Σύνδεση στους απομακρυσμένους υπολογιστές μέσω της μικροεφαρμογής του μενού"
-
-#: src/remmina_icon.c:359
-msgid "StatusNotifier/Appindicator support in “"
-msgstr ""
-
-#. TRANSLATORS: %s is a placeholder for "StatusNotifier/Appindicator suppor in “DESKTOP NAME”: "
-#: src/remmina_icon.c:366
-#, c-format
-msgid "%s your desktop does support it"
-msgstr ""
-
-#. TRANSLATORS: %s is a placeholder for "StatusNotifier/Appindicator suppor in “DESKTOP NAME”: "
-#: src/remmina_icon.c:368
-#, c-format
-msgid "%s and Remmina has built-in (compiled) support for libappindicator."
-msgstr ""
-
-#. TRANSLATORS: %s is a placeholder for "StatusNotifier/Appindicator suppor in “DESKTOP NAME”: "
-#: src/remmina_icon.c:371
-#, c-format
-msgid ""
-"%s not supported natively by your Desktop Environment. libappindicator will "
-"try to fallback to GtkStatusIcon/xembed"
-msgstr ""
-
-#. TRANSLATORS: %s is a placeholder for "StatusNotifier/Appindicator suppor in “DESKTOP NAME”: "
-#: src/remmina_icon.c:375
-#, c-format
-msgid "%s You may need to install, and use XApp Status Applet"
-=======
 #, fuzzy
 #| msgid "SSH private key passphrase"
 msgid "SSH private key file"
@@ -3709,204 +2792,9 @@
 #: plugins/rdp/rdp_plugin.c:2794
 #, fuzzy
 msgid "Server detection using Remote Desktop Gateway"
->>>>>>> 050fc71c
 msgstr ""
 "Ανίχνευση διακομιστή με χρήση της πύλης απομακρυσμένης επιφάνειας εργασίας"
 
-<<<<<<< HEAD
-#. TRANSLATORS: %s is a placeholder for "StatusNotifier/Appindicator suppor in “DESKTOP NAME”: "
-#: src/remmina_icon.c:378
-#, c-format
-msgid "%s You may need to install, and use KStatusNotifierItem"
-msgstr ""
-
-#. TRANSLATORS: %s is a placeholder for "StatusNotifier/Appindicator suppor in “DESKTOP NAME”: "
-#: src/remmina_icon.c:381
-#, c-format
-msgid "%s You may need to install, and use XEmbed SNI Proxy"
-msgstr ""
-
-#. TRANSLATORS: %s is a placeholder for "StatusNotifier/Appindicator suppor in “DESKTOP NAME”: "
-#: src/remmina_icon.c:384
-#, c-format
-msgid "%s You may need to install, and use Gnome Shell Extension Appindicator"
-msgstr ""
-
-#. TRANSLATORS: %s is a placeholder for an error message
-#: src/remmina_ssh_plugin.c:539
-#, c-format
-msgid "Error: %s"
-msgstr "Σφάλμα: %s"
-
-#: src/remmina_ssh_plugin.c:556
-msgid "Terminal content saved in"
-msgstr "Το περιεχόμενο του τερματικού αποθηκεύτηκε στο"
-
-#: src/remmina_ssh_plugin.c:822
-msgid "Select All (host+A)"
-msgstr "Επιλογή όλων"
-
-#: src/remmina_ssh_plugin.c:823
-msgid "Copy (host+C)"
-msgstr "Αντιγραφή (host+C)"
-
-#: src/remmina_ssh_plugin.c:824
-msgid "Paste (host+V)"
-msgstr "Επικόλληση (host+V)"
-
-#: src/remmina_ssh_plugin.c:825
-msgid "Save session to file"
-msgstr "Αποθήκευση περιόδου λειτουργίας σε αρχείο"
-
-#: src/remmina_ssh_plugin.c:826
-msgid "Increase font size (host+Page Up)"
-msgstr "Αύξηση μεγέθους γραμματοσειράς (host+Page Up)"
-
-#: src/remmina_ssh_plugin.c:827
-msgid "Decrease font size (host+Page Down)"
-msgstr "Μείωση μεγέθους γραμματοσειράς (host+Page Down)"
-
-#: src/remmina_ssh_plugin.c:828
-msgid "Find text (host+G)"
-msgstr "Εύρεση κειμένου (host+G)"
-
-#: src/remmina_ssh_plugin.c:1439 data/ui/remmina_main.glade:177
-msgid "Copy"
-msgstr "Αντιγραφή"
-
-#: src/remmina_ssh_plugin.c:1439
-#, fuzzy
-msgid "_Copy"
-msgstr "_Αντιγραφή"
-
-#: src/remmina_ssh_plugin.c:1440
-msgid "Paste"
-msgstr "Επικόλληση"
-
-#: src/remmina_ssh_plugin.c:1440
-#, fuzzy
-msgid "_Paste"
-msgstr "Επι_κόλληση"
-
-#: src/remmina_ssh_plugin.c:1441
-msgid "Select all"
-msgstr "Επιλογή όλων"
-
-#: src/remmina_ssh_plugin.c:1441
-#, fuzzy
-msgid "_Select all"
-msgstr "_Επιλογή όλων"
-
-#: src/remmina_ssh_plugin.c:1442
-msgid "Increase font size"
-msgstr "Αύξηση μεγέθους γραμματοσειράς"
-
-#: src/remmina_ssh_plugin.c:1442
-msgid "_Increase font size"
-msgstr "_Αύξηση μεγέθους γραμματοσειράς"
-
-#: src/remmina_ssh_plugin.c:1443
-msgid "Decrease font size"
-msgstr "Μείωση μεγέθους γραμματοσειράς"
-
-#: src/remmina_ssh_plugin.c:1443
-msgid "_Decrease font size"
-msgstr "_Μείωση μεγέθους γραμματοσειράς"
-
-#: src/remmina_ssh_plugin.c:1444
-msgid "Find text"
-msgstr "Εύρεση κειμένου"
-
-#: src/remmina_ssh_plugin.c:1444
-msgid "_Find text"
-msgstr "_Εύρεση κειμένου"
-
-#: src/remmina_ssh_plugin.c:1471 plugins/spice/spice_plugin.c:674
-#: plugins/vnc/vnc_plugin.c:1977 plugins/vnc/vnc_plugin.c:1989
-msgid "User password"
-msgstr "Κωδικός Χρήστη"
-
-#: src/remmina_ssh_plugin.c:1477 plugins/rdp/rdp_plugin.c:2723
-msgid "Start-up program"
-msgstr "Πρόγραμμα Εκκίνησης"
-
-#: src/remmina_ssh_plugin.c:1482
-msgid ""
-"The filename can use the following placeholders:\n"
-"\n"
-"  • %h is substituted with the server name\n"
-"  • %t is substituted with the SSH server name\n"
-"  • %u is substituted with the username\n"
-"  • %U is substituted with the SSH username\n"
-"  • %p is substituted with Remmina profile name\n"
-"  • %g is substituted with Remmina profile group name\n"
-"  • %d is substituted with local date and time in ISO 8601 format\n"
-msgstr ""
-"Το όνομα αρχείου μπορεί να χρησιμοποιήσει τα ακόλουθα σύμβολα κράτησης "
-"θέσης:\n"
-"\n"
-"• %h αντικαθίσταται με το όνομα του διακομιστή\n"
-"  • %t αντικαθίσταται με το όνομα του διακομιστή SSH\n"
-"  • %u αντικαθίσταται με το όνομα χρήστη\n"
-"  • %U αντικαθίσταται με το όνομα χρήστη SSH\n"
-"  • %p αντικαθίσταται με το όνομα προφίλ Remmina\n"
-"  • %g αντικαθίσταται με το όνομα της ομάδας προφίλ Remmina\n"
-"  • %d αντικαθίσταται με τοπική ημερομηνία/ώρα σε μορφή ISO8601\n"
-
-#: src/remmina_ssh_plugin.c:1504
-#, fuzzy
-#| msgid "Terminal color scheme"
-msgid "Terminal colour scheme"
-msgstr "Συνδυασμός χρωμάτων τερματικού"
-
-#: src/remmina_ssh_plugin.c:1505
-msgid "Character set"
-msgstr "Κωδικοποίηση χαρακτήρων"
-
-#: src/remmina_ssh_plugin.c:1507
-msgid "KEX (Key Exchange) algorithms"
-msgstr "Αλγόριθμοι KEX (Ανταλλαγή κλειδιών)"
-
-#: src/remmina_ssh_plugin.c:1508
-msgid "Symmetric cipher client to server"
-msgstr "Symmetric cipher πελάτης σε διακομιστή"
-
-#: src/remmina_ssh_plugin.c:1509
-msgid "Preferred server host key types"
-msgstr "Προτιμώμενοι τύποι κλειδιών κεντρικού υπολογιστή διακομιστή"
-
-#: src/remmina_ssh_plugin.c:1510
-msgid "Folder for SSH session log"
-msgstr "Αποτυχία εκκίνησης της συνεδρίας SSH: %s"
-
-#: src/remmina_ssh_plugin.c:1511
-msgid "Filename for SSH session log"
-msgstr "Όνομα αρχείου για το αρχείο καταγραφής συνεδρίας SSH"
-
-#: src/remmina_ssh_plugin.c:1512
-msgid "Log SSH session when exiting Remmina"
-msgstr "Καταγραφή συνεδρίας SSH κατά την έξοδο από το Remmina"
-
-#: src/remmina_ssh_plugin.c:1513
-#, fuzzy
-msgid "Log SSH session asynchronously"
-msgstr "Ασύγχρονη καταγραφή συνόδου SSH"
-
-#: src/remmina_ssh_plugin.c:1513
-#, fuzzy
-msgid "Saving the session asynchronously may have a notable performance impact"
-msgstr ""
-"Η ασύγχρονη αποθήκευση της συνεδρίας μπορεί να έχει αξιοσημείωτο αντίκτυπο "
-"στις επιδόσεις"
-
-#: src/remmina_ssh_plugin.c:1514
-msgid "Audible terminal bell"
-msgstr "Ηχητικό κουδούνι τερματικού"
-
-#: src/remmina_ssh_plugin.c:1515
-msgid "SSH compression"
-msgstr "Συμπίεση SSH"
-=======
 #: plugins/rdp/rdp_plugin.c:2796
 #, fuzzy
 msgid "Use system proxy settings"
@@ -4100,17 +2988,11 @@
 #, fuzzy
 msgid "USB redirection error"
 msgstr "Σφάλμα ανακατεύθυνσης USB"
->>>>>>> 050fc71c
-
-#: src/remmina_ssh_plugin.c:1516
-msgid "Don't remember passwords"
+
+#: plugins/vnc/vnc_plugin.c:772
+msgid "Enter VNC password"
 msgstr "Αποθήκευση κωδικού πρόσβασης"
 
-<<<<<<< HEAD
-#: src/remmina_ssh_plugin.c:1517
-msgid "Strict host key checking"
-msgstr "Αυστηρός έλεγχος κλειδιού κεντρικού υπολογιστή"
-=======
 #: plugins/vnc/vnc_plugin.c:825 plugins/gvnc/gvnc_plugin.c:539
 #, fuzzy
 msgid "Enter VNC authentication credentials"
@@ -4124,266 +3006,16 @@
 #, c-format
 msgid "Couldn’t convert '%s' to host address"
 msgstr "Αδύνατη η μετατροπή του '%s' στην διεύθυνση του διακομιστή"
->>>>>>> 050fc71c
-
-#: src/remmina_ssh_plugin.c:1531
-msgid "SSH - Secure Shell"
-msgstr "SSH - Ασφαλές Κέλυφος"
-
-#: plugins/kwallet/src/kwallet_plugin_main.c:118
-msgid "Secured password storage in KWallet"
-msgstr "%s κωδικός πρόσβασης"
-
-<<<<<<< HEAD
-#: plugins/rdp/rdp_settings.c:217
-msgid "<Auto-detect>"
-msgstr "<Αυτόματος εντοπισμός>"
-
-#: plugins/rdp/rdp_settings.c:249
-#, fuzzy
-msgid "<Not set>"
-msgstr "<Δεν έχει οριστεί>"
-
-#: plugins/rdp/rdp_settings.c:280
-#, fuzzy
-msgid "<Choose a quality level to edit…>"
-msgstr "<Επιλογή επιπέδου ποιότητας για επεξεργασία...>"
-
-#: plugins/rdp/rdp_settings.c:282 plugins/rdp/rdp_plugin.c:2542
-#: plugins/vnc/vnc_plugin.c:1934
-msgid "Poor (fastest)"
-msgstr "Χαμηλή (γρηγορότερο)"
-
-#: plugins/rdp/rdp_settings.c:284 plugins/rdp/rdp_plugin.c:2543
-#: plugins/vnc/vnc_plugin.c:1933
-msgid "Medium"
-msgstr "Μέτρια"
-
-#: plugins/rdp/rdp_settings.c:286 plugins/rdp/rdp_plugin.c:2544
-#: plugins/vnc/vnc_plugin.c:1931
-msgid "Good"
-msgstr "Καλή"
-
-#: plugins/rdp/rdp_settings.c:288 plugins/rdp/rdp_plugin.c:2545
-#: plugins/vnc/vnc_plugin.c:1932
-msgid "Best (slowest)"
-msgstr "Βέλτιστη (αργότερο)"
-
-#: plugins/rdp/rdp_settings.c:427
-msgid "Keyboard layout"
-msgstr "Διάταξη πληκτρολογίου"
-
-#: plugins/rdp/rdp_settings.c:457
-msgid "Use client keyboard mapping"
-msgstr "Χρήση χαρτογράφησης πληκτρολογίου πελάτη"
-
-#: plugins/rdp/rdp_settings.c:468
-#, fuzzy
-#| msgid "Keyboard mapping"
-msgid "Keyboard scancode remapping"
-msgstr "Επαναπροσδιορισμός scancode πληκτρολογίου"
-
-#: plugins/rdp/rdp_settings.c:483
-#, fuzzy
-msgid "List of key=value,… pairs to remap scancodes. E.g. 0x56=0x29,0x29=0x56"
-msgstr ""
-"Λίστα ζευγών key=value,... για την αναπροσαρμογή scancodes. Π.χ. "
-"0x56=0x29,0x29=0x56"
-
-#: plugins/rdp/rdp_settings.c:486
-#, fuzzy
-msgid "FreeRDP > 2.3.0 is required to map scancodes"
-msgstr "Απαιτείται FreeRDP > 2.3.0 για την αντιστοίχιση scancodes"
-
-#: plugins/rdp/rdp_settings.c:494
-#, fuzzy
-msgid "Quality settings"
-msgstr "Ρυθμίσεις ποιότητας"
-
-#: plugins/rdp/rdp_settings.c:517
-msgid "Wallpaper"
-msgstr "Ταπετσαρία"
-
-#: plugins/rdp/rdp_settings.c:525
-msgid "Window drag"
-msgstr "Σύρσιμο Παραθύρου"
-
-#: plugins/rdp/rdp_settings.c:532
-msgid "Menu animation"
-msgstr "Εφέ κίνησης μενού"
-
-#: plugins/rdp/rdp_settings.c:540
-msgid "Theme"
-msgstr "Θέμα"
-
-#: plugins/rdp/rdp_settings.c:547
-msgid "Cursor shadow"
-msgstr "Σκιά δείκτη ποντικιού"
-
-#: plugins/rdp/rdp_settings.c:555
-msgid "Cursor blinking"
-msgstr "Ο δείκτης ποντικιού αναβοσβήνει"
-
-#: plugins/rdp/rdp_settings.c:562
-msgid "Font smoothing"
-msgstr "Εξομάλυνση γραμματοσειρών"
-
-#: plugins/rdp/rdp_settings.c:570
-msgid "Composition"
-msgstr "Σύνθεση"
-
-#: plugins/rdp/rdp_settings.c:580
-#, fuzzy
-msgid "Remote scale factor"
-msgstr "Απομακρυσμένος συντελεστής κλίμακας"
-
-#: plugins/rdp/rdp_settings.c:595
-#, fuzzy
-msgid "Desktop scale factor %"
-msgstr "Συντελεστής κλίμακας επιφάνειας εργασίας %"
-
-#: plugins/rdp/rdp_settings.c:607
-#, fuzzy
-msgid "Device scale factor %"
-msgstr "Συντελεστής κλίμακας συσκευής %"
-
-#: plugins/rdp/rdp_settings.c:630
-#, fuzzy
-msgid "Desktop orientation"
-msgstr "Προσανατολισμός επιφάνειας εργασίας"
-
-#: plugins/rdp/rdp_settings.c:650
-#, fuzzy
-#| msgid "Disable server input"
-msgid "Input device settings"
-msgstr "Ρυθμίσεις συσκευής εισόδου"
-
-#: plugins/rdp/rdp_settings.c:658 plugins/rdp/rdp_plugin.c:2686
-#: plugins/vnc/vnc_plugin.c:2014
-#, fuzzy
-#| msgid "Turn on smooth scrolling"
-msgid "Disable smooth scrolling"
-msgstr "Απενεργοποίηση ομαλής κύλισης"
-
-#: plugins/rdp/rdp_settings.c:669
-#, fuzzy
-#| msgid "Disable server input"
-msgid "General settings"
-msgstr "Γενικές ρυθμίσεις"
-
-#: plugins/rdp/rdp_settings.c:676 plugins/rdp/rdp_plugin.c:2738
-#, fuzzy
-#| msgid "Reconnection attempt %d of %d…"
-msgid "Reconnect attempts number"
-msgstr "Αριθμός προσπαθειών επανασύνδεσης"
-
-#: plugins/rdp/rdp_settings.c:689 plugins/rdp/rdp_plugin.c:2738
-#, fuzzy
-msgid ""
-"The maximum number of reconnect attempts upon an RDP disconnect (default: 20)"
-msgstr ""
-"Ο μέγιστος αριθμός προσπαθειών επανασύνδεσης μετά από αποσύνδεση RDP "
-"(προεπιλογή: 20)"
-
-#: plugins/rdp/rdp_plugin.c:762 plugins/rdp/rdp_plugin.c:827
-#, fuzzy
-msgid "Enter RDP authentication credentials"
-msgstr "Εισάγετε τα διαπιστευτήρια ελέγχου ταυτότητας RDP"
-
-#: plugins/rdp/rdp_plugin.c:835
-#, fuzzy
-msgid "Enter RDP gateway authentication credentials"
-msgstr "Εισάγετε τα διαπιστευτήρια ελέγχου ταυτότητας πύλης RDP"
-
-#: plugins/rdp/rdp_plugin.c:2073
-#, c-format
-msgid ""
-"Could not access the RDP server “%s”.\n"
-"Account locked out."
-msgstr ""
-"Δεν ήταν δυνατή η πρόσβαση στο διακομιστή RDP \"%s\".\n"
-"Ο λογαριασμός είναι κλειδωμένος."
-
-#: plugins/rdp/rdp_plugin.c:2080
-#, c-format
-msgid ""
-"Could not access the RDP server “%s”.\n"
-"Account expired."
-msgstr ""
-"Δεν ήταν δυνατή η πρόσβαση στο διακομιστή RDP \"%s\".\n"
-"Ο λογαριασμός έληξε."
-
-#: plugins/rdp/rdp_plugin.c:2087
-#, c-format
-msgid ""
-"Could not access the RDP server “%s”.\n"
-"Password expired."
-msgstr ""
-"Δεν ήταν δυνατή η πρόσβαση στο διακομιστή RDP \"%s\".\n"
-"Ο κωδικός πρόσβασης έληξε."
-
-#: plugins/rdp/rdp_plugin.c:2094
-#, c-format
-msgid ""
-"Could not access the RDP server “%s”.\n"
-"Account disabled."
-msgstr ""
-"Δεν ήταν δυνατή η πρόσβαση στο διακομιστή RDP \"%s\".\n"
-"Ο λογαριασμός απενεργοποιήθηκε."
-
-#: plugins/rdp/rdp_plugin.c:2100
-#, c-format
-msgid ""
-"Could not access the RDP server “%s”.\n"
-"Insufficient user privileges."
-msgstr ""
-"Δεν ήταν δυνατή η πρόσβαση στο διακομιστή RDP \"%s\".\n"
-"Ο λογαριασμός έληξε."
-
-#: plugins/rdp/rdp_plugin.c:2108
-#, c-format
-msgid ""
-"Could not access the RDP server “%s”.\n"
-"Account restricted."
-msgstr ""
-"Δεν ήταν δυνατή η πρόσβαση στο διακομιστή RDP \"%s\".\n"
-"Ο λογαριασμός είναι περιορισμένος."
-
-#: plugins/rdp/rdp_plugin.c:2116
-#, c-format
-msgid ""
-"Could not access the RDP server “%s”.\n"
-"Change user password before connecting."
-msgstr ""
-"Δεν ήταν δυνατή η πρόσβαση στο διακομιστή RDP \"%s\".\n"
-"Ο κωδικός πρόσβασης έληξε."
-
-#: plugins/rdp/rdp_plugin.c:2121
-#, c-format
-msgid "Lost connection to the RDP server “%s”."
-msgstr "Χάθηκε η σύνδεση με το διακομιστή RDP \"%s\"."
-
-#: plugins/rdp/rdp_plugin.c:2124
-#, c-format
-msgid "Could not find the address for the RDP server “%s”."
-msgstr "Δεν ήταν δυνατή η εύρεση της διεύθυνσης για το διακομιστή RDP \"%s\"."
-
-#: plugins/rdp/rdp_plugin.c:2128
-#, fuzzy, c-format
-msgid ""
-"Could not connect to the RDP server “%s” via TLS. Check that client and "
-"server support a common TLS version."
-msgstr ""
-"Δεν ήταν δυνατή η σύνδεση με το διακομιστή RDP \"%s\" μέσω TLS. Ελέγξτε ότι "
-"ο πελάτης και ο διακομιστής υποστηρίζουν μια κοινή έκδοση TLS."
-
-#. TRANSLATORS: the placeholder may be either an IP/FQDN or a server hostname
-#: plugins/rdp/rdp_plugin.c:2132
-#, fuzzy, c-format
-#| msgid ""
-#| "Unable to establish a connection to the RDP server “%s”. Check \"Security "
-#| "protocol negotiation\"."
-=======
+
+#: plugins/vnc/vnc_plugin.c:938
+#, c-format
+msgid "VNC connection failed: %s"
+msgstr "Αποτυχία σύνδεσης VNC: %s"
+
+#: plugins/vnc/vnc_plugin.c:939
+msgid "Your connection has been rejected."
+msgstr "Η σύνδεσή σας απορρίφθηκε."
+
 #: plugins/vnc/vnc_plugin.c:966
 #, fuzzy, c-format
 msgid "The VNC server requested an unknown authentication method. %s"
@@ -4558,171 +3190,10 @@
 
 #: plugins/exec/exec_plugin.c:206
 #, fuzzy
->>>>>>> 050fc71c
 msgid ""
 "Warning: Running a command synchronously may cause Remmina not to respond.\n"
 "Do you really want to continue?"
 msgstr ""
-<<<<<<< HEAD
-"Δεν είναι δυνατή η δημιουργία σύνδεσης στο διακομιστή RDP \"%s\". Ελέγξτε τη "
-"\"Διαπραγμάτευση πρωτοκόλλου ασφαλείας\"."
-
-#: plugins/rdp/rdp_plugin.c:2140
-#, c-format
-msgid "Cannot connect to the RDP server “%s”."
-msgstr "Αδυναμία σύνδεσης στον εξυπηρετητή RDP %s."
-
-#: plugins/rdp/rdp_plugin.c:2143
-#, fuzzy
-msgid "Could not start libfreerdp-gdi."
-msgstr "Δεν ήταν δυνατή η εκκίνηση της libfreerdp-gdi."
-
-#: plugins/rdp/rdp_plugin.c:2146
-#, fuzzy, c-format
-msgid ""
-"You requested a H.264 GFX mode for the server “%s”, but your libfreerdp does "
-"not support H.264. Please use a non-AVC colour depth setting."
-msgstr ""
-"Ζητήσατε μια λειτουργία H.264 GFX για το διακομιστή \"%s\", αλλά η "
-"libfreerdp σας δεν υποστηρίζει H.264. Παρακαλούμε χρησιμοποιήστε μια ρύθμιση "
-"βάθους χρώματος μη-AVC."
-
-#: plugins/rdp/rdp_plugin.c:2153
-#, fuzzy, c-format
-msgid "The “%s” server refused the connection."
-msgstr "Ο διακομιστής \"%s\" αρνήθηκε τη σύνδεση."
-
-#: plugins/rdp/rdp_plugin.c:2158
-#, fuzzy, c-format
-msgid ""
-"The Remote Desktop Gateway “%s” denied the user “%s\\%s” access due to "
-"policy."
-msgstr ""
-"Η πύλη απομακρυσμένης επιφάνειας εργασίας \"%s\" αρνήθηκε την πρόσβαση στον "
-"χρήστη \"%s\\%s\" λόγω πολιτικής."
-
-#: plugins/rdp/rdp_plugin.c:2168
-#, c-format
-msgid "Cannot connect to the “%s” RDP server."
-msgstr "Αδυναμία σύνδεσης στον εξυπηρετητή RDP %s."
-
-#: plugins/rdp/rdp_plugin.c:2511
-#, fuzzy
-msgid "Automatic (32 bpp) (Server chooses its best format)"
-msgstr "Αυτόματη (32 bpp) (Ο διακομιστής επιλέγει την καλύτερη μορφή)"
-
-#: plugins/rdp/rdp_plugin.c:2512
-#, fuzzy
-msgid "GFX AVC444 (32 bpp)"
-msgstr "GFX AVC444 (32 bpp)"
-
-#: plugins/rdp/rdp_plugin.c:2513
-#, fuzzy
-msgid "GFX AVC420 (32 bpp)"
-msgstr "GFX AVC420 (32 bpp)"
-
-#: plugins/rdp/rdp_plugin.c:2514
-#, fuzzy
-msgid "GFX RFX (32 bpp)"
-msgstr "GFX RFX (32 bpp)"
-
-#: plugins/rdp/rdp_plugin.c:2515
-msgid "GFX RFX Progressive (32 bpp)"
-msgstr "Προοδευτικό GFX RFX (32 bpp)"
-
-#: plugins/rdp/rdp_plugin.c:2516
-msgid "RemoteFX (32 bpp)"
-msgstr "RemoteFX (32 bpp)"
-
-#: plugins/rdp/rdp_plugin.c:2517 plugins/vnc/vnc_plugin.c:1922
-msgid "True colour (32 bpp)"
-msgstr "Ρεαλιστικό χρώμα (32 bpp)"
-
-#: plugins/rdp/rdp_plugin.c:2518
-msgid "True colour (24 bpp)"
-msgstr "Ρεαλιστικό χρώμα (24 bpp)"
-
-#: plugins/rdp/rdp_plugin.c:2519 plugins/vnc/vnc_plugin.c:1923
-msgid "High colour (16 bpp)"
-msgstr "Χρώμα υψηλής ποιότητας (16 bpp)"
-
-#: plugins/rdp/rdp_plugin.c:2520
-msgid "High colour (15 bpp)"
-msgstr "Χρώμα υψηλής ποιότητας (15 bpp)"
-
-#: plugins/rdp/rdp_plugin.c:2521 plugins/vnc/vnc_plugin.c:1924
-msgid "256 colours (8 bpp)"
-msgstr "256 χρώματα (8 bpp)"
-
-#: plugins/rdp/rdp_plugin.c:2552 data/ui/remmina_preferences.glade:641
-#, fuzzy
-msgid "None"
-msgstr "Κανένας"
-
-#: plugins/rdp/rdp_plugin.c:2553
-msgid "Auto-detect"
-msgstr "<Αυτόματος εντοπισμός>"
-
-#: plugins/rdp/rdp_plugin.c:2554
-#, fuzzy
-msgid "Modem"
-msgstr "Μόντεμ"
-
-#: plugins/rdp/rdp_plugin.c:2555
-#, fuzzy
-msgid "Low performance broadband"
-msgstr "Ευρυζωνικότητα χαμηλών επιδόσεων"
-
-#: plugins/rdp/rdp_plugin.c:2556
-#, fuzzy
-msgid "Satellite"
-msgstr "Δορυφόρος"
-
-#: plugins/rdp/rdp_plugin.c:2557
-#, fuzzy
-msgid "High performance broadband"
-msgstr "Ευρυζωνικότητα υψηλών επιδόσεων"
-
-#: plugins/rdp/rdp_plugin.c:2558
-#, fuzzy
-msgid "WAN"
-msgstr "WAN"
-
-#: plugins/rdp/rdp_plugin.c:2559
-#, fuzzy
-msgid "LAN"
-msgstr "Τοπικό δίκτυο"
-
-#: plugins/rdp/rdp_plugin.c:2566 plugins/spice/spice_plugin.c:635
-#: data/ui/remmina_preferences.glade:677
-msgid "Off"
-msgstr "Απενεργοποιημένο"
-
-#: plugins/rdp/rdp_plugin.c:2575
-msgid "Automatic negotiation"
-msgstr "Αυτόματη διαπραγμάτευση"
-
-#: plugins/rdp/rdp_plugin.c:2576
-msgid "NLA protocol security"
-msgstr "Πρωτόκολο"
-
-#: plugins/rdp/rdp_plugin.c:2577
-msgid "TLS protocol security"
-msgstr "Πρωτόκολο"
-
-#: plugins/rdp/rdp_plugin.c:2578
-msgid "RDP protocol security"
-msgstr "Πρωτόκολο"
-
-#: plugins/rdp/rdp_plugin.c:2579
-#, fuzzy
-msgid "NLA extended protocol security"
-msgstr "Επέκταση της ασφάλειας του πρωτοκόλλου NLA"
-
-#: plugins/rdp/rdp_plugin.c:2592
-#, fuzzy
-msgid "2600 (Windows XP), 7601 (Windows Vista/7), 9600 (Windows 8 and newer)"
-=======
 "Προειδοποίηση: Η σύγχρονη εκτέλεση μιας εντολής μπορεί να προκαλέσει τη μη "
 "ανταπόκριση του Remmina.\n"
 "Θέλετε πραγματικά να συνεχίσετε;"
@@ -4863,65 +3334,12 @@
 
 #: plugins/x2go/x2go_plugin.c:577
 msgid "Graphic port"
->>>>>>> 050fc71c
-msgstr ""
-"2600 (Windows XP), 7601 (Windows Vista/7), 9600 (Windows 8 και νεότερα)"
-
-<<<<<<< HEAD
-#: plugins/rdp/rdp_plugin.c:2595
-#, fuzzy
-msgid ""
-"Used i.a. by terminal services in a smart card channel to distinguish client "
-"capabilities:\n"
-"  • < 4034: Windows XP base smart card functions\n"
-"  • 4034-7064: Windows Vista/7: SCardReadCache(),\n"
-"    SCardWriteCache(), SCardGetTransmitCount()\n"
-"  • >= 7065: Windows 8 and newer: SCardGetReaderIcon(),\n"
-"    SCardGetDeviceTypeId()"
-=======
+msgstr ""
+
 #: plugins/x2go/x2go_plugin.c:578
 msgid "SND port"
->>>>>>> 050fc71c
-msgstr ""
-"Χρησιμοποιείται μεταξύ άλλων από τις υπηρεσίες τερματικών σε ένα κανάλι "
-"έξυπνης κάρτας για τη διάκριση των δυνατοτήτων του πελάτη:\n"
-"  - < 4034: Βασικές λειτουργίες έξυπνης κάρτας των Windows XP\n"
-"  - 4034-7064: Windows Vista/7: SCardReadCache(),\n"
-"    SCardWriteCache(), SCardGetTransmitCount()\n"
-"  - >= 7065: Windows 8 και νεότερες: SCardGetReaderIcon(),\n"
-"    SCardGetDeviceTypeId()"
-
-<<<<<<< HEAD
-#: plugins/rdp/rdp_plugin.c:2603
-#, fuzzy
-msgid ""
-"Options for redirection of audio input:\n"
-"  • [sys:<sys>,][dev:<dev>,][format:<format>,][rate:<rate>,]\n"
-"    [channel:<channel>] Audio input (microphone)\n"
-"  • sys:pulse\n"
-"  • format:1\n"
-"  • sys:oss,dev:1,format:1\n"
-"  • sys:alsa"
-msgstr ""
-"Επιλογές για την ανακατεύθυνση της εισόδου ήχου:\n"
-"  - [sys:<sys>,][dev:<dev>,][format:<format>,][rate:<rate>,]\n"
-"    [channel:<channel>] Είσοδος ήχου (μικρόφωνο)\n"
-"  - sys:pulse\n"
-"  - format:1\n"
-"  - sys:oss,dev:1,format:1\n"
-"  - sys:alsa"
-
-#: plugins/rdp/rdp_plugin.c:2612
-#, fuzzy
-msgid ""
-"Options for redirection of audio output:\n"
-"  • [sys:<sys>,][dev:<dev>,][format:<format>,][rate:<rate>,]\n"
-"    [channel:<channel>] Audio output\n"
-"  • sys:pulse\n"
-"  • format:1\n"
-"  • sys:oss,dev:1,format:1\n"
-"  • sys:alsa"
-=======
+msgstr ""
+
 #: plugins/x2go/x2go_plugin.c:579
 #, fuzzy
 msgid "SSHFS port"
@@ -4929,881 +3347,33 @@
 
 #: plugins/x2go/x2go_plugin.c:582
 msgid "Unknown property"
->>>>>>> 050fc71c
-msgstr ""
-"Επιλογές για την ανακατεύθυνση της εξόδου ήχου:\n"
-"  - [sys:<sys>,][dev:<dev>,][format:<format>,][rate:<rate>,]\n"
-"    [channel:<channel>] Έξοδος ήχου\n"
-"  - sys:pulse\n"
-"  - format:1\n"
-"  - sys:oss,dev:1,format:1\n"
-"  - sys:alsa"
-
-<<<<<<< HEAD
-#: plugins/rdp/rdp_plugin.c:2622
-#, fuzzy
-msgid ""
-"Options for redirection of USB device:\n"
-"  • [dbg,][id:<vid>:<pid>#…,][addr:<bus>:<addr>#…,][auto]\n"
-"  • auto\n"
-"  • id:054c:0268#4669:6e6b,addr:04:0c"
-=======
+msgstr ""
+
 #: plugins/x2go/x2go_plugin.c:657 plugins/x2go/x2go_plugin.c:700
 msgid "Couldn't find child GtkTreeView of session chooser dialog."
->>>>>>> 050fc71c
-msgstr ""
-"Επιλογές για την ανακατεύθυνση της συσκευής USB:\n"
-"  - [dbg,][id:<vid>:<pid>#...,][addr:<bus>:<addr>#...,][auto]\n"
-"  - auto\n"
-"  • id:054c:0268#4669:6e6b,addr:04:0c"
-
-<<<<<<< HEAD
-#: plugins/rdp/rdp_plugin.c:2628
-#, fuzzy
-msgid ""
-"Advanced setting for high latency links:\n"
-"Adjusts the connection timeout. Use if your connection times out.\n"
-"The highest possible value is 600000 ms (10 minutes).\n"
-=======
+msgstr ""
+
 #: plugins/x2go/x2go_plugin.c:669
 msgid "Both parameters 'dialog' and 'treeview' are uninitialized!"
->>>>>>> 050fc71c
-msgstr ""
-"Προηγμένη ρύθμιση για συνδέσεις υψηλής καθυστέρησης:\n"
-"Ρυθμίζει το χρονικό όριο σύνδεσης. Χρησιμοποιήστε το εάν η σύνδεσή σας "
-"διακόπτεται.\n"
-"Η υψηλότερη δυνατή τιμή είναι 600000 ms (10 λεπτά).\n"
-
-<<<<<<< HEAD
-#: plugins/rdp/rdp_plugin.c:2633
-#, fuzzy
-=======
+msgstr ""
+
 #: plugins/x2go/x2go_plugin.c:677
->>>>>>> 050fc71c
 msgid ""
 "GtkTreeModel of session chooser dialog could not be obtained for an unknown "
 "reason."
 msgstr ""
-"Βελτιστοποιήσεις επιδόσεων με βάση τον τύπο σύνδεσης δικτύου:\n"
-"Συνιστάται η χρήση αυτόματης ανίχνευσης.\n"
-"Εάν η επιλογή \"Αυτόματος εντοπισμός\" αποτύχει, επιλέξτε την καταλληλότερη "
-"επιλογή στη λίστα.\n"
-
-<<<<<<< HEAD
-#: plugins/rdp/rdp_plugin.c:2638
-#, fuzzy
-msgid ""
-"Comma-separated list of monitor IDs and desktop orientations:\n"
-"  • [<id>:<orientation-in-degrees>,]\n"
-"  • 0,1,2,3\n"
-"  • 0:270,1:90\n"
-"Orientations are specified in degrees, valid values are:\n"
-"  •   0 (landscape)\n"
-"  •  90 (portrait)\n"
-"  • 180 (landscape flipped)\n"
-"  • 270 (portrait flipped)\n"
-"\n"
-=======
+
 #: plugins/x2go/x2go_plugin.c:709
 msgid "Couldn't get currently selected row (session)!"
->>>>>>> 050fc71c
-msgstr ""
-"Λίστα αναγνωριστικών οθόνης και προσανατολισμών επιφάνειας εργασίας, "
-"διαχωρισμένη με κόμμα:\n"
-"  - [<id>:<προσανατολισμός σε μοίρες>,]\n"
-"  - 0,1,2,3\n"
-"  - 0:270,1:90\n"
-"Οι προσανατολισμοί προσδιορίζονται σε μοίρες, οι έγκυρες τιμές είναι:\n"
-"  - 0 (τοπίο)\n"
-"  - 90 (κατακόρυφο)\n"
-"  - 180 (οριζόντια αναποδογυρισμένη)\n"
-"  - 270 (πορτραίτο αντεστραμμένο)\n"
-"\n"
-
-<<<<<<< HEAD
-#: plugins/rdp/rdp_plugin.c:2650
-#, fuzzy
-=======
+msgstr ""
+
 #: plugins/x2go/x2go_plugin.c:725
 #, c-format
->>>>>>> 050fc71c
 msgid ""
 "Exactly one session should be selectable but '%i' rows (sessions) are "
 "selected."
 msgstr ""
-"Ανακατεύθυνση του καταλόγου <path> ως ονομαστικό share <name>.\n"
-"  - <name>,<fullpath>[;<name>,<fullpath>[;...]]\n"
-"  - MyHome,/home/remminer\n"
-"  - /home/remminer\n"
-"  - MyHome,/home/remminer;SomePath,/path/to/somepath\n"
-"Η υποστήριξη Hotplug είναι ενεργοποιημένη με:\n"
-"  - *\n"
-"\n"
-
-#: plugins/rdp/rdp_plugin.c:2682 plugins/spice/spice_plugin.c:677
-msgid "Share folder"
-msgstr "Διαμοιρασμός Φακέλου"
-
-#: plugins/rdp/rdp_plugin.c:2682
-#, fuzzy
-msgid "Use “Redirect directory” in the advanced tab for multiple directories"
-msgstr ""
-"Χρησιμοποιήστε το \"Redirect directory\" στην καρτέλα για προχωρημένους για "
-"πολλαπλούς καταλόγους"
-
-#: plugins/rdp/rdp_plugin.c:2683
-#, fuzzy
-msgid "Restricted admin mode"
-msgstr "Περιορισμένη λειτουργία διαχειριστή"
-
-#: plugins/rdp/rdp_plugin.c:2684
-#, fuzzy
-#| msgid "Password"
-msgid "Password hash"
-msgstr "Κατακερματισμός κωδικού πρόσβασης"
-
-#: plugins/rdp/rdp_plugin.c:2684
-#, fuzzy
-msgid "Restricted admin mode password hash"
-msgstr ""
-"Κατακερματισμός κωδικού πρόσβασης περιορισμένης λειτουργίας διαχειριστή"
-
-#: plugins/rdp/rdp_plugin.c:2685
-#, fuzzy
-msgid "Left-handed mouse support"
-msgstr "Υποστήριξη ποντικιού για αριστερόχειρες"
-
-#: plugins/rdp/rdp_plugin.c:2685
-#, fuzzy
-msgid "Swap left and right mouse buttons for left-handed mouse support"
-msgstr ""
-"Εναλλαγή αριστερού και δεξιού κουμπιού ποντικιού για υποστήριξη ποντικιού "
-"για αριστερόχειρες"
-
-#: plugins/rdp/rdp_plugin.c:2687
-#, fuzzy
-msgid "Enable multi monitor"
-msgstr "Ενεργοποίηση πολλαπλών οθονών"
-
-#: plugins/rdp/rdp_plugin.c:2688
-#, fuzzy
-msgid "Span screen over multiple monitors"
-msgstr "Εκτείνετε την οθόνη σε πολλαπλές οθόνες"
-
-#: plugins/rdp/rdp_plugin.c:2689
-#, fuzzy
-#| msgid "Listen on port"
-msgid "List monitor IDs"
-msgstr "Λίστα αναγνωριστικών οθόνης"
-
-#: plugins/rdp/rdp_plugin.c:2691 plugins/vnc/vnc_plugin.c:1978
-#: plugins/vnc/vnc_plugin.c:1990 plugins/gvnc/gvnc_plugin.c:849
-msgid "Colour depth"
-msgstr "Βάθος χρώματος"
-
-#: plugins/rdp/rdp_plugin.c:2692
-msgid "Network connection type"
-msgstr "Αποτυχία σύνδεσης VNC: %s"
-
-#: plugins/rdp/rdp_plugin.c:2707 plugins/vnc/vnc_plugin.c:1979
-#: plugins/vnc/vnc_plugin.c:1991
-msgid "Quality"
-msgstr "Ποιότητα"
-
-#: plugins/rdp/rdp_plugin.c:2708
-#, fuzzy
-msgid "Security protocol negotiation"
-msgstr "Διαπραγμάτευση πρωτοκόλλου ασφαλείας"
-
-#: plugins/rdp/rdp_plugin.c:2709
-#, fuzzy
-msgid "Gateway transport type"
-msgstr "Τύπος μεταφοράς πύλης"
-
-#: plugins/rdp/rdp_plugin.c:2710
-#, fuzzy
-msgid "FreeRDP log level"
-msgstr "Επίπεδο καταγραφής FreeRDP"
-
-#: plugins/rdp/rdp_plugin.c:2711
-#, fuzzy
-msgid "FreeRDP log filters"
-msgstr "Φίλτρα καταγραφής FreeRDP"
-
-#: plugins/rdp/rdp_plugin.c:2711
-#, fuzzy
-msgid "tag:level[,tag:level[,…]]"
-msgstr "tag:level[,tag:level[,...]]"
-
-#: plugins/rdp/rdp_plugin.c:2712
-#, fuzzy
-msgid "Audio output mode"
-msgstr "Λειτουργία εξόδου ήχου"
-
-#: plugins/rdp/rdp_plugin.c:2713
-#, fuzzy
-msgid "Redirect local audio output"
-msgstr "Ανακατεύθυνση τοπικής εξόδου ήχου"
-
-#: plugins/rdp/rdp_plugin.c:2714
-#, fuzzy
-msgid "Redirect local microphone"
-msgstr "Ανακατεύθυνση τοπικού μικροφώνου"
-
-#: plugins/rdp/rdp_plugin.c:2715
-msgid "Connection timeout in ms"
-msgstr "Χρονικό όριο σύνδεσης σε ms"
-
-#: plugins/rdp/rdp_plugin.c:2716
-msgid "Remote Desktop Gateway server"
-msgstr "Επιλογές Απομακρυσμένης Σύνδεσης"
-
-#: plugins/rdp/rdp_plugin.c:2717
-msgid "Remote Desktop Gateway username"
-msgstr "Επιλογές Απομακρυσμένης Σύνδεσης"
-
-#: plugins/rdp/rdp_plugin.c:2718
-msgid "Remote Desktop Gateway password"
-msgstr "Επιλογές Απομακρυσμένης Σύνδεσης"
-
-#: plugins/rdp/rdp_plugin.c:2719
-msgid "Remote Desktop Gateway domain"
-msgstr "Επιλογές Απομακρυσμένης Σύνδεσης"
-
-#: plugins/rdp/rdp_plugin.c:2720
-#, fuzzy
-msgid "Redirect directory"
-msgstr "Κατάλογος ανακατεύθυνσης"
-
-#: plugins/rdp/rdp_plugin.c:2721
-msgid "Client name"
-msgstr "Όνομα πελάτη"
-
-#: plugins/rdp/rdp_plugin.c:2722
-msgid "Client build"
-msgstr "Όνομα πελάτη"
-
-#: plugins/rdp/rdp_plugin.c:2725
-#, fuzzy
-msgid "Load balance info"
-msgstr "Πληροφορίες ισορροπίας φορτίου"
-
-#. TRANSLATORS: Do not use typographic quotation marks, these must stay as "double quote", also know as “Typewriter ("programmer's") quote, ambidextrous.”
-#: plugins/rdp/rdp_plugin.c:2727
-#, fuzzy
-msgid "Override printer drivers"
-msgstr "Παράκαμψη προγραμμάτων οδήγησης εκτυπωτών"
-
-#: plugins/rdp/rdp_plugin.c:2727
-#, fuzzy
-msgid ""
-"\"Samsung_CLX-3300_Series\":\"Samsung CLX-3300 Series PS\";\"Canon MF410\":"
-"\"Canon MF410 Series UFR II\""
-msgstr ""
-"\"Samsung_CLX-3300_Series\": \"Samsung CLX-3300 Series PS\"; \"Canon "
-"MF410\": \"Canon MF410 Series UFR II\""
-
-#: plugins/rdp/rdp_plugin.c:2728
-#, fuzzy
-msgid "USB device redirection"
-msgstr "Επανακατεύθυνση συσκευής USB"
-
-#: plugins/rdp/rdp_plugin.c:2729
-#, fuzzy
-msgid "Local serial name"
-msgstr "Τοπικό σειριακό όνομα"
-
-#: plugins/rdp/rdp_plugin.c:2729
-#, fuzzy
-msgid "COM1, COM2, etc."
-msgstr "COM1, COM2, κ.λπ."
-
-#: plugins/rdp/rdp_plugin.c:2730
-#, fuzzy
-msgid "Local serial driver"
-msgstr "Τοπικός σειριακός οδηγός"
-
-#: plugins/rdp/rdp_plugin.c:2730
-#, fuzzy
-msgid "Serial"
-msgstr "Σειριακό"
-
-#: plugins/rdp/rdp_plugin.c:2731
-#, fuzzy
-msgid "Local serial path"
-msgstr "Τοπική σειριακή διαδρομή"
-
-#: plugins/rdp/rdp_plugin.c:2731
-#, fuzzy
-msgid "/dev/ttyS0, /dev/ttyS1, etc."
-msgstr "/dev/ttyS0, /dev/ttyS1, κ.λπ."
-
-#: plugins/rdp/rdp_plugin.c:2732
-#, fuzzy
-msgid "Local parallel name"
-msgstr "Τοπικό παράλληλο όνομα"
-
-#: plugins/rdp/rdp_plugin.c:2733
-#, fuzzy
-msgid "Local parallel device"
-msgstr "Τοπική παράλληλη συσκευή"
-
-#: plugins/rdp/rdp_plugin.c:2734
-#, fuzzy
-msgid "Name of smart card"
-msgstr "Όνομα της έξυπνης κάρτας"
-
-#: plugins/rdp/rdp_plugin.c:2735
-#, fuzzy
-msgid "Dynamic virtual channel"
-msgstr "Δυναμικό εικονικό κανάλι"
-
-#: plugins/rdp/rdp_plugin.c:2735 plugins/rdp/rdp_plugin.c:2736
-#, fuzzy
-msgid "<channel>[,<options>]"
-msgstr "<κανάλι>[,<επιλογές>]"
-
-#: plugins/rdp/rdp_plugin.c:2736
-#, fuzzy
-msgid "Static virtual channel"
-msgstr "Στατικό εικονικό κανάλι"
-
-#: plugins/rdp/rdp_plugin.c:2737
-#, fuzzy
-#| msgid "Per connection"
-msgid "TCP redirection"
-msgstr "Επανακατεύθυνση TCP"
-
-#: plugins/rdp/rdp_plugin.c:2737
-#, fuzzy
-msgid "/PATH/TO/rdp2tcp"
-msgstr "/PATH/TO/rdp2tcp"
-
-#: plugins/rdp/rdp_plugin.c:2739
-#, fuzzy
-msgid "Prefer IPv6 AAAA record over IPv4 A record"
-msgstr "Προτίμηση εγγραφής IPv6 AAAA έναντι εγγραφής IPv4 A"
-
-#: plugins/rdp/rdp_plugin.c:2740
-#, fuzzy
-msgid "Share printers"
-msgstr "Εκτυπωτές κοινής χρήσης"
-
-#: plugins/rdp/rdp_plugin.c:2741
-#, fuzzy
-msgid "Share serial ports"
-msgstr "Κοινή χρήση σειριακών θυρών"
-
-#: plugins/rdp/rdp_plugin.c:2742
-#, fuzzy
-msgid "(SELinux) permissive mode for serial ports"
-msgstr "(SELinux) επιτρεπτή λειτουργία για σειριακές θύρες"
-
-#: plugins/rdp/rdp_plugin.c:2743
-#, fuzzy
-msgid "Share parallel ports"
-msgstr "Κοινή χρήση παράλληλων θυρών"
-
-#: plugins/rdp/rdp_plugin.c:2744
-#, fuzzy
-msgid "Share a smart card"
-msgstr "Μοιραστείτε μια έξυπνη κάρτα"
-
-#: plugins/rdp/rdp_plugin.c:2745 plugins/vnc/vnc_plugin.c:2009
-msgid "Turn off clipboard sync"
-msgstr "Απενεργοποίηση συγχρονισμού προχείρου"
-
-#: plugins/rdp/rdp_plugin.c:2746
-#, fuzzy
-msgid "Ignore certificate"
-msgstr "Αγνοήστε το πιστοποιητικό"
-
-#: plugins/rdp/rdp_plugin.c:2747
-#, fuzzy
-msgid "Use the old license workflow"
-msgstr "Χρήση της παλιάς ροής εργασίας αδειών"
-
-#: plugins/rdp/rdp_plugin.c:2747
-#, fuzzy
-msgid "It disables CAL and hwId is set to 0"
-msgstr "Απενεργοποιεί το CAL και το hwId τίθεται σε 0"
-
-#: plugins/rdp/rdp_plugin.c:2748 plugins/spice/spice_plugin.c:702
-#: plugins/vnc/vnc_plugin.c:2013 plugins/www/www_plugin.c:919
-#: plugins/gvnc/gvnc_plugin.c:867
-msgid "Forget passwords after use"
-msgstr "%s κωδικός πρόσβασης"
-
-#: plugins/rdp/rdp_plugin.c:2749
-msgid "Attach to console (2003/2003 R2)"
-msgstr "Σύνδεση στην κονσόλα (2003/2003 R2)"
-
-#: plugins/rdp/rdp_plugin.c:2750
-#, fuzzy
-msgid "Turn off fast-path"
-msgstr "Απενεργοποίηση γρήγορης διαδρομής"
-
-#: plugins/rdp/rdp_plugin.c:2751
-#, fuzzy
-msgid "Server detection using Remote Desktop Gateway"
-msgstr ""
-"Ανίχνευση διακομιστή με χρήση της πύλης απομακρυσμένης επιφάνειας εργασίας"
-
-#: plugins/rdp/rdp_plugin.c:2753
-#, fuzzy
-msgid "Use system proxy settings"
-msgstr "Χρήση ρυθμίσεων μεσολάβησης συστήματος"
-
-#: plugins/rdp/rdp_plugin.c:2755
-#, fuzzy
-msgid "Turn off automatic reconnection"
-msgstr "Απενεργοποίηση της αυτόματης επανασύνδεσης"
-
-#: plugins/rdp/rdp_plugin.c:2756
-#, fuzzy
-msgid "Relax order checks"
-msgstr "Χαλαρώστε τους ελέγχους παραγγελίας"
-
-#: plugins/rdp/rdp_plugin.c:2757
-#, fuzzy
-msgid "Glyph cache"
-msgstr "Κρυφή μνήμη γλυφών"
-
-#: plugins/rdp/rdp_plugin.c:2758
-#, fuzzy
-msgid "Enable multitransport protocol (UDP)"
-msgstr "Ενεργοποίηση πρωτοκόλλου πολλαπλών μεταφορών (UDP)"
-
-#: plugins/rdp/rdp_plugin.c:2758
-#, fuzzy
-msgid "Using the UDP protocol may improve performance"
-msgstr "Η χρήση του πρωτοκόλλου UDP μπορεί να βελτιώσει τις επιδόσεις"
-
-#: plugins/rdp/rdp_plugin.c:2759
-#, fuzzy
-msgid "Use base credentials for gateway too"
-msgstr "Χρησιμοποιήστε βασικά διαπιστευτήρια και για την πύλη"
-
-#: plugins/rdp/rdp_plugin.c:2761
-#, fuzzy
-msgid "Enable Gateway websockets support"
-msgstr "Ενεργοποίηση της υποστήριξης websockets της πύλης"
-
-#: plugins/rdp/rdp_plugin.c:2774 plugins/spice/spice_plugin.c:715
-#: plugins/vnc/vnc_plugin.c:2029
-#, fuzzy
-msgid "Send Ctrl+Alt+Delete"
-msgstr "Αποστολή Ctrl+Alt+Delete"
-
-#: plugins/rdp/rdp_plugin.c:2787
-msgid "RDP - Remote Desktop Protocol"
-msgstr "RDP - Πρωτόκολλο απομακρυσμένης επιφάνειας εργασίας"
-
-#: plugins/rdp/rdp_plugin.c:2812
-msgid "RDP - RDP File Handler"
-msgstr "RDP - Χειριστής αρχείων RDP"
-
-#: plugins/rdp/rdp_plugin.c:2827
-msgid "RDP - Preferences"
-msgstr "RDP - Προτιμήσεις"
-
-#: plugins/rdp/rdp_plugin.c:2880
-msgid "Export connection in Windows .rdp file format"
-msgstr "Εξαγωγή σύνδεσης σε τύπο αρχείου .rdp των Windows"
-
-#: plugins/rdp/rdp_event.c:344
-#, c-format
-msgid "Reconnection attempt %d of %d…"
-msgstr "Προσπάθεια επανασύνδεσης %d του %d…"
-
-#: plugins/spice/spice_plugin_file_transfer.c:82
-#, fuzzy
-msgid "File Transfers"
-msgstr "Μεταφορές αρχείων"
-
-#: plugins/spice/spice_plugin_file_transfer.c:219
-#, fuzzy
-msgid "Transfer error"
-msgstr "Σφάλμα μεταφοράς"
-
-#: plugins/spice/spice_plugin_file_transfer.c:220
-#, fuzzy, c-format
-msgid "%s: %s"
-msgstr "%s: %s"
-
-#: plugins/spice/spice_plugin_file_transfer.c:223
-#, fuzzy
-msgid "Transfer completed"
-msgstr "Η μεταφορά ολοκληρώθηκε"
-
-#: plugins/spice/spice_plugin_file_transfer.c:224
-#, fuzzy, c-format
-msgid "The %s file has been transferred"
-msgstr "Το αρχείο %s έχει μεταφερθεί"
-
-#: plugins/spice/spice_plugin.c:351
-msgid "Enter SPICE password"
-msgstr "Κωδικός SSH"
-
-#: plugins/spice/spice_plugin.c:386
-#, c-format
-msgid "Disconnected from the SPICE server “%s”."
-msgstr "Αποσυνδεδεμένος από το διακομιστή SPICE \"%s\"."
-
-#: plugins/spice/spice_plugin.c:402
-#, fuzzy
-msgid "TLS connection error."
-msgstr "Σφάλμα σύνδεσης TLS."
-
-#: plugins/spice/spice_plugin.c:408
-msgid "Connection to the SPICE server dropped."
-msgstr "Η σύνδεση με το διακομιστή SPICE διακόπηκε."
-
-#: plugins/spice/spice_plugin.c:616 plugins/spice/spice_plugin.c:634
-msgid "Default"
-msgstr "Προεπιλογή"
-
-#: plugins/spice/spice_plugin.c:636
-#, fuzzy
-msgid "Auto GLZ"
-msgstr "Αυτόματο GLZ"
-
-#: plugins/spice/spice_plugin.c:637
-#, fuzzy
-msgid "Auto LZ"
-msgstr "Αυτόματη LZ"
-
-#: plugins/spice/spice_plugin.c:650
-#, fuzzy
-msgid "Disable video overlay if videos are not displayed properly.\n"
-msgstr ""
-"Απενεργοποιήστε την επικάλυψη βίντεο εάν τα βίντεο δεν εμφανίζονται σωστά.\n"
-
-#: plugins/spice/spice_plugin.c:675
-#, fuzzy
-msgid "Use TLS encryption"
-msgstr "Χρήση κρυπτογράφησης TLS"
-
-#: plugins/spice/spice_plugin.c:676
-#, fuzzy
-msgid "Server CA certificate"
-msgstr "Πιστοποιητικό CA διακομιστή"
-
-#: plugins/spice/spice_plugin.c:694
-msgid "Prefered video codec"
-msgstr "Προτίμηση"
-
-#: plugins/spice/spice_plugin.c:695
-msgid "Turn off GStreamer overlay"
-msgstr "Απενεργοποίηση εισόδου εξυπηρετητή"
-
-#: plugins/spice/spice_plugin.c:698
-#, fuzzy
-msgid "Prefered image compression"
-msgstr "Προτιμώμενη συμπίεση εικόνας"
-
-#: plugins/spice/spice_plugin.c:701 plugins/spice/spice_plugin.c:714
-#: plugins/gvnc/gvnc_plugin.c:866 plugins/gvnc/gvnc_plugin.c:880
-msgid "No clipboard sync"
-msgstr "Απενεργοποίηση συγχρονισμού προχείρου"
-
-#: plugins/spice/spice_plugin.c:703 plugins/gvnc/gvnc_plugin.c:869
-#, fuzzy
-msgid "Enable audio channel"
-msgstr "Ενεργοποίηση καναλιού ήχου"
-
-#: plugins/spice/spice_plugin.c:704
-#, fuzzy
-msgid "Share smart card"
-msgstr "Μοιραστείτε την έξυπνη κάρτα"
-
-#: plugins/spice/spice_plugin.c:705 plugins/spice/spice_plugin.c:713
-#: plugins/vnc/vnc_plugin.c:2008 plugins/vnc/vnc_plugin.c:2025
-#: plugins/gvnc/gvnc_plugin.c:870 plugins/gvnc/gvnc_plugin.c:879
-msgid "View only"
-msgstr "Μόνο προβολή"
-
-#: plugins/spice/spice_plugin.c:716 plugins/spice/spice_plugin_usb.c:51
-#, fuzzy
-msgid "Select USB devices for redirection"
-msgstr "Επιλογή συσκευών USB για ανακατεύθυνση"
-
-#: plugins/spice/spice_plugin.c:727
-#, fuzzy
-msgid "SPICE - Simple Protocol for Independent Computing Environments"
-msgstr "SPICE - Απλό πρωτόκολλο για ανεξάρτητα υπολογιστικά περιβάλλοντα"
-
-#: plugins/spice/spice_plugin_usb.c:54
-#, fuzzy
-msgid "_Close"
-msgstr "_Κλείσιμο"
-
-#: plugins/spice/spice_plugin_usb.c:94
-#, fuzzy
-msgid "USB redirection error"
-msgstr "Σφάλμα ανακατεύθυνσης USB"
-
-#: plugins/vnc/vnc_plugin.c:772
-msgid "Enter VNC password"
-msgstr "Αποθήκευση κωδικού πρόσβασης"
-
-#: plugins/vnc/vnc_plugin.c:825 plugins/gvnc/gvnc_plugin.c:539
-#, fuzzy
-msgid "Enter VNC authentication credentials"
-msgstr "Εισάγετε τα διαπιστευτήρια ελέγχου ταυτότητας VNC"
-
-#: plugins/vnc/vnc_plugin.c:936
-msgid "Unable to connect to VNC server"
-msgstr "Αδύνατη η σύνδεση στον εξυπηρετητή VNC"
-
-#: plugins/vnc/vnc_plugin.c:937
-#, c-format
-msgid "Couldn’t convert '%s' to host address"
-msgstr "Αδύνατη η μετατροπή του '%s' στην διεύθυνση του διακομιστή"
-
-#: plugins/vnc/vnc_plugin.c:938
-#, c-format
-msgid "VNC connection failed: %s"
-msgstr "Αποτυχία σύνδεσης VNC: %s"
-
-#: plugins/vnc/vnc_plugin.c:939
-msgid "Your connection has been rejected."
-msgstr "Η σύνδεσή σας απορρίφθηκε."
-
-#: plugins/vnc/vnc_plugin.c:966
-#, fuzzy, c-format
-msgid "The VNC server requested an unknown authentication method. %s"
-msgstr "Ο διακομιστής VNC ζήτησε μια άγνωστη μέθοδο ελέγχου ταυτότητας. %s"
-
-#: plugins/vnc/vnc_plugin.c:968
-#, fuzzy
-msgid "Please retry after turning on encryption for this profile."
-msgstr ""
-"Επαναλάβετε την προσπάθεια αφού ενεργοποιήσετε την κρυπτογράφηση για αυτό το "
-"προφίλ."
-
-#: plugins/vnc/vnc_plugin.c:1939
-#, fuzzy
-msgid ""
-"Connect to VNC using a repeater:\n"
-"  • The server field must contain the repeater ID, e.g. ID:123456789\n"
-"  • The repeater field have to be set to the repeater IP and port, like:\n"
-"    10.10.10.12:5901\n"
-"  • From the remote VNC server, you will connect to\n"
-"    the repeater, e.g. with x11vnc:\n"
-"    x11vnc -connect repeater=ID:123456789+10.10.10.12:5500"
-msgstr ""
-"Συνδεθείτε στο VNC χρησιμοποιώντας έναν επαναλήπτη:\n"
-"  - π.χ. ID:123456789\n"
-"  - Το πεδίο επαναλήπτη πρέπει να οριστεί στην IP και τη θύρα του "
-"επαναλήπτη, π.χ:\n"
-"    10.10.10.12:5901\n"
-"  - Από τον απομακρυσμένο διακομιστή VNC, θα συνδεθείτε στη διεύθυνση\n"
-"    στον επαναλήπτη, π.χ. με το x11vnc:\n"
-"    x11vnc -connect repeater=ID:123456789+10.10.10.10.12:5500"
-
-#: plugins/vnc/vnc_plugin.c:1948
-#, fuzzy
-msgid ""
-"Listening for remote VNC connection:\n"
-"  • The \"Listen on port\" field is the port Remmina will listen to,\n"
-"    e.g. 8888\n"
-"  • From the remote VNC server, you will connect to\n"
-"    Remmina, e.g. with x11vnc:\n"
-"    x11vnc -display :0 -connect 192.168.1.36:8888"
-msgstr ""
-"Ακρόαση για απομακρυσμένη σύνδεση VNC:\n"
-"  - Το πεδίο \"Listen on port\" είναι η θύρα στην οποία θα ακούει το "
-"Remmina,\n"
-"    π.χ. 8888\n"
-"  - Από τον απομακρυσμένο διακομιστή VNC, θα συνδεθείτε στη διεύθυνση\n"
-"    Remmina, π.χ. με το x11vnc:\n"
-"    x11vnc -display :0 -connect 192.168.1.36:8888"
-
-#: plugins/vnc/vnc_plugin.c:1975
-msgid "Repeater"
-msgstr "Επαναλήπτης"
-
-#: plugins/vnc/vnc_plugin.c:1987
-msgid "Listen on port"
-msgstr "Ακρόαση στη θύρα"
-
-#: plugins/vnc/vnc_plugin.c:2007
-msgid "Show remote cursor"
-msgstr "Προβολή απομακρυσμένου δείκτη ποντικιού"
-
-#: plugins/vnc/vnc_plugin.c:2010
-msgid "Turn off encryption"
-msgstr "Απενεργοποίηση συγχρονισμού προχείρου"
-
-#: plugins/vnc/vnc_plugin.c:2011 plugins/vnc/vnc_plugin.c:2026
-#, fuzzy
-msgid "Prevent local interaction on the server"
-msgstr "Αποτροπή τοπικής αλληλεπίδρασης στο διακομιστή"
-
-#: plugins/vnc/vnc_plugin.c:2012 plugins/gvnc/gvnc_plugin.c:868
-#, fuzzy
-msgid "Ignore remote bell messages"
-msgstr "Αγνοήστε τα μηνύματα απομακρυσμένου κουδουνιού"
-
-#: plugins/vnc/vnc_plugin.c:2028
-msgid "Open Chat…"
-msgstr "Άνοιγμα συνομιλίας…"
-
-#: plugins/vnc/vnc_plugin.h:41
-msgid "Remmina VNC Plugin"
-msgstr "Προσαρτώμενη μονάδα του Remmina VNC"
-
-#: plugins/vnc/vnc_plugin.h:46
-msgid "Remmina VNC listener Plugin"
-msgstr "Παρακολουθητής προσαρτώμενης μονάδας του Remmina VNC"
-
-#: plugins/www/www_config.h:43
-#, fuzzy
-msgid "Remmina web-browser plugin"
-msgstr "Remmina web-browser plugin"
-
-#: plugins/www/www_plugin.c:98
-#, fuzzy
-msgid "File downloaded"
-msgstr "Αρχείο που έχει ληφθεί"
-
-#: plugins/www/www_plugin.c:581
-#, fuzzy
-msgid "Enter WWW authentication credentials"
-msgstr "Εισάγετε διαπιστευτήρια ελέγχου ταυτότητας WWW"
-
-#: plugins/www/www_plugin.c:893
-#, fuzzy
-msgid "URL"
-msgstr "URL"
-
-#: plugins/www/www_plugin.c:893
-#, fuzzy
-msgid "http://address or https://address"
-msgstr "http://address ή https://address"
-
-#: plugins/www/www_plugin.c:910
-#, fuzzy
-msgid "User agent"
-msgstr "Πράκτορας χρήστη"
-
-#: plugins/www/www_plugin.c:911
-#, fuzzy
-msgid "Proxy URL"
-msgstr "URL μεσολάβησης"
-
-#: plugins/www/www_plugin.c:911
-#, fuzzy
-msgid "E.g. https://example.org, socks://mysocks:1080"
-msgstr "Π.χ. https://example.org, socks://mysocks:1080"
-
-#: plugins/www/www_plugin.c:912
-#, fuzzy
-msgid "Turn on Java support"
-msgstr "Ενεργοποιήστε την υποστήριξη Java"
-
-#: plugins/www/www_plugin.c:913
-msgid "Turn on smooth scrolling"
-msgstr "Εξομάλυνση γραμματοσειρών"
-
-#: plugins/www/www_plugin.c:914
-#, fuzzy
-msgid "Turn on spatial navigation"
-msgstr "Ενεργοποίηση της χωρικής πλοήγησης"
-
-#: plugins/www/www_plugin.c:915
-#, fuzzy
-msgid "Turn on plugin support"
-msgstr "Ενεργοποιήστε την υποστήριξη plugin"
-
-#: plugins/www/www_plugin.c:916
-#, fuzzy
-msgid "Turn on WebGL support"
-msgstr "Ενεργοποιήστε την υποστήριξη WebGL"
-
-#: plugins/www/www_plugin.c:917
-#, fuzzy
-msgid "Turn on HTML5 audio support"
-msgstr "Ενεργοποιήστε την υποστήριξη ήχου HTML5"
-
-#: plugins/www/www_plugin.c:918
-#, fuzzy
-msgid "Ignore TLS errors"
-msgstr "Αγνοήστε τα σφάλματα TLS"
-
-#: plugins/www/www_plugin.c:921
-#, fuzzy
-msgid "Turn on Web Inspector"
-msgstr "Ενεργοποίηση του Web Inspector"
-
-#: plugins/exec/exec_plugin.c:160
-#, fuzzy
-msgid "You did not set any command to be executed"
-msgstr "Δεν ορίσατε καμία εντολή προς εκτέλεση"
-
-#: plugins/exec/exec_plugin.c:206
-#, fuzzy
-msgid ""
-"Warning: Running a command synchronously may cause Remmina not to respond.\n"
-"Do you really want to continue?"
-msgstr ""
-"Προειδοποίηση: Η σύγχρονη εκτέλεση μιας εντολής μπορεί να προκαλέσει τη μη "
-"ανταπόκριση του Remmina.\n"
-"Θέλετε πραγματικά να συνεχίσετε;"
-
-<<<<<<< HEAD
-#: plugins/exec/exec_plugin.c:274
-#, fuzzy
-msgid "Command"
-msgstr "Εντολή"
-
-#: plugins/exec/exec_plugin.c:275
-#, fuzzy
-msgid "Asynchronous execution"
-msgstr "Ασύγχρονη εκτέλεση"
-
-#: plugins/exec/exec_plugin_config.h:41
-#, fuzzy
-msgid "Execute a command"
-msgstr "Εκτέλεση μιας εντολής"
-
-#: plugins/tool_hello_world/plugin_config.h:40
-#, fuzzy
-msgid "Hello, World!"
-msgstr "Γεια σας!"
-
-#: plugins/secret/src/glibsecret_plugin.c:188
-msgid "Secured password storage in the GNOME keyring"
-msgstr "%s κωδικός πρόσβασης"
-
-#: plugins/x2go/x2go_plugin.c:275
-#, fuzzy
-msgid "Broken `DialogData`! Aborting…"
-msgstr "Σπασμένο `DialogData`! Διακοπή…"
-
-#: plugins/x2go/x2go_plugin.c:279
-#, fuzzy
-msgid "Can't retrieve `DialogData`! Aborting…"
-msgstr "Δεν μπορεί να ανακτήσει το `DialogData`! Διακοπή…"
-
-#: plugins/x2go/x2go_plugin.c:505
-#, fuzzy
-msgid "PyHoca-CLI exited unexpectedly. This connection will now be closed."
-msgstr "Το pyhoca-cli εξήλθε απροσδόκητα. Αυτή η σύνδεση θα κλείσει τώρα."
-
-#: plugins/x2go/x2go_plugin.c:514
-#, fuzzy
-msgid "An error occured."
-msgstr "Προέκυψε σφάλμα"
-
-#: plugins/x2go/x2go_plugin.c:515
-#, fuzzy
-msgid ""
-"The necessary child process 'pyhoca-cli' stopped unexpectedly.\n"
-"Please check your profile settings and PyHoca-CLI's output for possible "
-"errors. Also ensure the remote server is reachable."
-=======
+
 #: plugins/x2go/x2go_plugin.c:764
 msgid "Failed to fill 'GtkTreeIter'."
 msgstr ""
@@ -5845,22 +3415,8 @@
 #, c-format
 msgid ""
 "An unknown error occured while trying to start PyHoca-CLI. Exit code: %i"
->>>>>>> 050fc71c
-msgstr ""
-"Η απαραίτητη διεργασία-παιδί 'pyhoca-cli' σταμάτησε απροσδόκητα.\n"
-"Ελέγξτε τις ρυθμίσεις του προφίλ σας και την έξοδο του pyhoca-cli για πιθανά "
-"σφάλματα και βεβαιωθείτε ότι ο απομακρυσμένος διακομιστής είναι προσβάσιμος."
-
-<<<<<<< HEAD
-#: plugins/x2go/x2go_plugin.c:561
-#, fuzzy
-msgid "Started PyHoca-CLI with the following arguments:"
-msgstr "Ξεκίνησε το pyhoca-cli με τα ακόλουθα ορίσματα:"
-
-#: plugins/x2go/x2go_plugin.c:580
-#, fuzzy, c-format
-msgid "Could not retrieve PyHoca-CLI's command-line features! Exit code: %i"
-=======
+msgstr ""
+
 #: plugins/x2go/x2go_plugin.c:897
 #, c-format
 msgid ""
@@ -5870,32 +3426,8 @@
 
 #: plugins/x2go/x2go_plugin.c:940
 msgid "Parameter 'custom_data' is not fully initialized!"
->>>>>>> 050fc71c
-msgstr ""
-"Ένα άγνωστο σφάλμα συνέβη κατά την ανάκτηση των χαρακτηριστικών cmdline του "
-"pyhoca-cli! Κωδικός εξόδου: %i"
-
-<<<<<<< HEAD
-#: plugins/x2go/x2go_plugin.c:585
-#, fuzzy, c-format
-#| msgid "Error: %s"
-msgid "Error: '%s'"
-msgstr "Σφάλμα: '%s'"
-
-#: plugins/x2go/x2go_plugin.c:609
-msgid "Can't save empty username!"
-msgstr ""
-
-#: plugins/x2go/x2go_plugin.c:621
-msgid "Internal error: Could not save new credentials."
-msgstr ""
-
-#: plugins/x2go/x2go_plugin.c:623
-#, fuzzy
-msgid ""
-"An error occured while trying to save new credentials: 's_password' or "
-"'s_username' strings were not set."
-=======
+msgstr ""
+
 #: plugins/x2go/x2go_plugin.c:967 plugins/x2go/x2go_plugin.c:1576
 #: plugins/x2go/x2go_plugin.c:1870
 #, fuzzy
@@ -5914,107 +3446,8 @@
 
 #: plugins/x2go/x2go_plugin.c:1094 plugins/x2go/x2go_plugin.c:1118
 msgid "Couldn't get session ID from session chooser dialog."
->>>>>>> 050fc71c
-msgstr ""
-"Παρουσιάστηκε σφάλμα κατά την προσπάθεια αποθήκευσης νέων διαπιστευτηρίων: "
-"οι συμβολοσειρές 's_password' ή 's_username' δεν είχαν οριστεί."
-
-<<<<<<< HEAD
-#: plugins/x2go/x2go_plugin.c:659
-#, fuzzy
-msgid "Enter X2Go credentials"
-msgstr "Εισάγετε τα διαπιστευτήρια X2Go"
-
-#: plugins/x2go/x2go_plugin.c:818
-#, fuzzy
-msgid "DPI setting is out of bounds. Please adjust it in profile settings."
-msgstr ""
-"Η ρύθμιση DPI είναι εκτός ορίων. Παρακαλούμε προσαρμόστε την στις ρυθμίσεις "
-"προφίλ."
-
-#: plugins/x2go/x2go_plugin.c:838
-#, fuzzy
-msgid "Started pyhoca-cli with following arguments:"
-msgstr "Ξεκίνησε το pyhoca-cli με τα ακόλουθα ορίσματα:"
-
-#: plugins/x2go/x2go_plugin.c:858
-#, fuzzy
-msgid "An error occured while starting an X2Go session…"
-msgstr "Συνέβη ένα σφάλμα κατά την εκκίνηση μιας συνεδρίας X2Go…"
-
-#: plugins/x2go/x2go_plugin.c:867
-#, fuzzy
-#| msgid "Could not start SSH session. %s"
-msgid "Could not start X2Go session."
-msgstr "Δεν μπόρεσε να ξεκινήσει η συνεδρία X2Go."
-
-#: plugins/x2go/x2go_plugin.c:868
-#, fuzzy, c-format
-#| msgid "Could not start SSH session. %s"
-msgid "Could not start PyHoca-CLI (%i): '%s'"
-msgstr "Δεν ήταν δυνατή η εκκίνηση του PyHoca-CLI (%i): '%s'"
-
-#: plugins/x2go/x2go_plugin.c:945
-#, fuzzy
-msgid ""
-"Couldn't get PyHoca-CLI's command-line features. This indicates it is either "
-"too old, or not installed. An old limited set of features will be used for "
-"now."
-msgstr ""
-"Δεν μπόρεσα να πάρω τα χαρακτηριστικά cmdline του pyhoca-cli. Αυτό "
-"υποδεικνύει είτε ότι η έκδοση του pyhoca-cli είναι πολύ παλιά είτε ότι το "
-"pyhoca-cli δεν είναι εγκατεστημένο! Ένα παλιό περιορισμένο σύνολο "
-"χαρακτηριστικών θα χρησιμοποιηθεί τώρα."
-
-#: plugins/x2go/x2go_plugin.c:956
-#, fuzzy
-msgid ""
-"Could not parse PyHoca-CLI's command-line features. Using a limited feature-"
-"set for now."
-msgstr ""
-"Η ανάλυση της λειτουργικότητας του pyhoca-cli δεν ήταν δυνατή! "
-"Χρησιμοποιώντας ένα περιορισμένο σύνολο χαρακτηριστικών προς το παρόν."
-
-#: plugins/x2go/x2go_plugin.c:962
-#, fuzzy
-msgid "Retrieved the following PyHoca-CLI command-line features:"
-msgstr "Ανέκτησε την ακόλουθη λειτουργικότητα του pyhoca-cli:"
-
-#: plugins/x2go/x2go_plugin.c:967
-#, fuzzy, c-format
-msgid "Available feature[%i]: '%s'"
-msgstr "Διαθέσιμο χαρακτηριστικό[%i]: '%s''"
-
-#: plugins/x2go/x2go_plugin.c:1072
-#, fuzzy
-#| msgid "Could not open channel. %s"
-msgid "Could not open X11 DISPLAY."
-msgstr "Δεν μπόρεσε να ανοίξει το X11 DISPLAY."
-
-#: plugins/x2go/x2go_plugin.c:1112
-#, fuzzy
-msgid "Waiting for window of X2Go Agent to appear…"
-msgstr "Περιμένετε να εμφανιστεί το παράθυρο του X2Go Agent."
-
-#: plugins/x2go/x2go_plugin.c:1138
-#, fuzzy
-msgid "Waiting for PyHoca-CLI to show the session's window…"
-msgstr "Περιμένουμε το pyhoca-cli να εμφανίσει το παράθυρο της συνεδρίας."
-
-#: plugins/x2go/x2go_plugin.c:1189
-#, fuzzy
-msgid "No X2Go session window appeared. Something went wrong…"
-msgstr "Δεν εμφανίστηκε παράθυρο συνεδρίας X2Go. Κάτι πήγε στραβά…"
-
-#: plugins/x2go/x2go_plugin.c:1298
-#, fuzzy
-msgid "Internal error: RemminaProtocolWidget* gp is NULL!"
-msgstr "Εσωτερικό σφάλμα: RemminaProtocolWidget* gp είναι NULL!"
-
-#: plugins/x2go/x2go_plugin.c:1319
-#, fuzzy, c-format
-msgid "The %s protocol is unavailable because GtkSocket only works under X.org"
-=======
+msgstr ""
+
 #: plugins/x2go/x2go_plugin.c:1101
 #, c-format
 msgid "Resuming session: '%s'"
@@ -6102,83 +3535,8 @@
 #. TRANSLATORS: Please stick to X2GoClient's translation.
 #: plugins/x2go/x2go_plugin.c:1801
 msgid "Running"
->>>>>>> 050fc71c
-msgstr ""
-"Το πρωτόκολλο %s δεν είναι διαθέσιμο επειδή το GtkSocket λειτουργεί μόνο "
-"κάτω από X.org"
-
-<<<<<<< HEAD
-#: plugins/x2go/x2go_plugin.c:1327
-#, fuzzy
-msgid "Could not initialize pthread. Falling back to non-threaded mode…"
-msgstr ""
-"Δεν ήταν δυνατή η αρχικοποίηση του pthread. Επιστροφή σε λειτουργία χωρίς "
-"νήμα…"
-
-#. TRANSLATORS: Presumably you just want to translate 'and' into
-#. your language.
-#. (Except your listing-grammar differs from english.)
-#. 'value1', 'value2', 'valueN-1' and 'valueN'
-#. TRANSLATORS: Presumably you just want to translate 'and' into
-#. your language.
-#. (Except your listing-grammar differs from english.)
-#. 'value1' and 'value2'
-#: plugins/x2go/x2go_plugin.c:1370 plugins/x2go/x2go_plugin.c:1388
-#, fuzzy, c-format
-msgid "%sand '%s'"
-msgstr "%sκαι '%s'."
-
-#. TRANSLATORS: Presumably you just want to leave it english.
-#. (Except your listing-grammar differs from english.)
-#. 'value1', 'value2', 'valueN-1' and 'valueN'
-#. TRANSLATORS: Presumably you just want to leave it english.
-#. (Except your listing-grammar differs from english.)
-#. 'value1' and 'value2'
-#: plugins/x2go/x2go_plugin.c:1375 plugins/x2go/x2go_plugin.c:1393
-#, fuzzy, c-format
-msgid "%s'%s' "
-msgstr "%s'%s' "
-
-#. TRANSLATORS: Presumably you just want to leave it english.
-#. (Except your listing-grammar differs from english.)
-#. 'value1', 'value2', 'valueN-1' and 'valueN'
-#: plugins/x2go/x2go_plugin.c:1380
-#, fuzzy, c-format
-msgid "%s'%s', "
-msgstr "%s'%s', "
-
-#: plugins/x2go/x2go_plugin.c:1418
-#, fuzzy
-msgid "Invalid validation data in ProtocolSettings array!"
-msgstr "Τα δεδομένα επικύρωσης στον πίνακα ProtocolSettings είναι άκυρα!"
-
-#: plugins/x2go/x2go_plugin.c:1430 plugins/x2go/x2go_plugin.c:1492
-#, fuzzy
-msgid "Validation data in ProtocolSettings array is invalid!"
-msgstr "Τα δεδομένα επικύρωσης στον πίνακα ProtocolSettings είναι άκυρα!"
-
-#: plugins/x2go/x2go_plugin.c:1457
-#, fuzzy, c-format
-msgid "Allowed values are %s."
-msgstr "Οι επιτρεπόμενες τιμές είναι %s."
-
-#: plugins/x2go/x2go_plugin.c:1459
-#, fuzzy, c-format
-msgid "The only allowed value is '%s'."
-msgstr "Η μόνη επιτρεπόμενη τιμή είναι \"%s\"."
-
-#: plugins/x2go/x2go_plugin.c:1501
-#, fuzzy
-msgid "The lower limit is not a valid integer!"
-msgstr "Το ελάχιστο όριο δεν είναι έγκυρος ακέραιος αριθμός!"
-
-#: plugins/x2go/x2go_plugin.c:1503
-msgid "The lower limit is too high!"
-msgstr ""
-
-#: plugins/x2go/x2go_plugin.c:1505
-msgid "The lower limit is too low!"
-=======
+msgstr ""
+
 #. TRANSLATORS: Please stick to X2GoClient's translation.
 #: plugins/x2go/x2go_plugin.c:1804
 #, fuzzy
@@ -6225,166 +3583,10 @@
 #: plugins/x2go/x2go_plugin.c:2148
 #, fuzzy
 msgid "DPI setting is out of bounds. Please adjust it in profile settings."
->>>>>>> 050fc71c
 msgstr ""
 "Η ρύθμιση DPI είναι εκτός ορίων. Παρακαλούμε προσαρμόστε την στις ρυθμίσεις "
 "προφίλ."
 
-<<<<<<< HEAD
-#: plugins/x2go/x2go_plugin.c:1507 plugins/x2go/x2go_plugin.c:1533
-#: plugins/x2go/x2go_plugin.c:1552
-#, fuzzy
-msgid "Something went wrong."
-msgstr "Κάτι πήγε στραβά."
-
-#: plugins/x2go/x2go_plugin.c:1511 plugins/x2go/x2go_plugin.c:1537
-#: plugins/x2go/x2go_plugin.c:1556
-msgid "Please check the RemminaProtocolSetting array for possible errors."
-msgstr ""
-
-#: plugins/x2go/x2go_plugin.c:1520 plugins/x2go/x2go_plugin.c:1524
-#: plugins/x2go/x2go_plugin.c:1528 plugins/x2go/x2go_plugin.c:1532
-#, fuzzy
-msgid "Internal error: "
-msgstr "Εσωτερικό σφάλμα."
-
-#: plugins/x2go/x2go_plugin.c:1521
-#, fuzzy
-msgid "The upper limit is not a valid integer!"
-msgstr "Η είσοδος δεν είναι έγκυρος ακέραιος αριθμός!"
-
-#: plugins/x2go/x2go_plugin.c:1525
-msgid "The upper limit is too high!"
-msgstr ""
-
-#: plugins/x2go/x2go_plugin.c:1529
-msgid "The upper limit is too low!"
-msgstr ""
-
-#: plugins/x2go/x2go_plugin.c:1547
-#, fuzzy
-msgid "The input is not a valid integer!"
-msgstr "Η είσοδος δεν είναι έγκυρος ακέραιος αριθμός!"
-
-#: plugins/x2go/x2go_plugin.c:1549 plugins/x2go/x2go_plugin.c:1568
-#, fuzzy, c-format
-msgid "Input must be a number between %i and %i."
-msgstr "Η είσοδος πρέπει να είναι ένας αριθμός μεταξύ %i και %i."
-
-#: plugins/x2go/x2go_plugin.c:1597
-#, fuzzy
-#| msgid "Start-up program"
-msgid "Startup program"
-msgstr "Πρόγραμμα Εκκίνησης"
-
-#: plugins/x2go/x2go_plugin.c:1599
-#, fuzzy
-msgid "Which command should be executed after creating the X2Go session?"
-msgstr ""
-"Ποια εντολή πρέπει να εκτελεστεί μετά τη δημιουργία της συνεδρίας X2Go;"
-
-#: plugins/x2go/x2go_plugin.c:1601
-#, fuzzy
-#| msgid "Keyboard layout"
-msgid "Keyboard Layout (auto)"
-msgstr "Διάταξη πληκτρολογίου (αυτόματη)"
-
-#: plugins/x2go/x2go_plugin.c:1602
-#, fuzzy
-#| msgid "Keyboard layout"
-msgid "Keyboard type (auto)"
-msgstr "Τύπος πληκτρολογίου (auto)"
-
-#: plugins/x2go/x2go_plugin.c:1603
-#, fuzzy
-msgid "Audio support"
-msgstr "Υποστήριξη ήχου"
-
-#: plugins/x2go/x2go_plugin.c:1605
-#, fuzzy
-msgid "The sound system of the X2Go server (default: 'pulse')."
-msgstr "Το σύστημα ήχου του διακομιστή X2Go (προεπιλογή: 'pulse')."
-
-#: plugins/x2go/x2go_plugin.c:1608
-#, fuzzy
-#| msgid "Per connection"
-msgid "Clipboard direction"
-msgstr "Κατεύθυνση του πρόχειρου"
-
-#: plugins/x2go/x2go_plugin.c:1610
-#, fuzzy
-msgid "Which direction should clipboard content be copied? (default: 'both')."
-msgstr ""
-"Προς ποια κατεύθυνση πρέπει να αντιγραφεί το περιεχόμενο του πρόχειρου; "
-"(προεπιλογή: 'both')."
-
-#: plugins/x2go/x2go_plugin.c:1614
-#, fuzzy
-#| msgid "Resolution"
-msgid "DPI resolution"
-msgstr "Ανάλυση DPI"
-
-#: plugins/x2go/x2go_plugin.c:1615
-#, fuzzy
-msgid ""
-"Launch session with a specific resolution (in dots per inch). Must be "
-"between 20 and 400."
-msgstr ""
-"Εκκίνηση συνεδρίας με συγκεκριμένη ανάλυση (σε κουκκίδες ανά ίντσα). Πρέπει "
-"να είναι μεταξύ 20 και 400."
-
-#: plugins/x2go/x2go_plugin.c:1659
-#, fuzzy
-msgid "X2Go plugin loaded."
-msgstr "Το πρόσθετο X2Go φορτώθηκε."
-
-#: plugins/x2go/x2go_plugin.h:43
-#, fuzzy
-msgid "X2Go - Launch an X2Go session"
-msgstr "X2Go - Εκκίνηση μιας συνεδρίας X2Go"
-
-#: plugins/gvnc/gvnc_plugin_config.h:40
-#, fuzzy
-msgid "Remmina VNC plugin for GNOME and KVM"
-msgstr "Πρόσθετο Remmina VNC για GNOME και KVM"
-
-#: plugins/gvnc/gvnc_plugin.c:477
-#, fuzzy, c-format
-#| msgid "Authentication type"
-msgid "Unsupported authentication type %u"
-msgstr "Μη υποστηριζόμενος τύπος ελέγχου ταυτότητας %u"
-
-#: plugins/gvnc/gvnc_plugin.c:489
-#, fuzzy, c-format
-#| msgid "Authentication type"
-msgid "Authentication failure: %s"
-msgstr "Αποτυχία ελέγχου ταυτότητας: %s"
-
-#: plugins/gvnc/gvnc_plugin.c:820
-#, fuzzy
-#| msgid "Disable server input"
-msgid "Use server settings"
-msgstr "Χρήση ρυθμίσεων διακομιστή"
-
-#: plugins/gvnc/gvnc_plugin.c:821
-#, fuzzy
-#| msgid "True colour (24 bit)"
-msgid "True colour (24 bits)"
-msgstr "Αληθινό χρώμα (24 bit)"
-
-#: plugins/gvnc/gvnc_plugin.c:822
-#, fuzzy
-#| msgid "High colour (16 bit)"
-msgid "High colour (16 bits)"
-msgstr "Υψηλό χρώμα (16 bits)"
-
-#: plugins/gvnc/gvnc_plugin.c:823
-#, fuzzy
-#| msgid "High colour (16 bit)"
-msgid "Low colour (8 bits)"
-msgstr "Χαμηλό χρώμα (8 bit)"
-
-=======
 #: plugins/x2go/x2go_plugin.c:2190
 #, fuzzy
 msgid "An error occured while starting an X2Go session…"
@@ -6694,13 +3896,11 @@
 msgid "Low colour (8 bits)"
 msgstr "Χαμηλό χρώμα (8 bit)"
 
->>>>>>> 050fc71c
 #: plugins/gvnc/gvnc_plugin.c:824
 #, fuzzy
 #| msgid "True colour (24 bit)"
 msgid "Ultra low colour (3 bits)"
 msgstr "Εξαιρετικά χαμηλό χρώμα (3 bits)"
-<<<<<<< HEAD
 
 #: plugins/gvnc/gvnc_plugin.c:848
 #, fuzzy
@@ -6733,40 +3933,6 @@
 
 #: plugins/gvnc/gvnc_plugin.c:871
 #, fuzzy
-=======
-
-#: plugins/gvnc/gvnc_plugin.c:848
-#, fuzzy
-#| msgid "Enter VNC password"
-msgid "VNC password"
-msgstr "Κωδικός πρόσβασης VNC"
-
-#: plugins/gvnc/gvnc_plugin.c:850
-#, fuzzy
-#| msgid "SSH compression"
-msgid "Use JPEG Compression"
-msgstr "Χρήση συμπίεσης JPEG"
-
-#: plugins/gvnc/gvnc_plugin.c:850
-#, fuzzy
-#| msgid "Browse the network to find a %s server"
-msgid "This might not work on all VNC servers"
-msgstr "Αυτό μπορεί να μην λειτουργεί σε όλους τους διακομιστές VNC"
-
-#: plugins/gvnc/gvnc_plugin.c:851
-#, fuzzy
-msgid "Enable GTK-VNC debug"
-msgstr "Ενεργοποίηση της αποσφαλμάτωσης GTK-VNC"
-
-#: plugins/gvnc/gvnc_plugin.c:871
-#, fuzzy
-#| msgid "Per connection"
-msgid "Shared connection"
-msgstr "Κοινή σύνδεση"
-
-#: plugins/gvnc/gvnc_plugin.c:871
-#, fuzzy
->>>>>>> 050fc71c
 msgid ""
 "If the server should try to share the desktop by leaving other clients "
 "connected"
@@ -6904,11 +4070,7 @@
 "following commands in a terminal window:"
 msgstr ""
 "Για να ενεργοποιήσετε την πρόσβαση σε ορισμένες σημαντικές λειτουργίες, όπως "
-<<<<<<< HEAD
-"η αποθήκευση κωδικού πρόσβασης στο μπρελόκ σας και η κοινή χρήση εκτυπωτή "
-=======
 "η αποθήκευση κωδικού πρόσβασης στο μπρελόκ σας και η κοινή χρήση εκτυπωτών "
->>>>>>> 050fc71c
 "RDP, ανοίξτε το κέντρο λογισμικού και δώστε τα κατάλληλα δικαιώματα στο "
 "Remmina. Εναλλακτικά, μπορείτε να εισαγάγετε τις ακόλουθες εντολές σε ένα "
 "παράθυρο τερματικού:"
@@ -6937,31 +4099,17 @@
 #, fuzzy
 msgid "<big>Snap settings</big>"
 msgstr "<big>Ρυθμίσεις Snap</big>"
-<<<<<<< HEAD
 
 #: data/ui/remmina_snap_info_dialog.glade:274
 #, fuzzy
 msgid "Do not show this message again"
-msgstr "Μην ξαναεμφανιστεί αυτό το μήνυμα"
+msgstr "Μην εμφανίσετε ξανά αυτό το μήνυμα"
 
 #: data/ui/remmina_search_popover.glade:56 data/ui/remmina_search.glade:61
 #, fuzzy
 msgid "Search"
 msgstr "Αναζήτηση"
 
-=======
-
-#: data/ui/remmina_snap_info_dialog.glade:274
-#, fuzzy
-msgid "Do not show this message again"
-msgstr "Μην εμφανίσετε ξανά αυτό το μήνυμα"
-
-#: data/ui/remmina_search_popover.glade:56 data/ui/remmina_search.glade:61
-#, fuzzy
-msgid "Search"
-msgstr "Αναζήτηση"
-
->>>>>>> 050fc71c
 #: data/ui/remmina_search_popover.glade:70 data/ui/remmina_search.glade:75
 #, fuzzy
 msgid "Search for previous occurrence"
@@ -6984,29 +4132,17 @@
 #: data/ui/remmina_search_popover.glade:203 data/ui/remmina_search.glade:208
 #, fuzzy
 msgid "Match _entire word only"
-<<<<<<< HEAD
-msgstr "Ταίριασμα μόνο ολόκληρης λέξης"
-=======
 msgstr "Ταιριάξτε μόνο με _ολόκληρη τη λέξη"
->>>>>>> 050fc71c
 
 #: data/ui/remmina_search_popover.glade:220 data/ui/remmina_search.glade:225
 #, fuzzy
 msgid "Match as _regular expression"
-<<<<<<< HEAD
-msgstr "Ταίριασμα ως κανονική έκφραση"
-=======
 msgstr "Αντιστοιχία ως _κανονική έκφραση"
->>>>>>> 050fc71c
 
 #: data/ui/remmina_search_popover.glade:237 data/ui/remmina_search.glade:242
 #, fuzzy
 msgid "_Wrap around"
-<<<<<<< HEAD
-msgstr "Αναδίπλωση γύρω"
-=======
 msgstr "_Wrap around"
->>>>>>> 050fc71c
 
 #: data/ui/remmina_about.glade:30 data/ui/remmina_main.glade:395
 msgid "About"
@@ -7018,17 +4154,15 @@
 "Copyright © 2014–2021 Antenore Gatta, Giovanni Panozzo.\n"
 "Copyright © 2009–2014 Vic Lee\n"
 "More details in COPYING"
-<<<<<<< HEAD
-msgstr ""
-"\n"
+msgstr ""
 "Copyright © 2014-2021 Antenore Gatta, Giovanni Panozzo.\n"
 "Πνευματικά δικαιώματα © 2009-2014 Vic Lee\n"
-"Περισσότερες λεπτομέρειες στο COPYING\n"
-"    "
+"Περισσότερες λεπτομέρειες στο COPYING"
 
 #: data/ui/remmina_about.glade:38
+#, fuzzy
 msgid "https://www.remmina.org/"
-msgstr ""
+msgstr "https://www.remmina.org/"
 
 #: data/ui/remmina_string_list.glade:14 data/ui/remmina_string_list.glade:158
 msgid "Add"
@@ -7121,109 +4255,6 @@
 "</span>\n"
 "\n"
 "<span>\n"
-=======
-msgstr ""
-"Copyright © 2014-2021 Antenore Gatta, Giovanni Panozzo.\n"
-"Πνευματικά δικαιώματα © 2009-2014 Vic Lee\n"
-"Περισσότερες λεπτομέρειες στο COPYING"
-
-#: data/ui/remmina_about.glade:38
-#, fuzzy
-msgid "https://www.remmina.org/"
-msgstr "https://www.remmina.org/"
-
-#: data/ui/remmina_string_list.glade:14 data/ui/remmina_string_list.glade:158
-msgid "Add"
-msgstr "Προσθήκη"
-
-#: data/ui/remmina_string_list.glade:20 data/ui/remmina_string_list.glade:137
-#: data/ui/remmina_key_chooser.glade:14 data/ui/remmina_key_chooser.glade:15
-#, fuzzy
-msgid "_Remove"
-msgstr "_Αφαίρεση"
-
-#: data/ui/remmina_string_list.glade:26 data/ui/remmina_string_list.glade:116
-msgid "Move up"
-msgstr "Μετακίνηση προς τα επάνω"
-
-#: data/ui/remmina_string_list.glade:32 data/ui/remmina_string_list.glade:95
-msgid "Move down"
-msgstr "Μετακίνηση προς τα κάτω"
-
-#: data/ui/remmina_mpc.glade:14
-#, fuzzy
-msgid "<span weight='bold' size='larger'>Multi Password Changer</span>"
-msgstr ""
-"<span weight='bold' size='larger'> Πολλαπλός εναλλάκτης κωδικών πρόσβασης</"
-"span>"
-
-#: data/ui/remmina_mpc.glade:32
-msgid "Change"
-msgstr "Αλλαγή"
-
-#: data/ui/remmina_mpc.glade:201
-#, fuzzy
-msgid "Selection criteria"
-msgstr "Κριτήρια επιλογής"
-
-#: data/ui/remmina_mpc.glade:261
-msgid "Confirm password"
-msgstr "Επιβεβαίωση κωδικού"
-
-#: data/ui/remmina_mpc.glade:294
-msgid "Set new password"
-msgstr "Αποθήκευση κωδικού πρόσβασης"
-
-#. A column table with multiple check-boxes
-#: data/ui/remmina_mpc.glade:331
-msgctxt "Multi password changer"
-msgid "Select"
-msgstr "Επιλογή"
-
-#: data/ui/remmina_mpc.glade:343
-msgctxt "Multi password changer table"
-msgid "Name"
-msgstr "Όνομα"
-
-#: data/ui/remmina_mpc.glade:354
-msgctxt "Multi password changer table"
-msgid "Group"
-msgstr "Ομάδα"
-
-#: data/ui/remmina_mpc.glade:365
-#, fuzzy
-msgctxt "Multi password changer table"
-msgid "Domain\\Username"
-msgstr "Τομέας\\Όνομα χρήστη"
-
-#: data/ui/remmina_news.glade:75
-#, fuzzy
-msgid ""
-"<big><b>The news are turned off</b></big>\n"
-"\n"
-"<span>\n"
-"Turning on news means the program connects to a Remmina server to download "
-"the release notes.\n"
-"</span>\n"
-"\n"
-"<span>\n"
-"Version checking can only be activated at compile time.\n"
-"</span>\n"
-"\n"
-"<span>\n"
-"<a href=\"https://gitlab.com/Remmina/Remmina/-/tags/\" title=\"Remmina "
-"release notes\"><i>Visit the website to read the release notes</i></a>.\n"
-"</span>"
-msgstr ""
-"<big><b>Οι ειδήσεις είναι κλειστές</b></big>\n"
-"\n"
-"<span>\n"
-"Η ενεργοποίηση των ειδήσεων σημαίνει ότι το πρόγραμμα συνδέεται με έναν "
-"διακομιστή Remmina για να κατεβάσει τις σημειώσεις έκδοσης.\n"
-"</span>\n"
-"\n"
-"<span>\n"
->>>>>>> 050fc71c
 "Ο έλεγχος έκδοσης μπορεί να ενεργοποιηθεί μόνο κατά τη μεταγλώττιση.\n"
 "</span>\n"
 "\n"
@@ -7363,20 +4394,12 @@
 #: data/ui/remmina_main.glade:217
 #, fuzzy
 msgid "Collapse all"
-<<<<<<< HEAD
-msgstr "Σύμπτυξη"
-=======
 msgstr "Collapse all"
->>>>>>> 050fc71c
 
 #: data/ui/remmina_main.glade:227
 #, fuzzy
 msgid "Expand all"
-<<<<<<< HEAD
-msgstr "Ανάπτυξη"
-=======
 msgstr "Επεκτείνετε όλα"
->>>>>>> 050fc71c
 
 #: data/ui/remmina_main.glade:265
 #, fuzzy
@@ -7453,21 +4476,12 @@
 #, fuzzy
 msgid "Toggle view"
 msgstr "Εναλλαγή προβολής"
-<<<<<<< HEAD
 
 #: data/ui/remmina_spinner.glade:54
 #, fuzzy
 msgid "Please wait…"
 msgstr "Παρακαλώ περιμένετε…"
 
-=======
-
-#: data/ui/remmina_spinner.glade:54
-#, fuzzy
-msgid "Please wait…"
-msgstr "Παρακαλώ περιμένετε…"
-
->>>>>>> 050fc71c
 #: data/ui/remmina_preferences.glade:42
 #, fuzzy
 msgid "Double-click action"
@@ -7490,20 +4504,12 @@
 #: data/ui/remmina_preferences.glade:91
 #, fuzzy
 msgid "Nearest"
-<<<<<<< HEAD
-msgstr "Το πιο κοντινό"
-=======
 msgstr "Πλησιέστερο"
->>>>>>> 050fc71c
 
 #: data/ui/remmina_preferences.glade:92
 #, fuzzy
 msgid "Tiles"
-<<<<<<< HEAD
-msgstr "Πλακίδια"
-=======
 msgstr "Πλακάκια"
->>>>>>> 050fc71c
 
 #: data/ui/remmina_preferences.glade:93
 #, fuzzy
@@ -8150,11 +5156,7 @@
 #: data/ui/remmina_preferences.glade:2604
 #, fuzzy
 msgid "Terminal"
-<<<<<<< HEAD
-msgstr "Τερματικό"
-=======
 msgstr "Terminal"
->>>>>>> 050fc71c
 
 #: data/ui/remmina_preferences.glade:2618
 #, fuzzy
@@ -8176,16 +5178,6 @@
 msgid "Master password"
 msgstr "Κύριος κωδικός πρόσβασης"
 
-<<<<<<< HEAD
-#~ msgid "Website"
-#~ msgstr "Ιστότοπος"
-
-#, fuzzy
-#~ msgid "Given username can't get saved since it's empty!"
-#~ msgstr "Το δεδομένο όνομα χρήστη δεν μπορεί να αποθηκευτεί αφού είναι κενό!"
-
-#, fuzzy
-=======
 #, fuzzy
 #~ msgid "Started pyhoca-cli with following arguments:"
 #~ msgstr "Ξεκίνησε το pyhoca-cli με τα ακόλουθα ορίσματα:"
@@ -8217,7 +5209,6 @@
 #~ msgstr "Το δεδομένο όνομα χρήστη δεν μπορεί να αποθηκευτεί αφού είναι κενό!"
 
 #, fuzzy
->>>>>>> 050fc71c
 #~ msgid "Limit minimum is too large!"
 #~ msgstr "Το ελάχιστο όριο είναι πολύ μεγάλο!"
 
