--- conflicted
+++ resolved
@@ -10,11 +10,7 @@
 msgstr ""
 "Project-Id-Version: remmina\n"
 "Report-Msgid-Bugs-To: l10n@lists.remmina.org\n"
-<<<<<<< HEAD
-"POT-Creation-Date: 2021-10-29 12:14+0000\n"
-=======
 "POT-Creation-Date: 2021-12-03 09:34+0000\n"
->>>>>>> 050fc71c
 "PO-Revision-Date: 2021-10-05 14:04+0000\n"
 "Last-Translator: Anonymous <noreply@weblate.org>\n"
 "Language-Team: Malay <https://hosted.weblate.org/projects/remmina/remmina/ms/"
@@ -28,17 +24,10 @@
 "X-Launchpad-Export-Date: 2014-09-20 14:24+0000\n"
 
 #: src/remmina_sftp_plugin.c:310 src/remmina_sftp_plugin.c:354
-<<<<<<< HEAD
-#: src/remmina_protocol_widget.c:1676 src/remmina_protocol_widget.c:1695
-#: src/remmina_file_editor.c:1101 src/remmina_file_editor.c:1222
-#: src/remmina_ssh_plugin.c:1360 plugins/rdp/rdp_plugin.c:2680
-#: plugins/www/www_plugin.c:895 plugins/x2go/x2go_plugin.c:1596
-=======
 #: src/remmina_protocol_widget.c:1677 src/remmina_protocol_widget.c:1696
 #: src/remmina_file_editor.c:1101 src/remmina_file_editor.c:1222
 #: src/remmina_ssh_plugin.c:1360 plugins/rdp/rdp_plugin.c:2723
 #: plugins/www/www_plugin.c:895 plugins/x2go/x2go_plugin.c:2992
->>>>>>> 050fc71c
 #: data/ui/remmina_mpc.glade:236 data/ui/remmina_preferences.glade:1675
 #: data/ui/remmina_unlock.glade:116
 msgid "Password"
@@ -81,27 +70,17 @@
 msgid "Resume all file transfers"
 msgstr "Sambung semula semua pemindahan fail"
 
-<<<<<<< HEAD
-#: src/remmina_sftp_plugin.c:328 src/remmina_protocol_widget.c:283
-=======
 #: src/remmina_sftp_plugin.c:328 src/remmina_protocol_widget.c:284
->>>>>>> 050fc71c
 #, fuzzy
 msgid "Connect via SSH from a new terminal"
 msgstr "Sambung melalui SSH dari terminal baru"
 
 #: src/remmina_sftp_plugin.c:353 src/remmina_message_panel.c:330
 #: src/remmina_file_editor.c:1216 src/remmina_ssh_plugin.c:1470
-<<<<<<< HEAD
-#: plugins/rdp/rdp_plugin.c:2679 plugins/vnc/vnc_plugin.c:1976
-#: plugins/vnc/vnc_plugin.c:1988 plugins/www/www_plugin.c:894
-#: plugins/x2go/x2go_plugin.c:1595 data/ui/remmina_mpc.glade:144
-=======
 #: plugins/rdp/rdp_plugin.c:2722 plugins/vnc/vnc_plugin.c:1976
 #: plugins/vnc/vnc_plugin.c:1988 plugins/www/www_plugin.c:894
 #: plugins/x2go/x2go_plugin.c:574 plugins/x2go/x2go_plugin.c:2991
 #: data/ui/remmina_mpc.glade:144
->>>>>>> 050fc71c
 #, fuzzy
 msgid "Username"
 msgstr "Nama pengguna"
@@ -118,11 +97,7 @@
 msgid "Password to unlock private key"
 msgstr "Kata laluan untuk membuka kunci persendirian"
 
-<<<<<<< HEAD
-#: src/remmina_sftp_plugin.c:358 src/remmina_ssh_plugin.c:1506
-=======
 #: src/remmina_sftp_plugin.c:358 src/remmina_ssh_plugin.c:1507
->>>>>>> 050fc71c
 #, fuzzy
 msgid "SSH Proxy Command"
 msgstr "Perintah Proksi SSH"
@@ -227,7 +202,6 @@
 #, fuzzy
 msgid "Hyper+"
 msgstr "Hiper+"
-<<<<<<< HEAD
 
 #: src/remmina_key_chooser.h:43
 #, fuzzy
@@ -239,19 +213,6 @@
 msgid "<None>"
 msgstr "<None>"
 
-=======
-
-#: src/remmina_key_chooser.h:43
-#, fuzzy
-msgid "Meta+"
-msgstr "Meta+"
-
-#: src/remmina_key_chooser.h:44
-#, fuzzy
-msgid "<None>"
-msgstr "<None>"
-
->>>>>>> 050fc71c
 #: src/remmina_pref_dialog.c:91 src/remmina_file_editor.c:528
 msgid "Resolutions"
 msgstr "Resolusi"
@@ -321,11 +282,7 @@
 msgid "No"
 msgstr "Tak"
 
-<<<<<<< HEAD
-#: src/remmina_message_panel.c:391 plugins/rdp/rdp_plugin.c:2681
-=======
 #: src/remmina_message_panel.c:391 plugins/rdp/rdp_plugin.c:2724
->>>>>>> 050fc71c
 #: data/ui/remmina_mpc.glade:172
 msgid "Domain"
 msgstr "Domain"
@@ -347,158 +304,6 @@
 #, fuzzy
 msgid "Enter certificate authentication files"
 msgstr "Masukkan fail pengesahan sijil"
-<<<<<<< HEAD
-
-#: src/remmina_message_panel.c:525
-#, fuzzy
-msgid "CA Certificate File"
-msgstr "Fail Sijil CA"
-
-#: src/remmina_message_panel.c:547
-#, fuzzy
-msgid "CA CRL File"
-msgstr "Fail CA CRL"
-
-#: src/remmina_message_panel.c:569
-#, fuzzy
-msgid "Client Certificate File"
-msgstr "Fail Sijil Pelanggan"
-
-#: src/remmina_message_panel.c:591
-#, fuzzy
-msgid "Client Certificate Key"
-msgstr "Kekunci Sijil Pelanggan"
-
-#: src/rcw.c:655
-#, c-format
-msgid ""
-"Are you sure you want to close %i active connections in the current window?"
-msgstr ""
-"Terdapat %i sambungan aktif dalam tetingkap semasa. Anda pasti hendak "
-"menutupnya?"
-
-#: src/rcw.c:1399
-msgid "Viewport fullscreen mode"
-msgstr "Mod skrin penuh port pandang"
-
-#: src/rcw.c:1407 data/ui/remmina_preferences.glade:607
-#, fuzzy
-msgid "Scrolled fullscreen"
-msgstr "Skrin penuh skrol"
-
-#: src/rcw.c:1493
-#, fuzzy
-msgid "Keep aspect ratio when scaled"
-msgstr "Kekalkan nisbah aspek apabila diskalakan"
-
-#: src/rcw.c:1501
-#, fuzzy
-msgid "Fill client window when scaled"
-msgstr "Isikan tetingkap klien apabila diskalakan"
-
-#: src/rcw.c:2049
-#, fuzzy
-msgid "Send clipboard content as keystrokes"
-msgstr "Hantar kandungan papan klip sebagai ketukan kekunci"
-
-#: src/rcw.c:2155
-#, fuzzy
-msgid "Turn off scaling to avoid screenshot distortion."
-msgstr "Matikan penskalaan untuk mengelakkan penyelewengan tangkapan skrin."
-
-#: src/rcw.c:2215 plugins/www/www_plugin.c:855
-#, fuzzy
-msgid "Screenshot taken"
-msgstr "Petikan skrin diambil"
-
-#: src/rcw.c:2298
-#, fuzzy
-msgid "_Menu"
-msgstr "_Menu"
-
-#: src/rcw.c:2299
-#, fuzzy
-msgid "Menu"
-msgstr "Menu"
-
-#: src/rcw.c:2308
-#, fuzzy
-#| msgid "Open Main Window"
-msgid "Open the Remmina main window"
-msgstr "Buka tetingkap utama Remmina"
-
-#: src/rcw.c:2318
-#, fuzzy
-msgid "Duplicate current connection"
-msgstr "Buat pendua sambungan semasa"
-
-#: src/rcw.c:2335
-msgid "Resize the window to fit in remote resolution"
-msgstr "Saiz semula tetingkap untuk muatkannya dalam resolusi jauh"
-
-#: src/rcw.c:2346
-msgid "Toggle fullscreen mode"
-msgstr "Togol mod skrin penuh"
-
-#: src/rcw.c:2392 data/ui/remmina_preferences.glade:1332
-#: data/ui/remmina_preferences.glade:1342
-#, fuzzy
-msgid "Multi monitor"
-msgstr "Pelbagai monitor"
-
-#: src/rcw.c:2408
-#, fuzzy
-msgid "Toggle dynamic resolution update"
-msgstr "Togol pengemaskinian resolusi dinamik"
-
-#: src/rcw.c:2418
-msgid "Toggle scaled mode"
-msgstr "Togol mod berskala"
-
-#: src/rcw.c:2458 data/ui/remmina_preferences.glade:1066
-msgid "Switch tab pages"
-msgstr "Tukar halaman tab"
-
-#: src/rcw.c:2468
-msgid "Grab all keyboard events"
-msgstr "Cekau semua peristiwa papan kekunci"
-
-#: src/rcw.c:2478
-msgid "Preferences"
-msgstr "Keutamaan"
-
-#: src/rcw.c:2487
-msgid "_Tools"
-msgstr "Alatan"
-
-#: src/rcw.c:2488 data/ui/remmina_main.glade:207
-msgid "Tools"
-msgstr "Alatan"
-
-#: src/rcw.c:2501 data/ui/remmina_preferences.glade:1267
-#: data/ui/remmina_preferences.glade:1277
-#, fuzzy
-msgid "Screenshot"
-msgstr "Tangkapan skrin"
-
-#: src/rcw.c:2515 data/ui/remmina_preferences.glade:1174
-msgid "Minimize window"
-msgstr "Minimunkan window"
-
-#: src/rcw.c:2525 data/ui/remmina_preferences.glade:1205
-msgid "Disconnect"
-msgstr "Putuskan"
-
-#: src/rcw.c:4297
-#, fuzzy, c-format
-msgid "The file “%s” is corrupted, unreadable, or could not be found."
-msgstr "Fail \"%s\" rosak, tidak boleh dibaca, atau tidak dijumpai."
-
-#: src/rcw.c:4466
-#, fuzzy
-msgid "Warning: This plugin requires GtkSocket, but it’s not available."
-msgstr "Amaran: Pemalam ini memerlukan GtkSocket, tetapi ia tidak tersedia."
-=======
 
 #: src/remmina_message_panel.c:525
 #, fuzzy
@@ -677,7 +482,6 @@
 #| msgid "Open Main Window"
 msgid "Open in browser"
 msgstr "Buka Tetingkap Utama"
->>>>>>> 050fc71c
 
 #: src/remmina_mpchange.c:234
 #, fuzzy
@@ -711,7 +515,6 @@
 #, fuzzy
 msgid "Show 'About'"
 msgstr "Tunjuk 'Tentang'"
-<<<<<<< HEAD
 
 #. TRANSLATORS: Shown in terminal. Do not use characters that may be not supported on a terminal
 #: src/remmina.c:88
@@ -733,8 +536,8 @@
 #: src/remmina.c:90
 #, fuzzy
 msgid ""
-"Connect to a desktop described in a file (.remmina or a type supported by a "
-"plugin)"
+"Connect to a desktop described in a file (.remmina or a filetype supported "
+"by a plugin)"
 msgstr ""
 "Sambung ke desktop yang diterangkan dalam fail (.remmina atau jenis yang "
 "disokong oleh pemalam)"
@@ -743,8 +546,8 @@
 #: src/remmina.c:92
 #, fuzzy
 msgid ""
-"Edit desktop connection described in file (.remmina or type supported by "
-"plugin)"
+"Edit desktop connection described in file (.remmina or a filetype supported "
+"by plugin)"
 msgstr ""
 "Edit sambungan desktop yang diterangkan dalam fail (.remmina atau taip "
 "disokong oleh pemalam)"
@@ -756,52 +559,6 @@
 msgstr "Mulakan dalam mod kiosk"
 
 #. TRANSLATORS: Shown in terminal. Do not use characters that may be not supported on a terminal
-=======
-
-#. TRANSLATORS: Shown in terminal. Do not use characters that may be not supported on a terminal
-#: src/remmina.c:88
-#, fuzzy
-msgid ""
-"Connect either to a desktop described in a file (.remmina or a filetype "
-"supported by a plugin) or a supported URI (RDP, VNC, SSH or SPICE)"
-msgstr ""
-"Sambung sama ada ke desktop yang diterangkan dalam fail (.remmina atau jenis "
-"fail yang disokong oleh pemalam) atau URI yang disokong (RDP, VNC, SSH atau "
-"SPICE)"
-
-#: src/remmina.c:88 src/remmina.c:90 src/remmina.c:92
-#, fuzzy
-msgid "FILE"
-msgstr "FAIL"
-
-#. TRANSLATORS: Shown in terminal. Do not use characters that may be not supported on a terminal
-#: src/remmina.c:90
-#, fuzzy
-msgid ""
-"Connect to a desktop described in a file (.remmina or a filetype supported "
-"by a plugin)"
-msgstr ""
-"Sambung ke desktop yang diterangkan dalam fail (.remmina atau jenis yang "
-"disokong oleh pemalam)"
-
-#. TRANSLATORS: Shown in terminal. Do not use characters that may be not supported on a terminal
-#: src/remmina.c:92
-#, fuzzy
-msgid ""
-"Edit desktop connection described in file (.remmina or a filetype supported "
-"by plugin)"
-msgstr ""
-"Edit sambungan desktop yang diterangkan dalam fail (.remmina atau taip "
-"disokong oleh pemalam)"
-
-#. TRANSLATORS: Shown in terminal. Do not use characters that may be not supported on a terminal
-#: src/remmina.c:95
-#, fuzzy
-msgid "Start in kiosk mode"
-msgstr "Mulakan dalam mod kiosk"
-
-#. TRANSLATORS: Shown in terminal. Do not use characters that may be not supported on a terminal
->>>>>>> 050fc71c
 #: src/remmina.c:97
 msgid "Create new connection profile"
 msgstr "Sambungan VNC gagal: %s"
@@ -1044,11 +801,7 @@
 msgid "Go to parent folder"
 msgstr "Pergi ke folder induk"
 
-<<<<<<< HEAD
-#: src/remmina_ftp_client.c:758 plugins/rdp/rdp_plugin.c:2770
-=======
 #: src/remmina_ftp_client.c:758 plugins/rdp/rdp_plugin.c:2813
->>>>>>> 050fc71c
 #: plugins/vnc/vnc_plugin.c:2027
 msgid "Refresh"
 msgstr "Segar Semula"
@@ -1068,7 +821,6 @@
 #: src/remmina_ftp_client.c:775 data/ui/remmina_main.glade:197
 msgid "Delete"
 msgstr "Buang"
-<<<<<<< HEAD
 
 #: src/remmina_ftp_client.c:776
 msgid "Delete files on server"
@@ -1095,44 +847,11 @@
 msgid "Permission"
 msgstr "Keizinan"
 
-#: src/remmina_ftp_client.c:990 plugins/rdp/rdp_plugin.c:2568
-msgid "Remote"
-msgstr "Jauh"
-
-#: src/remmina_ftp_client.c:997 plugins/rdp/rdp_plugin.c:2567
-=======
-
-#: src/remmina_ftp_client.c:776
-msgid "Delete files on server"
-msgstr "Padam fail pada pelayan"
-
-#: src/remmina_ftp_client.c:905 src/remmina_ftp_client.c:974
-msgid "Filename"
-msgstr "Nama Fail"
-
-#: src/remmina_ftp_client.c:918 src/remmina_ftp_client.c:1003
-msgid "Size"
-msgstr "Saiz"
-
-#: src/remmina_ftp_client.c:926
-msgid "User"
-msgstr "Pengguna"
-
-#: src/remmina_ftp_client.c:932 src/remmina_file_editor.c:1933
-#: data/ui/remmina_mpc.glade:115 data/ui/remmina_main.glade:464
-msgid "Group"
-msgstr "Kumpulan"
-
-#: src/remmina_ftp_client.c:938
-msgid "Permission"
-msgstr "Keizinan"
-
 #: src/remmina_ftp_client.c:990 plugins/rdp/rdp_plugin.c:2611
 msgid "Remote"
 msgstr "Jauh"
 
 #: src/remmina_ftp_client.c:997 plugins/rdp/rdp_plugin.c:2610
->>>>>>> 050fc71c
 msgid "Local"
 msgstr "Setempat"
 
@@ -1140,439 +859,11 @@
 msgid "Progress"
 msgstr "Kemajuan"
 
-<<<<<<< HEAD
-#: src/remmina_protocol_widget.c:290 src/remmina_ssh_plugin.c:829
-=======
 #: src/remmina_protocol_widget.c:291 src/remmina_ssh_plugin.c:829
->>>>>>> 050fc71c
 #: src/remmina_ssh_plugin.c:1445
 msgid "Open SFTP transfer…"
 msgstr "Buka Pemindahan Fail Selamat…"
 
-<<<<<<< HEAD
-#: src/remmina_protocol_widget.c:319
-#, fuzzy
-msgid "Executing external commands…"
-msgstr "Melaksanakan perintah luaran…"
-
-#. TRANSLATORS: “%s” is a placeholder for the connection profile name
-#: src/remmina_protocol_widget.c:327
-#, c-format
-msgid "Connecting to “%s”…"
-msgstr "Menyambung ke '%s'…"
-
-#. TRANSLATORS: “%s” is a placeholder for an hostname or an IP address.
-#: src/remmina_protocol_widget.c:915 src/remmina_protocol_widget.c:1100
-#, c-format
-msgid "Connecting to “%s” via SSH…"
-msgstr "Menyambung ke '%s'…"
-
-#. TRANSLATORS: “%i” is a placeholder for a TCP port number.
-#: src/remmina_protocol_widget.c:1164
-#, c-format
-msgid "Awaiting incoming SSH connection on port %i…"
-msgstr "Menunggu terowong SSH masuk pada port %i…"
-
-#: src/remmina_protocol_widget.c:1217
-#, c-format
-msgid "The “%s” command is not available on the SSH server."
-msgstr "Perintah %s tidak ditemui pada pelayan SSH"
-
-#: src/remmina_protocol_widget.c:1222
-#, c-format
-msgid "Could not run the “%s” command on the SSH server (status = %i)."
-msgstr "Perintah %s gagal pada pelayan SSH (status = %i)."
-
-#. TRANSLATORS: %s is a placeholder for an error message
-#: src/remmina_protocol_widget.c:1230
-#, c-format
-msgid "Could not run command. %s"
-msgstr "Gagal meminta pemajuan port: %s"
-
-#. TRANSLATORS: “%s” is a placeholder for a hostname or IP address.
-#: src/remmina_protocol_widget.c:1300
-#, c-format
-msgid "Connecting to %s via SSH…"
-msgstr "Menyambung ke '%s'…"
-
-#: src/remmina_protocol_widget.c:1694
-#, fuzzy
-msgid "Type in SSH username and password."
-msgstr "Taip nama pengguna dan kata laluan SSH."
-
-#: src/remmina_protocol_widget.c:1749 src/remmina_protocol_widget.c:1781
-#, fuzzy
-msgid "Fingerprint automatically accepted"
-msgstr "Cap jari diterima secara automatik"
-
-#. TRANSLATORS: The user is asked to verify a new SSL certificate.
-#: src/remmina_protocol_widget.c:1757
-#, fuzzy
-msgid "Certificate details:"
-msgstr "Butiran sijil:"
-
-#. TRANSLATORS: An SSL certificate subject is usually the remote server the user connect to.
-#: src/remmina_protocol_widget.c:1759 src/remmina_protocol_widget.c:1791
-msgid "Subject:"
-msgstr "Subjek:"
-
-#. TRANSLATORS: The name or email of the entity that have issued the SSL certificate
-#: src/remmina_protocol_widget.c:1761 src/remmina_protocol_widget.c:1793
-msgid "Issuer:"
-msgstr "Pengeluar:"
-
-#. TRANSLATORS: An SSL certificate fingerprint, is a hash of a certificate calculated on all certificate's data and its signature.
-#: src/remmina_protocol_widget.c:1763
-msgid "Fingerprint:"
-msgstr "Cap Jari:"
-
-#. TRANSLATORS: The user is asked to accept or refuse a new SSL certificate.
-#: src/remmina_protocol_widget.c:1765
-msgid "Accept certificate?"
-msgstr "Terima Sijil?"
-
-#. TRANSLATORS: The user is asked to verify a new SSL certificate.
-#: src/remmina_protocol_widget.c:1789
-#, fuzzy
-msgid "The certificate changed! Details:"
-msgstr "Sijil berubah! Butiran:"
-
-#. TRANSLATORS: An SSL certificate fingerprint, is a hash of a certificate calculated on all certificate's data and its signature.
-#: src/remmina_protocol_widget.c:1795
-msgid "Old fingerprint:"
-msgstr "Cap Jari:"
-
-#. TRANSLATORS: An SSL certificate fingerprint, is a hash of a certificate calculated on all certificate's data and its signature.
-#: src/remmina_protocol_widget.c:1797
-msgid "New fingerprint:"
-msgstr "Cap Jari:"
-
-#. TRANSLATORS: The user is asked to accept or refuse a new SSL certificate.
-#: src/remmina_protocol_widget.c:1799
-msgid "Accept changed certificate?"
-msgstr "Terima Sijil?"
-
-#. TRANSLATORS: “%i” is a placeholder for a port number. “%s”  is a placeholder for a protocol name (VNC).
-#: src/remmina_protocol_widget.c:1942
-#, c-format
-msgid "Listening on port %i for an incoming %s connection…"
-msgstr "Mendengat pada port %i untuk sambungan %s masuk…"
-
-#: src/remmina_protocol_widget.c:1967
-msgid "Could not authenticate, attempting reconnection…"
-msgstr "Pengesahihan gagal. Cuba menyambung semula…"
-
-#: src/remmina_protocol_widget.c:2029 src/remmina_file_editor.c:436
-#: src/remmina_file_editor.c:1172 data/ui/remmina_main.glade:478
-msgid "Server"
-msgstr "Pelayan"
-
-#. TRANSLATORS: “%s” is a placeholder for a protocol name, like “RDP”.
-#: src/remmina_protocol_widget.c:2047
-#, fuzzy, c-format
-msgid "Install the %s protocol plugin first."
-msgstr "Pasang pemalam protokol %s dahulu."
-
-#: src/remmina_ssh.c:236
-#, c-format
-msgid "Could not authenticate with TOTP/OTP/2FA. %s"
-msgstr "Gagal memulakan sesi SSH: %s"
-
-#: src/remmina_ssh.c:295 src/remmina_ssh.c:676
-#, c-format
-msgid "Could not authenticate with SSH password. %s"
-msgstr "Gagal memulakan sesi SSH: %s"
-
-#: src/remmina_ssh.c:322 src/remmina_ssh.c:389
-#, fuzzy
-msgid "No saved SSH passphrase supplied. Asking user to enter it."
-msgstr ""
-"Tiada frasa laluan SSH tersimpan dibekalkan. Meminta pengguna memasukkannya."
-
-#. TRANSLATORS: The placeholder %s is an error message
-#: src/remmina_ssh.c:327 src/remmina_ssh.c:368 src/remmina_ssh.c:394
-#: src/remmina_ssh.c:433 src/remmina_ssh.c:746
-#, fuzzy, c-format
-msgid "Could not authenticate with public SSH key. %s"
-msgstr "Tidak dapat disahihkan dengan kekunci SSH awam. %s"
-
-#. TRANSLATORS: The placeholder %s is an error message
-#: src/remmina_ssh.c:336
-#, fuzzy, c-format
-msgid "SSH certificate cannot be imported. %s"
-msgstr "Sijil SSH tidak boleh diimport. %s"
-
-#. TRANSLATORS: The placeholder %s is an error message
-#: src/remmina_ssh.c:345
-#, fuzzy, c-format
-msgid "SSH certificate cannot be copied into the private SSH key. %s"
-msgstr "Sijil SSH tidak boleh disalin ke dalam kekunci SSH persendirian. %s"
-
-#. TRANSLATORS: The placeholder %s is an error message
-#: src/remmina_ssh.c:355
-#, fuzzy, c-format
-#| msgid "Could not authenticate with SSH password. %s"
-msgid "Could not authenticate using SSH certificate. %s"
-msgstr "Tidak dapat mengesahkan menggunakan sijil SSH. %s"
-
-#: src/remmina_ssh.c:369
-msgid "SSH identity file not selected."
-msgstr "Fail Kunci SSh belum lagi ditetapkan."
-
-#. TRANSLATORS: The placeholder %s is an error message
-#: src/remmina_ssh.c:380
-#, fuzzy, c-format
-msgid "Public SSH key cannot be imported. %s"
-msgstr "Kekunci SSH awam tidak boleh diimport. %s"
-
-#: src/remmina_ssh.c:478
-#, fuzzy, c-format
-msgid "Could not authenticate automatically with public SSH key. %s"
-msgstr "Tidak dapat disahihkan secara automatik dengan kekunci SSH awam. %s"
-
-#: src/remmina_ssh.c:523
-#, c-format
-msgid "Could not authenticate automatically with SSH agent. %s"
-msgstr "Gagal memulakan sesi SSH: %s"
-
-#: src/remmina_ssh.c:569 src/remmina_ssh.c:856
-#, c-format
-msgid "Could not authenticate with SSH GSSAPI/Kerberos. %s"
-msgstr "Gagal memulakan sesi SSH: %s"
-
-#: src/remmina_ssh.c:598
-#, fuzzy
-msgid "The public SSH key changed!"
-msgstr "Kekunci SSH awam berubah!"
-
-#: src/remmina_ssh.c:711
-#, c-format
-msgid "Could not authenticate with keyboard-interactive. %s"
-msgstr "Gagal memulakan sesi SSH: %s"
-
-#: src/remmina_ssh.c:813
-#, c-format
-msgid "Could not authenticate with automatic public SSH key. %s"
-msgstr "Gagal menyambung ke destinasi terowong SSH: %s"
-
-#. TRANSLATORS: The placeholder %s is an error message
-#: src/remmina_ssh.c:921
-#, fuzzy, c-format
-msgid "Could not fetch the server's public SSH key. %s"
-msgstr "Tidak dapat mengambil kekunci SSH awam pelayan. %s"
-
-#. TRANSLATORS: The placeholder %s is an error message
-#: src/remmina_ssh.c:928
-#, c-format
-msgid "Could not fetch public SSH key. %s"
-msgstr "Gagal menyambung ke destinasi terowong SSH: %s"
-
-#. TRANSLATORS: The placeholder %s is an error message
-#: src/remmina_ssh.c:936
-#, c-format
-msgid "Could not fetch checksum of the public SSH key. %s"
-msgstr "Gagal memulakan sesi SSH: %s"
-
-#: src/remmina_ssh.c:949
-msgid "The server is unknown. The public key fingerprint is:"
-msgstr "Pelayan tidak diketahui. Cap jari kunci awam ialah:"
-
-#: src/remmina_ssh.c:951 src/remmina_ssh.c:957
-msgid "Do you trust the new public key?"
-msgstr "Anda percaya kunci awam baru?"
-
-#: src/remmina_ssh.c:954
-msgid ""
-"Warning: The server has changed its public key. This means you are either "
-"under attack,\n"
-"or the administrator has changed the key. The new public key fingerprint is:"
-msgstr ""
-"AMARAN: Pelayan telah menukar kunci awamnya. Ini bermakna sama ada anda "
-"telah diserang,\n"
-"atau pentadbir telah menukar kunci tersebut. Cap jari kunci awam baru ialah:"
-
-#. TRANSLATORS: The placeholder %s is an error message
-#: src/remmina_ssh.c:979
-#, c-format
-msgid "Could not check list of known SSH hosts. %s"
-msgstr "Gagal memulakan sesi SSH: %s"
-
-#: src/remmina_ssh.c:988
-msgid "SSH password"
-msgstr "Kata laluan SSH"
-
-#: src/remmina_ssh.c:995 src/remmina_ssh.c:1039
-msgid "SSH private key passphrase"
-msgstr "Frasa laluan kunci peribadi SSH"
-
-#: src/remmina_ssh.c:1000
-#, fuzzy
-msgid "SSH Kerberos/GSSAPI"
-msgstr "SSH Kerberos/GSSAPI"
-
-#: src/remmina_ssh.c:1005
-#, fuzzy
-msgid "Enter TOTP/OTP/2FA code"
-msgstr "Masukkan kod TOTP/OTP/2FA"
-
-#: src/remmina_ssh.c:1035 src/remmina_ssh.c:1061
-#, fuzzy
-msgid "SSH tunnel credentials"
-msgstr "Kelayakan terowong SSH"
-
-#: src/remmina_ssh.c:1035 src/remmina_ssh.c:1061
-#, fuzzy
-msgid "SSH credentials"
-msgstr "Kelayakan SSH"
-
-#: src/remmina_ssh.c:1112
-#, fuzzy
-msgid "Keyboard interactive login, TOTP/OTP/2FA"
-msgstr "Log masuk interaktif papan kekunci, TOTP/OTP/2FA"
-
-#. TRANSLATORS: The placeholder %s is an error message
-#: src/remmina_ssh.c:1337
-#, c-format
-msgid "Could not start SSH session. %s"
-msgstr "Gagal memulakan sesi SSH: %s"
-
-#. TRANSLATORS: The placeholder %s is an error message
-#: src/remmina_ssh.c:1735
-#, c-format
-msgid "Could not create channel. %s"
-msgstr "Gagal mencipta sesi sftp: %s"
-
-#. TRANSLATORS: The placeholder %s is an error message
-#: src/remmina_ssh.c:1746
-#, c-format
-msgid "Could not connect to SSH tunnel. %s"
-msgstr "Gagal menyambung ke destinasi terowong SSH: %s"
-
-#. TRANSLATORS: The placeholder %s is an error message
-#: src/remmina_ssh.c:1816 src/remmina_ssh.c:1837 src/remmina_ssh.c:1846
-#, c-format
-msgid "Could not request port forwarding. %s"
-msgstr "Gagal meminta pemajuan port: %s"
-
-#: src/remmina_ssh.c:1876
-#, fuzzy
-msgid "The server did not respond."
-msgstr "Pelayan tidak bertindak balas."
-
-#: src/remmina_ssh.c:1916
-#, fuzzy, c-format
-msgid "Cannot connect to local port %i."
-msgstr "Tidak dapat menyambung ke port setempat %i."
-
-#. TRANSLATORS: The placeholder %s is an error message
-#: src/remmina_ssh.c:1965
-#, c-format
-msgid "Could not write to SSH channel. %s"
-msgstr "Gagal mencipta sesi sftp: %s"
-
-#. TRANSLATORS: The placeholder %s is an error message
-#: src/remmina_ssh.c:1972
-#, c-format
-msgid "Could not read from tunnel listening socket. %s"
-msgstr "Gagal mencipta sesi sftp: %s"
-
-#. TRANSLATORS: The placeholder %s is an error message
-#: src/remmina_ssh.c:1992
-#, c-format
-msgid "Could not poll SSH channel. %s"
-msgstr "Gagal mencipta sesi sftp: %s"
-
-#. TRANSLATORS: The placeholder %s is an error message
-#: src/remmina_ssh.c:1999
-#, c-format
-msgid "Could not read SSH channel in a non-blocking way. %s"
-msgstr "Gagal mencipta sesi sftp: %s"
-
-#. TRANSLATORS: The placeholder %s is an error message
-#: src/remmina_ssh.c:2018
-#, c-format
-msgid "Could not send data to tunnel listening socket. %s"
-msgstr "Gagal menyambung ke destinasi terowong SSH: %s"
-
-#: src/remmina_ssh.c:2120
-#, fuzzy
-msgid "Assign a destination port."
-msgstr "Menguntukkan port destinasi."
-
-#: src/remmina_ssh.c:2127
-#, fuzzy
-msgid "Could not create socket."
-msgstr "Tidak dapat mencipta soket."
-
-#: src/remmina_ssh.c:2137
-#, fuzzy
-msgid "Could not bind server socket to local port."
-msgstr "Tidak dapat ikat soket pelayan ke port setempat."
-
-#: src/remmina_ssh.c:2143
-#, fuzzy
-msgid "Could not listen to local port."
-msgstr "Tidak dapat mendengar port tempatan."
-
-#. TRANSLATORS: Do not translate pthread
-#: src/remmina_ssh.c:2153 src/remmina_ssh.c:2170 src/remmina_ssh.c:2188
-#, fuzzy
-msgid "Could not start pthread."
-msgstr "Tidak dapat memulakan pthread."
-
-#. TRANSLATORS: The placeholder %s is an error message
-#: src/remmina_ssh.c:2280
-#, c-format
-msgid "Could not create SFTP session. %s"
-msgstr "Gagal mencipta sesi sftp: %s"
-
-#. TRANSLATORS: The placeholder %s is an error message
-#: src/remmina_ssh.c:2285
-#, c-format
-msgid "Could not start SFTP session. %s"
-msgstr "Gagal memulakan sesi SSH: %s"
-
-#. TRANSLATORS: The placeholder %s is an error message
-#: src/remmina_ssh.c:2378
-#, c-format
-msgid "Could not open channel. %s"
-msgstr "Gagal mencipta sesi sftp: %s"
-
-#. TRANSLATORS: The placeholder %s is an error message
-#: src/remmina_ssh.c:2393
-#, c-format
-msgid "Could not request shell. %s"
-msgstr "Gagal mencipta sesi sftp: %s"
-
-#: src/remmina_ssh.c:2511
-#, fuzzy
-msgid "Could not create PTY device."
-msgstr "Tidak dapat mencipta peranti PTY."
-
-#: src/remmina_exec.c:475
-#, c-format
-msgid "Plugin %s is not registered."
-msgstr "Pemalam %s tidak berdaftar."
-
-#: src/remmina_main.c:669
-msgid "The latest successful connection attempt, or a pre-computed date"
-msgstr ""
-
-#: src/remmina_main.c:671
-#, c-format
-msgid "Total %i item."
-msgid_plural "Total %i items."
-msgstr[0] "Sejumlah %i item."
-msgstr[1] "Sejumlah %i item."
-
-#: src/remmina_main.c:865
-#, c-format
-msgid "Are you sure you want to delete “%s”?"
-msgstr "Anda pasti hendak memadam '%s'"
-
-#: src/remmina_main.c:989
-#, c-format
-=======
 #: src/remmina_protocol_widget.c:320
 #, fuzzy
 msgid "Executing external commands…"
@@ -2580,7 +1871,6 @@
 
 #: src/remmina_ssh_plugin.c:1483
 #, fuzzy
->>>>>>> 050fc71c
 msgid ""
 "The filename can use the following placeholders:\n"
 "\n"
@@ -2592,16 +1882,6 @@
 "  • %g is substituted with Remmina profile group name\n"
 "  • %d is substituted with local date and time in ISO 8601 format\n"
 msgstr ""
-<<<<<<< HEAD
-"Tidak boleh import:\n"
-"%s"
-
-#: src/remmina_main.c:1015 data/ui/remmina_main.glade:285
-msgid "Import"
-msgstr "Import"
-
-#: src/remmina_main.c:1038 src/remmina_file_editor.c:1791
-=======
 "Nama fail boleh menggunakan ruang letak berikut:\n"
 "\n"
 "• %h digantikan dengan nama pelayan\n"
@@ -2613,22 +1893,10 @@
 "  • %d digantikan dengan tarikh dan masa setempat dalam format ISO 8601\n"
 
 #: src/remmina_ssh_plugin.c:1505
->>>>>>> 050fc71c
 #, fuzzy
 msgid "Terminal colour scheme"
 msgstr "Skema warna terminal"
 
-<<<<<<< HEAD
-#: src/remmina_main.c:1044
-msgid "This protocol does not support exporting."
-msgstr "Protokol ini tidak menyokong pengeksportan."
-
-#: src/remmina_main.c:1361
-msgid "Remmina Remote Desktop Client"
-msgstr "Klien Desktop Jauh Remmina"
-
-#: src/remmina_main.c:1363
-=======
 #: src/remmina_ssh_plugin.c:1506
 msgid "Character set"
 msgstr "Set aksara"
@@ -2639,18 +1907,10 @@
 msgstr "Algoritma KEX (Pertukaran Kekunci)"
 
 #: src/remmina_ssh_plugin.c:1509
->>>>>>> 050fc71c
 #, fuzzy
 msgid "Symmetric cipher client to server"
 msgstr "Pelanggan cipher simetri ke pelayan"
 
-<<<<<<< HEAD
-#. TRANSLATORS: The placeholder %s is a directory path
-#: src/remmina_sftp_client.c:173
-#, c-format
-msgid "Could not create the folder “%s”."
-msgstr "Gagal mencipta sesi sftp: %s"
-=======
 #: src/remmina_ssh_plugin.c:1510
 #, fuzzy
 msgid "Preferred server host key types"
@@ -2694,7 +1954,6 @@
 #: src/remmina_ssh_plugin.c:1517
 msgid "Don't remember passwords"
 msgstr "Simpan kata laluan"
->>>>>>> 050fc71c
 
 #: src/remmina_ssh_plugin.c:1518
 #, fuzzy
@@ -2751,633 +2010,6 @@
 msgid "Use client keyboard mapping"
 msgstr "Guna pemetaan papan kekunci klien"
 
-<<<<<<< HEAD
-#: src/remmina_sftp_client.c:942
-#, fuzzy
-msgid "The file exists already"
-msgstr "Fail telah wujud"
-
-#: src/remmina_sftp_client.c:945
-msgid "Resume"
-msgstr "Sambung Semula"
-
-#: src/remmina_sftp_client.c:946
-msgid "Overwrite"
-msgstr "Tulis-Ganti"
-
-#: src/remmina_sftp_client.c:964
-msgid "The following file already exists in the target folder:"
-msgstr "Fail berikut telah wujud dalam folder sasaran:"
-
-#: src/remmina_file_editor.c:61
-#, fuzzy
-#| msgid ""
-#| "<tt><big>Supported formats\n"
-#| "• server\n"
-#| "• server:port\n"
-#| "• [server]:port</big></tt>"
-msgid ""
-"<big>Supported formats\n"
-"• server\n"
-"• server[:port]\n"
-"VNC additional formats\n"
-"• ID:repeater ID number\n"
-"• unix:///path/socket.sock</big>"
-msgstr ""
-"<big> Format yang disokong\n"
-"• pelayan\n"
-"• server[:p ort]\n"
-"Format tambahan VNC\n"
-"• ID:nombor ID berulang\n"
-"• unix:///path/socket.sock</big>"
-
-#: src/remmina_file_editor.c:70
-#, fuzzy
-msgid ""
-"<big>• command in PATH args %h\n"
-"• /path/to/foo -options %h %u\n"
-"• %h is substituted with the server name\n"
-"• %t is substituted with the SSH server name\n"
-"• %u is substituted with the username\n"
-"• %U is substituted with the SSH username\n"
-"• %p is substituted with Remmina profile name\n"
-"• %g is substituted with Remmina profile group name\n"
-"• %d is substituted with local date and time in ISO 8601 format\n"
-"Do not run in background if you want the command to be executed before "
-"connecting.\n"
-"</big>"
-msgstr ""
-"Perintah <big>• dalam ARG PATH %h\n"
-"• /path/to/foo -options %h %u\n"
-"• %h digantikan dengan nama pelayan\n"
-"• %t digantikan dengan nama pelayan SSH\n"
-"• %u digantikan dengan nama pengguna\n"
-"• %U digantikan dengan nama pengguna SSH\n"
-"• %p digantikan dengan nama profil Remmina\n"
-"• %g digantikan dengan nama kumpulan profil Remmina\n"
-"• %d digantikan dengan tarikh dan masa setempat dalam format ISO 8601\n"
-"Jangan berjalan di latar belakang jika anda mahu perintah dilaksanakan "
-"sebelum menyambung.\n"
-"</big>"
-
-#: src/remmina_file_editor.c:84
-#, fuzzy
-#| msgid ""
-#| "<tt><big>Supported formats\n"
-#| "• :port\n"
-#| "• server\n"
-#| "• server:port\n"
-#| "• [server]:port\n"
-#| "• username@server:port (SSH protocol only)</big></tt>"
-msgid ""
-"<big>Supported formats\n"
-"• server\n"
-"• server[:port]\n"
-"• username@server[:port] (SSH protocol only)</big>"
-msgstr ""
-"<big> Format yang disokong\n"
-"• pelayan\n"
-"• server[:p ort]\n"
-"• username@server[:p ort] (protokol SSH sahaja)</big>"
-
-#: src/remmina_file_editor.c:162
-#, fuzzy
-msgid "Input is invalid."
-msgstr "Input tidak sah."
-
-#: src/remmina_file_editor.c:239
-msgid "Choose a Remote Desktop Server"
-msgstr "Pilih Pelayan Desktop Jauh"
-
-#: src/remmina_file_editor.c:460
-#, c-format
-msgid "Browse the network to find a %s server"
-msgstr "Layar rangkaian untuk mencari pelayan %s"
-
-#: src/remmina_file_editor.c:564
-msgid "Resolution"
-msgstr "Resolusi"
-
-#: src/remmina_file_editor.c:571
-#, fuzzy
-msgid "Use initial window size"
-msgstr "Guna saiz tetingkap awal"
-
-#: src/remmina_file_editor.c:575
-msgid "Use client resolution"
-msgstr "Guna resolusi klien"
-
-#: src/remmina_file_editor.c:586 src/remmina_file_editor.c:1152
-msgid "Custom"
-msgstr "Suai"
-
-#: src/remmina_file_editor.c:945
-msgid "Keyboard mapping"
-msgstr "Pemetaan papan kekunci"
-
-#: src/remmina_file_editor.c:1072
-#, fuzzy
-msgid "Behavior"
-msgstr "Tingkah laku"
-
-#: src/remmina_file_editor.c:1075
-#, fuzzy
-msgid "Execute a Command"
-msgstr "Lakukan Perintah"
-
-#: src/remmina_file_editor.c:1079
-msgid "Before connecting"
-msgstr "Sambungan Baru"
-
-#: src/remmina_file_editor.c:1081
-#, fuzzy
-msgid "command %h %u %t %U %p %g --option"
-msgstr "perintah %h %u %u %u %p %p %g --option"
-
-#: src/remmina_file_editor.c:1086
-msgid "After connecting"
-msgstr "Sambungan Baru"
-
-#: src/remmina_file_editor.c:1088
-#, fuzzy
-msgid "/path/to/command -opt1 arg %h %u %t -opt2 %U %p %g"
-msgstr "/path/to/command -opt1 arg %h %u %t -opt2 %U %p %g"
-
-#: src/remmina_file_editor.c:1092
-msgid "Start-up"
-msgstr "Mula"
-
-#: src/remmina_file_editor.c:1095
-#, fuzzy
-msgid "Auto-start this profile"
-msgstr "Mulakan profil ini secara automatik"
-
-#: src/remmina_file_editor.c:1125
-#, fuzzy
-msgid "SSH Tunnel"
-msgstr "Terowong SSH"
-
-#: src/remmina_file_editor.c:1126
-msgid "Enable SSH tunnel"
-msgstr "Benarkan terowong SSH"
-
-#: src/remmina_file_editor.c:1133
-msgid "Tunnel via loopback address"
-msgstr "Terowong melalui alamat gelung balik"
-
-#: src/remmina_file_editor.c:1143
-#, c-format
-msgid "Same server at port %i"
-msgstr "Pelayan yang sama pada port %i"
-
-#: src/remmina_file_editor.c:1193 plugins/rdp/rdp_plugin.c:2724
-msgid "Start-up path"
-msgstr "Laluan permulaan"
-
-#: src/remmina_file_editor.c:1202
-msgid "SSH Authentication"
-msgstr "Pengesahihan SSH"
-
-#: src/remmina_file_editor.c:1229
-#, fuzzy
-#| msgid "SSH private key passphrase"
-msgid "SSH private key file"
-msgstr "Fail kunci persendirian SSH"
-
-#: src/remmina_file_editor.c:1235 src/remmina_ssh_plugin.c:1474
-#, fuzzy
-#| msgid "Accept certificate?"
-msgid "SSH certificate file"
-msgstr "Fail sijil SSH"
-
-#: src/remmina_file_editor.c:1293
-msgid "Basic"
-msgstr "Asas"
-
-#: src/remmina_file_editor.c:1299
-msgid "Advanced"
-msgstr "Lanjutan"
-
-#: src/remmina_file_editor.c:1310
-msgid "Notes"
-msgstr "Nota"
-
-#: src/remmina_file_editor.c:1438
-#, fuzzy, c-format
-msgid "(%s: %i): Can't validate setting '%s' since 'value' or 'gfe' are NULL!"
-msgstr ""
-"(%s: %i): Tidak dapat mengesahkan tetapan '%s' kerana 'nilai' atau 'gfe' "
-"adalah NULL!"
-
-#: src/remmina_file_editor.c:1441
-#, fuzzy, c-format
-msgid ""
-"(%s: %i): Can't validate user input since 'setting_name_to_validate', "
-"'value' or 'gfe' are NULL!"
-msgstr ""
-"(%s: %i): Tidak dapat mengesahkan input pengguna kerana "
-"'setting_name_to_validate', 'value' atau 'gfe' adalah NULL!"
-
-#. TRANSLATORS: Meta-error. Shouldn't be visible.
-#: src/remmina_file_editor.c:1445 plugins/x2go/x2go_plugin.c:856
-#: plugins/x2go/x2go_plugin.c:1440
-#, fuzzy
-msgid "Internal error."
-msgstr "Ralat dalaman."
-
-#: src/remmina_file_editor.c:1667 src/remmina_file_editor.c:1703
-#: src/remmina_file_editor.c:1724 src/remmina_file_editor.c:1747
-#, fuzzy, c-format
-#| msgid "Could not create SFTP session. %s"
-msgid "Couldn't validate user input. %s"
-msgstr "Tidak dapat mengesahkan input pengguna. %s"
-
-#: src/remmina_file_editor.c:1691
-msgid "Default settings saved."
-msgstr "Tetapan lalai disimpan."
-
-#: src/remmina_file_editor.c:1781
-msgid "Remote Connection Profile"
-msgstr "Sambungan VNC gagal: %s"
-
-#: src/remmina_file_editor.c:1787
-#, fuzzy
-msgid "Save as Default"
-msgstr "Simpan sebagai Asal"
-
-#: src/remmina_file_editor.c:1788
-#, fuzzy
-msgid "Use the current settings as the default for all new connection profiles"
-msgstr "Guna seting semasa sebagai lalai untuk semua profil sambungan baru"
-
-#: src/remmina_file_editor.c:1796 data/ui/remmina_main.glade:160
-#, fuzzy
-msgid "Connect"
-msgstr "Sambung"
-
-#: src/remmina_file_editor.c:1799
-#, fuzzy
-msgid "_Save and Connect"
-msgstr "_Save dan Sambung"
-
-#: src/remmina_file_editor.c:1922
-msgid "Quick Connect"
-msgstr "Sambung Pantas"
-
-#: src/remmina_file_editor.c:1946
-#, c-format
-msgid "Use '%s' as subgroup delimiter"
-msgstr "Guna '%s' sebagai pembatas sub-kumpulan"
-
-#: src/remmina_file_editor.c:2012 src/remmina_file_editor.c:2030
-#, c-format
-msgid "Could not find the file “%s”."
-msgstr "Gagal mencipta sesi sftp: %s"
-
-#. TRANSLATORS: This is a message that pops up when an external Remmina plugin tries to set the window resolution using a legacy parameter.
-#. TRANSLATORS: This is a message that pop-up when an external Remmina plugin tries to set the windows resolution using a legacy parameter.
-#: src/remmina_file.c:451 src/remmina_file.c:497
-msgid ""
-"Using the «resolution» parameter in the Remmina preferences file is "
-"deprecated.\n"
-msgstr ""
-
-#: src/remmina_icon.c:136
-msgid "Open Main Window"
-msgstr "Buka Tetingkap Utama"
-
-#: src/remmina_icon.c:141 data/ui/remmina_main.glade:254
-#, fuzzy
-msgid "_Preferences"
-msgstr "Keutamaan"
-
-#: src/remmina_icon.c:146
-msgid "_About"
-msgstr "Perih_al"
-
-#: src/remmina_icon.c:156
-msgid "Enable Service Discovery"
-msgstr "Benarkan Penemuan Perkhidmatan"
-
-#: src/remmina_icon.c:168 data/ui/remmina_main.glade:404
-#, fuzzy
-msgid "_Quit"
-msgstr "_Quit"
-
-#. TRANSLATORS: Applet name as per the Freedesktop Desktop entry specification https://specifications.freedesktop.org/desktop-entry-spec/latest/
-#. TRANSLATORS: Applet Name as per the Freedesktop Desktop entry specification https://specifications.freedesktop.org/desktop-entry-spec/latest/
-#: src/remmina_icon.c:294 src/remmina_icon.c:450
-msgid "Remmina Applet"
-msgstr "Aplet Remmina"
-
-#. TRANSLATORS: Applet comment/description as per the Freedesktop Desktop entry specification https://specifications.freedesktop.org/desktop-entry-spec/latest/
-#: src/remmina_icon.c:296 src/remmina_icon.c:452
-msgid "Connect to remote desktops through the applet menu"
-msgstr "Sambung ke desktop jauh melalui menu aplet"
-
-#: src/remmina_icon.c:359
-msgid "StatusNotifier/Appindicator support in “"
-msgstr ""
-
-#. TRANSLATORS: %s is a placeholder for "StatusNotifier/Appindicator suppor in “DESKTOP NAME”: "
-#: src/remmina_icon.c:366
-#, c-format
-msgid "%s your desktop does support it"
-msgstr ""
-
-#. TRANSLATORS: %s is a placeholder for "StatusNotifier/Appindicator suppor in “DESKTOP NAME”: "
-#: src/remmina_icon.c:368
-#, c-format
-msgid "%s and Remmina has built-in (compiled) support for libappindicator."
-msgstr ""
-
-#. TRANSLATORS: %s is a placeholder for "StatusNotifier/Appindicator suppor in “DESKTOP NAME”: "
-#: src/remmina_icon.c:371
-#, c-format
-msgid ""
-"%s not supported natively by your Desktop Environment. libappindicator will "
-"try to fallback to GtkStatusIcon/xembed"
-msgstr ""
-
-#. TRANSLATORS: %s is a placeholder for "StatusNotifier/Appindicator suppor in “DESKTOP NAME”: "
-#: src/remmina_icon.c:375
-#, c-format
-msgid "%s You may need to install, and use XApp Status Applet"
-msgstr ""
-
-#. TRANSLATORS: %s is a placeholder for "StatusNotifier/Appindicator suppor in “DESKTOP NAME”: "
-#: src/remmina_icon.c:378
-#, c-format
-msgid "%s You may need to install, and use KStatusNotifierItem"
-msgstr ""
-
-#. TRANSLATORS: %s is a placeholder for "StatusNotifier/Appindicator suppor in “DESKTOP NAME”: "
-#: src/remmina_icon.c:381
-#, c-format
-msgid "%s You may need to install, and use XEmbed SNI Proxy"
-msgstr ""
-
-#. TRANSLATORS: %s is a placeholder for "StatusNotifier/Appindicator suppor in “DESKTOP NAME”: "
-#: src/remmina_icon.c:384
-#, c-format
-msgid "%s You may need to install, and use Gnome Shell Extension Appindicator"
-msgstr ""
-
-#. TRANSLATORS: %s is a placeholder for an error message
-#: src/remmina_ssh_plugin.c:539
-#, fuzzy, c-format
-msgid "Error: %s"
-msgstr "Ralat: %s"
-
-#: src/remmina_ssh_plugin.c:556
-#, fuzzy
-msgid "Terminal content saved in"
-msgstr "Kandungan terminal disimpan dalam"
-
-#: src/remmina_ssh_plugin.c:822
-#, fuzzy
-msgid "Select All (host+A)"
-msgstr "Pilih Semua (hos+A)"
-
-#: src/remmina_ssh_plugin.c:823
-#, fuzzy
-msgid "Copy (host+C)"
-msgstr "Salin (hos+C)"
-
-#: src/remmina_ssh_plugin.c:824
-#, fuzzy
-msgid "Paste (host+V)"
-msgstr "Tampal (hos+V)"
-
-#: src/remmina_ssh_plugin.c:825
-#, fuzzy
-msgid "Save session to file"
-msgstr "Simpan sesi ke fail"
-
-#: src/remmina_ssh_plugin.c:826
-#, fuzzy
-msgid "Increase font size (host+Page Up)"
-msgstr "Meningkatkan saiz fon (hos+Page Up)"
-
-#: src/remmina_ssh_plugin.c:827
-#, fuzzy
-msgid "Decrease font size (host+Page Down)"
-msgstr "Kurangkan saiz fon (hos+Page Down)"
-
-#: src/remmina_ssh_plugin.c:828
-#, fuzzy
-msgid "Find text (host+G)"
-msgstr "Cari teks (hos+G)"
-
-#: src/remmina_ssh_plugin.c:1439 data/ui/remmina_main.glade:177
-msgid "Copy"
-msgstr "Salin"
-
-#: src/remmina_ssh_plugin.c:1439
-#, fuzzy
-msgid "_Copy"
-msgstr "_Copy"
-
-#: src/remmina_ssh_plugin.c:1440
-msgid "Paste"
-msgstr "Tampal"
-
-#: src/remmina_ssh_plugin.c:1440
-#, fuzzy
-msgid "_Paste"
-msgstr "_Paste"
-
-#: src/remmina_ssh_plugin.c:1441
-#, fuzzy
-msgid "Select all"
-msgstr "Pilih semua"
-
-#: src/remmina_ssh_plugin.c:1441
-#, fuzzy
-msgid "_Select all"
-msgstr "Pilih semua"
-
-#: src/remmina_ssh_plugin.c:1442
-#, fuzzy
-msgid "Increase font size"
-msgstr "Meningkatkan saiz fon"
-
-#: src/remmina_ssh_plugin.c:1442
-#, fuzzy
-msgid "_Increase font size"
-msgstr "_Increase saiz fon"
-
-#: src/remmina_ssh_plugin.c:1443
-#, fuzzy
-msgid "Decrease font size"
-msgstr "Kurangkan saiz fon"
-
-#: src/remmina_ssh_plugin.c:1443
-#, fuzzy
-msgid "_Decrease font size"
-msgstr "_Decrease saiz fon"
-
-#: src/remmina_ssh_plugin.c:1444
-#, fuzzy
-msgid "Find text"
-msgstr "Cari teks"
-
-#: src/remmina_ssh_plugin.c:1444
-#, fuzzy
-msgid "_Find text"
-msgstr "_Find teks"
-
-#: src/remmina_ssh_plugin.c:1471 plugins/spice/spice_plugin.c:674
-#: plugins/vnc/vnc_plugin.c:1977 plugins/vnc/vnc_plugin.c:1989
-#, fuzzy
-msgid "User password"
-msgstr "Kata laluan pengguna"
-
-#: src/remmina_ssh_plugin.c:1477 plugins/rdp/rdp_plugin.c:2723
-msgid "Start-up program"
-msgstr "Program permulaan"
-
-#: src/remmina_ssh_plugin.c:1482
-#, fuzzy
-msgid ""
-"The filename can use the following placeholders:\n"
-"\n"
-"  • %h is substituted with the server name\n"
-"  • %t is substituted with the SSH server name\n"
-"  • %u is substituted with the username\n"
-"  • %U is substituted with the SSH username\n"
-"  • %p is substituted with Remmina profile name\n"
-"  • %g is substituted with Remmina profile group name\n"
-"  • %d is substituted with local date and time in ISO 8601 format\n"
-msgstr ""
-"Nama fail boleh menggunakan ruang letak berikut:\n"
-"\n"
-"• %h digantikan dengan nama pelayan\n"
-"  • %t digantikan dengan nama pelayan SSH\n"
-"  • %u digantikan dengan nama pengguna\n"
-"  • %U digantikan dengan nama pengguna SSH\n"
-"  • %p digantikan dengan nama profil Remmina\n"
-"  • %g digantikan dengan nama kumpulan profil Remmina\n"
-"  • %d digantikan dengan tarikh dan masa setempat dalam format ISO 8601\n"
-
-#: src/remmina_ssh_plugin.c:1504
-#, fuzzy
-msgid "Terminal colour scheme"
-msgstr "Skema warna terminal"
-
-#: src/remmina_ssh_plugin.c:1505
-msgid "Character set"
-msgstr "Set aksara"
-
-#: src/remmina_ssh_plugin.c:1507
-#, fuzzy
-msgid "KEX (Key Exchange) algorithms"
-msgstr "Algoritma KEX (Pertukaran Kekunci)"
-
-#: src/remmina_ssh_plugin.c:1508
-#, fuzzy
-msgid "Symmetric cipher client to server"
-msgstr "Pelanggan cipher simetri ke pelayan"
-
-#: src/remmina_ssh_plugin.c:1509
-#, fuzzy
-msgid "Preferred server host key types"
-msgstr "Jenis kekunci hos pelayan diutamakan"
-
-#: src/remmina_ssh_plugin.c:1510
-msgid "Folder for SSH session log"
-msgstr "Gagal memulakan sesi SSH: %s"
-
-#: src/remmina_ssh_plugin.c:1511
-#, fuzzy
-msgid "Filename for SSH session log"
-msgstr "Nama fail untuk log sesi SSH"
-
-#: src/remmina_ssh_plugin.c:1512
-#, fuzzy
-msgid "Log SSH session when exiting Remmina"
-msgstr "Log sesi SSH bila keluar dari Remmina"
-
-#: src/remmina_ssh_plugin.c:1513
-#, fuzzy
-msgid "Log SSH session asynchronously"
-msgstr "Log sesi SSH secara tidak segerak"
-
-#: src/remmina_ssh_plugin.c:1513
-#, fuzzy
-msgid "Saving the session asynchronously may have a notable performance impact"
-msgstr ""
-"Menyimpan sesi secara segerak mungkin mempunyai kesan prestasi yang ketara"
-
-#: src/remmina_ssh_plugin.c:1514
-#, fuzzy
-msgid "Audible terminal bell"
-msgstr "Loceng terminal boleh didengar"
-
-#: src/remmina_ssh_plugin.c:1515
-#, fuzzy
-msgid "SSH compression"
-msgstr "Mampatan SSH"
-
-#: src/remmina_ssh_plugin.c:1516
-msgid "Don't remember passwords"
-msgstr "Simpan kata laluan"
-
-#: src/remmina_ssh_plugin.c:1517
-#, fuzzy
-msgid "Strict host key checking"
-msgstr "Pemeriksaan kekunci hos yang ketat"
-
-#: src/remmina_ssh_plugin.c:1531
-msgid "SSH - Secure Shell"
-msgstr "SSH - Shell Selamat"
-
-#: plugins/kwallet/src/kwallet_plugin_main.c:118
-msgid "Secured password storage in KWallet"
-msgstr "Kata laluan %s"
-
-#: plugins/rdp/rdp_settings.c:217
-msgid "<Auto-detect>"
-msgstr "<kesan sendiri>"
-
-#: plugins/rdp/rdp_settings.c:249
-#, fuzzy
-msgid "<Not set>"
-msgstr "<Not disetkan>"
-
-#: plugins/rdp/rdp_settings.c:280
-#, fuzzy
-msgid "<Choose a quality level to edit…>"
-msgstr "<Kossa tahap kualiti untuk mengedit... >"
-
-#: plugins/rdp/rdp_settings.c:282 plugins/rdp/rdp_plugin.c:2542
-#: plugins/vnc/vnc_plugin.c:1934
-msgid "Poor (fastest)"
-msgstr "Teruk (paling pantas)"
-
-#: plugins/rdp/rdp_settings.c:284 plugins/rdp/rdp_plugin.c:2543
-#: plugins/vnc/vnc_plugin.c:1933
-msgid "Medium"
-msgstr "Sederhana"
-
-#: plugins/rdp/rdp_settings.c:286 plugins/rdp/rdp_plugin.c:2544
-#: plugins/vnc/vnc_plugin.c:1931
-msgid "Good"
-msgstr "Baik"
-
-#: plugins/rdp/rdp_settings.c:288 plugins/rdp/rdp_plugin.c:2545
-#: plugins/vnc/vnc_plugin.c:1932
-msgid "Best (slowest)"
-msgstr "Terbaik (paling lambat)"
-
-#: plugins/rdp/rdp_settings.c:427
-msgid "Keyboard layout"
-msgstr "Bentangan papan kekunci"
-
-#: plugins/rdp/rdp_settings.c:457
-msgid "Use client keyboard mapping"
-msgstr "Guna pemetaan papan kekunci klien"
-
 #: plugins/rdp/rdp_settings.c:468
 #, fuzzy
 #| msgid "Keyboard mapping"
@@ -3459,7 +2091,7 @@
 msgid "Input device settings"
 msgstr "Pengesetan peranti input"
 
-#: plugins/rdp/rdp_settings.c:658 plugins/rdp/rdp_plugin.c:2686
+#: plugins/rdp/rdp_settings.c:658 plugins/rdp/rdp_plugin.c:2729
 #: plugins/vnc/vnc_plugin.c:2014
 #, fuzzy
 #| msgid "Turn on smooth scrolling"
@@ -3472,89 +2104,89 @@
 msgid "General settings"
 msgstr "Tetapan umum"
 
-#: plugins/rdp/rdp_settings.c:676 plugins/rdp/rdp_plugin.c:2738
+#: plugins/rdp/rdp_settings.c:676 plugins/rdp/rdp_plugin.c:2781
 #, fuzzy
 #| msgid "Reconnection attempt %d of %d…"
 msgid "Reconnect attempts number"
 msgstr "Sambung semula nombor percubaan"
 
-#: plugins/rdp/rdp_settings.c:689 plugins/rdp/rdp_plugin.c:2738
+#: plugins/rdp/rdp_settings.c:689 plugins/rdp/rdp_plugin.c:2781
 #, fuzzy
 msgid ""
 "The maximum number of reconnect attempts upon an RDP disconnect (default: 20)"
 msgstr ""
 "Bilangan maksimum percubaan sambung semula apabila RDP diputuskan (lalai: 20)"
 
-#: plugins/rdp/rdp_plugin.c:762 plugins/rdp/rdp_plugin.c:827
+#: plugins/rdp/rdp_plugin.c:769 plugins/rdp/rdp_plugin.c:834
 #, fuzzy
 msgid "Enter RDP authentication credentials"
 msgstr "Masukkan kelayakan pengesahan RDP"
 
-#: plugins/rdp/rdp_plugin.c:835
+#: plugins/rdp/rdp_plugin.c:842
 #, fuzzy
 msgid "Enter RDP gateway authentication credentials"
 msgstr "Masukkan kelayakan pengesahan get laluan RDP"
 
-#: plugins/rdp/rdp_plugin.c:2073
+#: plugins/rdp/rdp_plugin.c:2116
 #, c-format
 msgid ""
 "Could not access the RDP server “%s”.\n"
 "Account locked out."
 msgstr "Perintah %s tidak ditemui pada pelayan SSH"
 
-#: plugins/rdp/rdp_plugin.c:2080
+#: plugins/rdp/rdp_plugin.c:2123
 #, c-format
 msgid ""
 "Could not access the RDP server “%s”.\n"
 "Account expired."
 msgstr "Perintah %s tidak ditemui pada pelayan SSH"
 
-#: plugins/rdp/rdp_plugin.c:2087
+#: plugins/rdp/rdp_plugin.c:2130
 #, c-format
 msgid ""
 "Could not access the RDP server “%s”.\n"
 "Password expired."
 msgstr "Perintah %s tidak ditemui pada pelayan SSH"
 
-#: plugins/rdp/rdp_plugin.c:2094
+#: plugins/rdp/rdp_plugin.c:2137
 #, c-format
 msgid ""
 "Could not access the RDP server “%s”.\n"
 "Account disabled."
 msgstr "Perintah %s tidak ditemui pada pelayan SSH"
 
-#: plugins/rdp/rdp_plugin.c:2100
+#: plugins/rdp/rdp_plugin.c:2143
 #, c-format
 msgid ""
 "Could not access the RDP server “%s”.\n"
 "Insufficient user privileges."
 msgstr "Perintah %s tidak ditemui pada pelayan SSH"
 
-#: plugins/rdp/rdp_plugin.c:2108
+#: plugins/rdp/rdp_plugin.c:2151
 #, c-format
 msgid ""
 "Could not access the RDP server “%s”.\n"
 "Account restricted."
 msgstr "Perintah %s tidak ditemui pada pelayan SSH"
 
-#: plugins/rdp/rdp_plugin.c:2116
+#: plugins/rdp/rdp_plugin.c:2159
 #, c-format
 msgid ""
 "Could not access the RDP server “%s”.\n"
 "Change user password before connecting."
 msgstr "Perintah %s tidak ditemui pada pelayan SSH"
 
-#: plugins/rdp/rdp_plugin.c:2121
+#: plugins/rdp/rdp_plugin.c:2164
 #, c-format
 msgid "Lost connection to the RDP server “%s”."
 msgstr "Tidak boleh sambung ke pelayan RDP %s"
 
-#: plugins/rdp/rdp_plugin.c:2124
+#: plugins/rdp/rdp_plugin.c:2167
 #, c-format
 msgid "Could not find the address for the RDP server “%s”."
 msgstr "Perintah %s tidak ditemui pada pelayan SSH"
 
-#: plugins/rdp/rdp_plugin.c:2128
+#: plugins/rdp/rdp_plugin.c:2171
 #, fuzzy, c-format
 msgid ""
 "Could not connect to the RDP server “%s” via TLS. Check that client and "
@@ -3564,7 +2196,7 @@
 "dan pelayan menyokong versi TLS yang sama."
 
 #. TRANSLATORS: the placeholder may be either an IP/FQDN or a server hostname
-#: plugins/rdp/rdp_plugin.c:2132
+#: plugins/rdp/rdp_plugin.c:2175
 #, fuzzy, c-format
 #| msgid ""
 #| "Unable to establish a connection to the RDP server “%s”. Check \"Security "
@@ -3576,17 +2208,17 @@
 "Tidak dapat jalinkan sambungan ke pelayan RDP \"%s\". Semak \"Rundingan "
 "protokol keselamatan\"."
 
-#: plugins/rdp/rdp_plugin.c:2140
+#: plugins/rdp/rdp_plugin.c:2183
 #, c-format
 msgid "Cannot connect to the RDP server “%s”."
 msgstr "Tidak boleh sambung ke pelayan RDP %s"
 
-#: plugins/rdp/rdp_plugin.c:2143
+#: plugins/rdp/rdp_plugin.c:2186
 #, fuzzy
 msgid "Could not start libfreerdp-gdi."
 msgstr "Tidak dapat memulakan libfreerdp-gdi."
 
-#: plugins/rdp/rdp_plugin.c:2146
+#: plugins/rdp/rdp_plugin.c:2189
 #, fuzzy, c-format
 msgid ""
 "You requested a H.264 GFX mode for the server “%s”, but your libfreerdp does "
@@ -3595,12 +2227,12 @@
 "Anda meminta mod GFX H.264 untuk pelayan \"%s\", tetapi libfreerdp anda "
 "tidak menyokong H.264. Sila guna tetapan kedalaman warna bukan-AVC."
 
-#: plugins/rdp/rdp_plugin.c:2153
+#: plugins/rdp/rdp_plugin.c:2196
 #, fuzzy, c-format
 msgid "The “%s” server refused the connection."
 msgstr "Pelayan \"%s\" menolak sambungan."
 
-#: plugins/rdp/rdp_plugin.c:2158
+#: plugins/rdp/rdp_plugin.c:2201
 #, fuzzy, c-format
 msgid ""
 "The Remote Desktop Gateway “%s” denied the user “%s\\%s” access due to "
@@ -3609,133 +2241,133 @@
 "Get Laluan Desktop Jauh \"%s\" menafikan pengguna \"%s\\%s\" disebabkan oleh "
 "dasar."
 
-#: plugins/rdp/rdp_plugin.c:2168
+#: plugins/rdp/rdp_plugin.c:2211
 #, c-format
 msgid "Cannot connect to the “%s” RDP server."
 msgstr "Tidak boleh sambung ke pelayan RDP %s"
 
-#: plugins/rdp/rdp_plugin.c:2511
+#: plugins/rdp/rdp_plugin.c:2554
 #, fuzzy
 msgid "Automatic (32 bpp) (Server chooses its best format)"
 msgstr "Automatik (32 bpp) (Pelayan memilih format terbaiknya)"
 
-#: plugins/rdp/rdp_plugin.c:2512
+#: plugins/rdp/rdp_plugin.c:2555
 #, fuzzy
 msgid "GFX AVC444 (32 bpp)"
 msgstr "GFX AVC444 (32 bpp)"
 
-#: plugins/rdp/rdp_plugin.c:2513
+#: plugins/rdp/rdp_plugin.c:2556
 #, fuzzy
 msgid "GFX AVC420 (32 bpp)"
 msgstr "GFX AVC420 (32 bpp)"
 
-#: plugins/rdp/rdp_plugin.c:2514
+#: plugins/rdp/rdp_plugin.c:2557
 #, fuzzy
 msgid "GFX RFX (32 bpp)"
 msgstr "GFX RFX (32 bpp)"
 
-#: plugins/rdp/rdp_plugin.c:2515
+#: plugins/rdp/rdp_plugin.c:2558
 #, fuzzy
 msgid "GFX RFX Progressive (32 bpp)"
 msgstr "GFX RFX Progresif (32 bpp)"
 
-#: plugins/rdp/rdp_plugin.c:2516
+#: plugins/rdp/rdp_plugin.c:2559
 msgid "RemoteFX (32 bpp)"
 msgstr "RemoteFX (32 bpp)"
 
-#: plugins/rdp/rdp_plugin.c:2517 plugins/vnc/vnc_plugin.c:1922
+#: plugins/rdp/rdp_plugin.c:2560 plugins/vnc/vnc_plugin.c:1922
 msgid "True colour (32 bpp)"
 msgstr "Warna sebenar (32 bpp)"
 
-#: plugins/rdp/rdp_plugin.c:2518
+#: plugins/rdp/rdp_plugin.c:2561
 msgid "True colour (24 bpp)"
 msgstr "Warna sebenar (24 bpp)"
 
-#: plugins/rdp/rdp_plugin.c:2519 plugins/vnc/vnc_plugin.c:1923
+#: plugins/rdp/rdp_plugin.c:2562 plugins/vnc/vnc_plugin.c:1923
 msgid "High colour (16 bpp)"
 msgstr "Warna Tinggi (16 bpp)"
 
-#: plugins/rdp/rdp_plugin.c:2520
+#: plugins/rdp/rdp_plugin.c:2563
 msgid "High colour (15 bpp)"
 msgstr "Warna Tinggi (15 bpp)"
 
-#: plugins/rdp/rdp_plugin.c:2521 plugins/vnc/vnc_plugin.c:1924
+#: plugins/rdp/rdp_plugin.c:2564 plugins/vnc/vnc_plugin.c:1924
 msgid "256 colours (8 bpp)"
 msgstr "Warna 256 (8 bpp)"
 
-#: plugins/rdp/rdp_plugin.c:2552 data/ui/remmina_preferences.glade:641
+#: plugins/rdp/rdp_plugin.c:2595 data/ui/remmina_preferences.glade:641
 #, fuzzy
 msgid "None"
 msgstr "Tiada"
 
-#: plugins/rdp/rdp_plugin.c:2553
+#: plugins/rdp/rdp_plugin.c:2596
 msgid "Auto-detect"
 msgstr "<kesan sendiri>"
 
-#: plugins/rdp/rdp_plugin.c:2554
+#: plugins/rdp/rdp_plugin.c:2597
 #, fuzzy
 msgid "Modem"
 msgstr "Modem"
 
-#: plugins/rdp/rdp_plugin.c:2555
+#: plugins/rdp/rdp_plugin.c:2598
 #, fuzzy
 msgid "Low performance broadband"
 msgstr "Jalur lebar berprestasi rendah"
 
-#: plugins/rdp/rdp_plugin.c:2556
+#: plugins/rdp/rdp_plugin.c:2599
 #, fuzzy
 msgid "Satellite"
 msgstr "Satelit"
 
-#: plugins/rdp/rdp_plugin.c:2557
+#: plugins/rdp/rdp_plugin.c:2600
 #, fuzzy
 msgid "High performance broadband"
 msgstr "Jalur lebar berprestasi tinggi"
 
-#: plugins/rdp/rdp_plugin.c:2558
+#: plugins/rdp/rdp_plugin.c:2601
 #, fuzzy
 msgid "WAN"
 msgstr "WAN"
 
-#: plugins/rdp/rdp_plugin.c:2559
+#: plugins/rdp/rdp_plugin.c:2602
 #, fuzzy
 msgid "LAN"
 msgstr "LAN"
 
-#: plugins/rdp/rdp_plugin.c:2566 plugins/spice/spice_plugin.c:635
+#: plugins/rdp/rdp_plugin.c:2609 plugins/spice/spice_plugin.c:635
 #: data/ui/remmina_preferences.glade:677
 msgid "Off"
 msgstr "Dimatikan"
 
-#: plugins/rdp/rdp_plugin.c:2575
+#: plugins/rdp/rdp_plugin.c:2618
 #, fuzzy
 msgid "Automatic negotiation"
 msgstr "Rundingan automatik"
 
-#: plugins/rdp/rdp_plugin.c:2576
+#: plugins/rdp/rdp_plugin.c:2619
 msgid "NLA protocol security"
 msgstr "Protokol"
 
-#: plugins/rdp/rdp_plugin.c:2577
+#: plugins/rdp/rdp_plugin.c:2620
 msgid "TLS protocol security"
 msgstr "Protokol"
 
-#: plugins/rdp/rdp_plugin.c:2578
+#: plugins/rdp/rdp_plugin.c:2621
 msgid "RDP protocol security"
 msgstr "Protokol"
 
-#: plugins/rdp/rdp_plugin.c:2579
+#: plugins/rdp/rdp_plugin.c:2622
 #, fuzzy
 msgid "NLA extended protocol security"
 msgstr "Keselamatan protokol lanjutan NLA"
 
-#: plugins/rdp/rdp_plugin.c:2592
+#: plugins/rdp/rdp_plugin.c:2635
 #, fuzzy
 msgid "2600 (Windows XP), 7601 (Windows Vista/7), 9600 (Windows 8 and newer)"
 msgstr ""
 "2600 (Windows XP), 7601 (Windows Vista/7), 9600 (Windows 8 dan lebih baru)"
 
-#: plugins/rdp/rdp_plugin.c:2595
+#: plugins/rdp/rdp_plugin.c:2638
 #, fuzzy
 msgid ""
 "Used i.a. by terminal services in a smart card channel to distinguish client "
@@ -3753,7 +2385,7 @@
 "Windows 8 dan lebih baru: SCardGetReaderIcon(),\n"
 "    SCardGetDeviceTypeId()"
 
-#: plugins/rdp/rdp_plugin.c:2603
+#: plugins/rdp/rdp_plugin.c:2646
 #, fuzzy
 msgid ""
 "Options for redirection of audio input:\n"
@@ -3772,7 +2404,7 @@
 "  • sys:oss,dev:1,format:1\n"
 "  • sys:alsa"
 
-#: plugins/rdp/rdp_plugin.c:2612
+#: plugins/rdp/rdp_plugin.c:2655
 #, fuzzy
 msgid ""
 "Options for redirection of audio output:\n"
@@ -3791,7 +2423,7 @@
 "  • sys:oss,dev:1,format:1\n"
 "  • sys:alsa"
 
-#: plugins/rdp/rdp_plugin.c:2622
+#: plugins/rdp/rdp_plugin.c:2665
 #, fuzzy
 msgid ""
 "Options for redirection of USB device:\n"
@@ -3804,7 +2436,7 @@
 "  • auto\n"
 "  • id:054c:0268#4669:6e6b,addr:04:0c"
 
-#: plugins/rdp/rdp_plugin.c:2628
+#: plugins/rdp/rdp_plugin.c:2671
 #, fuzzy
 msgid ""
 "Advanced setting for high latency links:\n"
@@ -3815,7 +2447,7 @@
 "Laraskan masa tamat sambungan. Gunakan jika sambungan anda tamat.\n"
 "Nilai tertinggi yang mungkin ialah 600000 ms (10 minit).\n"
 
-#: plugins/rdp/rdp_plugin.c:2633
+#: plugins/rdp/rdp_plugin.c:2676
 #, fuzzy
 msgid ""
 "Performance optimisations based on the network connection type:\n"
@@ -3826,7 +2458,7 @@
 "Menggunakan pengesanan automatik adalah dinasihatkan.\n"
 "Jika \"Auto-kesan\" gagal, pilih pilihan yang paling sesuai dalam senarai.\n"
 
-#: plugins/rdp/rdp_plugin.c:2638
+#: plugins/rdp/rdp_plugin.c:2681
 #, fuzzy
 msgid ""
 "Comma-separated list of monitor IDs and desktop orientations:\n"
@@ -3851,7 +2483,7 @@
 "  • 270 (potret dibalik)\n"
 "\n"
 
-#: plugins/rdp/rdp_plugin.c:2650
+#: plugins/rdp/rdp_plugin.c:2693
 #, fuzzy
 msgid ""
 "Redirect directory <path> as named share <name>.\n"
@@ -3872,751 +2504,6 @@
 "  • hotplug,*\n"
 "\n"
 
-#: plugins/rdp/rdp_plugin.c:2682 plugins/spice/spice_plugin.c:677
-msgid "Share folder"
-msgstr "Folder kongsi"
-
-#: plugins/rdp/rdp_plugin.c:2682
-#, fuzzy
-msgid "Use “Redirect directory” in the advanced tab for multiple directories"
-msgstr ""
-"Guna \"Ubah hala direktori\" dalam tab lanjutan untuk berbilang direktori"
-
-#: plugins/rdp/rdp_plugin.c:2683
-#, fuzzy
-msgid "Restricted admin mode"
-msgstr "Mod pentadbir terhad"
-
-#: plugins/rdp/rdp_plugin.c:2684
-#, fuzzy
-#| msgid "Password"
-msgid "Password hash"
-msgstr "Hasan kata laluan"
-
-#: plugins/rdp/rdp_plugin.c:2684
-#, fuzzy
-msgid "Restricted admin mode password hash"
-msgstr "Bincangan kata laluan mod pentadbir terhad"
-
-#: plugins/rdp/rdp_plugin.c:2685
-#, fuzzy
-msgid "Left-handed mouse support"
-msgstr "Sokongan tetikus sebelah kiri"
-
-#: plugins/rdp/rdp_plugin.c:2685
-#, fuzzy
-msgid "Swap left and right mouse buttons for left-handed mouse support"
-msgstr ""
-"Tukar butang kiri dan kanan tetikus untuk sokongan tetikus sebelah kiri"
-
-#: plugins/rdp/rdp_plugin.c:2687
-#, fuzzy
-msgid "Enable multi monitor"
-msgstr "Benarkan monitor berbilang"
-
-#: plugins/rdp/rdp_plugin.c:2688
-#, fuzzy
-msgid "Span screen over multiple monitors"
-msgstr "Skrin Span ke atas berbilang monitor"
-
-#: plugins/rdp/rdp_plugin.c:2689
-#, fuzzy
-#| msgid "Listen on port"
-msgid "List monitor IDs"
-msgstr "Senarai ID monitor"
-
-#: plugins/rdp/rdp_plugin.c:2691 plugins/vnc/vnc_plugin.c:1978
-#: plugins/vnc/vnc_plugin.c:1990 plugins/gvnc/gvnc_plugin.c:849
-msgid "Colour depth"
-msgstr "Kedalaman warna"
-
-#: plugins/rdp/rdp_plugin.c:2692
-msgid "Network connection type"
-msgstr "Sambungan VNC gagal: %s"
-
-#: plugins/rdp/rdp_plugin.c:2707 plugins/vnc/vnc_plugin.c:1979
-#: plugins/vnc/vnc_plugin.c:1991
-msgid "Quality"
-msgstr "Kualiti"
-
-#: plugins/rdp/rdp_plugin.c:2708
-#, fuzzy
-msgid "Security protocol negotiation"
-msgstr "Rundingan protokol keselamatan"
-
-#: plugins/rdp/rdp_plugin.c:2709
-#, fuzzy
-msgid "Gateway transport type"
-msgstr "Jenis pengangkutan get laluan"
-
-#: plugins/rdp/rdp_plugin.c:2710
-#, fuzzy
-msgid "FreeRDP log level"
-msgstr "Aras log FREERDP"
-
-#: plugins/rdp/rdp_plugin.c:2711
-#, fuzzy
-msgid "FreeRDP log filters"
-msgstr "Penapis log FREERDP"
-
-#: plugins/rdp/rdp_plugin.c:2711
-#, fuzzy
-msgid "tag:level[,tag:level[,…]]"
-msgstr "tag:level[,tag:level[,...]]"
-
-#: plugins/rdp/rdp_plugin.c:2712
-#, fuzzy
-msgid "Audio output mode"
-msgstr "Mod output audio"
-
-#: plugins/rdp/rdp_plugin.c:2713
-#, fuzzy
-msgid "Redirect local audio output"
-msgstr "Hala semula output audio tempatan"
-
-#: plugins/rdp/rdp_plugin.c:2714
-#, fuzzy
-msgid "Redirect local microphone"
-msgstr "Hala semula mikrofon setempat"
-
-#: plugins/rdp/rdp_plugin.c:2715
-msgid "Connection timeout in ms"
-msgstr "Menyambung ke '%s'…"
-
-#: plugins/rdp/rdp_plugin.c:2716
-msgid "Remote Desktop Gateway server"
-msgstr "Keutamaan Desktop Jauh"
-
-#: plugins/rdp/rdp_plugin.c:2717
-msgid "Remote Desktop Gateway username"
-msgstr "Keutamaan Desktop Jauh"
-
-#: plugins/rdp/rdp_plugin.c:2718
-msgid "Remote Desktop Gateway password"
-msgstr "Keutamaan Desktop Jauh"
-
-#: plugins/rdp/rdp_plugin.c:2719
-msgid "Remote Desktop Gateway domain"
-msgstr "Keutamaan Desktop Jauh"
-
-#: plugins/rdp/rdp_plugin.c:2720
-#, fuzzy
-msgid "Redirect directory"
-msgstr "Ubah hala direktori"
-
-#: plugins/rdp/rdp_plugin.c:2721
-msgid "Client name"
-msgstr "Nama klien"
-
-#: plugins/rdp/rdp_plugin.c:2722
-msgid "Client build"
-msgstr "Nama klien"
-
-#: plugins/rdp/rdp_plugin.c:2725
-#, fuzzy
-msgid "Load balance info"
-msgstr "Muatkan maklumat baki"
-
-#. TRANSLATORS: Do not use typographic quotation marks, these must stay as "double quote", also know as “Typewriter ("programmer's") quote, ambidextrous.”
-#: plugins/rdp/rdp_plugin.c:2727
-#, fuzzy
-msgid "Override printer drivers"
-msgstr "Batalkan pemacu pencetak"
-
-#: plugins/rdp/rdp_plugin.c:2727
-#, fuzzy
-msgid ""
-"\"Samsung_CLX-3300_Series\":\"Samsung CLX-3300 Series PS\";\"Canon MF410\":"
-"\"Canon MF410 Series UFR II\""
-msgstr ""
-"\"Samsung_CLX-3300_Series\":\"Samsung CLX-3300 Siri PS\";\" Canon MF410\":"
-"\"Canon MF410 Series UFR II\""
-
-#: plugins/rdp/rdp_plugin.c:2728
-#, fuzzy
-msgid "USB device redirection"
-msgstr "Pengubahan hala peranti USB"
-
-#: plugins/rdp/rdp_plugin.c:2729
-#, fuzzy
-msgid "Local serial name"
-msgstr "Nama bersiri tempatan"
-
-#: plugins/rdp/rdp_plugin.c:2729
-#, fuzzy
-msgid "COM1, COM2, etc."
-msgstr "COM1, COM2, dan lain-lain."
-
-#: plugins/rdp/rdp_plugin.c:2730
-#, fuzzy
-msgid "Local serial driver"
-msgstr "Pemacu bersiri tempatan"
-
-#: plugins/rdp/rdp_plugin.c:2730
-#, fuzzy
-msgid "Serial"
-msgstr "Siri"
-
-#: plugins/rdp/rdp_plugin.c:2731
-#, fuzzy
-msgid "Local serial path"
-msgstr "Laluan bersiri tempatan"
-
-#: plugins/rdp/rdp_plugin.c:2731
-#, fuzzy
-msgid "/dev/ttyS0, /dev/ttyS1, etc."
-msgstr "/dev/ttyS0, /dev/ttyS1, dll."
-
-#: plugins/rdp/rdp_plugin.c:2732
-#, fuzzy
-msgid "Local parallel name"
-msgstr "Nama selari tempatan"
-
-#: plugins/rdp/rdp_plugin.c:2733
-#, fuzzy
-msgid "Local parallel device"
-msgstr "Peranti selari tempatan"
-
-#: plugins/rdp/rdp_plugin.c:2734
-#, fuzzy
-msgid "Name of smart card"
-msgstr "Nama kad pintar"
-
-#: plugins/rdp/rdp_plugin.c:2735
-#, fuzzy
-msgid "Dynamic virtual channel"
-msgstr "Saluran maya dinamik"
-
-#: plugins/rdp/rdp_plugin.c:2735 plugins/rdp/rdp_plugin.c:2736
-#, fuzzy
-msgid "<channel>[,<options>]"
-msgstr "<channel>[,<options>]"
-
-#: plugins/rdp/rdp_plugin.c:2736
-#, fuzzy
-msgid "Static virtual channel"
-msgstr "Saluran maya statik"
-
-#: plugins/rdp/rdp_plugin.c:2737
-#, fuzzy
-#| msgid "Per connection"
-msgid "TCP redirection"
-msgstr "Perubahan hala TCP"
-
-#: plugins/rdp/rdp_plugin.c:2737
-#, fuzzy
-msgid "/PATH/TO/rdp2tcp"
-msgstr "/PATH/TO/rdp2tcp"
-
-#: plugins/rdp/rdp_plugin.c:2739
-#, fuzzy
-msgid "Prefer IPv6 AAAA record over IPv4 A record"
-msgstr "Lebih suka rekod IPv6 AAAA ke atas IPv4 Rekod A"
-
-#: plugins/rdp/rdp_plugin.c:2740
-#, fuzzy
-msgid "Share printers"
-msgstr "Kongsi pencetak"
-
-#: plugins/rdp/rdp_plugin.c:2741
-#, fuzzy
-msgid "Share serial ports"
-msgstr "Kongsi port bersiri"
-=======
-#: plugins/rdp/rdp_settings.c:468
-#, fuzzy
-#| msgid "Keyboard mapping"
-msgid "Keyboard scancode remapping"
-msgstr "Kod imbasan papan kekunci dimap semula"
-
-#: plugins/rdp/rdp_settings.c:483
-#, fuzzy
-msgid "List of key=value,… pairs to remap scancodes. E.g. 0x56=0x29,0x29=0x56"
-msgstr ""
-"Senarai key=value,... pasangan untuk petakan semula kod imbasan. Cth. "
-"0x56=0x29,0x29=0x56"
-
-#: plugins/rdp/rdp_settings.c:486
-#, fuzzy
-msgid "FreeRDP > 2.3.0 is required to map scancodes"
-msgstr "FreeRDP > 2.3.0 diperlukan untuk memetakan kod imbasan"
-
-#: plugins/rdp/rdp_settings.c:494
-#, fuzzy
-msgid "Quality settings"
-msgstr "Seting kualiti"
-
-#: plugins/rdp/rdp_settings.c:517
-msgid "Wallpaper"
-msgstr "Kertas Dinding"
-
-#: plugins/rdp/rdp_settings.c:525
-msgid "Window drag"
-msgstr "Seretan Tetingkap"
-
-#: plugins/rdp/rdp_settings.c:532
-msgid "Menu animation"
-msgstr "Animasi menu"
-
-#: plugins/rdp/rdp_settings.c:540
-msgid "Theme"
-msgstr "Tema"
-
-#: plugins/rdp/rdp_settings.c:547
-msgid "Cursor shadow"
-msgstr "Bayang kursor"
-
-#: plugins/rdp/rdp_settings.c:555
-msgid "Cursor blinking"
-msgstr "Kelipan kursor"
-
-#: plugins/rdp/rdp_settings.c:562
-msgid "Font smoothing"
-msgstr "Pelicinan fon"
-
-#: plugins/rdp/rdp_settings.c:570
-msgid "Composition"
-msgstr "Gubahan"
-
-#: plugins/rdp/rdp_settings.c:580
-#, fuzzy
-msgid "Remote scale factor"
-msgstr "Faktor skala jauh"
-
-#: plugins/rdp/rdp_settings.c:595
-#, fuzzy
-msgid "Desktop scale factor %"
-msgstr "Faktor skala desktop %"
-
-#: plugins/rdp/rdp_settings.c:607
-#, fuzzy
-msgid "Device scale factor %"
-msgstr "Faktor skala peranti %"
-
-#: plugins/rdp/rdp_settings.c:630
-#, fuzzy
-msgid "Desktop orientation"
-msgstr "Orientasi desktop"
-
-#: plugins/rdp/rdp_settings.c:650
-#, fuzzy
-#| msgid "Disable server input"
-msgid "Input device settings"
-msgstr "Pengesetan peranti input"
-
-#: plugins/rdp/rdp_settings.c:658 plugins/rdp/rdp_plugin.c:2729
-#: plugins/vnc/vnc_plugin.c:2014
-#, fuzzy
-#| msgid "Turn on smooth scrolling"
-msgid "Disable smooth scrolling"
-msgstr "Menyahdayakan skrol licin"
-
-#: plugins/rdp/rdp_settings.c:669
-#, fuzzy
-#| msgid "Disable server input"
-msgid "General settings"
-msgstr "Tetapan umum"
-
-#: plugins/rdp/rdp_settings.c:676 plugins/rdp/rdp_plugin.c:2781
-#, fuzzy
-#| msgid "Reconnection attempt %d of %d…"
-msgid "Reconnect attempts number"
-msgstr "Sambung semula nombor percubaan"
-
-#: plugins/rdp/rdp_settings.c:689 plugins/rdp/rdp_plugin.c:2781
-#, fuzzy
-msgid ""
-"The maximum number of reconnect attempts upon an RDP disconnect (default: 20)"
-msgstr ""
-"Bilangan maksimum percubaan sambung semula apabila RDP diputuskan (lalai: 20)"
-
-#: plugins/rdp/rdp_plugin.c:769 plugins/rdp/rdp_plugin.c:834
-#, fuzzy
-msgid "Enter RDP authentication credentials"
-msgstr "Masukkan kelayakan pengesahan RDP"
-
-#: plugins/rdp/rdp_plugin.c:842
-#, fuzzy
-msgid "Enter RDP gateway authentication credentials"
-msgstr "Masukkan kelayakan pengesahan get laluan RDP"
-
-#: plugins/rdp/rdp_plugin.c:2116
-#, c-format
-msgid ""
-"Could not access the RDP server “%s”.\n"
-"Account locked out."
-msgstr "Perintah %s tidak ditemui pada pelayan SSH"
-
-#: plugins/rdp/rdp_plugin.c:2123
-#, c-format
-msgid ""
-"Could not access the RDP server “%s”.\n"
-"Account expired."
-msgstr "Perintah %s tidak ditemui pada pelayan SSH"
-
-#: plugins/rdp/rdp_plugin.c:2130
-#, c-format
-msgid ""
-"Could not access the RDP server “%s”.\n"
-"Password expired."
-msgstr "Perintah %s tidak ditemui pada pelayan SSH"
-
-#: plugins/rdp/rdp_plugin.c:2137
-#, c-format
-msgid ""
-"Could not access the RDP server “%s”.\n"
-"Account disabled."
-msgstr "Perintah %s tidak ditemui pada pelayan SSH"
-
-#: plugins/rdp/rdp_plugin.c:2143
-#, c-format
-msgid ""
-"Could not access the RDP server “%s”.\n"
-"Insufficient user privileges."
-msgstr "Perintah %s tidak ditemui pada pelayan SSH"
-
-#: plugins/rdp/rdp_plugin.c:2151
-#, c-format
-msgid ""
-"Could not access the RDP server “%s”.\n"
-"Account restricted."
-msgstr "Perintah %s tidak ditemui pada pelayan SSH"
-
-#: plugins/rdp/rdp_plugin.c:2159
-#, c-format
-msgid ""
-"Could not access the RDP server “%s”.\n"
-"Change user password before connecting."
-msgstr "Perintah %s tidak ditemui pada pelayan SSH"
-
-#: plugins/rdp/rdp_plugin.c:2164
-#, c-format
-msgid "Lost connection to the RDP server “%s”."
-msgstr "Tidak boleh sambung ke pelayan RDP %s"
-
-#: plugins/rdp/rdp_plugin.c:2167
-#, c-format
-msgid "Could not find the address for the RDP server “%s”."
-msgstr "Perintah %s tidak ditemui pada pelayan SSH"
-
-#: plugins/rdp/rdp_plugin.c:2171
-#, fuzzy, c-format
-msgid ""
-"Could not connect to the RDP server “%s” via TLS. Check that client and "
-"server support a common TLS version."
-msgstr ""
-"Tidak dapat menyambung ke pelayan RDP \"%s\" melalui TLS. Semak bahawa klien "
-"dan pelayan menyokong versi TLS yang sama."
-
-#. TRANSLATORS: the placeholder may be either an IP/FQDN or a server hostname
-#: plugins/rdp/rdp_plugin.c:2175
-#, fuzzy, c-format
-#| msgid ""
-#| "Unable to establish a connection to the RDP server “%s”. Check \"Security "
-#| "protocol negotiation\"."
-msgid ""
-"Unable to establish a connection to the RDP server “%s”. Check “Security "
-"protocol negotiation”."
-msgstr ""
-"Tidak dapat jalinkan sambungan ke pelayan RDP \"%s\". Semak \"Rundingan "
-"protokol keselamatan\"."
-
-#: plugins/rdp/rdp_plugin.c:2183
-#, c-format
-msgid "Cannot connect to the RDP server “%s”."
-msgstr "Tidak boleh sambung ke pelayan RDP %s"
-
-#: plugins/rdp/rdp_plugin.c:2186
-#, fuzzy
-msgid "Could not start libfreerdp-gdi."
-msgstr "Tidak dapat memulakan libfreerdp-gdi."
-
-#: plugins/rdp/rdp_plugin.c:2189
-#, fuzzy, c-format
-msgid ""
-"You requested a H.264 GFX mode for the server “%s”, but your libfreerdp does "
-"not support H.264. Please use a non-AVC colour depth setting."
-msgstr ""
-"Anda meminta mod GFX H.264 untuk pelayan \"%s\", tetapi libfreerdp anda "
-"tidak menyokong H.264. Sila guna tetapan kedalaman warna bukan-AVC."
-
-#: plugins/rdp/rdp_plugin.c:2196
-#, fuzzy, c-format
-msgid "The “%s” server refused the connection."
-msgstr "Pelayan \"%s\" menolak sambungan."
-
-#: plugins/rdp/rdp_plugin.c:2201
-#, fuzzy, c-format
-msgid ""
-"The Remote Desktop Gateway “%s” denied the user “%s\\%s” access due to "
-"policy."
-msgstr ""
-"Get Laluan Desktop Jauh \"%s\" menafikan pengguna \"%s\\%s\" disebabkan oleh "
-"dasar."
-
-#: plugins/rdp/rdp_plugin.c:2211
-#, c-format
-msgid "Cannot connect to the “%s” RDP server."
-msgstr "Tidak boleh sambung ke pelayan RDP %s"
-
-#: plugins/rdp/rdp_plugin.c:2554
-#, fuzzy
-msgid "Automatic (32 bpp) (Server chooses its best format)"
-msgstr "Automatik (32 bpp) (Pelayan memilih format terbaiknya)"
-
-#: plugins/rdp/rdp_plugin.c:2555
-#, fuzzy
-msgid "GFX AVC444 (32 bpp)"
-msgstr "GFX AVC444 (32 bpp)"
-
-#: plugins/rdp/rdp_plugin.c:2556
-#, fuzzy
-msgid "GFX AVC420 (32 bpp)"
-msgstr "GFX AVC420 (32 bpp)"
-
-#: plugins/rdp/rdp_plugin.c:2557
-#, fuzzy
-msgid "GFX RFX (32 bpp)"
-msgstr "GFX RFX (32 bpp)"
-
-#: plugins/rdp/rdp_plugin.c:2558
-#, fuzzy
-msgid "GFX RFX Progressive (32 bpp)"
-msgstr "GFX RFX Progresif (32 bpp)"
-
-#: plugins/rdp/rdp_plugin.c:2559
-msgid "RemoteFX (32 bpp)"
-msgstr "RemoteFX (32 bpp)"
-
-#: plugins/rdp/rdp_plugin.c:2560 plugins/vnc/vnc_plugin.c:1922
-msgid "True colour (32 bpp)"
-msgstr "Warna sebenar (32 bpp)"
-
-#: plugins/rdp/rdp_plugin.c:2561
-msgid "True colour (24 bpp)"
-msgstr "Warna sebenar (24 bpp)"
-
-#: plugins/rdp/rdp_plugin.c:2562 plugins/vnc/vnc_plugin.c:1923
-msgid "High colour (16 bpp)"
-msgstr "Warna Tinggi (16 bpp)"
-
-#: plugins/rdp/rdp_plugin.c:2563
-msgid "High colour (15 bpp)"
-msgstr "Warna Tinggi (15 bpp)"
-
-#: plugins/rdp/rdp_plugin.c:2564 plugins/vnc/vnc_plugin.c:1924
-msgid "256 colours (8 bpp)"
-msgstr "Warna 256 (8 bpp)"
-
-#: plugins/rdp/rdp_plugin.c:2595 data/ui/remmina_preferences.glade:641
-#, fuzzy
-msgid "None"
-msgstr "Tiada"
-
-#: plugins/rdp/rdp_plugin.c:2596
-msgid "Auto-detect"
-msgstr "<kesan sendiri>"
-
-#: plugins/rdp/rdp_plugin.c:2597
-#, fuzzy
-msgid "Modem"
-msgstr "Modem"
-
-#: plugins/rdp/rdp_plugin.c:2598
-#, fuzzy
-msgid "Low performance broadband"
-msgstr "Jalur lebar berprestasi rendah"
-
-#: plugins/rdp/rdp_plugin.c:2599
-#, fuzzy
-msgid "Satellite"
-msgstr "Satelit"
-
-#: plugins/rdp/rdp_plugin.c:2600
-#, fuzzy
-msgid "High performance broadband"
-msgstr "Jalur lebar berprestasi tinggi"
-
-#: plugins/rdp/rdp_plugin.c:2601
-#, fuzzy
-msgid "WAN"
-msgstr "WAN"
-
-#: plugins/rdp/rdp_plugin.c:2602
-#, fuzzy
-msgid "LAN"
-msgstr "LAN"
-
-#: plugins/rdp/rdp_plugin.c:2609 plugins/spice/spice_plugin.c:635
-#: data/ui/remmina_preferences.glade:677
-msgid "Off"
-msgstr "Dimatikan"
-
-#: plugins/rdp/rdp_plugin.c:2618
-#, fuzzy
-msgid "Automatic negotiation"
-msgstr "Rundingan automatik"
-
-#: plugins/rdp/rdp_plugin.c:2619
-msgid "NLA protocol security"
-msgstr "Protokol"
-
-#: plugins/rdp/rdp_plugin.c:2620
-msgid "TLS protocol security"
-msgstr "Protokol"
-
-#: plugins/rdp/rdp_plugin.c:2621
-msgid "RDP protocol security"
-msgstr "Protokol"
-
-#: plugins/rdp/rdp_plugin.c:2622
-#, fuzzy
-msgid "NLA extended protocol security"
-msgstr "Keselamatan protokol lanjutan NLA"
-
-#: plugins/rdp/rdp_plugin.c:2635
-#, fuzzy
-msgid "2600 (Windows XP), 7601 (Windows Vista/7), 9600 (Windows 8 and newer)"
-msgstr ""
-"2600 (Windows XP), 7601 (Windows Vista/7), 9600 (Windows 8 dan lebih baru)"
-
-#: plugins/rdp/rdp_plugin.c:2638
-#, fuzzy
-msgid ""
-"Used i.a. by terminal services in a smart card channel to distinguish client "
-"capabilities:\n"
-"  • < 4034: Windows XP base smart card functions\n"
-"  • 4034-7064: Windows Vista/7: SCardReadCache(),\n"
-"    SCardWriteCache(), SCardGetTransmitCount()\n"
-"  • >= 7065: Windows 8 and newer: SCardGetReaderIcon(),\n"
-"    SCardGetDeviceTypeId()"
-msgstr ""
-"Digunakan i.a. oleh perkhidmatan terminal dalam saluran kad pintar untuk "
-"membezakan keupayaan pelanggan:\n"
-"  • < 4034: Windows XP asas fungsi kad pintar • 4034-7064: Windows Vista/7: "
-"SCardReadCache(), SCardWriteCache(), SCardGetTransmitCount() • >= 7065: "
-"Windows 8 dan lebih baru: SCardGetReaderIcon(),\n"
-"    SCardGetDeviceTypeId()"
-
-#: plugins/rdp/rdp_plugin.c:2646
-#, fuzzy
-msgid ""
-"Options for redirection of audio input:\n"
-"  • [sys:<sys>,][dev:<dev>,][format:<format>,][rate:<rate>,]\n"
-"    [channel:<channel>] Audio input (microphone)\n"
-"  • sys:pulse\n"
-"  • format:1\n"
-"  • sys:oss,dev:1,format:1\n"
-"  • sys:alsa"
-msgstr ""
-"Opsyen untuk pengubahan hala input audio:\n"
-"  • [sys:<sys>,][dev:<dev>,][format:<format>,][kadar:<rate>,]\n"
-"    [saluran:<channel>] Input audio (mikrofon)\n"
-"  • sys:nadi\n"
-"  • format:1\n"
-"  • sys:oss,dev:1,format:1\n"
-"  • sys:alsa"
-
-#: plugins/rdp/rdp_plugin.c:2655
-#, fuzzy
-msgid ""
-"Options for redirection of audio output:\n"
-"  • [sys:<sys>,][dev:<dev>,][format:<format>,][rate:<rate>,]\n"
-"    [channel:<channel>] Audio output\n"
-"  • sys:pulse\n"
-"  • format:1\n"
-"  • sys:oss,dev:1,format:1\n"
-"  • sys:alsa"
-msgstr ""
-"Opsyen untuk penghalaan semula output audio:\n"
-"  • [sys:<sys>,][dev:<dev>,][format:<format>,][kadar:<rate>,]\n"
-"    [saluran:<channel>] Output audio\n"
-"  • sys:nadi\n"
-"  • format:1\n"
-"  • sys:oss,dev:1,format:1\n"
-"  • sys:alsa"
-
-#: plugins/rdp/rdp_plugin.c:2665
-#, fuzzy
-msgid ""
-"Options for redirection of USB device:\n"
-"  • [dbg,][id:<vid>:<pid>#…,][addr:<bus>:<addr>#…,][auto]\n"
-"  • auto\n"
-"  • id:054c:0268#4669:6e6b,addr:04:0c"
-msgstr ""
-"Opsyen untuk pengubahan hala peranti USB:\n"
-"  • [dbg,][id:<vid>:<pid>#...,][addr:<bus>:<addr>#...,][auto]\n"
-"  • auto\n"
-"  • id:054c:0268#4669:6e6b,addr:04:0c"
-
-#: plugins/rdp/rdp_plugin.c:2671
-#, fuzzy
-msgid ""
-"Advanced setting for high latency links:\n"
-"Adjusts the connection timeout. Use if your connection times out.\n"
-"The highest possible value is 600000 ms (10 minutes).\n"
-msgstr ""
-"Seting lanjutan untuk pautan kependaman tinggi:\n"
-"Laraskan masa tamat sambungan. Gunakan jika sambungan anda tamat.\n"
-"Nilai tertinggi yang mungkin ialah 600000 ms (10 minit).\n"
-
-#: plugins/rdp/rdp_plugin.c:2676
-#, fuzzy
-msgid ""
-"Performance optimisations based on the network connection type:\n"
-"Using auto-detection is advised.\n"
-"If “Auto-detect” fails, choose the most appropriate option in the list.\n"
-msgstr ""
-"Pengoptimuman prestasi berdasarkan jenis sambungan rangkaian:\n"
-"Menggunakan pengesanan automatik adalah dinasihatkan.\n"
-"Jika \"Auto-kesan\" gagal, pilih pilihan yang paling sesuai dalam senarai.\n"
-
-#: plugins/rdp/rdp_plugin.c:2681
-#, fuzzy
-msgid ""
-"Comma-separated list of monitor IDs and desktop orientations:\n"
-"  • [<id>:<orientation-in-degrees>,]\n"
-"  • 0,1,2,3\n"
-"  • 0:270,1:90\n"
-"Orientations are specified in degrees, valid values are:\n"
-"  •   0 (landscape)\n"
-"  •  90 (portrait)\n"
-"  • 180 (landscape flipped)\n"
-"  • 270 (portrait flipped)\n"
-"\n"
-msgstr ""
-"Senarai berasingan koma bagi orientasi monitor dan desktop:\n"
-"  • [<id>:<orientation-in-degrees>,]\n"
-"  • 0,1,2,3\n"
-"  • 0:270,1:90\n"
-"Orientasi ditentukan dalam darjah, nilai yang sah adalah:\n"
-"  • 0 (landskap)\n"
-"  • 90 (potret)\n"
-"  • 180 (landskap dibalik)\n"
-"  • 270 (potret dibalik)\n"
-"\n"
-
-#: plugins/rdp/rdp_plugin.c:2693
-#, fuzzy
-msgid ""
-"Redirect directory <path> as named share <name>.\n"
-"  • <name>,<fullpath>[;<name>,<fullpath>[;…]]\n"
-"  • MyHome,/home/remminer\n"
-"  • /home/remminer\n"
-"  • MyHome,/home/remminer;SomePath,/path/to/somepath\n"
-"Hotplug support is enabled with:\n"
-"  • hotplug,*\n"
-"\n"
-msgstr ""
-"Ubah hala direktori <path>as bernama <name> kongsi.\n"
-"  • <name>,<fullpath>[;<name>,<fullpath>[;...]]\n"
-"  • MyHome,/home/remminer\n"
-"  • /rumah/remminer\n"
-"  • MyHome,/home/remminer; SomePath,/path/to/somepath\n"
-"Sokongan hotplug didayakan dengan:\n"
-"  • hotplug,*\n"
-"\n"
-
 #: plugins/rdp/rdp_plugin.c:2725 plugins/spice/spice_plugin.c:677
 msgid "Share folder"
 msgstr "Folder kongsi"
@@ -5142,113 +3029,21 @@
 #, c-format
 msgid "VNC connection failed: %s"
 msgstr "Sambungan VNC gagal: %s"
->>>>>>> 050fc71c
-
-#: plugins/rdp/rdp_plugin.c:2742
-#, fuzzy
-msgid "(SELinux) permissive mode for serial ports"
-msgstr "(SELinux) mod permisif untuk port bersiri"
-
-#: plugins/rdp/rdp_plugin.c:2743
-#, fuzzy
-msgid "Share parallel ports"
-msgstr "Kongsi port selari"
-
-#: plugins/rdp/rdp_plugin.c:2744
-#, fuzzy
-msgid "Share a smart card"
-msgstr "Kongsi kad pintar"
-
-<<<<<<< HEAD
-#: plugins/rdp/rdp_plugin.c:2745 plugins/vnc/vnc_plugin.c:2009
-msgid "Turn off clipboard sync"
-msgstr "Lumpuhkan segerakan papan keratan"
-
-#: plugins/rdp/rdp_plugin.c:2746
-#, fuzzy
-msgid "Ignore certificate"
-msgstr "Abai sijil"
-
-#: plugins/rdp/rdp_plugin.c:2747
-#, fuzzy
-msgid "Use the old license workflow"
-msgstr "Menggunakan aliran kerja lesen lama"
-
-#: plugins/rdp/rdp_plugin.c:2747
-#, fuzzy
-msgid "It disables CAL and hwId is set to 0"
-msgstr "Ia melumpuhkan CAL dan hwId ditetapkan kepada 0"
-
-#: plugins/rdp/rdp_plugin.c:2748 plugins/spice/spice_plugin.c:702
-#: plugins/vnc/vnc_plugin.c:2013 plugins/www/www_plugin.c:919
-#: plugins/gvnc/gvnc_plugin.c:867
-msgid "Forget passwords after use"
-msgstr "Kata laluan %s"
-
-#: plugins/rdp/rdp_plugin.c:2749
-msgid "Attach to console (2003/2003 R2)"
-msgstr "Lampir ke konsol (Windows 2003 / 2003 R2)"
-
-#: plugins/rdp/rdp_plugin.c:2750
-#, fuzzy
-msgid "Turn off fast-path"
-msgstr "Padamkan laluan pantas"
-
-#: plugins/rdp/rdp_plugin.c:2751
-#, fuzzy
-msgid "Server detection using Remote Desktop Gateway"
-msgstr "Pengesanan pelayan menggunakan Get Laluan Desktop Jauh"
-
-#: plugins/rdp/rdp_plugin.c:2753
-#, fuzzy
-msgid "Use system proxy settings"
-msgstr "Guna seting proksi sistem"
-
-#: plugins/rdp/rdp_plugin.c:2755
-#, fuzzy
-msgid "Turn off automatic reconnection"
-msgstr "Padamkan penyambungan semula automatik"
-
-#: plugins/rdp/rdp_plugin.c:2756
-#, fuzzy
-msgid "Relax order checks"
-msgstr "Pemeriksaan pesanan yang santai"
-
-#: plugins/rdp/rdp_plugin.c:2757
-#, fuzzy
-msgid "Glyph cache"
-msgstr "Cache Glyph"
-
-#: plugins/rdp/rdp_plugin.c:2758
-#, fuzzy
-msgid "Enable multitransport protocol (UDP)"
-msgstr "Mendayakan protokol berbilangtransport (UDP)"
-
-#: plugins/rdp/rdp_plugin.c:2758
-#, fuzzy
-msgid "Using the UDP protocol may improve performance"
-msgstr "Menggunakan protokol UDP boleh meningkatkan prestasi"
-
-#: plugins/rdp/rdp_plugin.c:2759
-#, fuzzy
-msgid "Use base credentials for gateway too"
-msgstr "Gunakan kelayakan asas untuk get laluan juga"
-
-#: plugins/rdp/rdp_plugin.c:2761
-#, fuzzy
-msgid "Enable Gateway websockets support"
-msgstr "Dayakan sokongan websocket get laluan"
-
-#: plugins/rdp/rdp_plugin.c:2774 plugins/spice/spice_plugin.c:715
-#: plugins/vnc/vnc_plugin.c:2029
-#, fuzzy
-msgid "Send Ctrl+Alt+Delete"
-msgstr "Hantar Ctrl+Alt+Hapus"
-
-#: plugins/rdp/rdp_plugin.c:2787
-msgid "RDP - Remote Desktop Protocol"
-msgstr "RDP - Protokol Desktop Jauh"
-=======
+
+#: plugins/vnc/vnc_plugin.c:939
+msgid "Your connection has been rejected."
+msgstr "Sambungan anda telah ditolak."
+
+#: plugins/vnc/vnc_plugin.c:966
+#, fuzzy, c-format
+msgid "The VNC server requested an unknown authentication method. %s"
+msgstr "Pelayan VNC meminta kaedah pengesahan yang tidak diketahui. %s"
+
+#: plugins/vnc/vnc_plugin.c:968
+#, fuzzy
+msgid "Please retry after turning on encryption for this profile."
+msgstr "Sila cuba semula selepas menghidupkan penyulitan untuk profil ini."
+
 #: plugins/vnc/vnc_plugin.c:1939
 #, fuzzy
 msgid ""
@@ -5319,60 +3114,12 @@
 #, fuzzy
 msgid "Remmina VNC Plugin"
 msgstr "Remmina VNC Plugin"
->>>>>>> 050fc71c
-
-#: plugins/rdp/rdp_plugin.c:2812
-msgid "RDP - RDP File Handler"
-msgstr "RDP - Pengendali Fail RDP"
-
-#: plugins/rdp/rdp_plugin.c:2827
-msgid "RDP - Preferences"
-msgstr "RDP - Keutamaan"
-
-#: plugins/rdp/rdp_plugin.c:2880
-msgid "Export connection in Windows .rdp file format"
-msgstr "Eksport sambungan dalam format fail .drp Windows"
-
-#: plugins/rdp/rdp_event.c:344
-#, c-format
-msgid "Reconnection attempt %d of %d…"
-msgstr "Menyambung ke '%s'…"
-
-<<<<<<< HEAD
-#: plugins/spice/spice_plugin_file_transfer.c:82
-#, fuzzy
-msgid "File Transfers"
-msgstr "Pemindahan Fail"
-
-#: plugins/spice/spice_plugin_file_transfer.c:219
-#, fuzzy
-msgid "Transfer error"
-msgstr "Ralat pemindahan"
-
-#: plugins/spice/spice_plugin_file_transfer.c:220
-#, fuzzy, c-format
-msgid "%s: %s"
-msgstr "%s: %s"
-
-#: plugins/spice/spice_plugin_file_transfer.c:223
-#, fuzzy
-msgid "Transfer completed"
-msgstr "Pemindahan selesai"
-
-#: plugins/spice/spice_plugin_file_transfer.c:224
-#, fuzzy, c-format
-msgid "The %s file has been transferred"
-msgstr "Fail %s telah dipindahkan"
-
-#: plugins/spice/spice_plugin.c:351
-msgid "Enter SPICE password"
-msgstr "Kata laluan SSH"
-
-#: plugins/spice/spice_plugin.c:386
-#, c-format
-msgid "Disconnected from the SPICE server “%s”."
-msgstr "Tidak boleh sambung ke pelayan RDP %s"
-=======
+
+#: plugins/vnc/vnc_plugin.h:46
+#, fuzzy
+msgid "Remmina VNC listener Plugin"
+msgstr "Plugin pendengar Remmina VNC"
+
 #: plugins/www/www_config.h:43
 #, fuzzy
 msgid "Remmina web-browser plugin"
@@ -5387,29 +3134,13 @@
 #, fuzzy
 msgid "Enter WWW authentication credentials"
 msgstr "Masukkan kelayakan pengesahan WWW"
->>>>>>> 050fc71c
 
 #: plugins/www/www_plugin.c:893
 #, fuzzy
-<<<<<<< HEAD
-msgid "TLS connection error."
-msgstr "Ralat sambungan TLS."
-
-#: plugins/spice/spice_plugin.c:408
-msgid "Connection to the SPICE server dropped."
-msgstr "Tidak boleh sambung ke pelayan RDP %s"
-
-#: plugins/spice/spice_plugin.c:616 plugins/spice/spice_plugin.c:634
-msgid "Default"
-msgstr "Lalai"
-
-#: plugins/spice/spice_plugin.c:636
-=======
 msgid "URL"
 msgstr "URL"
 
 #: plugins/www/www_plugin.c:893
->>>>>>> 050fc71c
 #, fuzzy
 msgid "http://address or https://address"
 msgstr "http://address atau https://address"
@@ -5421,809 +3152,6 @@
 
 #: plugins/www/www_plugin.c:911
 #, fuzzy
-<<<<<<< HEAD
-msgid "Disable video overlay if videos are not displayed properly.\n"
-msgstr ""
-"Menyahdayakan penindihan video jika video tidak dipaparkan dengan betul.\n"
-
-#: plugins/spice/spice_plugin.c:675
-#, fuzzy
-msgid "Use TLS encryption"
-msgstr "Guna penyulitan TLS"
-
-#: plugins/spice/spice_plugin.c:676
-#, fuzzy
-msgid "Server CA certificate"
-msgstr "Sijil CA pelayan"
-
-#: plugins/spice/spice_plugin.c:694
-msgid "Prefered video codec"
-msgstr "Keutamaan"
-
-#: plugins/spice/spice_plugin.c:695
-msgid "Turn off GStreamer overlay"
-msgstr "Lumpuhkan input pelayan"
-
-#: plugins/spice/spice_plugin.c:698
-#, fuzzy
-msgid "Prefered image compression"
-msgstr "Mampatan imej yang lebih disukai"
-
-#: plugins/spice/spice_plugin.c:701 plugins/spice/spice_plugin.c:714
-#: plugins/gvnc/gvnc_plugin.c:866 plugins/gvnc/gvnc_plugin.c:880
-msgid "No clipboard sync"
-msgstr "Lumpuhkan segerakan papan keratan"
-
-#: plugins/spice/spice_plugin.c:703 plugins/gvnc/gvnc_plugin.c:869
-#, fuzzy
-msgid "Enable audio channel"
-msgstr "Mendayakan saluran audio"
-
-#: plugins/spice/spice_plugin.c:704
-#, fuzzy
-msgid "Share smart card"
-msgstr "Kongsi kad pintar"
-
-#: plugins/spice/spice_plugin.c:705 plugins/spice/spice_plugin.c:713
-#: plugins/vnc/vnc_plugin.c:2008 plugins/vnc/vnc_plugin.c:2025
-#: plugins/gvnc/gvnc_plugin.c:870 plugins/gvnc/gvnc_plugin.c:879
-msgid "View only"
-msgstr "Papar sahaja"
-
-#: plugins/spice/spice_plugin.c:716 plugins/spice/spice_plugin_usb.c:51
-#, fuzzy
-msgid "Select USB devices for redirection"
-msgstr "Pilih peranti USB untuk penghalaan semula"
-
-#: plugins/spice/spice_plugin.c:727
-#, fuzzy
-msgid "SPICE - Simple Protocol for Independent Computing Environments"
-msgstr "SPICE - Protokol Mudah untuk Persekitaran Pengkomputeran Bebas"
-
-#: plugins/spice/spice_plugin_usb.c:54
-#, fuzzy
-msgid "_Close"
-msgstr "_Tutup"
-
-#: plugins/spice/spice_plugin_usb.c:94
-#, fuzzy
-msgid "USB redirection error"
-msgstr "Ralat ubah hala USB"
-
-#: plugins/vnc/vnc_plugin.c:772
-msgid "Enter VNC password"
-msgstr "Simpan kata laluan"
-
-#: plugins/vnc/vnc_plugin.c:825 plugins/gvnc/gvnc_plugin.c:539
-#, fuzzy
-msgid "Enter VNC authentication credentials"
-msgstr "Masukkan kelayakan pengesahan VNC"
-
-#: plugins/vnc/vnc_plugin.c:936
-msgid "Unable to connect to VNC server"
-msgstr "Tidak boleh sambung ke pelayan VNC"
-
-#: plugins/vnc/vnc_plugin.c:937
-#, c-format
-msgid "Couldn’t convert '%s' to host address"
-msgstr "Tidak dapat tukar '%s' ke alamat hos"
-
-#: plugins/vnc/vnc_plugin.c:938
-#, c-format
-msgid "VNC connection failed: %s"
-msgstr "Sambungan VNC gagal: %s"
-
-#: plugins/vnc/vnc_plugin.c:939
-msgid "Your connection has been rejected."
-msgstr "Sambungan anda telah ditolak."
-
-#: plugins/vnc/vnc_plugin.c:966
-#, fuzzy, c-format
-msgid "The VNC server requested an unknown authentication method. %s"
-msgstr "Pelayan VNC meminta kaedah pengesahan yang tidak diketahui. %s"
-
-#: plugins/vnc/vnc_plugin.c:968
-#, fuzzy
-msgid "Please retry after turning on encryption for this profile."
-msgstr "Sila cuba semula selepas menghidupkan penyulitan untuk profil ini."
-
-#: plugins/vnc/vnc_plugin.c:1939
-#, fuzzy
-msgid ""
-"Connect to VNC using a repeater:\n"
-"  • The server field must contain the repeater ID, e.g. ID:123456789\n"
-"  • The repeater field have to be set to the repeater IP and port, like:\n"
-"    10.10.10.12:5901\n"
-"  • From the remote VNC server, you will connect to\n"
-"    the repeater, e.g. with x11vnc:\n"
-"    x11vnc -connect repeater=ID:123456789+10.10.10.12:5500"
-msgstr ""
-"Sambung ke VNC menggunakan pengulang:\n"
-"  • Medan pelayan mesti mengandungi ID pengulang, cth. ID:123456789\n"
-"  • Medan pengulang perlu ditetapkan kepada IP dan port pengulang, seperti:\n"
-"    10.10.10.12:5901\n"
-"  • Dari pelayan VNC jauh, anda akan menyambung ke\n"
-"    pengulang, cth. dengan x11vnc:\n"
-"    x11vnc -connect repeater=ID:123456789+10.10.10.12:5500"
-
-#: plugins/vnc/vnc_plugin.c:1948
-#, fuzzy
-msgid ""
-"Listening for remote VNC connection:\n"
-"  • The \"Listen on port\" field is the port Remmina will listen to,\n"
-"    e.g. 8888\n"
-"  • From the remote VNC server, you will connect to\n"
-"    Remmina, e.g. with x11vnc:\n"
-"    x11vnc -display :0 -connect 192.168.1.36:8888"
-msgstr ""
-"Mendengar sambungan VNC jauh:\n"
-"  • Medan \"Dengar pada port\" adalah pelabuhan Remmina akan mendengarkan,\n"
-"    Cth. 8888\n"
-"  • Dari pelayan VNC jauh, anda akan menyambung ke\n"
-"    Remmina, cth. dengan x11vnc:\n"
-"    x11vnc -papar :0 -sambung 192.168.1.36:8888"
-
-#: plugins/vnc/vnc_plugin.c:1975
-msgid "Repeater"
-msgstr "Pengulang"
-
-#: plugins/vnc/vnc_plugin.c:1987
-msgid "Listen on port"
-msgstr "Dengar pada port"
-
-#: plugins/vnc/vnc_plugin.c:2007
-msgid "Show remote cursor"
-msgstr "Papar kursor jauh"
-
-#: plugins/vnc/vnc_plugin.c:2010
-msgid "Turn off encryption"
-msgstr "Lumpuhkan segerakan papan keratan"
-
-#: plugins/vnc/vnc_plugin.c:2011 plugins/vnc/vnc_plugin.c:2026
-#, fuzzy
-msgid "Prevent local interaction on the server"
-msgstr "Mengelakkan interaksi tempatan pada pelayan"
-
-#: plugins/vnc/vnc_plugin.c:2012 plugins/gvnc/gvnc_plugin.c:868
-#, fuzzy
-msgid "Ignore remote bell messages"
-msgstr "Abai mesej loceng jauh"
-
-#: plugins/vnc/vnc_plugin.c:2028
-msgid "Open Chat…"
-msgstr "Buka Sembang…"
-
-#: plugins/vnc/vnc_plugin.h:41
-#, fuzzy
-msgid "Remmina VNC Plugin"
-msgstr "Remmina VNC Plugin"
-
-#: plugins/vnc/vnc_plugin.h:46
-#, fuzzy
-msgid "Remmina VNC listener Plugin"
-msgstr "Plugin pendengar Remmina VNC"
-
-#: plugins/www/www_config.h:43
-#, fuzzy
-msgid "Remmina web-browser plugin"
-msgstr "Plugin pelayar-web Remmina"
-
-#: plugins/www/www_plugin.c:98
-#, fuzzy
-msgid "File downloaded"
-msgstr "Fail dimuat turun"
-
-#: plugins/www/www_plugin.c:581
-#, fuzzy
-msgid "Enter WWW authentication credentials"
-msgstr "Masukkan kelayakan pengesahan WWW"
-
-#: plugins/www/www_plugin.c:893
-#, fuzzy
-msgid "URL"
-msgstr "URL"
-
-#: plugins/www/www_plugin.c:893
-#, fuzzy
-msgid "http://address or https://address"
-msgstr "http://address atau https://address"
-
-#: plugins/www/www_plugin.c:910
-#, fuzzy
-msgid "User agent"
-msgstr "User Agent"
-
-#: plugins/www/www_plugin.c:911
-#, fuzzy
-msgid "Proxy URL"
-msgstr "URL proksi"
-
-#: plugins/www/www_plugin.c:911
-#, fuzzy
-msgid "E.g. https://example.org, socks://mysocks:1080"
-msgstr "Contohnya https://example.org, socks://mysocks:1080"
-
-#: plugins/www/www_plugin.c:912
-#, fuzzy
-msgid "Turn on Java support"
-msgstr "Hidupkan sokongan Java"
-
-#: plugins/www/www_plugin.c:913
-msgid "Turn on smooth scrolling"
-msgstr "Pelicinan fon"
-
-#: plugins/www/www_plugin.c:914
-#, fuzzy
-msgid "Turn on spatial navigation"
-msgstr "Hidupkan navigasi spatial"
-
-#: plugins/www/www_plugin.c:915
-#, fuzzy
-msgid "Turn on plugin support"
-msgstr "Hidupkan sokongan pemalam"
-
-#: plugins/www/www_plugin.c:916
-#, fuzzy
-msgid "Turn on WebGL support"
-msgstr "Hidupkan sokongan WebGL"
-
-#: plugins/www/www_plugin.c:917
-#, fuzzy
-msgid "Turn on HTML5 audio support"
-msgstr "Hidupkan sokongan audio HTML5"
-
-#: plugins/www/www_plugin.c:918
-#, fuzzy
-msgid "Ignore TLS errors"
-msgstr "Abai ralat TLS"
-
-#: plugins/www/www_plugin.c:921
-#, fuzzy
-msgid "Turn on Web Inspector"
-msgstr "Pasang Inspektor Web"
-
-#: plugins/exec/exec_plugin.c:160
-#, fuzzy
-msgid "You did not set any command to be executed"
-msgstr "Anda tidak tetapkan sebarang perintah untuk dilaksanakan"
-
-#: plugins/exec/exec_plugin.c:206
-#, fuzzy
-msgid ""
-"Warning: Running a command synchronously may cause Remmina not to respond.\n"
-"Do you really want to continue?"
-msgstr ""
-"Amaran: Menjalankan perintah secara segerak boleh menyebabkan Remmina tidak "
-"bertindak balas.\n"
-"Adakah anda benar-benar mahu meneruskan?"
-
-#: plugins/exec/exec_plugin.c:274
-#, fuzzy
-msgid "Command"
-msgstr "Arahan"
-
-#: plugins/exec/exec_plugin.c:275
-#, fuzzy
-msgid "Asynchronous execution"
-msgstr "Perlaksanaan tidak segerak"
-
-#: plugins/exec/exec_plugin_config.h:41
-#, fuzzy
-msgid "Execute a command"
-msgstr "Lakukan perintah"
-
-#: plugins/tool_hello_world/plugin_config.h:40
-#, fuzzy
-msgid "Hello, World!"
-msgstr "Helo dunia!"
-
-#: plugins/secret/src/glibsecret_plugin.c:188
-msgid "Secured password storage in the GNOME keyring"
-msgstr "Kata laluan %s"
-
-#: plugins/x2go/x2go_plugin.c:275
-#, fuzzy
-msgid "Broken `DialogData`! Aborting…"
-msgstr "Patah 'DialogData'! Menghenti paksa…"
-
-#: plugins/x2go/x2go_plugin.c:279
-#, fuzzy
-msgid "Can't retrieve `DialogData`! Aborting…"
-msgstr "Tidak dapat mendapatkan semula 'DialogData'! Menghenti paksa…"
-
-#: plugins/x2go/x2go_plugin.c:505
-#, fuzzy
-msgid "PyHoca-CLI exited unexpectedly. This connection will now be closed."
-msgstr "pyhoca-cli keluar tanpa diduga. Sambungan ini akan ditutup sekarang."
-
-#: plugins/x2go/x2go_plugin.c:514
-#, fuzzy
-msgid "An error occured."
-msgstr "Ralat berlaku."
-
-#: plugins/x2go/x2go_plugin.c:515
-#, fuzzy
-msgid ""
-"The necessary child process 'pyhoca-cli' stopped unexpectedly.\n"
-"Please check your profile settings and PyHoca-CLI's output for possible "
-"errors. Also ensure the remote server is reachable."
-msgstr ""
-"Proses kanak-kanak yang diperlukan 'pyhoca-cli' berhenti di luar jangkaan.\n"
-"Sila semak tetapan profil anda dan output pyhoca-cli untuk ralat yang "
-"mungkin dan pastikan pelayan jauh boleh dicapai."
-
-#: plugins/x2go/x2go_plugin.c:561
-#, fuzzy
-msgid "Started PyHoca-CLI with the following arguments:"
-msgstr "Mulakan pyhoca-cli dengan argumen berikut:"
-
-#: plugins/x2go/x2go_plugin.c:580
-#, fuzzy, c-format
-msgid "Could not retrieve PyHoca-CLI's command-line features! Exit code: %i"
-msgstr ""
-"Ralat yang tidak diketahui berlaku semasa mendapatkan semula ciri cmdline "
-"pyhoca-cli! Kod keluar: %i"
-
-#: plugins/x2go/x2go_plugin.c:585
-#, fuzzy, c-format
-msgid "Error: '%s'"
-msgstr "Ralat: '%s'"
-
-#: plugins/x2go/x2go_plugin.c:609
-msgid "Can't save empty username!"
-msgstr ""
-
-#: plugins/x2go/x2go_plugin.c:621
-msgid "Internal error: Could not save new credentials."
-msgstr ""
-
-#: plugins/x2go/x2go_plugin.c:623
-#, fuzzy
-msgid ""
-"An error occured while trying to save new credentials: 's_password' or "
-"'s_username' strings were not set."
-msgstr ""
-"Ralat berlaku semasa cuba menyimpan kelayakan baru: rentetan 's_password' "
-"atau 's_username' tidak ditetapkan."
-
-#: plugins/x2go/x2go_plugin.c:659
-#, fuzzy
-msgid "Enter X2Go credentials"
-msgstr "Masukkan kelayakan X2Go"
-
-#: plugins/x2go/x2go_plugin.c:818
-#, fuzzy
-msgid "DPI setting is out of bounds. Please adjust it in profile settings."
-msgstr "Tetapan DPI di luar batas. Sila laraskannya dalam tetapan profil."
-
-#: plugins/x2go/x2go_plugin.c:838
-#, fuzzy
-msgid "Started pyhoca-cli with following arguments:"
-msgstr "Mulakan pyhoca-cli dengan argumen berikut:"
-
-#: plugins/x2go/x2go_plugin.c:858
-#, fuzzy
-msgid "An error occured while starting an X2Go session…"
-msgstr "Ralat berlaku semasa memulakan sesi X2Go…"
-
-#: plugins/x2go/x2go_plugin.c:867
-#, fuzzy
-#| msgid "Could not start SSH session. %s"
-msgid "Could not start X2Go session."
-msgstr "Tidak dapat memulakan sesi X2Go."
-
-#: plugins/x2go/x2go_plugin.c:868
-#, fuzzy, c-format
-#| msgid "Could not start SSH session. %s"
-msgid "Could not start PyHoca-CLI (%i): '%s'"
-msgstr "Tidak dapat mulakan PyHoca-CLI (%i): '%s'"
-
-#: plugins/x2go/x2go_plugin.c:945
-#, fuzzy
-msgid ""
-"Couldn't get PyHoca-CLI's command-line features. This indicates it is either "
-"too old, or not installed. An old limited set of features will be used for "
-"now."
-msgstr ""
-"Tidak dapat mendapatkan ciri-ciri cmdline pyhoca-cli. Ini menunjukkan sama "
-"ada versi pyhoca-cli anda terlalu tua atau pyhoca-cli tidak dipasang! Satu "
-"set ciri terhad lama akan digunakan sekarang."
-
-#: plugins/x2go/x2go_plugin.c:956
-#, fuzzy
-msgid ""
-"Could not parse PyHoca-CLI's command-line features. Using a limited feature-"
-"set for now."
-msgstr ""
-"Menghuraikan fungsi pyhoca-cli tidak mungkin! Menggunakan set ciri terhad "
-"buat masa ini."
-
-#: plugins/x2go/x2go_plugin.c:962
-#, fuzzy
-msgid "Retrieved the following PyHoca-CLI command-line features:"
-msgstr "Diambil fungsi pyhoca-cli berikut:"
-
-#: plugins/x2go/x2go_plugin.c:967
-#, fuzzy, c-format
-msgid "Available feature[%i]: '%s'"
-msgstr "Ciri yang tersedia[%i]: '%s'"
-
-#: plugins/x2go/x2go_plugin.c:1072
-#, fuzzy
-#| msgid "Could not open channel. %s"
-msgid "Could not open X11 DISPLAY."
-msgstr "Tidak dapat membuka X11 DISPLAY."
-
-#: plugins/x2go/x2go_plugin.c:1112
-#, fuzzy
-msgid "Waiting for window of X2Go Agent to appear…"
-msgstr "Menunggu tetingkap Ejen X2Go muncul."
-
-#: plugins/x2go/x2go_plugin.c:1138
-#, fuzzy
-msgid "Waiting for PyHoca-CLI to show the session's window…"
-msgstr "Menunggu pyhoca-cli untuk menunjukkan jendela sesi."
-
-#: plugins/x2go/x2go_plugin.c:1189
-#, fuzzy
-msgid "No X2Go session window appeared. Something went wrong…"
-msgstr "Tiada tetingkap sesi X2Go muncul. Ada yang tak kena…"
-
-#: plugins/x2go/x2go_plugin.c:1298
-#, fuzzy
-msgid "Internal error: RemminaProtocolWidget* gp is NULL!"
-msgstr "Ralat dalaman: RemminaProtocolWidget* gp adalah NULL!"
-
-#: plugins/x2go/x2go_plugin.c:1319
-#, fuzzy, c-format
-msgid "The %s protocol is unavailable because GtkSocket only works under X.org"
-msgstr ""
-"Protokol %s tidak tersedia kerana GtkSocket hanya berfungsi di bawah X.org"
-
-#: plugins/x2go/x2go_plugin.c:1327
-#, fuzzy
-msgid "Could not initialize pthread. Falling back to non-threaded mode…"
-msgstr "Tidak dapat memulakan pthread. Jatuh kembali ke mod bukan-thread…"
-
-#. TRANSLATORS: Presumably you just want to translate 'and' into
-#. your language.
-#. (Except your listing-grammar differs from english.)
-#. 'value1', 'value2', 'valueN-1' and 'valueN'
-#. TRANSLATORS: Presumably you just want to translate 'and' into
-#. your language.
-#. (Except your listing-grammar differs from english.)
-#. 'value1' and 'value2'
-#: plugins/x2go/x2go_plugin.c:1370 plugins/x2go/x2go_plugin.c:1388
-#, fuzzy, c-format
-msgid "%sand '%s'"
-msgstr "%sdan '%s'"
-
-#. TRANSLATORS: Presumably you just want to leave it english.
-#. (Except your listing-grammar differs from english.)
-#. 'value1', 'value2', 'valueN-1' and 'valueN'
-#. TRANSLATORS: Presumably you just want to leave it english.
-#. (Except your listing-grammar differs from english.)
-#. 'value1' and 'value2'
-#: plugins/x2go/x2go_plugin.c:1375 plugins/x2go/x2go_plugin.c:1393
-#, fuzzy, c-format
-msgid "%s'%s' "
-msgstr "%s'%s' "
-
-#. TRANSLATORS: Presumably you just want to leave it english.
-#. (Except your listing-grammar differs from english.)
-#. 'value1', 'value2', 'valueN-1' and 'valueN'
-#: plugins/x2go/x2go_plugin.c:1380
-#, fuzzy, c-format
-msgid "%s'%s', "
-msgstr "%s'%s', "
-
-#: plugins/x2go/x2go_plugin.c:1418
-#, fuzzy
-msgid "Invalid validation data in ProtocolSettings array!"
-msgstr "Data pengesahihan dalam tatasusunan ProtocolSettings tidak sah!"
-
-#: plugins/x2go/x2go_plugin.c:1430 plugins/x2go/x2go_plugin.c:1492
-#, fuzzy
-msgid "Validation data in ProtocolSettings array is invalid!"
-msgstr "Data pengesahihan dalam tatasusunan ProtocolSettings tidak sah!"
-
-#: plugins/x2go/x2go_plugin.c:1457
-#, fuzzy, c-format
-msgid "Allowed values are %s."
-msgstr "Nilai yang dibenarkan ialah %s."
-
-#: plugins/x2go/x2go_plugin.c:1459
-#, fuzzy, c-format
-msgid "The only allowed value is '%s'."
-msgstr "Hanya nilai yang diizinkan adalah '%s'."
-
-#: plugins/x2go/x2go_plugin.c:1501
-#, fuzzy
-msgid "The lower limit is not a valid integer!"
-msgstr "Hadkan minimum bukan integer yang sah!"
-
-#: plugins/x2go/x2go_plugin.c:1503
-msgid "The lower limit is too high!"
-msgstr ""
-
-#: plugins/x2go/x2go_plugin.c:1505
-msgid "The lower limit is too low!"
-msgstr ""
-
-#: plugins/x2go/x2go_plugin.c:1507 plugins/x2go/x2go_plugin.c:1533
-#: plugins/x2go/x2go_plugin.c:1552
-#, fuzzy
-msgid "Something went wrong."
-msgstr "Ada yang tak kena."
-
-#: plugins/x2go/x2go_plugin.c:1511 plugins/x2go/x2go_plugin.c:1537
-#: plugins/x2go/x2go_plugin.c:1556
-msgid "Please check the RemminaProtocolSetting array for possible errors."
-msgstr ""
-
-#: plugins/x2go/x2go_plugin.c:1520 plugins/x2go/x2go_plugin.c:1524
-#: plugins/x2go/x2go_plugin.c:1528 plugins/x2go/x2go_plugin.c:1532
-#, fuzzy
-msgid "Internal error: "
-msgstr "Ralat dalaman."
-
-#: plugins/x2go/x2go_plugin.c:1521
-#, fuzzy
-msgid "The upper limit is not a valid integer!"
-msgstr "Input bukan integer yang sah!"
-
-#: plugins/x2go/x2go_plugin.c:1525
-msgid "The upper limit is too high!"
-msgstr ""
-
-#: plugins/x2go/x2go_plugin.c:1529
-msgid "The upper limit is too low!"
-msgstr ""
-
-#: plugins/x2go/x2go_plugin.c:1547
-#, fuzzy
-msgid "The input is not a valid integer!"
-msgstr "Input bukan integer yang sah!"
-
-#: plugins/x2go/x2go_plugin.c:1549 plugins/x2go/x2go_plugin.c:1568
-#, fuzzy, c-format
-msgid "Input must be a number between %i and %i."
-msgstr "Input mestilah nombor antara %i dan %i."
-
-#: plugins/x2go/x2go_plugin.c:1597
-#, fuzzy
-#| msgid "Start-up program"
-msgid "Startup program"
-msgstr "Program permulaan"
-
-#: plugins/x2go/x2go_plugin.c:1599
-#, fuzzy
-msgid "Which command should be executed after creating the X2Go session?"
-msgstr "Perintah manakah yang patut dilaksanakan selepas mencipta sesi X2Go?"
-
-#: plugins/x2go/x2go_plugin.c:1601
-#, fuzzy
-#| msgid "Keyboard layout"
-msgid "Keyboard Layout (auto)"
-msgstr "Talaletak Papan Kekunci (auto)"
-
-#: plugins/x2go/x2go_plugin.c:1602
-#, fuzzy
-#| msgid "Keyboard layout"
-msgid "Keyboard type (auto)"
-msgstr "Jenis papan kekunci (auto)"
-
-#: plugins/x2go/x2go_plugin.c:1603
-#, fuzzy
-msgid "Audio support"
-msgstr "Sokongan audio"
-
-#: plugins/x2go/x2go_plugin.c:1605
-#, fuzzy
-msgid "The sound system of the X2Go server (default: 'pulse')."
-msgstr "Sistem bunyi pelayan X2Go (lalai: 'denyutan')."
-
-#: plugins/x2go/x2go_plugin.c:1608
-#, fuzzy
-#| msgid "Per connection"
-msgid "Clipboard direction"
-msgstr "Arah papan klip"
-
-#: plugins/x2go/x2go_plugin.c:1610
-#, fuzzy
-msgid "Which direction should clipboard content be copied? (default: 'both')."
-msgstr ""
-"Arah manakah kandungan papan klip akan disalin? (lalai: 'kedua-duanya')."
-
-#: plugins/x2go/x2go_plugin.c:1614
-#, fuzzy
-#| msgid "Resolution"
-msgid "DPI resolution"
-msgstr "Resolusi DPI"
-
-#: plugins/x2go/x2go_plugin.c:1615
-#, fuzzy
-msgid ""
-"Launch session with a specific resolution (in dots per inch). Must be "
-"between 20 and 400."
-msgstr ""
-"Lancarkan sesi dengan resolusi tertentu (dalam titik per inci). Mesti antara "
-"20 dan 400."
-
-#: plugins/x2go/x2go_plugin.c:1659
-#, fuzzy
-msgid "X2Go plugin loaded."
-msgstr "Pemalam X2Go dimuatkan."
-
-#: plugins/x2go/x2go_plugin.h:43
-#, fuzzy
-msgid "X2Go - Launch an X2Go session"
-msgstr "X2Go - Lancarkan sesi X2Go"
-
-#: plugins/gvnc/gvnc_plugin_config.h:40
-#, fuzzy
-msgid "Remmina VNC plugin for GNOME and KVM"
-msgstr "Plugin Remmina VNC untuk GNOME dan KVM"
-
-#: plugins/gvnc/gvnc_plugin.c:477
-#, fuzzy, c-format
-msgid "Unsupported authentication type %u"
-msgstr "Jenis pengesahan tidak disokong %u"
-
-#: plugins/gvnc/gvnc_plugin.c:489
-#, fuzzy, c-format
-#| msgid "SSH Authentication"
-msgid "Authentication failure: %s"
-msgstr "Kegagalan pengesahihan: %s"
-
-#: plugins/gvnc/gvnc_plugin.c:820
-#, fuzzy
-#| msgid "Disable server input"
-msgid "Use server settings"
-msgstr "Guna seting pelayan"
-
-#: plugins/gvnc/gvnc_plugin.c:821
-#, fuzzy
-#| msgid "True colour (24 bit)"
-msgid "True colour (24 bits)"
-msgstr "Warna sebenar (24 bit)"
-
-#: plugins/gvnc/gvnc_plugin.c:822
-#, fuzzy
-#| msgid "High colour (16 bit)"
-msgid "High colour (16 bits)"
-msgstr "Warna tinggi (16 bit)"
-
-#: plugins/gvnc/gvnc_plugin.c:823
-#, fuzzy
-#| msgid "High colour (16 bit)"
-msgid "Low colour (8 bits)"
-msgstr "Warna rendah (8 bit)"
-
-#: plugins/gvnc/gvnc_plugin.c:824
-#, fuzzy
-#| msgid "True colour (24 bit)"
-msgid "Ultra low colour (3 bits)"
-msgstr "Warna rendah ultra (3 bit)"
-
-#: plugins/gvnc/gvnc_plugin.c:848
-#, fuzzy
-#| msgid "Enter VNC password"
-msgid "VNC password"
-msgstr "Kata laluan VNC"
-
-#: plugins/gvnc/gvnc_plugin.c:850
-#, fuzzy
-msgid "Use JPEG Compression"
-msgstr "Guna Pemampatan JPEG"
-
-#: plugins/gvnc/gvnc_plugin.c:850
-#, fuzzy
-#| msgid "Browse the network to find a %s server"
-msgid "This might not work on all VNC servers"
-msgstr "Ini mungkin tidak berfungsi pada semua pelayan VNC"
-
-#: plugins/gvnc/gvnc_plugin.c:851
-#, fuzzy
-msgid "Enable GTK-VNC debug"
-msgstr "Benarkan penyahpepijatan GTK-VNC"
-
-#: plugins/gvnc/gvnc_plugin.c:871
-#, fuzzy
-#| msgid "Per connection"
-msgid "Shared connection"
-msgstr "Sambungan kongsi"
-
-#: plugins/gvnc/gvnc_plugin.c:871
-#, fuzzy
-msgid ""
-"If the server should try to share the desktop by leaving other clients "
-"connected"
-msgstr ""
-"Jika pelayan patut cuba berkongsi desktop dengan meninggalkan klien lain "
-"yang disambungkan"
-
-#: plugins/gvnc/gvnc_plugin.c:881
-#, fuzzy
-msgid "Send Ctrl+Alt+_Del"
-msgstr "Hantar Ctrl+Alt+_Del"
-
-#: plugins/gvnc/gvnc_plugin.c:882
-#, fuzzy
-msgid "Send Ctrl+Alt+_Backspace"
-msgstr "Hantar Ctrl+Alt+_Backspace"
-
-#: plugins/gvnc/gvnc_plugin.c:883
-#, fuzzy
-msgid "Send Ctrl+Alt+_F1"
-msgstr "Hantar Ctrl+Alt+_F1"
-
-#: plugins/gvnc/gvnc_plugin.c:884
-#, fuzzy
-msgid "Send Ctrl+Alt+_F2"
-msgstr "Hantar Ctrl+Alt+_F2"
-
-#: plugins/gvnc/gvnc_plugin.c:885
-#, fuzzy
-msgid "Send Ctrl+Alt+_F3"
-msgstr "Hantar Ctrl+Alt+_F3"
-
-#: plugins/gvnc/gvnc_plugin.c:886
-#, fuzzy
-msgid "Send Ctrl+Alt+_F4"
-msgstr "Hantar Ctrl+Alt+_F4"
-
-#: plugins/gvnc/gvnc_plugin.c:887
-#, fuzzy
-msgid "Send Ctrl+Alt+_F5"
-msgstr "Hantar Ctrl+Alt+_F5"
-
-#: plugins/gvnc/gvnc_plugin.c:888
-#, fuzzy
-msgid "Send Ctrl+Alt+_F6"
-msgstr "Hantar Ctrl+Alt+_F6"
-
-#: plugins/gvnc/gvnc_plugin.c:889
-#, fuzzy
-msgid "Send Ctrl+Alt+_F7"
-msgstr "Hantar Ctrl+Alt+_F7"
-
-#: plugins/gvnc/gvnc_plugin.c:890
-#, fuzzy
-msgid "Send Ctrl+Alt+_F8"
-msgstr "Hantar Ctrl+Alt+_F8"
-
-#: plugins/gvnc/gvnc_plugin.c:891
-#, fuzzy
-msgid "Send Ctrl+Alt+_F9"
-msgstr "Hantar Ctrl+Alt+_F9"
-
-#: plugins/gvnc/gvnc_plugin.c:892
-#, fuzzy
-msgid "Send Ctrl+Alt+_F10"
-msgstr "Hantar Ctrl+Alt+_F10"
-
-#: plugins/gvnc/gvnc_plugin.c:893
-#, fuzzy
-msgid "Send Ctrl+Alt+_F11"
-msgstr "Hantar Ctrl+Alt+_F11"
-
-#: plugins/gvnc/gvnc_plugin.c:894
-#, fuzzy
-msgid "Send Ctrl+Alt+_F12"
-msgstr "Hantar Ctrl+Alt+_F12"
-
-#: plugins/gvnc/gvnc_plugin.c:896
-#, fuzzy
-msgid "Reboot remote host"
-msgstr "Hos jauh but semula"
-
-#: plugins/gvnc/gvnc_plugin.c:897
-#, fuzzy
-msgid "Reset remote host (hard reboot)"
-msgstr "Set semula hos jauh (but semula keras)"
-
-=======
 msgid "Proxy URL"
 msgstr "URL proksi"
 
@@ -7091,7 +4019,6 @@
 msgid "Reset remote host (hard reboot)"
 msgstr "Set semula hos jauh (but semula keras)"
 
->>>>>>> 050fc71c
 #: plugins/gvnc/gvnc_plugin.c:898
 #, fuzzy
 #| msgid "Show remote cursor"
@@ -7378,7 +4305,6 @@
 msgstr ""
 "Dapatkan berita dari <a href=\"https://remmina.org\" title=\"Remmina news "
 "site\">remmina.org</a> (*)"
-<<<<<<< HEAD
 
 #: data/ui/remmina_news.glade:208 data/ui/remmina_preferences.glade:446
 #, fuzzy
@@ -7424,53 +4350,6 @@
 
 #: data/ui/remmina_key_chooser.glade:82
 #, fuzzy
-=======
-
-#: data/ui/remmina_news.glade:208 data/ui/remmina_preferences.glade:446
-#, fuzzy
-msgid ""
-"* By enabling statistics and/or news you consent to send and fetch data to/"
-"from remmina.org"
-msgstr ""
-"* Dengan membolehkan statistik dan/atau berita anda bersetuju untuk "
-"menghantar dan mengambil data ke/dari remmina.org"
-
-#: data/ui/remmina_news.glade:231
-#, fuzzy
-msgid "<big>Take part</big>"
-msgstr "<big> Ambil bahagian</big>"
-
-#. Pay attention to the quoting characters as they may break the pango layout. If in doubt and cannot test, copy and paste the symbols from the English string.
-#: data/ui/remmina_news.glade:257
-#, fuzzy
-msgid ""
-"<span>\n"
-"<b>You have our gratitude in choosing copylefted libre software, <a href="
-"\"https://remmina.org/donations/\" title=\"Where’s the money, Lebowski? "
-"“blblblblblb”\">donations also make us happy</a>, and further help improve "
-"Remmina.</b>\n"
-"</span>\n"
-msgstr ""
-"<span>\n"
-"<b> Anda mempunyai rasa terima kasih kami dalam memilih perisian libre yang "
-"disalin, <a href=\"https://remmina.org/donations/\" title=\"Where’s the "
-"money, Lebowski? “blblblblblb”\">derma juga membuat kami gembira</a>, dan "
-"seterusnya membantu meningkatkan Remmina. </b>\n"
-"</span>\n"
-
-#: data/ui/remmina_news.glade:277
-#, fuzzy
-msgid "<big>Contribute</big>"
-msgstr "<big> Sumbang</big>"
-
-#: data/ui/remmina_key_chooser.glade:23
-#, fuzzy
-msgid "Choose a new key"
-msgstr "Pilih kekunci baru"
-
-#: data/ui/remmina_key_chooser.glade:82
-#, fuzzy
->>>>>>> 050fc71c
 msgid "Please press the new key…"
 msgstr "Sila tekan kekunci baru…"
 
@@ -8290,21 +5169,6 @@
 #, fuzzy
 msgid "Master password"
 msgstr "Kata laluan induk"
-<<<<<<< HEAD
-
-#~ msgid "Website"
-#~ msgstr "Laman Web"
-
-#, fuzzy
-#~ msgid "Given username can't get saved since it's empty!"
-#~ msgstr "Memandangkan nama pengguna tidak boleh disimpan kerana ia kosong!"
-
-#, fuzzy
-#~ msgid "Limit minimum is too large!"
-#~ msgstr "Hadkan minimum terlalu besar!"
-
-#, fuzzy
-=======
 
 #, fuzzy
 #~ msgid "Started pyhoca-cli with following arguments:"
@@ -8340,7 +5204,6 @@
 #~ msgstr "Hadkan minimum terlalu besar!"
 
 #, fuzzy
->>>>>>> 050fc71c
 #~ msgid "Limit minimum is too small!"
 #~ msgstr "Hadkan minimum terlalu kecil!"
 
