# Indonesian translation for remmina
# Copyright © 2012 Rosetta Contributors and Canonical Ltd 2012
# This file is distributed under the same license as the remmina package.
# FIRST AUTHOR <EMAIL@ADDRESS>, 2012.
# anonymous <noreply@weblate.org>, 2019.
# Andika Triwidada <andika@gmail.com>, 2020.
msgid ""
msgstr ""
"Project-Id-Version: remmina\n"
"Report-Msgid-Bugs-To: l10n@lists.remmina.org\n"
<<<<<<< HEAD
"POT-Creation-Date: 2020-05-11 06:49+0000\n"
"PO-Revision-Date: 2012-04-17 09:26+0000\n"
"Last-Translator: Mahyuddin Susanto <udienz@gmail.com>\n"
"Language-Team: Indonesian <id@li.org>\n"
=======
"POT-Creation-Date: 2020-05-08 07:41+0000\n"
"PO-Revision-Date: 2020-05-11 06:45+0000\n"
"Last-Translator: Andika Triwidada <andika@gmail.com>\n"
"Language-Team: Indonesian <https://hosted.weblate.org/projects/remmina/"
"remmina/id/>\n"
>>>>>>> 626bdab2
"Language: id\n"
"MIME-Version: 1.0\n"
"Content-Type: text/plain; charset=UTF-8\n"
"Content-Transfer-Encoding: 8bit\n"
"Plural-Forms: nplurals=1; plural=0;\n"
"X-Generator: Weblate 4.1-dev\n"
"X-Launchpad-Export-Date: 2014-04-10 15:03+0000\n"

#: src/remmina_protocol_widget.c:275
msgid "Connect via SSH from a new terminal"
msgstr "Hubungkan melalui SSH dari terminal baru"

#: src/remmina_protocol_widget.c:281
msgid "Open SFTP transfer…"
msgstr "Buka transfer SFTP…"

#: src/remmina_protocol_widget.c:309
msgid "Executing external commands…"
msgstr "Mengeksekusi perintah eksternal…"

#: src/remmina_protocol_widget.c:316
#, c-format
msgid "Connecting to \"%s\"…"
msgstr "Menyambung ke \"%s\"…"

#: src/remmina_protocol_widget.c:745 src/remmina_protocol_widget.c:863
#, c-format
msgid "Connecting to \"%s\" via SSH…"
msgstr "Menyambung ke \"%s\" melalui SSH…"

#: src/remmina_protocol_widget.c:926
#, fuzzy, c-format
msgid "Awaiting incoming SSH connection on port %i…"
msgstr "Menunggu koneksi SSH masuk di port %i…"

#: src/remmina_protocol_widget.c:978
#, c-format
msgid "The \"%s\" command is not available on the SSH server."
msgstr "Perintah \"%s\" tidak tersedia di server SSH."

#: src/remmina_protocol_widget.c:982
#, c-format
msgid "Could not run the \"%s\" command on the SSH server (status = %i)."
msgstr "Tidak bisa menjalankan perintah \"%s\" pada server SSH (status = %i)."

#. TRANSLATORS: %s is a placeholder for an error message
#: src/remmina_protocol_widget.c:990
#, c-format
msgid "Could not run command. %s"
msgstr "Tidak bisa menjalankan perintah. %s"

#: src/remmina_protocol_widget.c:1058
#, c-format
msgid "Connecting to %s via SSH…"
msgstr "Menyambung ke %s lewat SSH…"

#: src/remmina_protocol_widget.c:1424 src/remmina_protocol_widget.c:1443
#: src/remmina_ssh_plugin.c:920 src/remmina_sftp_plugin.c:291
#: src/remmina_sftp_plugin.c:324 src/remmina_file_editor.c:927
#: plugins/www/www_plugin.c:872 plugins/rdp/rdp_plugin.c:2014
#: data/ui/remmina_unlock.glade:116 data/ui/remmina_mpc.glade:236
#: data/ui/remmina_preferences.glade:1533
msgid "Password"
msgstr "Kata Sandi"

#: src/remmina_protocol_widget.c:1442
#, fuzzy
msgid "Type in SSH username and password."
msgstr "Ketik nama pengguna dan kata sandi untuk SSH."

#: src/remmina_protocol_widget.c:1498
msgid "Certificate details:"
msgstr "Rincian sertifikat:"

#: src/remmina_protocol_widget.c:1499 src/remmina_protocol_widget.c:1520
msgid "Subject:"
msgstr "Subjek:"

#: src/remmina_protocol_widget.c:1500 src/remmina_protocol_widget.c:1521
msgid "Issuer:"
msgstr "Penerbit:"

#: src/remmina_protocol_widget.c:1501
msgid "Fingerprint:"
msgstr "Sidik jari:"

#: src/remmina_protocol_widget.c:1502
msgid "Accept certificate?"
msgstr "Terima sertifikat?"

#: src/remmina_protocol_widget.c:1519
msgid "The certificate changed! Details:"
msgstr "Sertifikat berubah! Rincian:"

#: src/remmina_protocol_widget.c:1522
msgid "Old fingerprint:"
msgstr "Sidik jari lama:"

#: src/remmina_protocol_widget.c:1523
msgid "New fingerprint:"
msgstr "Sidik jari baru:"

#: src/remmina_protocol_widget.c:1524
msgid "Accept changed certificate?"
msgstr "Terima sertifikat yang telah berubah?"

#: src/remmina_protocol_widget.c:1666
#, c-format
msgid "Listening on port %i for an incoming %s connection…"
msgstr "Mendengarkan pada port %i untuk koneksi %s masuk…"

#: src/remmina_protocol_widget.c:1691
msgid "Could not authenticate, attempting reconnection…"
msgstr "Tidak bisa mengotentikasi, mencoba menyambung ulang…"

#: src/remmina_protocol_widget.c:1753 src/remmina_file_editor.c:408
#: src/remmina_file_editor.c:883 data/ui/remmina_main.glade:571
msgid "Server"
msgstr "Server"

#: src/remmina_protocol_widget.c:1770
#, c-format
msgid "Install the %s protocol plugin first."
msgstr "Pasang pengaya protokol %s terlebih dahulu."

#: src/remmina_exec.c:320
#, c-format
msgid "Plugin %s is not registered."
msgstr "Pengaya %s tidak terdaftar."

#: src/remmina_pref_dialog.c:83 src/remmina_file_editor.c:497
msgid "Resolutions"
msgstr "Resolusi"

#: src/remmina_pref_dialog.c:83 src/remmina_file_editor.c:497
msgid "Configure the available resolutions"
msgstr "Konfigurasikan resolusi yang tersedia"

#: src/remmina_pref_dialog.c:132
msgid "Recent lists cleared."
msgstr "Daftar terakhir dibersihkan."

#: src/remmina_pref_dialog.c:143 src/rcw.c:1877
#: data/ui/remmina_preferences.glade:249 data/ui/remmina_preferences.glade:259
msgid "Keystrokes"
msgstr "Ketukan tombol"

#: src/remmina_pref_dialog.c:143
msgid "Configure the keystrokes"
msgstr "Konfigurasikan ketukan tombol"

#. TRANSLATORS: Do not translate libsodium, is the name of a library
#: src/remmina_pref_dialog.c:443
msgid "libsodium >= 1.9.0 is required to use master password"
msgstr "libsodium >= 1.9.0 diperlukan untuk menggunakan kata sandi induk"

#: src/remmina_ssh_plugin.c:441
#, c-format
msgid "Error: %s"
msgstr "Galat: %s"

#: src/remmina_ssh_plugin.c:458
msgid "Terminal content saved in"
msgstr "Konten terminal disimpan di"

#: src/remmina_ssh_plugin.c:512
msgid "Select All (Host + A)"
msgstr "Pilih Semua (Host + A)"

#: src/remmina_ssh_plugin.c:513
msgid "Copy (host + C)"
msgstr "Salin (host + C)"

#: src/remmina_ssh_plugin.c:514
msgid "Paste (host + V)"
msgstr "Tempel (host + V)"

#: src/remmina_ssh_plugin.c:515
msgid "Save session to file"
msgstr "Simpan sesi ke berkas"

#: src/remmina_ssh_plugin.c:921 src/remmina_sftp_plugin.c:292
#: src/remmina_file_editor.c:362 src/remmina_file_editor.c:369
msgid "SSH identity file"
msgstr "Berkas identitas SSH"

#: src/remmina_ssh_plugin.c:922 src/remmina_sftp_plugin.c:293
msgid "SSH agent"
msgstr "Agen SSH"

#: src/remmina_ssh_plugin.c:923 src/remmina_sftp_plugin.c:294
#: src/remmina_file_editor.c:940
msgid "Public key (automatic)"
msgstr "Kunci publik (otomatis)"

#: src/remmina_ssh_plugin.c:924 src/remmina_sftp_plugin.c:295
msgid "Kerberos (GSSAPI)"
msgstr "Kerberos (GSSAPI)"

#: src/remmina_ssh_plugin.c:999 data/ui/remmina_main.glade:273
msgid "Copy"
msgstr "Salin"

#: src/remmina_ssh_plugin.c:999
msgid "_Copy"
msgstr "_Salin"

#: src/remmina_ssh_plugin.c:1000
msgid "Paste"
msgstr "Tempel"

#: src/remmina_ssh_plugin.c:1000
msgid "_Paste"
msgstr "Tem_pel"

#: src/remmina_ssh_plugin.c:1001
msgid "Select all"
msgstr "Pilih semua"

#: src/remmina_ssh_plugin.c:1001
msgid "_Select all"
msgstr "Pilih _semua"

#: src/remmina_ssh_plugin.c:1019 src/remmina_message_panel.c:330
#: src/remmina_sftp_plugin.c:323 src/remmina_file_editor.c:918
#: plugins/www/www_plugin.c:871 plugins/vnc/vnc_plugin.c:1859
#: plugins/vnc/vnc_plugin.c:1879 plugins/rdp/rdp_plugin.c:2013
#: plugins/nx/nx_plugin.c:718 data/ui/remmina_mpc.glade:144
msgid "Username"
msgstr "Nama pengguna"

#: src/remmina_ssh_plugin.c:1020 plugins/vnc/vnc_plugin.c:1860
#: plugins/vnc/vnc_plugin.c:1880 plugins/spice/spice_plugin.c:437
#: plugins/nx/nx_plugin.c:719
msgid "User password"
msgstr "Sandi pengguna"

#: src/remmina_ssh_plugin.c:1021 src/remmina_sftp_plugin.c:325
msgid "Authentication type"
msgstr "Tipe otentikasi"

#: src/remmina_ssh_plugin.c:1022 src/remmina_sftp_plugin.c:326
#: plugins/nx/nx_plugin.c:717
msgid "Identity file"
msgstr "Berkas Identitas"

#: src/remmina_ssh_plugin.c:1023 src/remmina_sftp_plugin.c:327
#: src/remmina_file_editor.c:949
msgid "Password to unlock private key"
msgstr "Kata sandi untuk membuka kunci privat"

#: src/remmina_ssh_plugin.c:1024 plugins/xdmcp/xdmcp_plugin.c:370
#: plugins/rdp/rdp_plugin.c:2043 plugins/nx/nx_plugin.c:722
msgid "Startup program"
msgstr "Program startup"

#: src/remmina_ssh_plugin.c:1029
msgid ""
"The filename can use the following placeholders:\n"
"\n"
"  • %h is substituted with the server name\n"
"  • %t is substituted with the SSH server name\n"
"  • %u is substituted with the username\n"
"  • %U is substituted with the SSH username\n"
"  • %p is substituted with Remmina profile name\n"
"  • %g is substituted with Remmina profile group name\n"
"  • %d is substituted with local datetime in iso8601 format\n"
msgstr ""
"Nama berkas dapat menggunakan placeholder berikut:\n"
"\n"
"  •%h diganti dengan nama server\n"
"  •%t diganti dengan nama server SSH\n"
"  •%u diganti dengan nama pengguna\n"
"  •%U diganti dengan nama pengguna SSH\n"
"  •%p diganti dengan nama profil Remmina\n"
"  •%g diganti dengan nama grup profil Remmina\n"
"  •%d diganti dengan datetime lokal dalam format ISO8601\n"

#: src/remmina_ssh_plugin.c:1051
msgid "Terminal color scheme"
msgstr "Skema warna terminal"

#: src/remmina_ssh_plugin.c:1052
msgid "Character set"
msgstr "Set karakter"

#: src/remmina_ssh_plugin.c:1053 src/remmina_sftp_plugin.c:328
msgid "SSH Proxy Command"
msgstr "Perintah Proksi SSH"

#: src/remmina_ssh_plugin.c:1054
msgid "KEX (Key Exchange) algorithms"
msgstr "Algoritma KEX (Key Exchange)"

#: src/remmina_ssh_plugin.c:1055
msgid "Symmetric cipher client to server"
msgstr "Cipher simetris klien ke server"

#: src/remmina_ssh_plugin.c:1056
msgid "Preferred server host key types"
msgstr "Tipe kunci host server yang disukai"

#: src/remmina_ssh_plugin.c:1057
msgid "Folder for SSH session log"
msgstr "Folder untuk log sesi SSH"

#: src/remmina_ssh_plugin.c:1058
msgid "Filename for SSH session log"
msgstr "Nama berkas untuk log sesi SSH"

#: src/remmina_ssh_plugin.c:1059
msgid "Log SSH session when exiting Remmina"
msgstr "Log sesi SSH ketika keluar Remmina"

#: src/remmina_ssh_plugin.c:1060
msgid "Audible terminal bell"
msgstr "Bel terminal diperdengarkan"

#: src/remmina_ssh_plugin.c:1061
msgid "SSH compression"
msgstr "Kompresi SSH"

#: src/remmina_ssh_plugin.c:1062
msgid "Don't remember passwords"
msgstr "Jangan ingat kata sandi"

#: src/remmina_ssh_plugin.c:1063
msgid "Strict host key checking"
msgstr "Pemeriksaan ketat kunci host"

#: src/remmina_ssh_plugin.c:1077
msgid "SSH - Secure Shell"
msgstr "SSH - Secure Shell"

#: src/remmina_applet_menu_item.c:121
msgid "Discovered"
msgstr "Ditemukan"

#: src/remmina_applet_menu_item.c:126
msgid "New Connection"
msgstr "Koneksi baru"

#: src/remmina_mpchange.c:234
msgid "The passwords do not match"
msgstr "Kata sandi tidak cocok"

#: src/remmina_mpchange.c:244
msgid "Resetting passwords, please wait…"
msgstr "Mereset kata sandi, harap tunggu…"

#: src/remmina_mpchange.c:327
msgid "The multi password changer requires a secrecy plugin.\n"
msgstr "Multi password changer memerlukan suatu pengaya kerahasiaan.\n"

#: src/remmina_mpchange.c:330
msgid "The multi password changer requires a secrecy service.\n"
msgstr "Multi password changer memerlukan suatu layanan kerahasiaan.\n"

#: src/remmina_mpchange.c:409
#, c-format
msgid "%d password changed."
msgid_plural "%d passwords changed."
msgstr[0] "%d kata sandi berubah."

#: src/remmina_public.c:639
msgid "Please enter format 'widthxheight'."
msgstr "Silahkan masukkan format 'lebarxtinggi'."

#. TRANSLATORS: translator-credits should be replaced with a formatted list of translators in your own language
#: src/remmina_about.c:54
msgid "translator-credits"
msgstr ""
"Launchpad Contributions:\n"
"  Mahyuddin Susanto https://launchpad.net/~udienz\n"
"  tri m s https://launchpad.net/~trims\n"
"\n"
"Andika Triwidada <andika@gmail.com>, 2020"

#: src/remmina_ftp_client.c:388
msgid "Choose download location"
msgstr "Pilih lokasi pengunduhan"

#: src/remmina_ftp_client.c:528
msgid "Are you sure to delete the selected files on server?"
msgstr "Apakah Anda yakin untuk menghapus berkas yang dipilih pada server?"

#: src/remmina_ftp_client.c:585
msgid "Choose a file to upload"
msgstr "Pilih berkas untuk diunggah"

#: src/remmina_ftp_client.c:592
msgid "Upload folder"
msgstr "Folder unggah"

#: src/remmina_ftp_client.c:648 src/remmina_ftp_client.c:770
msgid "Download"
msgstr "Unduh"

#: src/remmina_ftp_client.c:655 src/remmina_ftp_client.c:781
msgid "Upload"
msgstr "Unggah"

#: src/remmina_ftp_client.c:662
msgid "_Delete"
msgstr "_Hapus"

#: src/remmina_ftp_client.c:749
msgid "Home"
msgstr "Home"

#: src/remmina_ftp_client.c:751
msgid "Go to home folder"
msgstr "Ke beranda"

#: src/remmina_ftp_client.c:756
msgid "Up"
msgstr "Naik"

#: src/remmina_ftp_client.c:758
msgid "Go to parent folder"
msgstr "Ke folder induk"

#: src/remmina_ftp_client.c:763 plugins/vnc/vnc_plugin.c:1916
#: plugins/rdp/rdp_plugin.c:2081
msgid "Refresh"
msgstr "Segarkan"

#: src/remmina_ftp_client.c:765
msgid "Refresh current folder"
msgstr "Segarkan folder saat ini"

#: src/remmina_ftp_client.c:772
msgid "Download from server"
msgstr "Unduh dari server"

#: src/remmina_ftp_client.c:783
msgid "Upload to server"
msgstr "Unggah ke server"

#: src/remmina_ftp_client.c:790 data/ui/remmina_main.glade:293
msgid "Delete"
msgstr "Hapus"

#: src/remmina_ftp_client.c:792
msgid "Delete files on server"
msgstr "Hapus berkas di server"

#: src/remmina_ftp_client.c:903 src/remmina_ftp_client.c:972
msgid "Filename"
msgstr "Nama Berkas"

#: src/remmina_ftp_client.c:916 src/remmina_ftp_client.c:1001
msgid "Size"
msgstr "Ukuran"

#: src/remmina_ftp_client.c:924
msgid "User"
msgstr "Pengguna"

#: src/remmina_ftp_client.c:930 src/remmina_file_editor.c:1481
#: data/ui/remmina_main.glade:557 data/ui/remmina_mpc.glade:115
msgid "Group"
msgstr "Grup"

#: src/remmina_ftp_client.c:936
msgid "Permission"
msgstr "Izin"

#: src/remmina_ftp_client.c:988 plugins/rdp/rdp_plugin.c:1969
msgid "Remote"
msgstr "Remote"

#: src/remmina_ftp_client.c:995 plugins/rdp/rdp_plugin.c:1965
msgid "Local"
msgstr "Lokal"

#: src/remmina_ftp_client.c:1009
msgid "Progress"
msgstr "Kemajuan"

#. TRANSLATORS: Shown in terminal. Do not use characters that may be not supported on a terminal
#: src/remmina.c:84
msgid "Show 'About'"
msgstr "Tampilkan 'Tentang'"

#. TRANSLATORS: Shown in terminal. Do not use characters that may be not supported on a terminal
#: src/remmina.c:86 src/remmina.c:88
msgid ""
"Connect to desktop described in file (.remmina or type supported by plugin)"
msgstr ""
"Menyambung ke desktop yang dijelaskan dalam berkas (.remmina atau tipe yang "
"didukung oleh pengaya)"

#. TRANSLATORS: Shown in terminal. Do not use characters that may be not supported on a terminal
#: src/remmina.c:90
msgid ""
"Edit desktop connection described in file (.remmina or type supported by "
"plugin)"
msgstr ""
"Menyunting koneksi desktop yang dijelaskan dalam berkas (.remmina atau tipe "
"yang didukung oleh pengaya)"

#. TRANSLATORS: Shown in terminal. Do not use characters that may be not supported on a terminal
#: src/remmina.c:93
msgid "Start in kiosk mode"
msgstr "Mulai dalam mode kios"

#. TRANSLATORS: Shown in terminal. Do not use characters that may be not supported on a terminal
#: src/remmina.c:95
msgid "Create new connection profile"
msgstr "Membuat profil koneksi baru"

#. TRANSLATORS: Shown in terminal. Do not use characters that may be not supported on a terminal
#: src/remmina.c:97
msgid "Show preferences"
msgstr "Tampilkan preferensi"

#. TRANSLATORS: Shown in terminal. Do not use characters that may be not supported on a terminal
#: src/remmina.c:99
msgid "Run a plugin"
msgstr "Jalankan pengaya"

#. TRANSLATORS: Shown in terminal. Do not use characters that may be not supported on a terminal
#: src/remmina.c:101
msgid "Quit"
msgstr "Keluar"

#. TRANSLATORS: Shown in terminal. Do not use characters that may be not supported on a terminal
#: src/remmina.c:103
msgid "Use default server name (for --new)"
msgstr "Gunakan nama server baku (untuk --new)"

#. TRANSLATORS: Shown in terminal. Do not use characters that may be not supported on a terminal
#: src/remmina.c:105
msgid "Use default protocol (for --new)"
msgstr "Gunakan protokol baku (untuk --new)"

#. TRANSLATORS: Shown in terminal. Do not use characters that may be not supported on a terminal
#: src/remmina.c:107
msgid "Start in tray"
msgstr "Mulai di baki"

#. TRANSLATORS: Shown in terminal. Do not use characters that may be not supported on a terminal
#: src/remmina.c:109
msgid "Show the application version"
msgstr "Tampilkan versi aplikasi"

#. TRANSLATORS: Shown in terminal. Do not use characters that may be not supported on a terminal
#: src/remmina.c:111
msgid "Show version of the application and its plugins"
msgstr "Tampilkan versi aplikasi dan pengayanya"

#. TRANSLATORS: Shown in terminal. Do not use characters that may be not supported on a terminal
#: src/remmina.c:113
msgid "Modify connection profile (requires --set-option)"
msgstr "Memodifikasi profil koneksi (memerlukan --set-option)"

#. TRANSLATORS: Shown in terminal. Do not use characters that may be not supported on a terminal
#: src/remmina.c:115
msgid "Set one or more profile settings, to be used with --update-profile"
msgstr ""
"Tata satu atau lebih pengaturan profil, yang akan digunakan dengan --update-"
"profile"

#: src/remmina_icon.c:139
msgid "Open Main Window"
msgstr "Buka Jendela Utama"

#: src/remmina_icon.c:144 src/rcw.c:2257 data/ui/remmina_main.glade:349
msgid "_Preferences"
msgstr "_Preferensi"

#: src/remmina_icon.c:149
msgid "_About"
msgstr "Tent_ang"

#: src/remmina_icon.c:159
msgid "Enable Service Discovery"
msgstr "Aktifkan Layanan Pencarian"

#: src/remmina_icon.c:172 data/ui/remmina_main.glade:500
msgid "_Quit"
msgstr "_Keluar"

#: src/remmina_icon.c:357 src/remmina_icon.c:539
msgid "Remmina Applet"
msgstr "Aplet Remmina"

#: src/remmina_icon.c:359 src/remmina_icon.c:541
msgid "Connect to remote desktops through the applet menu"
msgstr "Akses remote desktop dari menu applet"

#: src/remmina_icon.c:480 src/remmina_icon.c:481 src/remmina_main.c:1225
msgid "Remmina Remote Desktop Client"
msgstr "Remmina Klien Desktop Remote"

#: src/rcw.c:640
#, c-format
msgid ""
"Are you sure you want to close %i active connections in the current window?"
msgstr "Anda yakin ingin menutup %i koneksi aktif di jendela saat ini?"

#: src/rcw.c:1353
msgid "Viewport fullscreen mode"
msgstr "Mode layar penuh viewport"

#: src/rcw.c:1361 data/ui/remmina_preferences.glade:586
msgid "Scrolled fullscreen"
msgstr "Jendela penuh gulung"

#: src/rcw.c:1446
msgid "Keep aspect ratio when scaled"
msgstr "Jaga aspek rasio saat diskalakan"

#: src/rcw.c:1454
msgid "Fill client window when scaled"
msgstr "Penuhi jendela klien saat diskalakan"

#: src/rcw.c:1996
msgid "Turn off scaling to avoid screenshot distortion."
msgstr "Matikan penskalaan untuk menghindari distorsi layar."

#: src/rcw.c:2056 plugins/www/www_plugin.c:840
msgid "Screenshot taken"
msgstr "Tangkapan layar diambil"

#: src/rcw.c:2133
msgid "Resize the window to fit in remote resolution"
msgstr "Mengubah ukuran jendela agar sesuai dalam resolusi jauh"

#: src/rcw.c:2144
msgid "Toggle fullscreen mode"
msgstr "Mengubah mode layar penuh"

#: src/rcw.c:2189 data/ui/remmina_preferences.glade:930
msgid "Switch tab pages"
msgstr "Beralih halaman tab"

#: src/rcw.c:2203
msgid "Toggle dynamic resolution update"
msgstr "Menjungkitkan pembaruan resolusi dinamis"

#: src/rcw.c:2213
msgid "Toggle scaled mode"
msgstr "Menjungkitkan mode skala"

#: src/rcw.c:2248
msgid "Grab all keyboard events"
msgstr "Tangkap semua kejadian papan tik"

#: src/rcw.c:2265
#, fuzzy
msgid "_Tools"
msgstr "Perkakas"

#: src/rcw.c:2266 data/ui/remmina_main.glade:303
msgid "Tools"
msgstr "Perkakas"

#: src/rcw.c:2278
msgid "Duplicate current connection"
msgstr "Duplikatkan koneksi saat ini"

#: src/rcw.c:2289 data/ui/remmina_preferences.glade:1124
#: data/ui/remmina_preferences.glade:1134
msgid "Screenshot"
msgstr "Cuplikan layar"

#: src/rcw.c:2297 data/ui/remmina_preferences.glade:1033
msgid "Minimize window"
msgstr "Minimalkan ukuran jendela"

#: src/rcw.c:2306 data/ui/remmina_preferences.glade:1064
msgid "Disconnect"
msgstr "Putuskan"

#: src/rcw.c:3850
#, c-format
msgid "The file \"%s\" is corrupted, unreadable, or could not be found."
msgstr "Berkas \"%s\" rusak, tidak bisa dibaca, atau tidak bisa ditemukan."

#: src/rcw.c:4014
msgid "Warning: This plugin requires GtkSocket, but it’s not available."
msgstr ""
"Peringatan: Pengaya ini membutuhkan GtkSocket, tapi itu tidak tersedia."

#: src/remmina_plugin_manager.c:70 src/remmina_file_editor.c:1499
msgid "Protocol"
msgstr "Protokol"

#: src/remmina_plugin_manager.c:70
msgid "Entry"
msgstr "Entri"

#: src/remmina_plugin_manager.c:70
msgid "File"
msgstr "Berkas"

#: src/remmina_plugin_manager.c:70
msgid "Tool"
msgstr "Perkakas"

#: src/remmina_plugin_manager.c:70
msgid "Preference"
msgstr "Preferensi"

#: src/remmina_plugin_manager.c:70
msgid "Secret"
msgstr "Rahasia"

#: src/remmina_plugin_manager.c:446 data/ui/remmina_main.glade:420
msgid "Plugins"
msgstr "Pengaya"

#: src/remmina_plugin_manager.c:446 src/remmina_message_panel.c:452
#: src/remmina_message_panel.c:621 src/remmina_file_editor.c:162
msgid "_OK"
msgstr "_OK"

#: src/remmina_plugin_manager.c:464 src/remmina_file_editor.c:1456
#: plugins/nx/nx_session_manager.c:204 data/ui/remmina_main.glade:535
msgid "Name"
msgstr "Nama"

#: src/remmina_plugin_manager.c:470 plugins/nx/nx_session_manager.c:183
msgid "Type"
msgstr "Tipe"

#: src/remmina_plugin_manager.c:476
msgid "Description"
msgstr "Deskripsi"

#: src/remmina_plugin_manager.c:482
msgid "Version"
msgstr "Versi"

#: src/remmina_main.c:647
#, c-format
msgid "Total %i item."
msgid_plural "Total %i items."
msgstr[0] "Total %i item."

#: src/remmina_main.c:829
#, c-format
msgid "Are you sure you want to delete \"%s\"?"
msgstr "Apakah Anda yakin ingin menghapus \"%s\"?"

#: src/remmina_main.c:929
#, c-format
msgid ""
"Unable to import:\n"
"%s"
msgstr ""
"Gagal meng-import:\n"
"%s"

#: src/remmina_main.c:956 data/ui/remmina_main.glade:380
msgid "Import"
msgstr "Impor"

#: src/remmina_main.c:979 src/remmina_file_editor.c:1339
msgid "_Save"
msgstr "_Simpan"

#: src/remmina_main.c:986
msgid "This protocol does not support exporting."
msgstr "Protokol ini tidak mendukung pengeksporan."

#: src/remmina_main.c:1227
msgid "Remmina Kiosk"
msgstr "Kios Remmina"

#: src/remmina_key_chooser.h:38
msgid "Shift+"
msgstr "Shift+"

#: src/remmina_key_chooser.h:39
msgid "Ctrl+"
msgstr "Ctrl+"

#: src/remmina_key_chooser.h:40
msgid "Alt+"
msgstr "Alt+"

#: src/remmina_key_chooser.h:41
msgid "Super+"
msgstr "Super+"

#: src/remmina_key_chooser.h:42
msgid "Hyper+"
msgstr "Hyper+"

#: src/remmina_key_chooser.h:43
msgid "Meta+"
msgstr "Meta+"

#: src/remmina_key_chooser.h:44
msgid "<None>"
msgstr "<Nihil>"

#. TRANSLATORS: The placeholder %s is a directory path
#: src/remmina_sftp_client.c:173
#, c-format
msgid "Could not create the folder \"%s\"."
msgstr "Tidak bisa membuat folder \"%s\"."

#. TRANSLATORS: The placeholder %s is a file path
#: src/remmina_sftp_client.c:181 src/remmina_sftp_client.c:202
#, c-format
msgid "Could not create the file \"%s\"."
msgstr "Tidak bisa membuat berkas \"%s\"."

#. TRANSLATORS: The placeholders %s are a file path, and an error message.
#: src/remmina_sftp_client.c:220
#, c-format
msgid "Could not open the file \"%s\" on the server. %s"
msgstr "Tidak bisa membuka berkas \"%s\" di server. %s"

#: src/remmina_sftp_client.c:242
#, c-format
msgid "Could not save the file \"%s\"."
msgstr "Tidak bisa menyimpan berkas \"%s\"."

#: src/remmina_sftp_client.c:281 src/remmina_sftp_client.c:698
#: src/remmina_sftp_client.c:761
#, c-format
msgid "Could not open the folder \"%s\". %s"
msgstr "Tidak bisa membuka folder \"%s\". %s"

#: src/remmina_sftp_client.c:385
#, c-format
msgid "Could not create the folder \"%s\" on the server. %s"
msgstr "Tidak bisa membuat folder \"%s\" di server. %s"

#: src/remmina_sftp_client.c:413 src/remmina_sftp_client.c:435
#, c-format
msgid "Could not create the file \"%s\" on the server. %s"
msgstr "Tidak bisa membuat berkas \"%s\" di server. %s"

#: src/remmina_sftp_client.c:456
#, c-format
msgid "Could not open the file \"%s\"."
msgstr "Tidak bisa membuka berkas \"%s\"."

#: src/remmina_sftp_client.c:476
#, c-format
msgid "Could not write to the file \"%s\" on the server. %s"
msgstr "Tidak bisa menulis ke berkas \"%s\" di server. %s"

#: src/remmina_sftp_client.c:716
#, c-format
msgid "Could not read from the folder. %s"
msgstr "Tidak bisa membaca dari folder. %s"

#: src/remmina_sftp_client.c:823
msgid "Are you sure you want to cancel the file transfer in progress?"
msgstr ""
"Apakah Anda yakin ingin membatalkan transfer berkas yang sedang berlangsung?"

#: src/remmina_sftp_client.c:857
#, c-format
msgid "Could not delete \"%s\". %s"
msgstr "Tidak bisa menghapus \"%s\". %s"

#: src/remmina_sftp_client.c:938
msgid "The file exists already"
msgstr "Berkas sudah ada"

#: src/remmina_sftp_client.c:941
msgid "Resume"
msgstr "Lanjutkan"

#: src/remmina_sftp_client.c:942
msgid "Overwrite"
msgstr "Timpa"

#: src/remmina_sftp_client.c:943 src/remmina_message_panel.c:457
#: src/remmina_message_panel.c:629 src/remmina_file_editor.c:161
#: src/remmina_file_editor.c:370 src/remmina_file_editor.c:1331
#: plugins/spice/spice_plugin_file_transfer.c:84
#: plugins/nx/nx_session_manager.c:156 data/ui/remmina_spinner.glade:8
#: data/ui/remmina_spinner.glade:9 data/ui/remmina_key_chooser.glade:8
#: data/ui/remmina_key_chooser.glade:9
msgid "_Cancel"
msgstr "_Batal"

#: src/remmina_sftp_client.c:960
msgid "The following file already exists in the target folder:"
msgstr "Berkas berikut telah ada dalam folder tujuan:"

#: src/remmina_message_panel.c:163 data/ui/remmina_unlock.glade:46
#: data/ui/remmina_mpc.glade:46
msgid "Cancel"
msgstr "Batal"

#: src/remmina_message_panel.c:199 data/ui/remmina_news.glade:28
#: data/ui/remmina_preferences.glade:33 data/ui/remmina_preferences.glade:34
#: data/ui/remmina_preferences.glade:60 data/ui/remmina_string_list.glade:8
#: data/ui/remmina_string_list.glade:9 data/ui/remmina_string_list.glade:63
msgid "Close"
msgstr "Tutup"

#: src/remmina_message_panel.c:260
msgid "Yes"
msgstr "Ya"

#: src/remmina_message_panel.c:267
msgid "No"
msgstr "Tidak"

#: src/remmina_message_panel.c:391 plugins/rdp/rdp_plugin.c:2015
#: data/ui/remmina_mpc.glade:172
msgid "Domain"
msgstr "Domain"

#: src/remmina_message_panel.c:420
msgid "Save password"
msgstr "Simpan kata sandi"

#: src/remmina_message_panel.c:513
msgid "Enter certificate authentication files"
msgstr "Masukkan berkas autentikasi sertifikat"

#: src/remmina_message_panel.c:525
msgid "CA Certificate File"
msgstr "Berkas Sertifikat CA"

#: src/remmina_message_panel.c:547
msgid "CA CRL File"
msgstr "Berkas CRL CA"

#: src/remmina_message_panel.c:569
msgid "Client Certificate File"
msgstr "Berkas Sertifikat Klien"

#: src/remmina_message_panel.c:591
msgid "Client Certificate Key"
msgstr "Kunci Sertifikat Klien"

#: src/remmina_sftp_plugin.c:304
msgid "Show Hidden Files"
msgstr "Tampilkan Berkas Tersembunyi"

#: src/remmina_sftp_plugin.c:306
msgid "Overwrite all"
msgstr "Timpa semua"

#: src/remmina_sftp_plugin.c:337
msgid "SFTP - Secure File Transfer"
msgstr "SFTP - Secure File Transfer"

#. TRANSLATORS: The placeholder %s is an error message
#: src/remmina_ssh.c:213 src/remmina_ssh.c:407
#, c-format
msgid "Could not authenticate with SSH password. %s"
msgstr "Tidak bisa mengautentikasi dengan kata sandi SSH. %s"

#. TRANSLATORS: The placeholder %s is an error message
#: src/remmina_ssh.c:234 src/remmina_ssh.c:260 src/remmina_ssh.c:269
#: src/remmina_ssh.c:417 src/remmina_ssh.c:430
#, c-format
msgid "Could not authenticate with public SSH key. %s"
msgstr "Tidak bisa mengautentikasi dengan kunci SSH publik. %s"

#: src/remmina_ssh.c:235
msgid "SSH Key file not yet set."
msgstr "Berkas Kunci SSH belum ditata."

#. TRANSLATORS: The placeholder %s is an error message
#: src/remmina_ssh.c:246
#, c-format
msgid "Public SSH key cannot be imported. %s"
msgstr "Kunci SSH publik tidak bisa diimpor. %s"

#: src/remmina_ssh.c:255
msgid "SSH passphrase is empty, it should not be."
msgstr "Frasa sandi SSH kosong, seharusnya tidak."

#. TRANSLATORS: The placeholder %s is an error message
#: src/remmina_ssh.c:289
#, c-format
msgid "Could not authenticate automatically with public SSH key. %s"
msgstr "Tidak bisa mengautentikasi secara otomatis dengan kunci SSH publik. %s"

#. TRANSLATORS: The placeholder %s is an error message
#: src/remmina_ssh.c:307
#, c-format
msgid "Could not authenticate with public SSH key using SSH agent. %s"
msgstr ""
"Tidak bisa mengautentikasi dengan kunci SSH publik menggunakan agen SSH. %s"

#. TRANSLATORS: The placeholder %s is an error message
#: src/remmina_ssh.c:327
#, c-format
msgid "Could not authenticate with SSH Kerberos/GSSAPI. %s"
msgstr "Tidak bisa mengautentikasi dengan Kerberos/GSSAPI SSH. %s"

#: src/remmina_ssh.c:357
msgid "The public SSH key changed!"
msgstr "Kunci SSH publik berubah!"

#. TRANSLATORS: The placeholder %s is an error message
#: src/remmina_ssh.c:509
#, c-format
msgid "Could not fetch the server's public SSH key. %s"
msgstr "Tidak bisa mengambil kunci SSH publik server. %s"

#. TRANSLATORS: The placeholder %s is an error message
#: src/remmina_ssh.c:516
#, c-format
msgid "Could not fetch public SSH key. %s"
msgstr "Tidak bisa mengambil kunci SSH publik. %s"

#. TRANSLATORS: The placeholder %s is an error message
#: src/remmina_ssh.c:524
#, c-format
msgid "Could not fetch checksum for public SSH key. %s"
msgstr "Tidak bisa mengambil checksum untuk kunci SSH publik. %s"

#: src/remmina_ssh.c:537
msgid "The server is unknown. The public key fingerprint is:"
msgstr "Server tidak diketahui. Sidik jari kunci publik adalah:"

#: src/remmina_ssh.c:539 src/remmina_ssh.c:545
msgid "Do you trust the new public key?"
msgstr "Apakah Anda mempercayai kunci publik baru?"

#: src/remmina_ssh.c:542
msgid ""
"Warning: The server has changed its public key. This means either you are "
"under attack,\n"
"or the administrator has changed the key. The new public key fingerprint is:"
msgstr ""
"Peringatan: server telah mengubah kunci publik. Ini berarti Anda sedang "
"diserang,\n"
"atau administrator telah mengubah kunci. Sidik jari kunci publik yang baru "
"adalah:"

#. TRANSLATORS: The placeholder %s is an error message
#: src/remmina_ssh.c:567
#, c-format
msgid "Could not check list of known SSH hosts. %s"
msgstr "Tidak bisa memeriksa daftar host SSH yang dikenal. %s"

#: src/remmina_ssh.c:576
msgid "SSH password"
msgstr "Kata sandi SSH"

#: src/remmina_ssh.c:583 src/remmina_ssh.c:621
msgid "SSH private key passphrase"
msgstr "Frasa sandi kunci privat SSH"

#: src/remmina_ssh.c:588
msgid "SSH Kerberos/GSSAPI"
msgstr "SSH Kerberos/GSSAPI"

#: src/remmina_ssh.c:618 src/remmina_ssh.c:641
msgid "SSH tunnel credentials"
msgstr "Kredensial SSH Tunnel"

#: src/remmina_ssh.c:618 src/remmina_ssh.c:641 plugins/nx/nx_plugin.c:202
msgid "SSH credentials"
msgstr "Kredensial SSH"

#. TRANSLATORS: The placeholder %s is an error message
#: src/remmina_ssh.c:789
#, c-format
msgid "Could not start SSH session. %s"
msgstr "Tidak bisa memulai sesi SSH. %s"

#. TRANSLATORS: The placeholder %s is an error message
#: src/remmina_ssh.c:1170 src/remmina_ssh.c:1233
#, c-format
msgid "Could not create channel. %s"
msgstr "Tidak bisa membuat kanal. %s"

#. TRANSLATORS: The placeholder %s is an error message
#: src/remmina_ssh.c:1181
#, c-format
msgid "Could not connect to SSH tunnel. %s"
msgstr "Tidak bisa menyambung ke tunnel SSH. %s"

#. TRANSLATORS: The placeholder %s is an error message
#: src/remmina_ssh.c:1248 src/remmina_ssh.c:1873
#, c-format
msgid "Could not open channel. %s"
msgstr "Tidak bisa membuka kanal. %s"

#: src/remmina_ssh.c:1254
#, c-format
msgid "Could not run %s on SSH server."
msgstr "Tidak bisa menjalankan %s pada server SSH."

#. TRANSLATORS: The placeholder %s is an error message
#: src/remmina_ssh.c:1292 src/remmina_ssh.c:1313 src/remmina_ssh.c:1322
#, c-format
msgid "Could not request port forwarding. %s"
msgstr "Tidak bisa meminta penerusan port. %s"

#: src/remmina_ssh.c:1357
msgid "The server did not respond."
msgstr "Server tidak merespon."

#: src/remmina_ssh.c:1400
#, c-format
msgid "Cannot connect to local port %i."
msgstr "Tidak bisa menyambung ke port lokal %i."

#. TRANSLATORS: The placeholder %s is an error message
#: src/remmina_ssh.c:1450
#, c-format
msgid "Could not write to SSH channel. %s"
msgstr "Tidak bisa menulis ke kanal SSH. %s"

#. TRANSLATORS: The placeholder %s is an error message
#: src/remmina_ssh.c:1457
#, c-format
msgid "Could not read from tunnel listening socket. %s"
msgstr "Tidak bisa membaca dari soket yang mendengarkan tunnel. %s"

#. TRANSLATORS: The placeholder %s is an error message
#: src/remmina_ssh.c:1477
#, c-format
msgid "Could not poll SSH channel. %s"
msgstr "Tidak bisa poll kanal SSH. %s"

#. TRANSLATORS: The placeholder %s is an error message
#: src/remmina_ssh.c:1484
#, c-format
msgid "Could not read SSH channel in a non-blocking way. %s"
msgstr "Tidak bisa membaca kanal SSH dalam cara non-blocking. %s"

#. TRANSLATORS: The placeholder %s is an error message
#: src/remmina_ssh.c:1503
#, c-format
msgid "Could not send data to tunnel listening socket. %s"
msgstr "Tidak bisa mengirim data ke soket yang mendengarkan tunnel. %s"

#: src/remmina_ssh.c:1605
msgid "Assign a destination port."
msgstr "Menetapkan port tujuan."

#: src/remmina_ssh.c:1612
msgid "Could not create socket."
msgstr "Tidak bisa membuat soket."

#: src/remmina_ssh.c:1622
msgid "Could not bind server socket to local port."
msgstr "Tidak bisa mengikat soket server ke port lokal."

#: src/remmina_ssh.c:1628
msgid "Could not listen to local port."
msgstr "Tidak bisa mendengarkan port lokal."

#. TRANSLATORS: Do not translate pthread
#: src/remmina_ssh.c:1638 src/remmina_ssh.c:1655 src/remmina_ssh.c:1672
#: src/remmina_ssh.c:1690
msgid "Could not start pthread."
msgstr "Tidak bisa memulai pthread."

#. TRANSLATORS: The placeholder %s is an error message
#: src/remmina_ssh.c:1783
#, c-format
msgid "Could not create SFTP session. %s"
msgstr "Tidak bisa membuat sesi SFTP. %s"

#. TRANSLATORS: The placeholder %s is an error message
#: src/remmina_ssh.c:1788
#, c-format
msgid "Could not start SFTP session. %s"
msgstr "Tidak bisa memulai sesi SFTP. %s"

#. TRANSLATORS: The placeholder %s is an error message
#: src/remmina_ssh.c:1903
#, c-format
msgid "Could not request shell. %s"
msgstr "Tidak bisa meminta shell. %s"

#: src/remmina_ssh.c:1996
msgid "Could not create PTY device."
msgstr "Tidak bisa membuat perangkat PTY."

#: src/remmina_file_editor.c:74
msgid ""
"<tt><big>Supported formats\n"
"• server\n"
"• server:port\n"
"• [server]:port</big></tt>"
msgstr ""
"<tt><big>Format yang didukung\n"
"• server\n"
"• server:port\n"
"• [server]:port</big></tt>"

#: src/remmina_file_editor.c:81
msgid ""
"<tt><big>• command in PATH args %h\n"
"• /path/to/foo -options %h %u\n"
"• %h is substituted with the server name\n"
"• %t is substituted with the SSH server name\n"
"• %u is substituted with the username\n"
"• %U is substituted with the SSH username\n"
"• %p is substituted with Remmina profile name\n"
"• %g is substituted with Remmina profile group name\n"
"• %d is substituted with local datetime in iso8601 format\n"
"Do not run in background if you want the command to be executed before "
"connecting.\n"
"</big></tt>"
msgstr ""
"<tt><big>• perintah di PATH args% h\n"
"• /path/to/foo -pilihan %h %u\n"
"• %h diganti dengan nama server\n"
"• %t diganti dengan nama server SSH\n"
"• %u diganti dengan nama pengguna\n"
"• %U diganti dengan nama pengguna SSH\n"
"• %p diganti dengan nama profil Remmina\n"
"• %g diganti dengan nama grup profil Remmina\n"
"• %d diganti dengan datetime lokal dalam format ISO8601\n"
"Jangan berjalan di latar belakang jika Anda ingin perintah dieksekusi "
"sebelum menghubungkan.\n"
"</big></tt>"

#: src/remmina_file_editor.c:95
msgid ""
"<tt><big>Supported formats\n"
"• :port\n"
"• server\n"
"• server:port\n"
"• [server]:port\n"
"• username@server:port (SSH protocol only)</big></tt>"
msgstr ""
"<tt><big>Format yang didukung\n"
"• :port\n"
"• server\n"
"• server:port\n"
"• [server]:port\n"
"• namapengguna@server:port (hanya protokol SSH)</big></tt>"

#: src/remmina_file_editor.c:159
msgid "Choose a Remote Desktop Server"
msgstr "Pilih Server Desktop Jarak Jauh"

#: src/remmina_file_editor.c:371
msgid "_Open"
msgstr "B_uka"

#: src/remmina_file_editor.c:432
#, c-format
msgid "Browse the network to find a %s server"
msgstr "Jelajahi jaringan untuk menemukan server %s"

#: src/remmina_file_editor.c:533
msgid "Resolution"
msgstr "Resolusi"

#: src/remmina_file_editor.c:540
msgid "Use initial window size"
msgstr "Gunakan ukuran jendela awal"

#: src/remmina_file_editor.c:544
msgid "Use client resolution"
msgstr "Gunakan resolusi klien"

#: src/remmina_file_editor.c:555 src/remmina_file_editor.c:864
msgid "Custom"
msgstr "Sesuai"

#: src/remmina_file_editor.c:741
msgid "Keyboard mapping"
msgstr "Pemetaan papan tik"

#: src/remmina_file_editor.c:839
msgid "SSH Tunnel"
msgstr "Tunnel SSH"

#: src/remmina_file_editor.c:840
msgid "Enable SSH tunnel"
msgstr "Fungsikan Tunnel SSH"

#: src/remmina_file_editor.c:847
msgid "Tunnel via loopback address"
msgstr "Tunnel melalui alamat loopback"

#: src/remmina_file_editor.c:856
#, c-format
msgid "Same server at port %i"
msgstr "Server yang sama di port %i"

#: src/remmina_file_editor.c:902 plugins/rdp/rdp_plugin.c:2044
msgid "Startup path"
msgstr "Path awal mula"

#: src/remmina_file_editor.c:911
msgid "SSH Authentication"
msgstr "Autentikasi SSH"

#: src/remmina_file_editor.c:921
msgid "SSH agent (automatic)"
msgstr "Agen SSH (otomatis)"

#: src/remmina_file_editor.c:1017
#, fuzzy
msgid "Autostart this profile"
msgstr "Fungsikan \"autostart\" untuk profil ini"

#: src/remmina_file_editor.c:1025
msgid "Basic"
msgstr "Dasar"

#: src/remmina_file_editor.c:1031
msgid "Advanced"
msgstr "Tingkat lanjut"

#: src/remmina_file_editor.c:1036
msgid "Autostart"
msgstr "Mulai Otomatis"

#: src/remmina_file_editor.c:1259
msgid "Default settings saved."
msgstr "Pengaturan baku disimpan."

#: src/remmina_file_editor.c:1329
msgid "Remote Desktop Preference"
msgstr "Preferensi Desktop Jarak Jauh"

#: src/remmina_file_editor.c:1335
msgid "Save as Default"
msgstr "Simpan sebagai Baku"

#: src/remmina_file_editor.c:1336
msgid "Use the current settings as the default for all new connection profiles"
msgstr ""
"Gunakan pengaturan saat ini sebagai baku untuk semua profil sambungan baru"

#: src/remmina_file_editor.c:1344 data/ui/remmina_main.glade:256
msgid "Connect"
msgstr "Menyambung"

#: src/remmina_file_editor.c:1347
msgid "_Save and Connect"
msgstr "_Simpan dan Sambungkan"

#: src/remmina_file_editor.c:1470
msgid "Quick Connect"
msgstr "Hubung Cepat"

#: src/remmina_file_editor.c:1494
#, c-format
msgid "Use '%s' as subgroup delimiter"
msgstr "Gunakan '%s' sebagai pembatas subgrup"

#: src/remmina_file_editor.c:1513
msgid "Pre-command"
msgstr "Pra-perintah"

#: src/remmina_file_editor.c:1527
msgid "command %h %u %t %U %p %g --option"
msgstr ""

#: src/remmina_file_editor.c:1531
msgid "Post-command"
msgstr "Pasca-perintah"

#: src/remmina_file_editor.c:1545
msgid "/path/to/command -opt1 arg %h %u %t -opt2 %U %p %g"
msgstr ""

#: src/remmina_file_editor.c:1596 src/remmina_file_editor.c:1614
#, c-format
msgid "Could not find the file \"%s\"."
msgstr "Tidak bisa menemukan berkas \"%s\"."

#: src/remmina_chat_window.c:178
#, c-format
msgid "Chat with %s"
msgstr "Obrolan dengan %s"

#: src/remmina_chat_window.c:230
msgid "_Send"
msgstr "_Kirim"

#: src/remmina_chat_window.c:240
msgid "_Clear"
msgstr "_Bersihkan"

#: plugins/exec/exec_plugin_config.h:41
msgid "Execute a command"
msgstr "Jalankan suatu perintah"

#: plugins/exec/exec_plugin.c:158
msgid "You did not set any command to be executed"
msgstr "Perintah belum dimasukkan"

#: plugins/exec/exec_plugin.c:204
msgid ""
"Warning: Running a command synchronously may cause Remmina not to respond.\n"
"Do you really want to continue?"
msgstr ""
"Peringatan: Menjalankan perintah secara serentak bisa menyebabkan Remmina "
"tidak merespon.\n"
"Apakah Anda ingin melanjutkan?"

#: plugins/exec/exec_plugin.c:264
msgid "Command"
msgstr "Perintah"

#: plugins/exec/exec_plugin.c:265
msgid "Asynchronous execution"
msgstr "Eksekusi asinkron"

#: plugins/www/www_plugin.c:97
msgid "File downloaded"
msgstr "Berkas diunduh"

#: plugins/www/www_plugin.c:566
msgid "Enter WWW authentication credentials"
msgstr "Masukkan kredensial autentikasi WWW"

#: plugins/www/www_plugin.c:870
msgid "URL"
msgstr "URL"

#: plugins/www/www_plugin.c:870
msgid "http://address or https://address"
msgstr "http://alamat atau https://alamat"

#: plugins/www/www_plugin.c:887
msgid "User agent"
msgstr "User agent"

#: plugins/www/www_plugin.c:888
msgid "Proxy URL"
msgstr "URL Proksi"

<<<<<<< HEAD
#: plugins/www/www_plugin.c:888
msgid "E.g. https://example.org, socks://mysocks:1080"
msgstr ""
=======
#: plugins/www/www_plugin.c:895
msgid "Ex. https://myproxy.com, socks://mysocks:1080"
msgstr "Mis. https://myproxy.com, socks://mysocks:1080"
>>>>>>> 626bdab2

#: plugins/www/www_plugin.c:889
msgid "Turn on Java support"
msgstr "Hidupkan dukungan Java"

#: plugins/www/www_plugin.c:890
msgid "Turn on smooth scrolling"
msgstr "Hidupkan pengguliran mulus"

#: plugins/www/www_plugin.c:891
msgid "Turn on spatial navigation"
msgstr "Hidupkan navigasi spasial"

#: plugins/www/www_plugin.c:892
msgid "Turn on plugin support"
msgstr "Hidupkan dukungan pengaya"

#: plugins/www/www_plugin.c:893
msgid "Turn on WebGL support"
msgstr "Hidupkan dukungan WebGL"

#: plugins/www/www_plugin.c:894
msgid "Turn on HTML5 audio support"
msgstr "Hidupkan dukungan audio HTML5"

#: plugins/www/www_plugin.c:895
msgid "Ignore TLS errors"
msgstr "Abaikan kesalahan TLS"

#: plugins/www/www_plugin.c:896 plugins/vnc/vnc_plugin.c:1903
#: plugins/spice/spice_plugin.c:456 plugins/rdp/rdp_plugin.c:2063
#: plugins/nx/nx_plugin.c:740
#, fuzzy
msgid "Forget passwords after use"
msgstr "Tidak ada penyimpanan kata sandi"

#: plugins/www/www_plugin.c:898
msgid "Turn on Web Inspector"
msgstr "Hidupkan Web Inspector"

#: plugins/www/www_config.h:43
msgid "Remmina web-browser plugin"
msgstr "Pengaya peramban web Remmina"

#: plugins/secret/src/glibsecret_plugin.c:188
#, fuzzy
msgid "Secured password storage in the GNOME keyring"
msgstr "Amankan penyimpanan kata sandi dalam ring kunci GNOME"

#: plugins/tool_hello_world/plugin_config.h:40
#, fuzzy
msgid "Hello, World!"
msgstr "Halo Dunia!"

#: plugins/vnc/vnc_plugin.c:751
msgid "Enter VNC password"
msgstr "Masukkan kata sandi VNC"

#: plugins/vnc/vnc_plugin.c:804
msgid "Enter VNC authentication credentials"
msgstr "Masukkan kredensial autentikasi VNC"

#: plugins/vnc/vnc_plugin.c:907
msgid "Unable to connect to VNC server"
msgstr "Tidak bisa terhubung dengan server VNC"

#: plugins/vnc/vnc_plugin.c:908
#, c-format
msgid "Couldn’t convert '%s' to host address"
msgstr "Tidak bisa mengubah '%s' ke alamat host"

#: plugins/vnc/vnc_plugin.c:909
#, c-format
msgid "VNC connection failed: %s"
msgstr "Sambungan VNC gagal: %s"

#: plugins/vnc/vnc_plugin.c:910
msgid "Your connection has been rejected."
msgstr "Sambungan Anda ditolak."

#: plugins/vnc/vnc_plugin.c:936
#, c-format
msgid "The VNC server requested an unknown authentication method. %s"
msgstr "Server VNC meminta metode autentikasi yang tidak dikenal. %s"

#: plugins/vnc/vnc_plugin.c:938
msgid "Please retry after turning on encryption for this profile."
msgstr "Silakan coba lagi setelah menyalakan enkripsi untuk profil ini."

#: plugins/vnc/vnc_plugin.c:1830
msgid "True color (32 bpp)"
msgstr "True color (32 bpp)"

#: plugins/vnc/vnc_plugin.c:1831
msgid "High color (16 bpp)"
msgstr "Warna tinggi (16 bpp)"

#: plugins/vnc/vnc_plugin.c:1832
msgid "256 colors (8 bpp)"
msgstr "256 warna (8 bpp)"

#: plugins/vnc/vnc_plugin.c:1839 plugins/rdp/rdp_plugin.c:1957
#: plugins/rdp/rdp_settings.c:275 plugins/nx/nx_plugin.c:701
msgid "Best (slowest)"
msgstr "Terbaik (paling lambat)"

#: plugins/vnc/vnc_plugin.c:1840 plugins/rdp/rdp_plugin.c:1956
#: plugins/rdp/rdp_settings.c:273 plugins/nx/nx_plugin.c:700
msgid "Good"
msgstr "Bagus"

#: plugins/vnc/vnc_plugin.c:1841 plugins/rdp/rdp_plugin.c:1955
#: plugins/rdp/rdp_settings.c:271 plugins/nx/nx_plugin.c:699
msgid "Medium"
msgstr "Sedang"

#: plugins/vnc/vnc_plugin.c:1842 plugins/rdp/rdp_plugin.c:1954
#: plugins/rdp/rdp_settings.c:269 plugins/nx/nx_plugin.c:698
msgid "Poor (fastest)"
msgstr "Buruk (paling cepat)"

#: plugins/vnc/vnc_plugin.c:1858
msgid "Repeater"
msgstr "Pengulang"

#: plugins/vnc/vnc_plugin.c:1861 plugins/vnc/vnc_plugin.c:1881
msgid "Color depth"
msgstr "Kedalaman warna"

#: plugins/vnc/vnc_plugin.c:1862 plugins/vnc/vnc_plugin.c:1882
#: plugins/rdp/rdp_plugin.c:2033 plugins/nx/nx_plugin.c:721
msgid "Quality"
msgstr "Kualitas"

#: plugins/vnc/vnc_plugin.c:1878
msgid "Listen on port"
msgstr "Dengarkan pada port"

#: plugins/vnc/vnc_plugin.c:1898
msgid "Show remote cursor"
msgstr "Tampilkan kursor jarak jauh"

#: plugins/vnc/vnc_plugin.c:1899 plugins/vnc/vnc_plugin.c:1914
#: plugins/spice/spice_plugin.c:460 plugins/spice/spice_plugin.c:469
msgid "View only"
msgstr "Melihat saja"

#: plugins/vnc/vnc_plugin.c:1900 plugins/spice/spice_plugin.c:455
#: plugins/spice/spice_plugin.c:471 plugins/nx/nx_plugin.c:737
msgid "Disable clipboard sync"
msgstr "Nonaktifkan sinkronisasi clipboard"

#: plugins/vnc/vnc_plugin.c:1901 plugins/nx/nx_plugin.c:738
msgid "Disable encryption"
msgstr "Nonaktifkan enkripsi"

#: plugins/vnc/vnc_plugin.c:1902 plugins/vnc/vnc_plugin.c:1915
msgid "Disable server input"
msgstr "Nonaktifkan masukan server"

#: plugins/vnc/vnc_plugin.c:1917
msgid "Open Chat…"
msgstr "Buka Obrolan…"

#: plugins/vnc/vnc_plugin.c:1918 plugins/spice/spice_plugin.c:472
#: plugins/xdmcp/xdmcp_plugin.c:381 plugins/rdp/rdp_plugin.c:2084
msgid "Send Ctrl+Alt+Delete"
msgstr "Kirim Ctrl+Alt+Delete"

#: plugins/vnc/vnc_plugin.h:41
msgid "Remmina VNC Plugin"
msgstr "Pengaya VNC Remmina"

#: plugins/vnc/vnc_plugin.h:46
msgid "Remmina VNC listener Plugin"
msgstr "Pengaya pendengar VNC Remmina"

#: plugins/spice/spice_plugin_usb.c:51 plugins/spice/spice_plugin.c:473
msgid "Select USB devices for redirection"
msgstr "Pilih perangkat USB yang akan dialihkan"

#: plugins/spice/spice_plugin_usb.c:54
msgid "_Close"
msgstr "_Tutup"

#: plugins/spice/spice_plugin_usb.c:94
msgid "USB redirection error"
msgstr "Kesalahan pengalihan USB"

#: plugins/spice/spice_plugin.c:239
msgid "Enter SPICE password"
msgstr "Masukkan kata sandi SPICE"

#: plugins/spice/spice_plugin.c:274
#, c-format
msgid "Disconnected from the SPICE server \"%s\"."
msgstr "Terputus dari server SPICE \"%s\"."

#: plugins/spice/spice_plugin.c:290
msgid "TLS connection error."
msgstr "Kesalahan sambungan TLS."

#: plugins/spice/spice_plugin.c:296
msgid "Connection to the SPICE server dropped."
msgstr "Koneksi ke server SPICE jatuh."

#: plugins/spice/spice_plugin.c:438
msgid "Use TLS encryption"
msgstr "Gunakan enkripsi TLS"

#: plugins/spice/spice_plugin.c:439
msgid "Server CA certificate"
msgstr "Sertifikat CA server"

#: plugins/spice/spice_plugin.c:440 plugins/rdp/rdp_plugin.c:2018
msgid "Share folder"
msgstr "Bagikan folder"

#: plugins/spice/spice_plugin.c:457
msgid "Enable audio channel"
msgstr "Aktifkan kanal suara"

#: plugins/spice/spice_plugin.c:458 plugins/spice/spice_plugin.c:470
msgid "Resize guest to match window size"
msgstr "Ubah ukuran guest sesuai ukuran jendela"

#: plugins/spice/spice_plugin.c:459
#, fuzzy
msgid "Share smart card"
msgstr "Kongsikan smartcard"

#: plugins/spice/spice_plugin.c:482
msgid "SPICE - Simple Protocol for Independent Computing Environments"
msgstr "SPICE - Protokol Sederhana untuk Lingkungan Komputasi Independen"

#: plugins/spice/spice_plugin_file_transfer.c:82
msgid "File Transfers"
msgstr "Transfer Berkas"

#: plugins/spice/spice_plugin_file_transfer.c:219
msgid "Transfer error"
msgstr "Kesalahan pengiriman"

#: plugins/spice/spice_plugin_file_transfer.c:220
#, c-format
msgid "%s: %s"
msgstr "%s: %s"

#: plugins/spice/spice_plugin_file_transfer.c:223
msgid "Transfer completed"
msgstr "Pengiriman selesai"

#: plugins/spice/spice_plugin_file_transfer.c:224
#, c-format
msgid "The %s file has been transferred"
msgstr "Berkas %s telah ditransfer"

#: plugins/xdmcp/xdmcp_plugin.c:97
#, fuzzy
msgid "Ran out of available local X display numbers."
msgstr "Kehabisan nomor tampilan lokal X yang tersedia."

#: plugins/xdmcp/xdmcp_plugin.c:264 plugins/nx/nx_plugin.c:605
#, c-format
msgid ""
"The protocol \"%s\" is unavailable because GtkSocket only works under X.Org."
msgstr ""
"Protokol \"%s\" tidak tersedia karena GtkSocket hanya bekerja di bawah X.Org."

#: plugins/xdmcp/xdmcp_plugin.c:348
msgid "Default"
msgstr "Default"

#: plugins/xdmcp/xdmcp_plugin.c:349
msgid "Grayscale"
msgstr "Skala Abu-abu"

#: plugins/xdmcp/xdmcp_plugin.c:350
msgid "256 colours"
msgstr "256 warna"

#: plugins/xdmcp/xdmcp_plugin.c:351
msgid "High colour (16 bit)"
msgstr "Warna tinggi (16 bit)"

#: plugins/xdmcp/xdmcp_plugin.c:352
msgid "True colour (24 bit)"
msgstr "Warna benar (24 bit)"

#: plugins/xdmcp/xdmcp_plugin.c:369 plugins/rdp/rdp_plugin.c:2017
msgid "Colour depth"
msgstr "Kedalaman warna"

#: plugins/xdmcp/xdmcp_plugin.c:371 plugins/nx/nx_plugin.c:739
msgid "Use local cursor"
msgstr "Gunakan kursor lokal"

#: plugins/xdmcp/xdmcp_plugin.c:372
msgid "Disconnect after first session"
msgstr "Putuskan hubungan setelah sesi pertama"

#: plugins/xdmcp/xdmcp_plugin.c:373
msgid "Listen for TCP connections"
msgstr "Dengarkan koneksi TCP"

#: plugins/xdmcp/xdmcp_plugin.c:391
msgid "XDMCP - X Remote Session"
msgstr "XDMCP - Sesi X Jarak Jauh"

#: plugins/st/st_plugin.c:237
msgid "Terminal Emulator"
msgstr "Emulator Terminal"

#: plugins/st/st_plugin.c:238
msgid "Command to be executed"
msgstr "Perintah untuk dieksekusi"

#: plugins/st/st_plugin.c:253
msgid "Detached window"
msgstr "Jendela terpisah"

#: plugins/st/st_plugin_config.h:43
msgid "Remmina simple terminal"
msgstr "Terminal sederhana Remmina"

#: plugins/rdp/rdp_plugin.c:580
msgid "Enter RDP authentication credentials"
msgstr "Masukkan kredensial autentikasi RDP"

#: plugins/rdp/rdp_plugin.c:642
msgid "Enter RDP gateway authentication credentials"
msgstr "Masukkan kredensial autentikasi gateway RDP"

#: plugins/rdp/rdp_plugin.c:1528
#, c-format
msgid ""
"Could not access the RDP server \"%s\".\n"
"Account locked out."
msgstr ""
"Tidak bisa mengakses server RDP \"%s\".\n"
"Akun terkunci."

#: plugins/rdp/rdp_plugin.c:1535
#, c-format
msgid ""
"Could not access the RDP server \"%s\".\n"
"Account expired."
msgstr ""
"Tidak bisa mengakses server RDP \"%s\".\n"
"Akun kedaluwarsa."

#: plugins/rdp/rdp_plugin.c:1542
#, c-format
msgid ""
"Could not access the RDP server \"%s\".\n"
"Password expired."
msgstr ""
"Tidak bisa mengakses server RDP \"%s\".\n"
"Kata sandi kedaluwarsa."

#: plugins/rdp/rdp_plugin.c:1549
#, c-format
msgid ""
"Could not access the RDP server \"%s\".\n"
"Account disabled."
msgstr ""
"Tidak bisa mengakses server RDP \"%s\".\n"
"Akun dinonaktifkan."

#: plugins/rdp/rdp_plugin.c:1555
#, c-format
msgid ""
"Could not access the RDP server \"%s\".\n"
"Insufficient user privileges."
msgstr ""
"Tidak bisa mengakses server RDP \"%s\".\n"
"Hak pengguna tidak mencukupi."

#: plugins/rdp/rdp_plugin.c:1563
#, c-format
msgid ""
"Could not access the RDP server \"%s\".\n"
"Account restricted."
msgstr ""
"Tidak bisa mengakses server RDP \"%s\".\n"
"Akun dibatasi."

#: plugins/rdp/rdp_plugin.c:1571
#, c-format
msgid ""
"Could not access the RDP server \"%s\".\n"
"Change user password before connecting."
msgstr ""
"Tidak bisa mengakses server RDP \"%s\".\n"
"Ubah kata sandi pengguna sebelum menyambungkan."

#: plugins/rdp/rdp_plugin.c:1576
#, c-format
msgid "Lost connection to the RDP server \"%s\"."
msgstr "Kehilangan koneksi ke server RDP \"%s\"."

#: plugins/rdp/rdp_plugin.c:1579
#, c-format
msgid "Could not find the address for the RDP server \"%s\"."
msgstr "Tidak bisa menemukan alamat untuk server RDP \"%s\"."

#: plugins/rdp/rdp_plugin.c:1583
#, c-format
msgid ""
"Could not connect to the RDP server \"%s\" via TLS. Check that client and "
"server support a common TLS version."
msgstr ""
"Tidak bisa menyambung ke server RDP \"%s\" melalui TLS. Periksa apakah klien "
"dan server mendukung versi TLS yang sama."

#: plugins/rdp/rdp_plugin.c:1586
#, c-format
msgid "Unable to establish a connection to the RDP server \"%s\"."
msgstr "Tidak bisa menjalin sambungan ke server RDP \"%s\"."

#: plugins/rdp/rdp_plugin.c:1594
#, c-format
msgid "Cannot connect to the RDP server \"%s\"."
msgstr "Tidak bisa menyambung ke server RDP \"%s\"."

#: plugins/rdp/rdp_plugin.c:1597
msgid "Could not start libfreerdp-gdi."
msgstr "Tidak bisa memulai libfreerdp-gdi."

#: plugins/rdp/rdp_plugin.c:1600
#, c-format
msgid ""
"You requested a H.264 GFX mode for the server \"%s\", but your libfreerdp "
"does not support H.264. Please use a non-AVC colour depth setting."
msgstr ""
"Anda meminta mode GFX H.264 untuk server \"%s\", namun libfreerdp Anda tidak "
"mendukung H.264. Harap gunakan pengaturan kedalaman warna non-AVC."

#: plugins/rdp/rdp_plugin.c:1607
#, c-format
msgid "The \"%s\" server refused the connection."
msgstr "Server \"%s\" menolak koneksi."

#: plugins/rdp/rdp_plugin.c:1612
#, c-format
msgid ""
"The Remote Desktop Gateway \"%s\" denied the user \"%s\\%s\" access due to "
"policy."
msgstr ""
"Remote Desktop Gateway \"%s\" menolak akses pengguna \"%s\\%s\" karena "
"kebijakan."

#: plugins/rdp/rdp_plugin.c:1622
#, c-format
msgid "Cannot connect to the \"%s\" RDP server."
msgstr "Tidak bisa menyambung ke server RDP \"%s\"."

#: plugins/rdp/rdp_plugin.c:1939
msgid "GFX AVC444 (32 bpp)"
msgstr "GFX AVC444 (32 bpp)"

#: plugins/rdp/rdp_plugin.c:1940
msgid "GFX AVC420 (32 bpp)"
msgstr "GFX AVC420 (32 bpp)"

#: plugins/rdp/rdp_plugin.c:1941
msgid "GFX RFX (32 bpp)"
msgstr "GFX RFX (32 bpp)"

#: plugins/rdp/rdp_plugin.c:1942
msgid "RemoteFX (32 bpp)"
msgstr "RemoteFX (32 bpp)"

#: plugins/rdp/rdp_plugin.c:1943
msgid "True colour (32 bpp)"
msgstr "Warna benar (32 bpp)"

#: plugins/rdp/rdp_plugin.c:1944
msgid "True colour (24 bpp)"
msgstr "Warna benar (24 bpp)"

#: plugins/rdp/rdp_plugin.c:1945
msgid "High colour (16 bpp)"
msgstr "Warna tinggi (16 bpp)"

#: plugins/rdp/rdp_plugin.c:1946
msgid "High colour (15 bpp)"
msgstr "Warna tinggi (15 bpp)"

#: plugins/rdp/rdp_plugin.c:1947
msgid "256 colours (8 bpp)"
msgstr "256 warna (8 bpp)"

#: plugins/rdp/rdp_plugin.c:1964 data/ui/remmina_preferences.glade:658
msgid "Off"
msgstr "Mati"

#: plugins/rdp/rdp_plugin.c:1966
msgid "Local - low quality"
msgstr "Lokal - kualitas rendah"

#: plugins/rdp/rdp_plugin.c:1967
msgid "Local - medium quality"
msgstr "Lokal - kualitas sedang"

#: plugins/rdp/rdp_plugin.c:1968
msgid "Local - high quality"
msgstr "Lokal - kualitas tinggi"

#: plugins/rdp/rdp_plugin.c:1976
msgid "Negotiate"
msgstr "Bernegosiasi"

#: plugins/rdp/rdp_plugin.c:1992
#, fuzzy
msgid "2600 (Windows XP), 7601 (Windows Vista/7), 9600 (Windows 8 and newer)"
msgstr ""
"2600 (Windows XP), 7601 (Windows Vista/7), 9600 (Windows 8 dan yang lebih "
"baru)"

#: plugins/rdp/rdp_plugin.c:1995
#, fuzzy
msgid ""
"Used i.a. by terminal services in smart card channel to distinguish client "
"capabilities:\n"
"  • < 4034: Windows XP base smart card functions\n"
"  • 4034-7064: Windows Vista/7: SCardReadCache(), SCardWriteCache(),\n"
"    SCardGetTransmitCount()\n"
"  • >= 7065: Windows 8 and newer: SCardGetReaderIcon(), "
"SCardGetDeviceTypeId()"
msgstr ""
"Digunakan i.a. oleh layanan terminal di saluran SmartCard untuk membedakan "
"kemampuan klien:\n"
"  • < 4034: windows XP dasar smartcard fungsi\n"
"  • 4034-7064: Windows Vista/7: SCardReadCache(), SCardWriteCache(),\n"
"    SCardGetTransmitCount()\n"
"  • >= 7065: Windows 8 dan yang lebih baru: SCardGetReaderIcon(), "
"SCardGetDeviceTypeId()"

#: plugins/rdp/rdp_plugin.c:2034
msgid "Sound"
msgstr "Sound"

#: plugins/rdp/rdp_plugin.c:2035 data/ui/remmina_preferences.glade:1602
msgid "Security"
msgstr "Keamanan"

#: plugins/rdp/rdp_plugin.c:2036
msgid "Gateway transport type"
msgstr "Tipe transportasi gateway"

#: plugins/rdp/rdp_plugin.c:2037
msgid "Remote Desktop Gateway server"
msgstr "Server Remote Desktop Gateway"

#: plugins/rdp/rdp_plugin.c:2038
msgid "Remote Desktop Gateway username"
msgstr "Nama pengguna Remote Desktop Gateway"

#: plugins/rdp/rdp_plugin.c:2039
msgid "Remote Desktop Gateway password"
msgstr "Kata sandi Remote Desktop Gateway"

#: plugins/rdp/rdp_plugin.c:2040
msgid "Remote Desktop Gateway domain"
msgstr "Domain Remote Desktop Gateway"

#: plugins/rdp/rdp_plugin.c:2041
msgid "Client name"
msgstr "Nama klien"

#: plugins/rdp/rdp_plugin.c:2042
msgid "Client build"
msgstr "Build klien"

#: plugins/rdp/rdp_plugin.c:2045
msgid "Load balance info"
msgstr "Info load balance"

#: plugins/rdp/rdp_plugin.c:2046
msgid "Override printer drivers"
msgstr "Timpa driver pencetak"

#: plugins/rdp/rdp_plugin.c:2046
msgid ""
"\"Samsung_CLX-3300_Series\":\"Samsung CLX-3300 Series PS\";\"Canon MF410\":"
"\"Canon MF410 Series UFR II\""
msgstr ""
"\"Samsung_CLX-3300_Series\":\"Samsung CLX-3300 Series PS\";\"Canon MF410\":"
"\"Canon MF410 Series UFR II\""

#: plugins/rdp/rdp_plugin.c:2047
msgid "Local serial name"
msgstr "Nama serial lokal"

#: plugins/rdp/rdp_plugin.c:2047
msgid "COM1, COM2, etc."
msgstr "COM1, COM2, dll."

#: plugins/rdp/rdp_plugin.c:2048
msgid "Local serial driver"
msgstr "Driver serial lokal"

#: plugins/rdp/rdp_plugin.c:2048
msgid "Serial"
msgstr "Serial"

#: plugins/rdp/rdp_plugin.c:2049
msgid "Local serial path"
msgstr "Path serial lokal"

#: plugins/rdp/rdp_plugin.c:2049
msgid "/dev/ttyS0, /dev/ttyS1, etc."
msgstr "/dev/ttyS0,/dev/ttyS1, dll."

#: plugins/rdp/rdp_plugin.c:2050
msgid "Local parallel name"
msgstr "Nama paralel lokal"

#: plugins/rdp/rdp_plugin.c:2051
msgid "Local parallel device"
msgstr "Perangkat paralel lokal"

#: plugins/rdp/rdp_plugin.c:2052
#, fuzzy
msgid "Name of smart card"
msgstr "Kongsikan smartcard"

#: plugins/rdp/rdp_plugin.c:2053
<<<<<<< HEAD
msgid "Prefer IPv6 AAAA record over IPv4 A record"
msgstr ""
=======
msgid "Prefer IPv6 AAA record over IPv4 A record"
msgstr "Lebih suka record AAA IPv6 daripada record A IPv4"
>>>>>>> 626bdab2

#: plugins/rdp/rdp_plugin.c:2054
msgid "Share printers"
msgstr "Berbagi pencetak"

#: plugins/rdp/rdp_plugin.c:2055
msgid "Share serial ports"
msgstr "Berbagi port serial"

#: plugins/rdp/rdp_plugin.c:2056
msgid "(SELinux) permissive mode for serial ports"
msgstr "(SELinux) mode permisif untuk port serial"

#: plugins/rdp/rdp_plugin.c:2057
msgid "Share parallel ports"
msgstr "Berbagi port paralel"

#: plugins/rdp/rdp_plugin.c:2058
#, fuzzy
msgid "Share a smart card"
msgstr "Kongsikan smartcard"

#: plugins/rdp/rdp_plugin.c:2059
msgid "Redirect local microphone"
msgstr "Mengalihkan mikrofon lokal"

#: plugins/rdp/rdp_plugin.c:2060
msgid "Turn off clipboard sync"
msgstr "Mematikan sinkronisasi papan klip"

#: plugins/rdp/rdp_plugin.c:2061
msgid "Ignore certificate"
msgstr "Abaikan sertifikat"

#: plugins/rdp/rdp_plugin.c:2062
msgid "Use the old license workflow"
msgstr "Gunakan alur kerja lisensi lama"

#: plugins/rdp/rdp_plugin.c:2062
msgid "It disables CAL and hwId is set to 0"
msgstr "Itu menonaktifkan CAL dan hwId diisi 0"

#: plugins/rdp/rdp_plugin.c:2064
msgid "Attach to console (2003/2003 R2)"
msgstr "Cantolkan ke konsol (2003/2003 R2)"

#: plugins/rdp/rdp_plugin.c:2065
msgid "Turn off fast-path"
msgstr "Matikan fast-path"

#: plugins/rdp/rdp_plugin.c:2066
msgid "Server detection using Remote Desktop Gateway"
msgstr "Deteksi server menggunakan Remote Desktop Gateway"

#: plugins/rdp/rdp_plugin.c:2068
msgid "Use system proxy settings"
msgstr "Gunakan setelan proksi sistem"

#: plugins/rdp/rdp_plugin.c:2070
msgid "Turn off automatic reconnection"
msgstr "Matikan rekoneksi otomatis"

#: plugins/rdp/rdp_plugin.c:2071
msgid "Relax order checks"
msgstr "Pemeriksaan urutan santai"

#: plugins/rdp/rdp_plugin.c:2072
msgid "Glyph cache"
msgstr "Singgahan glyph"

#: plugins/rdp/rdp_plugin.c:2073
msgid "Enable multitransport protocol (UDP)"
msgstr "Fungsikan protokol multitransport (UDP)"

#: plugins/rdp/rdp_plugin.c:2073
msgid "Using the UDP protocol may improve performance"
msgstr "Memakai protokol UDP bisa meningkatkan kinerja"

#: plugins/rdp/rdp_plugin.c:2097
msgid "RDP - Remote Desktop Protocol"
msgstr "RDP - Remote Desktop Protocol"

#: plugins/rdp/rdp_plugin.c:2120
msgid "RDP - RDP File Handler"
msgstr "RDP - RDP File Handler"

#: plugins/rdp/rdp_plugin.c:2135
msgid "RDP - Preferences"
msgstr "RDP - Preferensi"

#: plugins/rdp/rdp_plugin.c:2188
msgid "Export connection in Windows .rdp file format"
msgstr "Ekspor sambungan dalam format berkas .rdp Windows"

#: plugins/rdp/rdp_settings.c:200
msgid "<Auto detect>"
msgstr "<Deteksi oto>"

#: plugins/rdp/rdp_settings.c:233
msgid "<Not set>"
msgstr "<Tak ditata>"

#: plugins/rdp/rdp_settings.c:267
msgid "<Choose a quality level to edit…>"
msgstr "<Pilih tingkat kualitas untuk disunting…>"

#: plugins/rdp/rdp_settings.c:418
msgid "Keyboard layout"
msgstr "Tata letak papan tik"

#: plugins/rdp/rdp_settings.c:443
msgid "Use client keyboard mapping"
msgstr "Gunakan pemetaan papan tik klien"

#: plugins/rdp/rdp_settings.c:453
msgid "Quality settings"
msgstr "Pengaturan kualitas"

#: plugins/rdp/rdp_settings.c:473
msgid "Wallpaper"
msgstr "Kertas dinding"

#: plugins/rdp/rdp_settings.c:480
msgid "Window drag"
msgstr "Seret jendela"

#: plugins/rdp/rdp_settings.c:487
msgid "Menu animation"
msgstr "Animasi menu"

#: plugins/rdp/rdp_settings.c:494
msgid "Theme"
msgstr "Tema"

#: plugins/rdp/rdp_settings.c:501
msgid "Cursor shadow"
msgstr "Bayangan kursor"

#: plugins/rdp/rdp_settings.c:508
msgid "Cursor blinking"
msgstr "Kursor berkedip"

#: plugins/rdp/rdp_settings.c:515
msgid "Font smoothing"
msgstr "Menghaluskan fonta"

#: plugins/rdp/rdp_settings.c:522
msgid "Composition"
msgstr "Komposisi"

#: plugins/rdp/rdp_settings.c:532
msgid "Remote scale factor"
msgstr "Faktor skala jarak jauh"

#: plugins/rdp/rdp_settings.c:545
msgid "Desktop scale factor %"
msgstr "Faktor skala desktop %"

#: plugins/rdp/rdp_settings.c:556
msgid "Device scale factor %"
msgstr "Faktor skala perangkat %"

#: plugins/rdp/rdp_settings.c:578
msgid "Desktop orientation"
msgstr "Orientasi desktop"

#: plugins/rdp/rdp_event.c:302
#, c-format
msgid "Reconnection attempt %d of %d…"
msgstr "Upaya menyambung ulang ke %d dari %d…"

#: plugins/nx/nx_session_manager.c:98
msgid "Terminating…"
msgstr "Mengakhiri…"

#: plugins/nx/nx_session_manager.c:143
#, fuzzy, c-format
msgid "NX sessions on %s"
msgstr "Sesi NX pada %s"

#: plugins/nx/nx_session_manager.c:147
msgid "Attach"
msgstr "Lampirkan"

#: plugins/nx/nx_session_manager.c:151
msgid "Restore"
msgstr "Pulihkan"

#: plugins/nx/nx_session_manager.c:152
msgid "Start"
msgstr "Mulai"

#: plugins/nx/nx_session_manager.c:158
msgid "Terminate"
msgstr "Akhiri"

#: plugins/nx/nx_session_manager.c:190
msgid "Display"
msgstr "Tampilan"

#: plugins/nx/nx_session_manager.c:197
msgid "Status"
msgstr "Status"

#: plugins/nx/nx_plugin.c:205
msgid "Password for private SSH key"
msgstr "Kata sandi untuk kunci SSH privat"

#: plugins/nx/nx_plugin.c:364
msgid "Enter NX authentication credentials"
msgstr "Masukkan kredensial autentikasi NX"

#: plugins/nx/nx_plugin.c:748
#, fuzzy
msgid "Send Ctrl+Alt+Del"
msgstr "Kirim Ctrl+Alt+Delete"

#: plugins/nx/nx_plugin.c:758
msgid "NX - NX Technology"
msgstr "NX - NX Technology"

#: plugins/kwallet/src/kwallet_plugin_main.c:118
#, fuzzy
msgid "Secured password storage in KWallet"
msgstr "Amankan penyimpanan kata sandi di KWallet"

#: plugins/telepathy/telepathy_channel_handler.c:237
#, c-format
msgid ""
"%s wants to share their desktop.\n"
"Do you accept?"
msgstr ""
"%s ingin berbagi desktop mereka.\n"
"Apakah Anda menerima?"

#: plugins/telepathy/telepathy_channel_handler.c:240
msgid "Desktop sharing invitation"
msgstr "Undangan berbagi desktop"

#: plugins/telepathy/telepathy_plugin.c:57
msgid "Telepathy - Desktop Sharing"
msgstr "Telepathy - Berbagi Desktop"

#: data/ui/remmina_snap_info_dialog.glade:46
msgid ""
"It seems that Remmina is running on your system as a SNAP package. To enable "
"access to some important features, like password saving in your keyring and "
"RDP printer sharing, please open your software center and give the "
"appropriate permissions to Remmina. As an alternative you can enter the "
"following commands in a terminal window:"
msgstr ""
"Tampaknya Remmina berjalan pada sistem Anda sebagai paket SNAP. Untuk "
"mengizinkan akses ke beberapa fitur penting, seperti menyimpan kata sandi "
"dalam ring kunci dan berbagi pakai pencetak RDP, silakan buka pusat "
"perangkat lunak Anda dan memberikan izin yang sesuai untuk Remmina. Sebagai "
"alternatif Anda bisa memasukkan perintah berikut di jendela terminal:"

#: data/ui/remmina_snap_info_dialog.glade:82
msgid "Do not show this message again"
msgstr "Jangan tampilkan pesan ini lagi"

#: data/ui/remmina_about.glade:30 data/ui/remmina_main.glade:491
msgid "About"
msgstr "Tentang"

#: data/ui/remmina_about.glade:34
msgid ""
"\n"
"Copyright © 2014–2020 Antenore Gatta, Giovanni Panozzo.\n"
"Copyright © 2009–2014 Vic Lee\n"
"More details in COPYING\n"
"    "
msgstr ""

#: data/ui/remmina_about.glade:40
msgid "Website"
msgstr "Situs Web"

#: data/ui/remmina_main.glade:35
msgid "Hide or show the search bar"
msgstr "Sembunyikan atau tampilkan bilah pencarian"

#: data/ui/remmina_main.glade:41
msgid "Add a new connection profile"
msgstr "Tambahkan profil koneksi baru"

#: data/ui/remmina_main.glade:47
msgid "Show the Remmina changelog."
msgstr "Tampilkan changelog Remmina."

#: data/ui/remmina_main.glade:53
msgid "Switch from grouped to list view"
msgstr "Berpindah dari tampilan kelompok ke daftar"

#: data/ui/remmina_main.glade:78
msgid "New connection profile"
msgstr "Profil sambungan baru"

#: data/ui/remmina_main.glade:90
msgid "Show search bar"
msgstr "Tampilkan bilah pencarian"

#: data/ui/remmina_main.glade:123
msgid "Remmina main menu"
msgstr "Menu utama Remmina"

#: data/ui/remmina_main.glade:130
msgid "Actions"
msgstr "Aksi"

#: data/ui/remmina_main.glade:144
msgid "Toggle view"
msgstr "Jungkitkan tilikan"

#: data/ui/remmina_main.glade:175
msgid "Select the protocol to use with the quick connect bar."
msgstr "Pilih protokol yang dipakai dengan bilah sambung cepat."

#: data/ui/remmina_main.glade:193
msgid "Search string or server name/IP address for “Quick Connect”"
msgstr "Cari string atau nama server/alamat IP untuk \"Menyambung Cepat\""

#: data/ui/remmina_main.glade:197 data/ui/remmina_main.glade:199
msgid "Server name or IP address"
msgstr "Nama server atau alamat IP"

#: data/ui/remmina_main.glade:198 data/ui/remmina_main.glade:200
#: data/ui/remmina_preferences.glade:214
msgid "Clear"
msgstr "Hapus"

#: data/ui/remmina_main.glade:283
msgid "Edit"
msgstr "Ubah"

#: data/ui/remmina_main.glade:313
msgid "Collapse all"
msgstr "Kuncupkan semua"

#: data/ui/remmina_main.glade:323
msgid "Expand all"
msgstr "Kembangkan semua"

#: data/ui/remmina_main.glade:360
msgid "Multi password changer"
msgstr "Pengubah kata sandi multi"

#: data/ui/remmina_main.glade:370
msgid "Debugging"
msgstr "Pengawakutuan"

#: data/ui/remmina_main.glade:390
msgid "Export"
msgstr "Ekspor"

#: data/ui/remmina_main.glade:400
msgid "News"
msgstr "Berita"

#: data/ui/remmina_main.glade:410 data/ui/remmina_news.glade:134
#, fuzzy
msgid "Make Remmina your default remote desktop client"
msgstr "Jadikan Remmina Klien Desktop Jarak Jauh baku"

#: data/ui/remmina_main.glade:437
msgid "Homepage"
msgstr "Web"

#: data/ui/remmina_main.glade:447
msgid "Donations"
msgstr "Donasi"

#: data/ui/remmina_main.glade:457
msgid "Wiki"
msgstr "Wiki"

#. Remmina community website
#: data/ui/remmina_main.glade:467
#, fuzzy
msgid "Community"
msgstr "Komunitas Daring"

#: data/ui/remmina_main.glade:585
msgid "Plugin"
msgstr "Pengaya"

#: data/ui/remmina_main.glade:599
msgid "Last used"
msgstr "Terakhir digunakan"

#: data/ui/remmina_unlock.glade:60
msgid "Unlock"
msgstr "Buka Kunci"

#: data/ui/remmina_unlock.glade:94
msgid "Unlock Remmina"
msgstr "Buka Remmina"

#: data/ui/remmina_unlock.glade:128 data/ui/remmina_preferences.glade:1435
msgid "Master password"
msgstr "Kata sandi induk"

#: data/ui/remmina_spinner.glade:29 data/ui/remmina_key_chooser.glade:38
#: data/ui/remmina_key_chooser.glade:53
msgid "button"
msgstr "tombol"

#: data/ui/remmina_spinner.glade:54
msgid "Please wait…"
msgstr "Mohon tunggu…"

#: data/ui/remmina_news.glade:108
msgid ""
"Send <b><a href=\"https://remmina.gitlab.io/remminadoc.gitlab.io/"
"remmina__stats_8c.html#details\" title=\"Remmina usage statistics"
"\">anonymous</a></b> statistics to remmina.org"
msgstr ""
"Kirim statistik <b><a href=\"https://remmina.gitlab.io/remminadoc.gitlab.io/"
"remmina__stats_8c.html#details\" title=\"Statistik penggunaan Remmina"
"\">anonim</a></b> ke remmina.org"

#: data/ui/remmina_news.glade:120
msgid "Enable anonymous statistics"
msgstr "Fungsikan statistik anonim"

<<<<<<< HEAD
=======
#: data/ui/remmina_news.glade:134
msgid "Make Remmina the default Remote Desktop Client"
msgstr "Jadikan Remmina Klien Desktop Jarak Jauh baku"

>>>>>>> 626bdab2
#: data/ui/remmina_news.glade:143
msgid "Apply"
msgstr "Terapkan"

#: data/ui/remmina_news.glade:147
msgid "Allow Remmina to automatically open .rdp and .remmina files."
msgstr "Izinkan Remmina secara otomatis membuka berkas .rdp dan .remmina."

#: data/ui/remmina_news.glade:168
#, fuzzy
msgid "<big>Take part</big>"
msgstr "<big>Berkontribusi</big>"

#: data/ui/remmina_news.glade:194
#, fuzzy
msgid ""
"<span>\n"
"<b>You have our gratitude in choosing copylefted libre software, <a href="
"\"https://remmina.org/donations/\" title=\"Awesome Remmina donations"
"\">donations also make us happy</a>, and further help improve Remmina.</b>\n"
"</span>\n"
msgstr ""
"<span>\n"
"<b>Anda hebat telah menggunakan perangkat lunak libre copyleft, <a href="
"\"https://remmina.org/donations/\" title=\"Donasi yang Hebat untuk Remmina"
"\">lemparkan sumbangan</a>, untuk membuat kami bahagia, dan membuat program "
"menjadi lebih baik.</b>\n"
"</span>\n"

#: data/ui/remmina_news.glade:214
msgid "<big>Contribute</big>"
msgstr "<big>Berkontribusi</big>"

#: data/ui/remmina_mpc.glade:14
msgid "<span weight='bold' size='larger'>Multi Password Changer</span>"
msgstr "<span weight='bold' size='larger'>Pengubah Kata Sandi Multi</span>"

#: data/ui/remmina_mpc.glade:32
msgid "Change"
msgstr "Ganti"

#: data/ui/remmina_mpc.glade:201
msgid "Selection criteria"
msgstr "Kriteria seleksi"

#: data/ui/remmina_mpc.glade:261
msgid "Confirm password"
msgstr "Konfirmasi kata sandi"

#: data/ui/remmina_mpc.glade:294
msgid "Set new password"
msgstr "Atur kata sandi baru"

#. A column table with multiple check-boxes
#: data/ui/remmina_mpc.glade:331
msgctxt "Multi password changer"
msgid "Select"
msgstr "Pilih"

#: data/ui/remmina_mpc.glade:343
msgctxt "Multi password changer table"
msgid "Name"
msgstr "Nama"

#: data/ui/remmina_mpc.glade:354
msgctxt "Multi password changer table"
msgid "Group"
msgstr "Grup"

#: data/ui/remmina_mpc.glade:365
msgctxt "Multi password changer table"
msgid "Domain\\Username"
msgstr "Domain\\Nama_pengguna"

#: data/ui/remmina_preferences.glade:41
msgid "Remmina Preferences"
msgstr "Preferensi Remmina"

#: data/ui/remmina_preferences.glade:99
msgid "Double-click action"
msgstr "Aksi klik ganda"

#: data/ui/remmina_preferences.glade:113
msgid "Open connection"
msgstr "Buka koneksi"

#: data/ui/remmina_preferences.glade:114
msgid "Edit settings"
msgstr "Sunting pengaturan"

#: data/ui/remmina_preferences.glade:130
msgid "Scaling quality"
msgstr "Kualitas penskalaan"

#: data/ui/remmina_preferences.glade:144
msgid "Nearest"
msgstr "Terdekat"

#: data/ui/remmina_preferences.glade:145
msgid "Tiles"
msgstr "Ubin"

#: data/ui/remmina_preferences.glade:146
msgid "Bilinear"
msgstr "Bilinear"

#: data/ui/remmina_preferences.glade:147
msgid "Hyper"
msgstr "Hyper"

#: data/ui/remmina_preferences.glade:163
msgid "Step size for auto scroll"
msgstr "Ukuran langkah untuk gulir otomatis"

#: data/ui/remmina_preferences.glade:191
msgid "Maximal amount of recent items"
msgstr "Cacah maksimal butir baru-baru ini"

#: data/ui/remmina_preferences.glade:234
msgid "Screen resolutions"
msgstr "Resolusi layar"

#: data/ui/remmina_preferences.glade:280
#, fuzzy
msgid "Folder for screenshots"
msgstr "Folder untuk log sesi SSH"

#: data/ui/remmina_preferences.glade:292
msgid "Choose a folder to save screenshots from Remmina in."
msgstr "Pilih folder untuk menyimpan cuplikan layar dari Remmina."

#: data/ui/remmina_preferences.glade:295
msgid "Select a folder"
msgstr "Pilih sebuah folder"

#: data/ui/remmina_preferences.glade:305
msgid "Set up"
msgstr ""

#: data/ui/remmina_preferences.glade:326
#, fuzzy
msgid "Screenshot filenames"
msgstr "Nama berkas cuplikan layar"

#: data/ui/remmina_preferences.glade:338
msgid ""
"%p Profile name\n"
"%h Server name/IP\n"
"%Y Year, %m Month, %d Day, %H Hour, %M Minute, %S Seconds (UTC time)\n"
msgstr ""
"%p Nama profil\n"
"%h Nama server/IP\n"
"%Y Tahun, %m Bulan, %d Tanggal, %H Jam, %M Menit, %s Detik (waktu UTC)\n"

#: data/ui/remmina_preferences.glade:356
msgid ""
"The folder where connection profiles are saved, it defaults to the "
"XDG_USER_DATA"
msgstr ""
"Folder di mana profil koneksi disimpan, defaultnya adalah XDG_USER_DATA"

#. The folder where profiles are saved
#: data/ui/remmina_preferences.glade:361
msgid "Remmina data folder"
msgstr "Folder data Remmina"

#: data/ui/remmina_preferences.glade:388
msgid "Remember last view mode for each connection"
msgstr "Ingat mode tampilan terakhir untuk setiap koneksi"

#: data/ui/remmina_preferences.glade:392
msgid "Remember last view mode"
msgstr "Ingat mode tampilan terakhir"

#: data/ui/remmina_preferences.glade:418 data/ui/remmina_preferences.glade:422
#, fuzzy
msgid "Send anonymous statistics to remmina.org"
msgstr "Kirim statistik ke remmina.org"

#: data/ui/remmina_preferences.glade:462
msgid "Only save generated screenshots, don't copy them to clipboard."
msgstr ""
"Hanya menyimpan cuplikan layar yang dihasilkan, jangan menyalinnya ke papan "
"klip."

#: data/ui/remmina_preferences.glade:467
msgid "Prevent screenshots from entering clipboard"
msgstr "Cegah cuplikan layar masuk ke papan klip"

#: data/ui/remmina_preferences.glade:479
msgid ""
"Set a custom filename for your Remmina connection profiles, using a "
"formatting string."
msgstr ""
"Atur nama berkas ubahan untuk profil koneksi Remmina Anda, menggunakan suatu "
"string pemformatan."

#: data/ui/remmina_preferences.glade:483
msgid "Profile filename template"
msgstr "Templat nama berkas profil"

#: data/ui/remmina_preferences.glade:495
msgid ""
"%G Group name (slash will be converted to - automatically)\n"
"%P Protocol name\n"
"%N Connection name\n"
"%h Hostname/IP\n"
"\n"
"\n"
msgstr ""
"%G Nama grup (garis miring akan dikonversi ke - secara otomatis)\n"
"%P Nama protokol\n"
"%N Nama koneksi\n"
"%h Nama host/IP\n"
"\n"
"\n"

#: data/ui/remmina_preferences.glade:518
msgid "Options"
msgstr "Opsi"

#: data/ui/remmina_preferences.glade:532
msgid "Always show tabs"
msgstr "Selalu tampilkan tab"

#: data/ui/remmina_preferences.glade:549
msgid "Hide the toolbar shown in the tabbed interface"
msgstr "Sembunyikan bilah alat yang ditampilkan di antarmuka bertab"

#: data/ui/remmina_preferences.glade:570
msgid "Default view mode"
msgstr "Mode tampilan baku"

#: data/ui/remmina_preferences.glade:584
msgid "Automatic"
msgstr "Otomatis"

#: data/ui/remmina_preferences.glade:585
msgid "Scrolled window"
msgstr "Jendela gulung"

#: data/ui/remmina_preferences.glade:587
msgid "Viewport fullscreen"
msgstr "Jendela penuh viewport"

#: data/ui/remmina_preferences.glade:603
msgid "Tabs"
msgstr ""

#: data/ui/remmina_preferences.glade:618
#, fuzzy
msgid "By group"
msgstr "Tab menurut grup"

#: data/ui/remmina_preferences.glade:619
#, fuzzy
msgid "By protocols"
msgstr "Tab sesuai protokol"

#: data/ui/remmina_preferences.glade:620
#, fuzzy
msgid "Per connection"
msgstr "Buka koneksi"

#: data/ui/remmina_preferences.glade:621
#, fuzzy
msgid "None"
msgstr "<Nihil>"

#: data/ui/remmina_preferences.glade:632
msgid "Fullscreen on the same screen as the connection window"
msgstr "Layar penuh pada layar yang sama dengan jendela koneksi"

#: data/ui/remmina_preferences.glade:656
msgid "Peeking"
msgstr "Mengintip"

#: data/ui/remmina_preferences.glade:657
msgid "Hidden"
msgstr "Tersembunyi"

#: data/ui/remmina_preferences.glade:673
msgid "Fullscreen toolbar visibility"
msgstr "Kenampakan bilah alat layar penuh"

#: data/ui/remmina_preferences.glade:683
msgid "Hide the search bar shown in the main window"
msgstr "Sembunyikan bilah pencarian yang ditampilkan di jendela utama"

#: data/ui/remmina_preferences.glade:707
msgid "Appearance"
msgstr "Penampilan"

#: data/ui/remmina_preferences.glade:722
msgid "Show new connection on top of the menu"
msgstr "Tampilkan koneksi baru di atas menu"

#: data/ui/remmina_preferences.glade:740
msgid "Hide total count shown in the group menu"
msgstr "Sembunyikan cacah total yang ditampilkan di menu grup"

#: data/ui/remmina_preferences.glade:757
msgid "No tray icon"
msgstr "Tidak ada ikon baki"

#: data/ui/remmina_preferences.glade:775
msgid "Start in tray upon user login"
msgstr "Mulai di baki setelah login pengguna"

#: data/ui/remmina_preferences.glade:793
msgid "Dark tray icon"
msgstr "Ikon baki gelap"

#: data/ui/remmina_preferences.glade:797
msgid "Improves contrast if you have a light panel."
msgstr "Meningkatkan kontras jika Anda memiliki panel terang."

#: data/ui/remmina_preferences.glade:818
msgid "Applet"
msgstr "Aplet"

#: data/ui/remmina_preferences.glade:839
msgid "Host key"
msgstr "Kunci host"

#: data/ui/remmina_preferences.glade:870
msgid "Show/hide fullscreen"
msgstr "Tampilkan/sembunyikan layar penuh"

#: data/ui/remmina_preferences.glade:900
msgid "Auto-fit window"
msgstr "Otomatis pas jendela"

#: data/ui/remmina_preferences.glade:973
msgid "Apply/remove scaling"
msgstr "Terapkan/hapus penskalaan"

#: data/ui/remmina_preferences.glade:1003
msgid "Grab keyboard"
msgstr "Tangkap papan ketik"

#: data/ui/remmina_preferences.glade:1094
msgid "Show/hide toolbar"
msgstr "Tampilkan/sembunyikan bilah alat"

#: data/ui/remmina_preferences.glade:1156
#: data/ui/remmina_preferences.glade:1166
msgid "View-only mode"
msgstr "Mode hanya lihat"

#: data/ui/remmina_preferences.glade:1190
msgid "Keyboard"
msgstr "Papan Ketik"

#: data/ui/remmina_preferences.glade:1209
msgid "Local SSH port"
msgstr "Port SSH lokal"

#: data/ui/remmina_preferences.glade:1233
msgid "Parse ~/.ssh/config"
msgstr "Uraikan ~/.ssh/config"

#: data/ui/remmina_preferences.glade:1257
msgid "No logging at all"
msgstr ""

#: data/ui/remmina_preferences.glade:1258
msgid "Rare conditions or warnings"
msgstr ""

#: data/ui/remmina_preferences.glade:1259
msgid "API-accessible entrypoints"
msgstr ""

#: data/ui/remmina_preferences.glade:1260
msgid "Lower level protocol info, packet level"
msgstr ""

#: data/ui/remmina_preferences.glade:1261
msgid "Function entering and leaving"
msgstr ""

#: data/ui/remmina_preferences.glade:1277
msgid "SSH log level"
msgstr "Tingkat log SSH"

#. http://man7.org/linux/man-pages/man7/tcp.7.html
#: data/ui/remmina_preferences.glade:1344
msgid "Seconds of connection idleness before TCP keepalive probes are sent."
msgstr "Berapa detik sambungan menganggur sebelum probe TCP keepalive dikirim."

#. http://man7.org/linux/man-pages/man7/tcp.7.html
#: data/ui/remmina_preferences.glade:1360
msgid "Seconds between each keepalive probe."
msgstr "Berapa detik antara setiap probe keepalive."

#. http://man7.org/linux/man-pages/man7/tcp.7.html
#: data/ui/remmina_preferences.glade:1376
msgid ""
"Number of keepalive probes sent via TCP connection before it is dropped."
msgstr ""
"Cacah probe keepalive yang dikirim melalui koneksi TCP sebelum dijatuhkan."

#. http://man7.org/linux/man-pages/man7/tcp.7.html
#: data/ui/remmina_preferences.glade:1392
msgid ""
"Amount of milliseconds to attempt acknowledging data before closing the "
"corresponding TCP connection forcibly."
msgstr ""
"Cacah milidetik untuk mencoba mengakui data sebelum menutup sambungan TCP "
"yang sesuai secara paksa."

#: data/ui/remmina_preferences.glade:1413
msgid "SSH options"
msgstr "Opsi SSH"

#: data/ui/remmina_preferences.glade:1450
#: data/ui/remmina_preferences.glade:1466
msgid "Use secret key authentication for some widgets"
msgstr "Gunakan autentikasi kunci rahasia untuk beberapa widget"

#: data/ui/remmina_preferences.glade:1472
msgid "Use master password"
msgstr "Gunakan kata sandi induk"

#: data/ui/remmina_preferences.glade:1485
msgid "Automatic lock interval"
msgstr "Interval mengunci otomatis"

#: data/ui/remmina_preferences.glade:1496
msgid "Master password validity in seconds"
msgstr "Validitas kata sandi induk dalam detik"

#: data/ui/remmina_preferences.glade:1516
msgid "File encryption"
msgstr "Enkripsi berkas"

#: data/ui/remmina_preferences.glade:1546
msgid "Repeat the password"
msgstr "Ulangi kata sandi"

#: data/ui/remmina_preferences.glade:1623
msgid "Terminal font"
msgstr "Fonta terminal"

#: data/ui/remmina_preferences.glade:1636
msgid "Scrollback lines"
msgstr "Baris gulung balik"

#: data/ui/remmina_preferences.glade:1702
msgid "Shortcut for copying to clipboard"
msgstr "Pintasan untuk menyalin ke papan klip"

#: data/ui/remmina_preferences.glade:1715
msgid "Shortcut for pasting from clipboard"
msgstr "Pintasan untuk menempel dari papan klip"

#: data/ui/remmina_preferences.glade:1728
msgid "Select all shortcuts"
msgstr "Pilih semua pintasan"

#: data/ui/remmina_preferences.glade:1742
#: data/ui/remmina_preferences.glade:1760
#: data/ui/remmina_preferences.glade:1778
msgid "(Host key +)"
msgstr "(Tombol host +)"

#: data/ui/remmina_preferences.glade:1795
#: data/ui/remmina_preferences.glade:1809
msgid "Foreground colour"
msgstr "Warna latar depan"

#: data/ui/remmina_preferences.glade:1823
#: data/ui/remmina_preferences.glade:1890
msgid "Background colour"
msgstr "Warna latar belakang"

#: data/ui/remmina_preferences.glade:1836
#: data/ui/remmina_preferences.glade:1905
msgid "Cursor colour"
msgstr "Warna kursor"

#: data/ui/remmina_preferences.glade:1849
msgid "Normal colours"
msgstr "Warna normal"

#: data/ui/remmina_preferences.glade:1862
msgid "Bright colours"
msgstr "Warna cerah"

#: data/ui/remmina_preferences.glade:1876
#, fuzzy
msgid "Colour theme"
msgstr "Muat tema warna"

#: data/ui/remmina_preferences.glade:1917
msgid ""
"Choose a colour scheme file. Usually available in /usr/share/remmina/theme. "
"https://github.com/mbadolato/iTerm2-Color-Schemes has more details."
msgstr ""
"Pilih suatu berkas skema warna. Biasanya tersedia di /usr/share/remmina/"
"theme. https://github.com/mbadolato/iTerm2-Color-Schemes memiliki rincian "
"lebih lanjut."

#: data/ui/remmina_preferences.glade:1920
msgid "Pick a terminal colouring file"
msgstr "Pilih suatu berkas pewarnaan terminal"

#: data/ui/remmina_preferences.glade:1934
msgid "Pick a black colour"
msgstr "Pilih warna hitam"

#: data/ui/remmina_preferences.glade:1946
msgid "Pick a red colour"
msgstr "Pilih warna merah"

#: data/ui/remmina_preferences.glade:1958
msgid "Pick a green colour"
msgstr "Pilih warna hijau"

#: data/ui/remmina_preferences.glade:1970
msgid "Pick a yellow colour"
msgstr "Pilih warna kuning"

#: data/ui/remmina_preferences.glade:1982
msgid "Pick a blue colour"
msgstr "Pilih warna biru"

#: data/ui/remmina_preferences.glade:1994
msgid "Pick a magenta colour"
msgstr "Pilih warna magenta"

#: data/ui/remmina_preferences.glade:2006
msgid "Pick a cyan colour"
msgstr "Pilih warna sian"

#: data/ui/remmina_preferences.glade:2019
msgid "Pick a white colour"
msgstr "Pilih warna putih"

#: data/ui/remmina_preferences.glade:2031
msgid "Pick a light black colour"
msgstr "Pilih warna hitam terang"

#: data/ui/remmina_preferences.glade:2043
msgid "Pick a light red colour"
msgstr "Pilih warna merah terang"

#: data/ui/remmina_preferences.glade:2055
msgid "Pick a bright green colour"
msgstr "Pilih warna hijau cerah"

#: data/ui/remmina_preferences.glade:2067
msgid "Pick a bright yellow colour"
msgstr "Pilih warna kuning cerah"

#: data/ui/remmina_preferences.glade:2079
msgid "Pick a bright blue colour"
msgstr "Pilih warna biru cerah"

#: data/ui/remmina_preferences.glade:2091
msgid "Pick a light magenta colour"
msgstr "Pilih warna magenta terang"

#: data/ui/remmina_preferences.glade:2103
msgid "Pick a light cyan colour"
msgstr "Pilih warna sian terang"

#: data/ui/remmina_preferences.glade:2116
msgid "Pick a light white colour"
msgstr "Pilih warna putih terang"

#: data/ui/remmina_preferences.glade:2129
msgid "Use default system font"
msgstr "Gunakan fonta sistem baku"

#: data/ui/remmina_preferences.glade:2167
msgid "Allow bold text"
msgstr "Mengizinkan teks tebal"

#: data/ui/remmina_preferences.glade:2183
msgid "Terminal"
msgstr "Terminal"

#: data/ui/remmina_string_list.glade:14 data/ui/remmina_string_list.glade:158
msgid "Add"
msgstr "Tambah"

#: data/ui/remmina_string_list.glade:20 data/ui/remmina_string_list.glade:137
#: data/ui/remmina_key_chooser.glade:14 data/ui/remmina_key_chooser.glade:15
msgid "_Remove"
msgstr "_Hapus"

#: data/ui/remmina_string_list.glade:26 data/ui/remmina_string_list.glade:116
msgid "Move up"
msgstr "Bergerak ke atas"

#: data/ui/remmina_string_list.glade:32 data/ui/remmina_string_list.glade:95
msgid "Move down"
msgstr "Bergerak ke bawah"

#: data/ui/remmina_key_chooser.glade:23
msgid "Choose a new key"
msgstr "Pilih kunci baru"

#: data/ui/remmina_key_chooser.glade:82
msgid "Please press the new key…"
msgstr "Silakan tekan tombol baru…"<|MERGE_RESOLUTION|>--- conflicted
+++ resolved
@@ -8,18 +8,10 @@
 msgstr ""
 "Project-Id-Version: remmina\n"
 "Report-Msgid-Bugs-To: l10n@lists.remmina.org\n"
-<<<<<<< HEAD
 "POT-Creation-Date: 2020-05-11 06:49+0000\n"
 "PO-Revision-Date: 2012-04-17 09:26+0000\n"
 "Last-Translator: Mahyuddin Susanto <udienz@gmail.com>\n"
 "Language-Team: Indonesian <id@li.org>\n"
-=======
-"POT-Creation-Date: 2020-05-08 07:41+0000\n"
-"PO-Revision-Date: 2020-05-11 06:45+0000\n"
-"Last-Translator: Andika Triwidada <andika@gmail.com>\n"
-"Language-Team: Indonesian <https://hosted.weblate.org/projects/remmina/"
-"remmina/id/>\n"
->>>>>>> 626bdab2
 "Language: id\n"
 "MIME-Version: 1.0\n"
 "Content-Type: text/plain; charset=UTF-8\n"
@@ -1454,15 +1446,9 @@
 msgid "Proxy URL"
 msgstr "URL Proksi"
 
-<<<<<<< HEAD
 #: plugins/www/www_plugin.c:888
 msgid "E.g. https://example.org, socks://mysocks:1080"
 msgstr ""
-=======
-#: plugins/www/www_plugin.c:895
-msgid "Ex. https://myproxy.com, socks://mysocks:1080"
-msgstr "Mis. https://myproxy.com, socks://mysocks:1080"
->>>>>>> 626bdab2
 
 #: plugins/www/www_plugin.c:889
 msgid "Turn on Java support"
@@ -2092,13 +2078,8 @@
 msgstr "Kongsikan smartcard"
 
 #: plugins/rdp/rdp_plugin.c:2053
-<<<<<<< HEAD
 msgid "Prefer IPv6 AAAA record over IPv4 A record"
 msgstr ""
-=======
-msgid "Prefer IPv6 AAA record over IPv4 A record"
-msgstr "Lebih suka record AAA IPv6 daripada record A IPv4"
->>>>>>> 626bdab2
 
 #: plugins/rdp/rdp_plugin.c:2054
 msgid "Share printers"
@@ -2524,13 +2505,6 @@
 msgid "Enable anonymous statistics"
 msgstr "Fungsikan statistik anonim"
 
-<<<<<<< HEAD
-=======
-#: data/ui/remmina_news.glade:134
-msgid "Make Remmina the default Remote Desktop Client"
-msgstr "Jadikan Remmina Klien Desktop Jarak Jauh baku"
-
->>>>>>> 626bdab2
 #: data/ui/remmina_news.glade:143
 msgid "Apply"
 msgstr "Terapkan"
