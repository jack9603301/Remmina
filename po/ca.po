# Catalan translation for remmina
# Copyright © 2012 Rosetta Contributors and Canonical Ltd 2012
# This file is distributed under the same license as the remmina package.
# FIRST AUTHOR <EMAIL@ADDRESS>, 2012.
# Joan Montané <joan@montane.cat>, 2019, 2020, 2021.
# Adolfo Jayme Barrientos <fitojb@ubuntu.com>, 2019, 2021.
# anonymous <noreply@weblate.org>, 2019.
# Allan Nordhøy <epost@anotheragency.no>, 2019, 2020, 2021.
# Aroa Taha <Naturameuocat@protonmail.com>, 2019.
# Ecron <ecron_89@hotmail.com>, 2020, 2021.
# Antenore Gatta <antenore@simbiosi.org>, 2020, 2021.
# BennyBeat <bennybeat@gmail.com>, 2020, 2021.
# Gil Obradors <gil.obradors@gmail.com>, 2021.
msgid ""
msgstr ""
"Project-Id-Version: remmina\n"
"Report-Msgid-Bugs-To: l10n@lists.remmina.org\n"
<<<<<<< HEAD
"POT-Creation-Date: 2021-10-29 12:14+0000\n"
"PO-Revision-Date: 2021-07-16 08:58+0000\n"
=======
"POT-Creation-Date: 2021-12-03 09:34+0000\n"
"PO-Revision-Date: 2021-11-09 14:11+0000\n"
>>>>>>> 050fc71c
"Last-Translator: Anonymous <noreply@weblate.org>\n"
"Language-Team: Catalan <https://hosted.weblate.org/projects/remmina/remmina/"
"ca/>\n"
"Language: ca\n"
"MIME-Version: 1.0\n"
"Content-Type: text/plain; charset=UTF-8\n"
"Content-Transfer-Encoding: 8bit\n"
"Plural-Forms: nplurals=2; plural=n != 1;\n"
<<<<<<< HEAD
"X-Generator: Weblate 4.7.2-dev\n"
"X-Launchpad-Export-Date: 2014-04-10 15:03+0000\n"

#: src/remmina_sftp_plugin.c:310 src/remmina_sftp_plugin.c:354
#: src/remmina_protocol_widget.c:1676 src/remmina_protocol_widget.c:1695
#: src/remmina_file_editor.c:1101 src/remmina_file_editor.c:1222
#: src/remmina_ssh_plugin.c:1360 plugins/rdp/rdp_plugin.c:2680
#: plugins/www/www_plugin.c:895 plugins/x2go/x2go_plugin.c:1596
=======
"X-Generator: Weblate 4.9-dev\n"
"X-Launchpad-Export-Date: 2014-04-10 15:03+0000\n"

#: src/remmina_sftp_plugin.c:310 src/remmina_sftp_plugin.c:354
#: src/remmina_protocol_widget.c:1677 src/remmina_protocol_widget.c:1696
#: src/remmina_file_editor.c:1101 src/remmina_file_editor.c:1222
#: src/remmina_ssh_plugin.c:1360 plugins/rdp/rdp_plugin.c:2723
#: plugins/www/www_plugin.c:895 plugins/x2go/x2go_plugin.c:2992
>>>>>>> 050fc71c
#: data/ui/remmina_mpc.glade:236 data/ui/remmina_preferences.glade:1675
#: data/ui/remmina_unlock.glade:116
msgid "Password"
msgstr "Contrasenya"

#: src/remmina_sftp_plugin.c:311 src/remmina_sftp_plugin.c:356
#: src/remmina_file_editor.c:1102 src/remmina_ssh_plugin.c:1361
#: src/remmina_ssh_plugin.c:1472
msgid "SSH identity file"
msgstr "Fitxer d'identitat SSH"

#: src/remmina_sftp_plugin.c:312 src/remmina_file_editor.c:1103
#: src/remmina_ssh_plugin.c:1362
msgid "SSH agent"
msgstr "Agent SSH"

#: src/remmina_sftp_plugin.c:313 src/remmina_file_editor.c:1104
#: src/remmina_ssh_plugin.c:1363
msgid "Public key (automatic)"
msgstr "Clau pública (automàtic)"

#: src/remmina_sftp_plugin.c:314 src/remmina_file_editor.c:1105
#: src/remmina_ssh_plugin.c:1364
msgid "Kerberos (GSSAPI)"
msgstr "Kerberos (GSSAPI)"

#: src/remmina_sftp_plugin.c:323
msgid "Show Hidden Files"
msgstr "Mostra els fitxers ocults"

#: src/remmina_sftp_plugin.c:325
msgid "Overwrite all files"
msgstr "Sobreescriu-ho tot"

#: src/remmina_sftp_plugin.c:327
msgid "Resume all file transfers"
msgstr "Reprèn totes les transferències de fitxers"

<<<<<<< HEAD
#: src/remmina_sftp_plugin.c:328 src/remmina_protocol_widget.c:283
=======
#: src/remmina_sftp_plugin.c:328 src/remmina_protocol_widget.c:284
>>>>>>> 050fc71c
msgid "Connect via SSH from a new terminal"
msgstr "Connecta a través de SSH des d’un terminal nou"

#: src/remmina_sftp_plugin.c:353 src/remmina_message_panel.c:330
#: src/remmina_file_editor.c:1216 src/remmina_ssh_plugin.c:1470
<<<<<<< HEAD
#: plugins/rdp/rdp_plugin.c:2679 plugins/vnc/vnc_plugin.c:1976
#: plugins/vnc/vnc_plugin.c:1988 plugins/www/www_plugin.c:894
#: plugins/x2go/x2go_plugin.c:1595 data/ui/remmina_mpc.glade:144
=======
#: plugins/rdp/rdp_plugin.c:2722 plugins/vnc/vnc_plugin.c:1976
#: plugins/vnc/vnc_plugin.c:1988 plugins/www/www_plugin.c:894
#: plugins/x2go/x2go_plugin.c:574 plugins/x2go/x2go_plugin.c:2991
#: data/ui/remmina_mpc.glade:144
>>>>>>> 050fc71c
msgid "Username"
msgstr "Nom d'usuari"

#: src/remmina_sftp_plugin.c:355 src/remmina_file_editor.c:1207
#: src/remmina_ssh_plugin.c:1469
msgid "Authentication type"
msgstr "Tipus d'autenticació"

#: src/remmina_sftp_plugin.c:357 src/remmina_file_editor.c:1240
#: src/remmina_ssh_plugin.c:1476
msgid "Password to unlock private key"
msgstr "Contrasenya per a desblocar la clau privada"

<<<<<<< HEAD
#: src/remmina_sftp_plugin.c:358 src/remmina_ssh_plugin.c:1506
=======
#: src/remmina_sftp_plugin.c:358 src/remmina_ssh_plugin.c:1507
>>>>>>> 050fc71c
msgid "SSH Proxy Command"
msgstr "Ordre del servidor intermediari SSH"

#: src/remmina_sftp_plugin.c:367
msgid "SFTP - Secure File Transfer"
msgstr "SFTP - Transferència segura de fitxers"

#: src/remmina_plugin_manager.c:73 src/remmina_file_editor.c:1951
msgid "Protocol"
msgstr "Protocol"

#: src/remmina_plugin_manager.c:73
msgid "Entry"
msgstr "Entrada"

#: src/remmina_plugin_manager.c:73
msgid "File"
msgstr "Fitxer"

#: src/remmina_plugin_manager.c:73
msgid "Tool"
msgstr "Eina"

#: src/remmina_plugin_manager.c:73
msgid "Preference"
msgstr "Preferència"

#: src/remmina_plugin_manager.c:73
msgid "Secret"
msgstr "Secret"

#: src/remmina_plugin_manager.c:461 data/ui/remmina_main.glade:305
msgid "Plugins"
msgstr "Connectors"

#: src/remmina_plugin_manager.c:461 src/remmina_message_panel.c:452
#: src/remmina_message_panel.c:621 src/remmina_file_editor.c:242
msgid "_OK"
msgstr "_D'acord"

#: src/remmina_plugin_manager.c:479 src/remmina_file_editor.c:1908
#: data/ui/remmina_main.glade:442
msgid "Name"
msgstr "Nom"

#: src/remmina_plugin_manager.c:485
msgid "Type"
msgstr "Tipus"

#: src/remmina_plugin_manager.c:491
msgid "Description"
msgstr "Descripció"

#: src/remmina_plugin_manager.c:497
msgid "Version"
msgstr "Versió"

#: src/remmina_chat_window.c:178
#, c-format
msgid "Chat with %s"
msgstr "Xat amb %s"

#: src/remmina_chat_window.c:230
msgid "_Send"
msgstr "_Envia"

#: src/remmina_chat_window.c:240
msgid "_Clear"
msgstr "_Esborra"

#: src/remmina_applet_menu_item.c:121
msgid "Discovered"
msgstr "Descobert"

#: src/remmina_applet_menu_item.c:126
msgid "New Connection"
msgstr "Connexió nova"

#: src/remmina_key_chooser.h:38
msgid "Shift+"
msgstr "Maj +"

#: src/remmina_key_chooser.h:39
msgid "Ctrl+"
msgstr "Ctrl +"

#: src/remmina_key_chooser.h:40
msgid "Alt+"
msgstr "Alt +"

#: src/remmina_key_chooser.h:41
msgid "Super+"
msgstr "Súper +"
<<<<<<< HEAD

#: src/remmina_key_chooser.h:42
msgid "Hyper+"
msgstr "Hiper +"

#: src/remmina_key_chooser.h:43
msgid "Meta+"
msgstr "Meta +"

#: src/remmina_key_chooser.h:44
msgid "<None>"
msgstr "<cap>"

=======

#: src/remmina_key_chooser.h:42
msgid "Hyper+"
msgstr "Hiper +"

#: src/remmina_key_chooser.h:43
msgid "Meta+"
msgstr "Meta +"

#: src/remmina_key_chooser.h:44
msgid "<None>"
msgstr "<cap>"

>>>>>>> 050fc71c
#: src/remmina_pref_dialog.c:91 src/remmina_file_editor.c:528
msgid "Resolutions"
msgstr "Resolucions"

#: src/remmina_pref_dialog.c:91 src/remmina_file_editor.c:528
msgid "Configure the available resolutions"
msgstr "Configura les resolucions disponibles"

#: src/remmina_pref_dialog.c:143
msgid "Recent lists cleared."
msgstr "S’ha esborrat la llista dels recents."

#: src/remmina_pref_dialog.c:154 src/rcw.c:2028
#: data/ui/remmina_preferences.glade:169 data/ui/remmina_preferences.glade:179
msgid "Keystrokes"
msgstr "Pulsacions de tecles"

#: src/remmina_pref_dialog.c:154
msgid "Configure the keystrokes"
msgstr "Configura les pulsacions de tecles"

#. TRANSLATORS: Do not translate libsodium, is the name of a library
#: src/remmina_pref_dialog.c:487
msgid "libsodium >= 1.9.0 is required to use master password"
msgstr "Per a usar la contrasenya mestra cal el libsodium >= 1.9.0"

#: src/remmina_pref_dialog.c:806
msgid "Picking a terminal colouring file replaces the file: "
msgstr "Trieu un fitxer de color per al terminal: "

#: src/remmina_pref_dialog.c:810
#, fuzzy
#| msgid ""
#| "This file contains the \"Custom\" terminal colour scheme selectable from "
#| "the \"Advanced\" tab of terminal connections and editable in the "
#| "\"Terminal\" tab in the settings."
msgid ""
"This file contains the “Custom” terminal colour scheme selectable from the "
"“Advanced” tab of terminal connections and editable in the “Terminal” tab in "
"the settings."
msgstr ""
"Aquest fitxer conté els esquemes de personalització de colors de terminal "
"configurables des de la pestanya \"Avançada\" de les connexions del terminal "
"i editable en la pestanya \"Terminal\" de les configuracions."

#: src/remmina_message_panel.c:163 data/ui/remmina_mpc.glade:46
#: data/ui/remmina_unlock.glade:46
msgid "Cancel"
msgstr "Cancel·la"
<<<<<<< HEAD

#: src/remmina_message_panel.c:199 data/ui/remmina_snap_info_dialog.glade:28
#: data/ui/remmina_string_list.glade:8 data/ui/remmina_string_list.glade:9
#: data/ui/remmina_string_list.glade:63 data/ui/remmina_news.glade:33
#: data/ui/remmina_preferences.glade:2622
msgid "Close"
msgstr "Tanca"

#: src/remmina_message_panel.c:260
msgid "Yes"
msgstr "Sí"

#: src/remmina_message_panel.c:267
msgid "No"
msgstr "No"

#: src/remmina_message_panel.c:391 plugins/rdp/rdp_plugin.c:2681
#: data/ui/remmina_mpc.glade:172
msgid "Domain"
msgstr "Domini"

#: src/remmina_message_panel.c:420
msgid "Save password"
msgstr "Desa la contrasenya"

#: src/remmina_message_panel.c:457 src/remmina_message_panel.c:629
#: src/remmina_sftp_client.c:947 src/remmina_file_editor.c:241
#: src/remmina_file_editor.c:1783 plugins/spice/spice_plugin_file_transfer.c:84
#: data/ui/remmina_key_chooser.glade:8 data/ui/remmina_key_chooser.glade:9
#: data/ui/remmina_spinner.glade:8 data/ui/remmina_spinner.glade:9
msgid "_Cancel"
msgstr "_Cancel·la"

#: src/remmina_message_panel.c:513
msgid "Enter certificate authentication files"
msgstr "Introduïu els fitxers d'autenticació de certificats"

#: src/remmina_message_panel.c:525
msgid "CA Certificate File"
msgstr "Fitxer de certificat CA"

#: src/remmina_message_panel.c:547
msgid "CA CRL File"
msgstr "Fitxer CRL CA"

#: src/remmina_message_panel.c:569
msgid "Client Certificate File"
msgstr "Fitxer de certificat de client"

#: src/remmina_message_panel.c:591
msgid "Client Certificate Key"
msgstr "Clau de certificat de client"

#: src/rcw.c:655
#, c-format
msgid ""
"Are you sure you want to close %i active connections in the current window?"
msgstr "Segur que voleu tancar %i connexions actives a la finestra actual?"

#: src/rcw.c:1399
msgid "Viewport fullscreen mode"
msgstr "Pantalla completa"

#: src/rcw.c:1407 data/ui/remmina_preferences.glade:607
msgid "Scrolled fullscreen"
msgstr "Pantalla completa amb desplaçament"

#: src/rcw.c:1493
msgid "Keep aspect ratio when scaled"
msgstr "Conserva la relació d'aspecte en canviar d'escala"

#: src/rcw.c:1501
msgid "Fill client window when scaled"
msgstr "Omple la finestra del client en canviar d'escala"

#: src/rcw.c:2049
#, fuzzy
msgid "Send clipboard content as keystrokes"
msgstr "Envia el contingut del porta-retalls com a tecles"

#: src/rcw.c:2155
msgid "Turn off scaling to avoid screenshot distortion."
msgstr ""
"Desactiva l'escalat per a evitar distorsions de les captures de pantalla."

#: src/rcw.c:2215 plugins/www/www_plugin.c:855
msgid "Screenshot taken"
msgstr "S'ha fet una captura de pantalla"

#: src/rcw.c:2298
#, fuzzy
msgid "_Menu"
msgstr "_Menu"

#: src/rcw.c:2299
#, fuzzy
msgid "Menu"
msgstr "Menú"

#: src/rcw.c:2308
msgid "Open the Remmina main window"
msgstr "Obra la finestra principal de Remmina"

#: src/rcw.c:2318
msgid "Duplicate current connection"
msgstr "Duplica la connexió actual"

#: src/rcw.c:2335
msgid "Resize the window to fit in remote resolution"
msgstr "Canvia la mida de la finestra perquè s’ajusti a la resolució remota"

#: src/rcw.c:2346
msgid "Toggle fullscreen mode"
msgstr "Commuta el mode de pantalla completa"

#: src/rcw.c:2392 data/ui/remmina_preferences.glade:1332
#: data/ui/remmina_preferences.glade:1342
#, fuzzy
msgid "Multi monitor"
msgstr "Multi monitor"

#: src/rcw.c:2408
msgid "Toggle dynamic resolution update"
msgstr "Commuta l'actualització dinàmica de resolució"

#: src/rcw.c:2418
msgid "Toggle scaled mode"
msgstr "Canvia el mode d’escalat"

#: src/rcw.c:2458 data/ui/remmina_preferences.glade:1066
msgid "Switch tab pages"
msgstr "Canvia entre pestanyes"

#: src/rcw.c:2468
msgid "Grab all keyboard events"
msgstr "Captura tots els esdeveniments del teclat"

#: src/rcw.c:2478
msgid "Preferences"
msgstr "Preferències"

#: src/rcw.c:2487
msgid "_Tools"
msgstr "_Eines"

#: src/rcw.c:2488 data/ui/remmina_main.glade:207
msgid "Tools"
msgstr "Eines"

#: src/rcw.c:2501 data/ui/remmina_preferences.glade:1267
#: data/ui/remmina_preferences.glade:1277
msgid "Screenshot"
msgstr "Captura de pantalla"

#: src/rcw.c:2515 data/ui/remmina_preferences.glade:1174
msgid "Minimize window"
msgstr "Minimitza la finestra"

#: src/rcw.c:2525 data/ui/remmina_preferences.glade:1205
msgid "Disconnect"
msgstr "Desconnecta"

#: src/rcw.c:4297
#, c-format
msgid "The file “%s” is corrupted, unreadable, or could not be found."
msgstr "El fitxer «%s» és malmès, no es pot llegir, o no s’ha trobat."

#: src/rcw.c:4466
msgid "Warning: This plugin requires GtkSocket, but it’s not available."
msgstr "Atenció: aquest connector requereix GtkSocket, però no és disponible."
=======

#: src/remmina_message_panel.c:199 data/ui/remmina_snap_info_dialog.glade:28
#: data/ui/remmina_string_list.glade:8 data/ui/remmina_string_list.glade:9
#: data/ui/remmina_string_list.glade:63 data/ui/remmina_news.glade:33
#: data/ui/remmina_preferences.glade:2622
msgid "Close"
msgstr "Tanca"

#: src/remmina_message_panel.c:260
msgid "Yes"
msgstr "Sí"

#: src/remmina_message_panel.c:267
msgid "No"
msgstr "No"

#: src/remmina_message_panel.c:391 plugins/rdp/rdp_plugin.c:2724
#: data/ui/remmina_mpc.glade:172
msgid "Domain"
msgstr "Domini"

#: src/remmina_message_panel.c:420
msgid "Save password"
msgstr "Desa la contrasenya"

#: src/remmina_message_panel.c:457 src/remmina_message_panel.c:629
#: src/remmina_sftp_client.c:947 src/remmina_file_editor.c:241
#: src/remmina_file_editor.c:1783 plugins/spice/spice_plugin_file_transfer.c:84
#: data/ui/remmina_key_chooser.glade:8 data/ui/remmina_key_chooser.glade:9
#: data/ui/remmina_spinner.glade:8 data/ui/remmina_spinner.glade:9
msgid "_Cancel"
msgstr "_Cancel·la"

#: src/remmina_message_panel.c:513
msgid "Enter certificate authentication files"
msgstr "Introduïu els fitxers d'autenticació de certificats"

#: src/remmina_message_panel.c:525
msgid "CA Certificate File"
msgstr "Fitxer de certificat CA"

#: src/remmina_message_panel.c:547
msgid "CA CRL File"
msgstr "Fitxer CRL CA"

#: src/remmina_message_panel.c:569
msgid "Client Certificate File"
msgstr "Fitxer de certificat de client"

#: src/remmina_message_panel.c:591
msgid "Client Certificate Key"
msgstr "Clau de certificat de client"

#: src/rcw.c:655
#, c-format
msgid ""
"Are you sure you want to close %i active connections in the current window?"
msgstr "Segur que voleu tancar %i connexions actives a la finestra actual?"

#: src/rcw.c:1399
msgid "Viewport fullscreen mode"
msgstr "Pantalla completa"

#: src/rcw.c:1407 data/ui/remmina_preferences.glade:607
msgid "Scrolled fullscreen"
msgstr "Pantalla completa amb desplaçament"

#: src/rcw.c:1493
msgid "Keep aspect ratio when scaled"
msgstr "Conserva la relació d'aspecte en canviar d'escala"

#: src/rcw.c:1501
msgid "Fill client window when scaled"
msgstr "Omple la finestra del client en canviar d'escala"

#: src/rcw.c:2049
#, fuzzy
msgid "Send clipboard content as keystrokes"
msgstr "Envia el contingut del porta-retalls com a pulsacions de tecles"

#: src/rcw.c:2155
msgid "Turn off scaling to avoid screenshot distortion."
msgstr ""
"Desactiva l'escalat per a evitar distorsions de les captures de pantalla."

#: src/rcw.c:2215 plugins/www/www_plugin.c:855
msgid "Screenshot taken"
msgstr "S'ha fet una captura de pantalla"

#: src/rcw.c:2298
#, fuzzy
msgid "_Menu"
msgstr "_Menu"

#: src/rcw.c:2299
#, fuzzy
msgid "Menu"
msgstr "Menú"

#: src/rcw.c:2308
msgid "Open the Remmina main window"
msgstr "Obra la finestra principal de Remmina"

#: src/rcw.c:2318
msgid "Duplicate current connection"
msgstr "Duplica la connexió actual"

#: src/rcw.c:2335
msgid "Resize the window to fit in remote resolution"
msgstr "Canvia la mida de la finestra perquè s’ajusti a la resolució remota"

#: src/rcw.c:2346
msgid "Toggle fullscreen mode"
msgstr "Commuta el mode de pantalla completa"

#: src/rcw.c:2392 data/ui/remmina_preferences.glade:1332
#: data/ui/remmina_preferences.glade:1342
#, fuzzy
msgid "Multi monitor"
msgstr "Monitor múltiple"

#: src/rcw.c:2408
msgid "Toggle dynamic resolution update"
msgstr "Commuta l'actualització dinàmica de resolució"

#: src/rcw.c:2418
msgid "Toggle scaled mode"
msgstr "Canvia el mode d’escalat"

#: src/rcw.c:2458 data/ui/remmina_preferences.glade:1066
msgid "Switch tab pages"
msgstr "Canvia entre pestanyes"

#: src/rcw.c:2468
msgid "Grab all keyboard events"
msgstr "Captura tots els esdeveniments del teclat"

#: src/rcw.c:2478
msgid "Preferences"
msgstr "Preferències"

#: src/rcw.c:2487
msgid "_Tools"
msgstr "_Eines"

#: src/rcw.c:2488 data/ui/remmina_main.glade:207
msgid "Tools"
msgstr "Eines"

#: src/rcw.c:2501 data/ui/remmina_preferences.glade:1267
#: data/ui/remmina_preferences.glade:1277
msgid "Screenshot"
msgstr "Captura de pantalla"

#: src/rcw.c:2515 data/ui/remmina_preferences.glade:1174
msgid "Minimize window"
msgstr "Minimitza la finestra"

#: src/rcw.c:2525 data/ui/remmina_preferences.glade:1205
msgid "Disconnect"
msgstr "Desconnecta"

#: src/rcw.c:4297
#, c-format
msgid "The file “%s” is corrupted, unreadable, or could not be found."
msgstr "El fitxer «%s» és malmès, no es pot llegir, o no s’ha trobat."

#. TRANSLATORS: This should be a link to the Remmina Wiki page:
#. TRANSLATORS: 'GtkSocket feature is not available'.
#: src/rcw.c:4372
msgid ""
"https://gitlab.com/Remmina/Remmina/-/wikis/GtkSocket-feature-is-not-"
"available-in-a-Wayland-session"
msgstr ""

#: src/rcw.c:4509
#, fuzzy
#| msgid "Warning: This plugin requires GtkSocket, but it’s not available."
msgid ""
"Warning: This plugin requires GtkSocket, but this feature is unavailable in "
"a Wayland session."
msgstr "Atenció: aquest connector requereix GtkSocket, però no és disponible."

#. TRANSLATORS: This should be a link to the Remmina Wiki page:
#. 'GtkSocket feature is not available'.
#: src/rcw.c:4515
msgid ""
"Plugins relying on GtkSocket can't run in a Wayland session.\n"
"For more information and a possible workaround, please visit the Remmina "
"Wiki at:\n"
"\n"
"https://gitlab.com/Remmina/Remmina/-/wikis/GtkSocket-feature-is-not-"
"available-in-a-Wayland-session"
msgstr ""

#: src/rcw.c:4529
#, fuzzy
#| msgid "Open Main Window"
msgid "Open in browser"
msgstr "Obre la finestra principal"
>>>>>>> 050fc71c

#: src/remmina_mpchange.c:234
msgid "The passwords do not match"
msgstr "Les contrasenyes no coincideixen"

#: src/remmina_mpchange.c:244
msgid "Resetting passwords, please wait…"
msgstr "S'estan restablint les contrasenyes, espereu…"

#: src/remmina_mpchange.c:327
msgid "The multi password changer requires a secrecy plugin.\n"
msgstr ""
"El modificador de contrasenyes múltiples requereix un connector de "
"discreció.\n"

#: src/remmina_mpchange.c:330
msgid "The multi password changer requires a secrecy service.\n"
msgstr ""
"El modificador de contrasenyes múltiples requereix un servei de discreció.\n"

#: src/remmina_mpchange.c:409
#, c-format
msgid "%d password changed."
msgid_plural "%d passwords changed."
msgstr[0] "S'ha canviat %d contrasenya."
msgstr[1] "S'han canviat %d contrasenyes."

#. TRANSLATORS: Shown in terminal. Do not use characters that may be not supported on a terminal
#: src/remmina.c:86
msgid "Show 'About'"
msgstr "Mostra «Quant a»"

#. TRANSLATORS: Shown in terminal. Do not use characters that may be not supported on a terminal
#: src/remmina.c:88
msgid ""
"Connect either to a desktop described in a file (.remmina or a filetype "
"supported by a plugin) or a supported URI (RDP, VNC, SSH or SPICE)"
msgstr ""
"Connecta a l'escriptori indicat en un fitxer (.remina o un tipus compatible "
"amb el connector) o un URL vàlid (RDP, VNC, SSH o SPICE)"

#: src/remmina.c:88 src/remmina.c:90 src/remmina.c:92
msgid "FILE"
msgstr "FITXER"
<<<<<<< HEAD

#. TRANSLATORS: Shown in terminal. Do not use characters that may be not supported on a terminal
#: src/remmina.c:90
msgid ""
"Connect to a desktop described in a file (.remmina or a type supported by a "
"plugin)"
msgstr ""
"Connecta a l'escriptori indicat en un fitxer (.remina o un tipus compatible "
"amb el connector)"

#. TRANSLATORS: Shown in terminal. Do not use characters that may be not supported on a terminal
#: src/remmina.c:92
msgid ""
"Edit desktop connection described in file (.remmina or type supported by "
"plugin)"
msgstr ""
"Edita la connexió de l'escriptori descrita en el fitxer (.remmina o un tipus "
"compatible amb el connector)"

#. TRANSLATORS: Shown in terminal. Do not use characters that may be not supported on a terminal
#: src/remmina.c:95
msgid "Start in kiosk mode"
msgstr "Inicia en mode quiosc"

#. TRANSLATORS: Shown in terminal. Do not use characters that may be not supported on a terminal
=======

#. TRANSLATORS: Shown in terminal. Do not use characters that may be not supported on a terminal
#: src/remmina.c:90
#, fuzzy
#| msgid ""
#| "Connect to a desktop described in a file (.remmina or a type supported by "
#| "a plugin)"
msgid ""
"Connect to a desktop described in a file (.remmina or a filetype supported "
"by a plugin)"
msgstr ""
"Connecta a l'escriptori indicat en un fitxer (.remina o un tipus compatible "
"amb el connector)"

#. TRANSLATORS: Shown in terminal. Do not use characters that may be not supported on a terminal
#: src/remmina.c:92
#, fuzzy
#| msgid ""
#| "Edit desktop connection described in file (.remmina or type supported by "
#| "plugin)"
msgid ""
"Edit desktop connection described in file (.remmina or a filetype supported "
"by plugin)"
msgstr ""
"Edita la connexió de l'escriptori descrita en el fitxer (.remmina o un tipus "
"compatible amb el connector)"

#. TRANSLATORS: Shown in terminal. Do not use characters that may be not supported on a terminal
#: src/remmina.c:95
msgid "Start in kiosk mode"
msgstr "Inicia en mode quiosc"

#. TRANSLATORS: Shown in terminal. Do not use characters that may be not supported on a terminal
>>>>>>> 050fc71c
#: src/remmina.c:97
msgid "Create new connection profile"
msgstr "Crea un perfil de connexió"

#. TRANSLATORS: Shown in terminal. Do not use characters that may be not supported on a terminal
#: src/remmina.c:99
msgid "Show preferences"
msgstr "Mostra les preferències"

#: src/remmina.c:99
msgid "TABINDEX"
msgstr "PESTANYAÍNDEX"

#. TRANSLATORS: Shown in terminal. Do not use characters that may be not supported on a terminal
#: src/remmina.c:106
msgid "Quit"
msgstr "Surt"

#. TRANSLATORS: Shown in terminal. Do not use characters that may be not supported on a terminal
#: src/remmina.c:108
msgid "Use default server name (for --new)"
msgstr "Utilitza el nom predefinit del servidor (per a --new)"

#: src/remmina.c:108
msgid "SERVER"
msgstr "SERVIDOR"

#. TRANSLATORS: Shown in terminal. Do not use characters that may be not supported on a terminal
#: src/remmina.c:110
msgid "Use default protocol (for --new)"
msgstr "Utilitza el protocol predefinit (per a --new)"

#: src/remmina.c:110
msgid "PROTOCOL"
msgstr "PROTOCOL"

#. TRANSLATORS: Shown in terminal. Do not use characters that may be not supported on a terminal
#: src/remmina.c:112
msgid "Start in tray"
msgstr "Inicia a la safata"

#. TRANSLATORS: Shown in terminal. Do not use characters that may be not supported on a terminal
#: src/remmina.c:114
msgid "Show the application version"
msgstr "Mostra la versió de l’aplicació"

#. TRANSLATORS: Shown in terminal. Do not use characters that may be not supported on a terminal
#: src/remmina.c:116
msgid "Show version of the application and its plugins"
msgstr "Mostra la versió de l’aplicació i dels connectors"

#. TRANSLATORS: Shown in terminal. Do not use characters that may be not supported on a terminal
#: src/remmina.c:118
msgid "Modify connection profile (requires --set-option)"
msgstr "Modifica el perfil de la connexió (requereix --set-option)"

#. TRANSLATORS: Shown in terminal. Do not use characters that may be not supported on a terminal
#: src/remmina.c:120
msgid "Set one or more profile settings, to be used with --update-profile"
msgstr ""
"Estableix una o més configuracions de perfil, per a utilitzar-les amb --"
"update-profile"

#: src/remmina.c:121
msgid "Encrypt a password"
msgstr "Xifra una contrasenya"

#. TRANSLATORS:
#. * This link should point to a resource explaining how to get Remmina
#. * to log more verbose statements.
#.
#: src/remmina.c:337
msgid ""
"Remmina does not log all output statements. Turn on more verbose output by "
"using \"G_MESSAGES_DEBUG=all\" as an environment variable.\n"
"More info available on the Remmina wiki at:\n"
"https://gitlab.com/Remmina/Remmina/-/wikis/Usage/Remmina-debugging"
msgstr ""

#. TRANSLATORS: Shown in terminal. Do not use characters that may be not supported on a terminal
#: src/remmina.c:391
msgid "- or protocol://username:encryptedpassword@host:port"
msgstr "- o protocol://nom-d'usuari:contrasenya-xifrada@servidor:port"

#: src/remmina.c:394
msgid ""
"Examples:\n"
"To connect using an existing connection profile, use:\n"
"\n"
"\tremmina -c FILE.remmina\n"
"\n"
"To quick connect using a URI:\n"
"\n"
"\tremmina -c rdp://username@server\n"
"\tremmina -c rdp://domain\\\\username@server\n"
"\tremmina -c vnc://username@server\n"
"\tremmina -c vnc://server?VncUsername=username\n"
"\tremmina -c ssh://user@server\n"
"\tremmina -c spice://server\n"
"\n"
"To quick connect using a URI along with an encrypted password:\n"
"\n"
"\tremmina -c rdp://username:encrypted-password@server\n"
"\tremmina -c vnc://username:encrypted-password@server\n"
"\tremmina -c vnc://server?VncUsername=username\\&VncPassword=encrypted-"
"password\n"
"\n"
"To encrypt a password for use with a URI:\n"
"\n"
"\tremmina --encrypt-password\n"
"\n"
"To update username and password and set a different resolution mode of a "
"Remmina connection profile, use:\n"
"\n"
"\techo \"username\\napassword\" | remmina --update-profile /PATH/TO/FOO."
"remmina --set-option username --set-option resolution_mode=2 --set-option "
"password\n"
msgstr ""
"Exemples:\n"
"Per a connectar utilitzant un perfil de connexió existent, utilitzeu:\n"
"\n"
"\tremmina -c FILE.remmina\n"
"\n"
"Per a una connexió ràpida utilitzant una URI:\n"
"\n"
"\tremmina -c rdp://username@server\n"
"\tremmina -c rdp://domain\\\\username@server\n"
"\tremmina -c vnc://username@server\n"
"\tremmina -c vnc://server?VncUsername=username\n"
"\tremmina -c ssh://user@server\n"
"\tremmina -c spice://server\n"
"\n"
"Per a una connexió ràpida utilitzant una URI i a més una contrasenya "
"xifrada:\n"
"\n"
"\tremmina -c rdp://username:encrypted-password@server\n"
"\tremmina -c vnc://username:encrypted-password@server\n"
"\tremmina -c vnc://server?VncUsername=username\\&VncPassword=encrypted-"
"password\n"
"\n"
"Per a xifrar una contrasenya per a utilitzar-la am una URI:\n"
"\n"
"\tremmina --encrypt-password\n"
"\n"
"Per a actualitzar el nom d'usuari i la contrasenya i establir un mode de "
"resolució diferent d'un perfil de connexió del Remmina, utilitzeu:\n"
"\n"
"\techo \"username\\napassword\" | remmina --update-profile /PATH/TO/FOO."
"remmina --set-option username --set-option resolution_mode=2 --set-option "
"password\n"

#: src/remmina_public.c:345
#, fuzzy, c-format
msgid "Address is too long for UNIX socket_path: %s"
<<<<<<< HEAD
msgstr "L'adreça és massa llarga per a UNIX socket_path: %s"
=======
msgstr "L'adreça és massa llarga per a unix socket_path: %s"
>>>>>>> 050fc71c

#: src/remmina_public.c:355
#, fuzzy, c-format
msgid "Creating UNIX socket failed: %s"
<<<<<<< HEAD
msgstr "No s'ha pogut crear el sòcol UNIX: %s"
=======
msgstr "S'ha produït un sòcol UNIX: %s"
>>>>>>> 050fc71c

#: src/remmina_public.c:361
#, fuzzy, c-format
#| msgid "VNC connection failed: %s"
msgid "Connecting to UNIX socket failed: %s"
msgstr "No s'ha pogut connectar al sòcol UNIX: %s"

#: src/remmina_public.c:631
msgid "Please enter format 'widthxheight'."
msgstr "Introduïu les dades en format «ampladaxaltura»."

#: src/remmina_public.c:653
msgid "Change security settings"
msgstr "Canvia configuracions de seguretat"

#. TRANSLATORS: translator-credits should be replaced with a formatted list of translators in your own language
#: src/remmina_about.c:54
msgid "translator-credits"
msgstr ""
"Launchpad Contributions:\n"
"  David Planella https://launchpad.net/~dpm\n"
"  Joan Duran https://launchpad.net/~jodufi\n"
"  Martirj https://launchpad.net/~marti-reig\n"
"  oriolsbd https://launchpad.net/~oriolsbd\n"
" Ecron (Artur V.) https://hosted.weblate.org/user/Ecron/"

#: src/remmina_ftp_client.c:389
msgid "Choose download location"
msgstr "Trieu la ubicació de la baixada"

#: src/remmina_ftp_client.c:529
msgid "Are you sure to delete the selected files on server?"
msgstr "Segur que voleu suprimir els fitxers seleccionats del servidor?"

#: src/remmina_ftp_client.c:586
msgid "Choose a file to upload"
msgstr "Seleccioneu un fitxer a pujar"

#: src/remmina_ftp_client.c:593
msgid "Upload folder"
msgstr "Puja la carpeta"

#: src/remmina_ftp_client.c:649 src/remmina_ftp_client.c:763
msgid "Download"
msgstr "Baixa"

#: src/remmina_ftp_client.c:656 src/remmina_ftp_client.c:770
msgid "Upload"
msgstr "Puja"

#: src/remmina_ftp_client.c:663
msgid "_Delete"
msgstr "_Suprimeix"

#: src/remmina_ftp_client.c:748
msgid "Home"
msgstr "Inici"

#: src/remmina_ftp_client.c:749
msgid "Go to home folder"
msgstr "Vés a la carpeta d'inici"

#: src/remmina_ftp_client.c:753
msgid "Up"
msgstr "Amunt"

#: src/remmina_ftp_client.c:754
msgid "Go to parent folder"
msgstr "Vés a la carpeta superior"

<<<<<<< HEAD
#: src/remmina_ftp_client.c:758 plugins/rdp/rdp_plugin.c:2770
=======
#: src/remmina_ftp_client.c:758 plugins/rdp/rdp_plugin.c:2813
>>>>>>> 050fc71c
#: plugins/vnc/vnc_plugin.c:2027
msgid "Refresh"
msgstr "Actualitza"

#: src/remmina_ftp_client.c:759
msgid "Refresh current folder"
msgstr "Actualitza la carpeta actual"

#: src/remmina_ftp_client.c:764
msgid "Download from server"
msgstr "Baixa del servidor"

#: src/remmina_ftp_client.c:771
msgid "Upload to server"
msgstr "Puja al servidor"

#: src/remmina_ftp_client.c:775 data/ui/remmina_main.glade:197
msgid "Delete"
msgstr "Suprimeix"

#: src/remmina_ftp_client.c:776
msgid "Delete files on server"
msgstr "Suprimeix fitxers del servidor"

#: src/remmina_ftp_client.c:905 src/remmina_ftp_client.c:974
msgid "Filename"
msgstr "Nom de fitxer"

#: src/remmina_ftp_client.c:918 src/remmina_ftp_client.c:1003
msgid "Size"
msgstr "Mida"

#: src/remmina_ftp_client.c:926
msgid "User"
msgstr "Usuari"

#: src/remmina_ftp_client.c:932 src/remmina_file_editor.c:1933
#: data/ui/remmina_mpc.glade:115 data/ui/remmina_main.glade:464
msgid "Group"
msgstr "Grup"

#: src/remmina_ftp_client.c:938
msgid "Permission"
msgstr "Permisos"

<<<<<<< HEAD
#: src/remmina_ftp_client.c:990 plugins/rdp/rdp_plugin.c:2568
msgid "Remote"
msgstr "Remot"

#: src/remmina_ftp_client.c:997 plugins/rdp/rdp_plugin.c:2567
=======
#: src/remmina_ftp_client.c:990 plugins/rdp/rdp_plugin.c:2611
msgid "Remote"
msgstr "Remot"

#: src/remmina_ftp_client.c:997 plugins/rdp/rdp_plugin.c:2610
>>>>>>> 050fc71c
msgid "Local"
msgstr "Local"

#: src/remmina_ftp_client.c:1011
msgid "Progress"
msgstr "Progrés"

<<<<<<< HEAD
#: src/remmina_protocol_widget.c:290 src/remmina_ssh_plugin.c:829
=======
#: src/remmina_protocol_widget.c:291 src/remmina_ssh_plugin.c:829
>>>>>>> 050fc71c
#: src/remmina_ssh_plugin.c:1445
msgid "Open SFTP transfer…"
msgstr "Obre una transferència SFTP…"

<<<<<<< HEAD
#: src/remmina_protocol_widget.c:319
=======
#: src/remmina_protocol_widget.c:320
>>>>>>> 050fc71c
msgid "Executing external commands…"
msgstr "S'estan executant ordres externes…"

#. TRANSLATORS: “%s” is a placeholder for the connection profile name
<<<<<<< HEAD
#: src/remmina_protocol_widget.c:327
=======
#: src/remmina_protocol_widget.c:328
>>>>>>> 050fc71c
#, c-format
msgid "Connecting to “%s”…"
msgstr "S’està connectant a «%s»…"

#. TRANSLATORS: “%s” is a placeholder for an hostname or an IP address.
<<<<<<< HEAD
#: src/remmina_protocol_widget.c:915 src/remmina_protocol_widget.c:1100
=======
#: src/remmina_protocol_widget.c:916 src/remmina_protocol_widget.c:1101
>>>>>>> 050fc71c
#, c-format
msgid "Connecting to “%s” via SSH…"
msgstr "S’està connectant a «%s» mitjançant SSH…"

#. TRANSLATORS: “%i” is a placeholder for a TCP port number.
<<<<<<< HEAD
#: src/remmina_protocol_widget.c:1164
=======
#: src/remmina_protocol_widget.c:1165
>>>>>>> 050fc71c
#, c-format
msgid "Awaiting incoming SSH connection on port %i…"
msgstr "S’està esperant una connexió SSH entrant al port %i…"

<<<<<<< HEAD
#: src/remmina_protocol_widget.c:1217
=======
#: src/remmina_protocol_widget.c:1218
>>>>>>> 050fc71c
#, c-format
msgid "The “%s” command is not available on the SSH server."
msgstr "L’ordre «%s» no es troba disponible al servidor SSH."

<<<<<<< HEAD
#: src/remmina_protocol_widget.c:1222
=======
#: src/remmina_protocol_widget.c:1223
>>>>>>> 050fc71c
#, c-format
msgid "Could not run the “%s” command on the SSH server (status = %i)."
msgstr "No s’ha pogut executar l’ordre «%s» al servidor SSH (estat = %i)."

#. TRANSLATORS: %s is a placeholder for an error message
<<<<<<< HEAD
#: src/remmina_protocol_widget.c:1230
=======
#: src/remmina_protocol_widget.c:1231
>>>>>>> 050fc71c
#, c-format
msgid "Could not run command. %s"
msgstr "No s’ha pogut executar l’ordre. %s"

#. TRANSLATORS: “%s” is a placeholder for a hostname or IP address.
<<<<<<< HEAD
#: src/remmina_protocol_widget.c:1300
=======
#: src/remmina_protocol_widget.c:1301
>>>>>>> 050fc71c
#, c-format
msgid "Connecting to %s via SSH…"
msgstr "S’està connectant a «%s» mitjançant SSH…"

<<<<<<< HEAD
#: src/remmina_protocol_widget.c:1694
msgid "Type in SSH username and password."
msgstr "Escriviu el nom d'usuari SSH i la contrasenya."

#: src/remmina_protocol_widget.c:1749 src/remmina_protocol_widget.c:1781
=======
#: src/remmina_protocol_widget.c:1695
msgid "Type in SSH username and password."
msgstr "Escriviu el nom d'usuari SSH i la contrasenya."

#: src/remmina_protocol_widget.c:1750 src/remmina_protocol_widget.c:1782
>>>>>>> 050fc71c
msgid "Fingerprint automatically accepted"
msgstr "Empremta digital acceptada automàticament"

#. TRANSLATORS: The user is asked to verify a new SSL certificate.
<<<<<<< HEAD
#: src/remmina_protocol_widget.c:1757
=======
#: src/remmina_protocol_widget.c:1758
>>>>>>> 050fc71c
msgid "Certificate details:"
msgstr "Detalls del certificat:"

#. TRANSLATORS: An SSL certificate subject is usually the remote server the user connect to.
<<<<<<< HEAD
#: src/remmina_protocol_widget.c:1759 src/remmina_protocol_widget.c:1791
=======
#: src/remmina_protocol_widget.c:1760 src/remmina_protocol_widget.c:1792
>>>>>>> 050fc71c
msgid "Subject:"
msgstr "Assumpte:"

#. TRANSLATORS: The name or email of the entity that have issued the SSL certificate
<<<<<<< HEAD
#: src/remmina_protocol_widget.c:1761 src/remmina_protocol_widget.c:1793
=======
#: src/remmina_protocol_widget.c:1762 src/remmina_protocol_widget.c:1794
>>>>>>> 050fc71c
msgid "Issuer:"
msgstr "Emissor:"

#. TRANSLATORS: An SSL certificate fingerprint, is a hash of a certificate calculated on all certificate's data and its signature.
<<<<<<< HEAD
#: src/remmina_protocol_widget.c:1763
=======
#: src/remmina_protocol_widget.c:1764
>>>>>>> 050fc71c
msgid "Fingerprint:"
msgstr "Empremta digital:"

#. TRANSLATORS: The user is asked to accept or refuse a new SSL certificate.
<<<<<<< HEAD
#: src/remmina_protocol_widget.c:1765
=======
#: src/remmina_protocol_widget.c:1766
>>>>>>> 050fc71c
msgid "Accept certificate?"
msgstr "Voleu acceptar el certificat?"

#. TRANSLATORS: The user is asked to verify a new SSL certificate.
<<<<<<< HEAD
#: src/remmina_protocol_widget.c:1789
=======
#: src/remmina_protocol_widget.c:1790
>>>>>>> 050fc71c
msgid "The certificate changed! Details:"
msgstr "El certificat ha canviat! Detalls:"

#. TRANSLATORS: An SSL certificate fingerprint, is a hash of a certificate calculated on all certificate's data and its signature.
<<<<<<< HEAD
#: src/remmina_protocol_widget.c:1795
=======
#: src/remmina_protocol_widget.c:1796
>>>>>>> 050fc71c
msgid "Old fingerprint:"
msgstr "Empremta anterior:"

#. TRANSLATORS: An SSL certificate fingerprint, is a hash of a certificate calculated on all certificate's data and its signature.
<<<<<<< HEAD
#: src/remmina_protocol_widget.c:1797
=======
#: src/remmina_protocol_widget.c:1798
>>>>>>> 050fc71c
msgid "New fingerprint:"
msgstr "Empremta nova:"

#. TRANSLATORS: The user is asked to accept or refuse a new SSL certificate.
<<<<<<< HEAD
#: src/remmina_protocol_widget.c:1799
=======
#: src/remmina_protocol_widget.c:1800
>>>>>>> 050fc71c
msgid "Accept changed certificate?"
msgstr "Voleu acceptar el certificat modificat?"

#. TRANSLATORS: “%i” is a placeholder for a port number. “%s”  is a placeholder for a protocol name (VNC).
<<<<<<< HEAD
#: src/remmina_protocol_widget.c:1942
=======
#: src/remmina_protocol_widget.c:1943
>>>>>>> 050fc71c
#, c-format
msgid "Listening on port %i for an incoming %s connection…"
msgstr "S’està escoltant al port %i una connexió d’entrada %s…"

<<<<<<< HEAD
#: src/remmina_protocol_widget.c:1967
msgid "Could not authenticate, attempting reconnection…"
msgstr "Ha fallat l’autenticació. S’està intentant reconnectar…"

#: src/remmina_protocol_widget.c:2029 src/remmina_file_editor.c:436
#: src/remmina_file_editor.c:1172 data/ui/remmina_main.glade:478
msgid "Server"
msgstr "Servidor"

#. TRANSLATORS: “%s” is a placeholder for a protocol name, like “RDP”.
#: src/remmina_protocol_widget.c:2047
#, c-format
msgid "Install the %s protocol plugin first."
msgstr "Primer instal·leu el connector del protocol %s."

#: src/remmina_ssh.c:236
#, c-format
msgid "Could not authenticate with TOTP/OTP/2FA. %s"
msgstr "No s'ha pogut autenticar amb TOTP/OTP/2FA. %s"

#: src/remmina_ssh.c:295 src/remmina_ssh.c:676
#, c-format
msgid "Could not authenticate with SSH password. %s"
msgstr "No s'ha pogut autenticar amb la contrasenya SSH. %s"

#: src/remmina_ssh.c:322 src/remmina_ssh.c:389
msgid "No saved SSH passphrase supplied. Asking user to enter it."
msgstr ""
"No hi ha cap contrasenya SSH desada. Es demana a l'usuari que l'hi "
"introdueixi."

#. TRANSLATORS: The placeholder %s is an error message
#: src/remmina_ssh.c:327 src/remmina_ssh.c:368 src/remmina_ssh.c:394
#: src/remmina_ssh.c:433 src/remmina_ssh.c:746
#, c-format
msgid "Could not authenticate with public SSH key. %s"
msgstr "No s'ha pogut autenticar amb la clau pública SSH. %s"

#. TRANSLATORS: The placeholder %s is an error message
#: src/remmina_ssh.c:336
#, c-format
msgid "SSH certificate cannot be imported. %s"
msgstr "No es pot importar la clau pública SHH. %s"

#. TRANSLATORS: The placeholder %s is an error message
#: src/remmina_ssh.c:345
#, c-format
msgid "SSH certificate cannot be copied into the private SSH key. %s"
msgstr "No s'ha pogut importar la clau privada del certificat SSH. %s"

#. TRANSLATORS: The placeholder %s is an error message
#: src/remmina_ssh.c:355
#, c-format
msgid "Could not authenticate using SSH certificate. %s"
msgstr "No s'ha pogut autenticar utlitzant el certificat SSH. %s"

#: src/remmina_ssh.c:369
msgid "SSH identity file not selected."
msgstr "No s'ha seleccionat el fitxer d'identitat SSH."

#. TRANSLATORS: The placeholder %s is an error message
#: src/remmina_ssh.c:380
#, c-format
msgid "Public SSH key cannot be imported. %s"
msgstr "No es pot importar la clau pública SHH. %s"

=======
#: src/remmina_protocol_widget.c:1968
msgid "Could not authenticate, attempting reconnection…"
msgstr "Ha fallat l’autenticació. S’està intentant reconnectar…"

#: src/remmina_protocol_widget.c:2030 src/remmina_file_editor.c:436
#: src/remmina_file_editor.c:1172 data/ui/remmina_main.glade:478
msgid "Server"
msgstr "Servidor"

#. TRANSLATORS: “%s” is a placeholder for a protocol name, like “RDP”.
#: src/remmina_protocol_widget.c:2048
#, c-format
msgid "Install the %s protocol plugin first."
msgstr "Primer instal·leu el connector del protocol %s."

#: src/remmina_ssh.c:236
#, c-format
msgid "Could not authenticate with TOTP/OTP/2FA. %s"
msgstr "No s'ha pogut autenticar amb TOTP/OTP/2FA. %s"

#: src/remmina_ssh.c:295 src/remmina_ssh.c:676
#, c-format
msgid "Could not authenticate with SSH password. %s"
msgstr "No s'ha pogut autenticar amb la contrasenya SSH. %s"

#: src/remmina_ssh.c:322 src/remmina_ssh.c:389
msgid "No saved SSH passphrase supplied. Asking user to enter it."
msgstr ""
"No hi ha cap contrasenya SSH desada. Es demana a l'usuari que l'hi "
"introdueixi."

#. TRANSLATORS: The placeholder %s is an error message
#: src/remmina_ssh.c:327 src/remmina_ssh.c:368 src/remmina_ssh.c:394
#: src/remmina_ssh.c:433 src/remmina_ssh.c:746
#, c-format
msgid "Could not authenticate with public SSH key. %s"
msgstr "No s'ha pogut autenticar amb la clau pública SSH. %s"

#. TRANSLATORS: The placeholder %s is an error message
#: src/remmina_ssh.c:336
#, c-format
msgid "SSH certificate cannot be imported. %s"
msgstr "No es pot importar la clau pública SHH. %s"

#. TRANSLATORS: The placeholder %s is an error message
#: src/remmina_ssh.c:345
#, c-format
msgid "SSH certificate cannot be copied into the private SSH key. %s"
msgstr "No s'ha pogut importar la clau privada del certificat SSH. %s"

#. TRANSLATORS: The placeholder %s is an error message
#: src/remmina_ssh.c:355
#, c-format
msgid "Could not authenticate using SSH certificate. %s"
msgstr "No s'ha pogut autenticar utlitzant el certificat SSH. %s"

#: src/remmina_ssh.c:369
msgid "SSH identity file not selected."
msgstr "No s'ha seleccionat el fitxer d'identitat SSH."

#. TRANSLATORS: The placeholder %s is an error message
#: src/remmina_ssh.c:380
#, c-format
msgid "Public SSH key cannot be imported. %s"
msgstr "No es pot importar la clau pública SHH. %s"

>>>>>>> 050fc71c
#: src/remmina_ssh.c:478
#, c-format
msgid "Could not authenticate automatically with public SSH key. %s"
msgstr ""
"No s'ha pogut autenticar de manera automàtica amb la clau pública SSH. %s"

#: src/remmina_ssh.c:523
#, c-format
msgid "Could not authenticate automatically with SSH agent. %s"
msgstr ""
"No s'ha pogut autenticar de manera automàtica amb la clau pública SSH. %s"

#: src/remmina_ssh.c:569 src/remmina_ssh.c:856
#, c-format
msgid "Could not authenticate with SSH GSSAPI/Kerberos. %s"
msgstr "No s'ha pogut autenticar amb el SSH del Kerberos/GSSAPI. %s"

#: src/remmina_ssh.c:598
msgid "The public SSH key changed!"
msgstr "La clau pública SSH ha canviat!"

#: src/remmina_ssh.c:711
#, c-format
msgid "Could not authenticate with keyboard-interactive. %s"
msgstr "No s'ha pogut autenticar amb teclat interactiu. %s"

#: src/remmina_ssh.c:813
#, c-format
msgid "Could not authenticate with automatic public SSH key. %s"
msgstr "No s'ha pogut autenticar amb la clau pública SSH. %s"

#. TRANSLATORS: The placeholder %s is an error message
#: src/remmina_ssh.c:921
#, c-format
msgid "Could not fetch the server's public SSH key. %s"
msgstr "No s'ha pogut recuperar la clau pública SSH del servidor. %s"

#. TRANSLATORS: The placeholder %s is an error message
#: src/remmina_ssh.c:928
#, c-format
msgid "Could not fetch public SSH key. %s"
msgstr "No s'ha pogut recuperar la clau pública SSH. %s"

#. TRANSLATORS: The placeholder %s is an error message
#: src/remmina_ssh.c:936
#, c-format
msgid "Could not fetch checksum of the public SSH key. %s"
msgstr ""
"No s'ha pogut recuperar la suma de verificació de la clau pública SSH. %s"

#: src/remmina_ssh.c:949
msgid "The server is unknown. The public key fingerprint is:"
msgstr "Es desconeix el servei. L’empremta digital de la clau pública és:"

#: src/remmina_ssh.c:951 src/remmina_ssh.c:957
msgid "Do you trust the new public key?"
msgstr "Confieu en la clau pública nova?"

#: src/remmina_ssh.c:954
msgid ""
"Warning: The server has changed its public key. This means you are either "
"under attack,\n"
"or the administrator has changed the key. The new public key fingerprint is:"
msgstr ""
"ATENCIÓ: El servidor ha canviat la seva clau pública. Això significa que, o "
"esteu sota un atac,\n"
"o l’administrador ha canviat la clau. L’empremta digital de la clau pública "
"nova és:"

#. TRANSLATORS: The placeholder %s is an error message
#: src/remmina_ssh.c:979
#, c-format
msgid "Could not check list of known SSH hosts. %s"
msgstr "No s’ha pogut verificar la llista d’amfitrions SSH coneguts. %s"

#: src/remmina_ssh.c:988
msgid "SSH password"
msgstr "Contrasenya SSH"

#: src/remmina_ssh.c:995 src/remmina_ssh.c:1039
msgid "SSH private key passphrase"
msgstr "Contrasenya de la clau privada SSH"

#: src/remmina_ssh.c:1000
msgid "SSH Kerberos/GSSAPI"
msgstr "SSH Kerberos/GSSAPI"

#: src/remmina_ssh.c:1005
msgid "Enter TOTP/OTP/2FA code"
msgstr "Introduïu el codi TOTP/OTP/2FA"

#: src/remmina_ssh.c:1035 src/remmina_ssh.c:1061
msgid "SSH tunnel credentials"
msgstr "Credencials del túnel SSH"

#: src/remmina_ssh.c:1035 src/remmina_ssh.c:1061
msgid "SSH credentials"
msgstr "Credencials SSH"

#: src/remmina_ssh.c:1112
msgid "Keyboard interactive login, TOTP/OTP/2FA"
msgstr "Inici amb teclat interactiu, TOTP/OTP/2FA"

#. TRANSLATORS: The placeholder %s is an error message
#: src/remmina_ssh.c:1337
#, c-format
msgid "Could not start SSH session. %s"
msgstr "No s'ha pogut començar la sessió SSH. %s"

#. TRANSLATORS: The placeholder %s is an error message
#: src/remmina_ssh.c:1735
#, c-format
msgid "Could not create channel. %s"
msgstr "No s'ha pogut crear el canal. %s"

#. TRANSLATORS: The placeholder %s is an error message
#: src/remmina_ssh.c:1746
#, c-format
msgid "Could not connect to SSH tunnel. %s"
msgstr "No s'ha pogut connectar al túnel SSH. %s"

#. TRANSLATORS: The placeholder %s is an error message
#: src/remmina_ssh.c:1816 src/remmina_ssh.c:1837 src/remmina_ssh.c:1846
#, c-format
msgid "Could not request port forwarding. %s"
msgstr "No s'ha pogut demanar el reenviament del port. %s"

#: src/remmina_ssh.c:1876
msgid "The server did not respond."
msgstr "El servidor no ha respost."

#: src/remmina_ssh.c:1916
#, c-format
msgid "Cannot connect to local port %i."
msgstr "No s'ha pogut connectar al port local %i."

#. TRANSLATORS: The placeholder %s is an error message
#: src/remmina_ssh.c:1965
#, c-format
msgid "Could not write to SSH channel. %s"
msgstr "No s'ha pogut escriure en el canal SSH. %s"

#. TRANSLATORS: The placeholder %s is an error message
#: src/remmina_ssh.c:1972
#, c-format
msgid "Could not read from tunnel listening socket. %s"
msgstr "No s’ha pogut llegir el sòcol de recepció del túnel. %s"

#. TRANSLATORS: The placeholder %s is an error message
#: src/remmina_ssh.c:1992
#, c-format
msgid "Could not poll SSH channel. %s"
msgstr "No s'ha pogut sondar el canal SSH. %s"

#. TRANSLATORS: The placeholder %s is an error message
#: src/remmina_ssh.c:1999
#, c-format
msgid "Could not read SSH channel in a non-blocking way. %s"
msgstr "No s'ha pogut llegir el canal SSH d'una manera no blocant. %s"

#. TRANSLATORS: The placeholder %s is an error message
#: src/remmina_ssh.c:2018
#, c-format
msgid "Could not send data to tunnel listening socket. %s"
msgstr "No s’ha pogut enviar dades al sòcol de recepció del túnel. %s"

#: src/remmina_ssh.c:2120
msgid "Assign a destination port."
msgstr "Assigna un port de destinació."

#: src/remmina_ssh.c:2127
msgid "Could not create socket."
msgstr "No s’ha pogut crear el sòcol."

#: src/remmina_ssh.c:2137
msgid "Could not bind server socket to local port."
msgstr "No s’ha pogut vincular el sòcol del servidor al port local."

#: src/remmina_ssh.c:2143
msgid "Could not listen to local port."
msgstr "No s'ha pogut escoltar el port local."

#. TRANSLATORS: Do not translate pthread
#: src/remmina_ssh.c:2153 src/remmina_ssh.c:2170 src/remmina_ssh.c:2188
msgid "Could not start pthread."
msgstr "No s'ha pogut iniciar el pthread."

#. TRANSLATORS: The placeholder %s is an error message
#: src/remmina_ssh.c:2280
#, c-format
msgid "Could not create SFTP session. %s"
msgstr "No s’ha pogut crear la sessió SFTP. %s"

#. TRANSLATORS: The placeholder %s is an error message
#: src/remmina_ssh.c:2285
#, c-format
msgid "Could not start SFTP session. %s"
msgstr "No s'ha pogut començar la sessió SSH. %s"

#. TRANSLATORS: The placeholder %s is an error message
<<<<<<< HEAD
#: src/remmina_ssh.c:2378
=======
#: src/remmina_ssh.c:2379
>>>>>>> 050fc71c
#, c-format
msgid "Could not open channel. %s"
msgstr "No s'ha pogut obrir el canal. %s"

#. TRANSLATORS: The placeholder %s is an error message
<<<<<<< HEAD
#: src/remmina_ssh.c:2393
=======
#: src/remmina_ssh.c:2394
>>>>>>> 050fc71c
#, c-format
msgid "Could not request shell. %s"
msgstr "No s'ha pogut demanar el shell. %s"

<<<<<<< HEAD
#: src/remmina_ssh.c:2511
=======
#: src/remmina_ssh.c:2521
>>>>>>> 050fc71c
msgid "Could not create PTY device."
msgstr "No s'ha pogut crear el dispositiu PTY."

#: src/remmina_exec.c:475
#, c-format
msgid "Plugin %s is not registered."
msgstr "El connector %s no està registrat."
<<<<<<< HEAD

#: src/remmina_main.c:669
msgid "The latest successful connection attempt, or a pre-computed date"
msgstr ""

#: src/remmina_main.c:671
#, c-format
msgid "Total %i item."
msgid_plural "Total %i items."
msgstr[0] "%i element en total."
msgstr[1] "%i elements en total."

#: src/remmina_main.c:865
#, c-format
msgid "Are you sure you want to delete “%s”?"
msgstr "Segur que voleu suprimir «%s»?"

#: src/remmina_main.c:989
#, c-format
msgid ""
"Unable to import:\n"
"%s"
msgstr ""
"No s’ha pogut importar:\n"
"%s"

#: src/remmina_main.c:1015 data/ui/remmina_main.glade:285
msgid "Import"
msgstr "Importa"

#: src/remmina_main.c:1038 src/remmina_file_editor.c:1791
msgid "_Save"
msgstr "_Desa"

#: src/remmina_main.c:1044
msgid "This protocol does not support exporting."
msgstr "Aquest protocol no admet l’exportació."

#: src/remmina_main.c:1361
msgid "Remmina Remote Desktop Client"
msgstr "Client d’escriptori remot Remmina"

#: src/remmina_main.c:1363
msgid "Remmina Kiosk"
msgstr "Quiosc Remmina"

#. TRANSLATORS: The placeholder %s is a directory path
#: src/remmina_sftp_client.c:173
#, c-format
msgid "Could not create the folder “%s”."
msgstr "No s'ha pogut crear la carpeta: «%s»."

#. TRANSLATORS: The placeholder %s is a file path
#: src/remmina_sftp_client.c:181 src/remmina_sftp_client.c:202
#, c-format
msgid "Could not create the file “%s”."
msgstr "No s'ha pogut crear el fitxer «%s»."

#. TRANSLATORS: The placeholders %s are a file path, and an error message.
#: src/remmina_sftp_client.c:220
#, c-format
msgid "Could not open the file “%s” on the server. %s"
msgstr "No s'ha pogut obrir el fitxer «%s» al servidor. %s"

#: src/remmina_sftp_client.c:242
#, c-format
msgid "Could not save the file “%s”."
msgstr "No s'ha pogut desar el fitxer «%s»."

#: src/remmina_sftp_client.c:281 src/remmina_sftp_client.c:698
#: src/remmina_sftp_client.c:761
#, c-format
msgid "Could not open the folder “%s”. %s"
msgstr "No s'ha pogut obrir la carpeta «%s». %s"

#: src/remmina_sftp_client.c:385
#, c-format
msgid "Could not create the folder “%s” on the server. %s"
msgstr "No s'ha pogut crear la carpeta «%s» al servidor. %s"

#: src/remmina_sftp_client.c:413 src/remmina_sftp_client.c:435
#, c-format
msgid "Could not create the file “%s” on the server. %s"
msgstr "No s'ha pogut crear el fitxer «%s» al servidor. %s"

#: src/remmina_sftp_client.c:456
#, c-format
msgid "Could not open the file “%s”."
msgstr "No s'ha pogut obrir el fitxer «%s»."

#: src/remmina_sftp_client.c:476
#, c-format
msgid "Could not write to the file “%s” on the server. %s"
msgstr "No s'ha pogut escriure al fitxer «%s» al servidor. %s"

#: src/remmina_sftp_client.c:716
#, c-format
msgid "Could not read from the folder. %s"
msgstr "No s'ha pogut llegir des de la carpeta. %s"

#: src/remmina_sftp_client.c:823
msgid "Are you sure you want to cancel the file transfer in progress?"
msgstr "Segur que voleu cancel·lar la transferència en curs?"

#: src/remmina_sftp_client.c:857
#, c-format
msgid "Could not delete “%s”. %s"
msgstr "No s'ha pogut suprimir «%s». %s"

#: src/remmina_sftp_client.c:942
msgid "The file exists already"
msgstr "El fitxer ja existeix"

#: src/remmina_sftp_client.c:945
msgid "Resume"
msgstr "Reprèn"

#: src/remmina_sftp_client.c:946
msgid "Overwrite"
msgstr "Sobreescriu"

#: src/remmina_sftp_client.c:964
msgid "The following file already exists in the target folder:"
msgstr "El fitxer següent ja existeix a la carpeta de destinació:"

#: src/remmina_file_editor.c:61
#, fuzzy
#| msgid ""
#| "<tt><big>Supported formats\n"
#| "• server\n"
#| "• server:port\n"
#| "• [server]:port</big></tt>"
msgid ""
"<big>Supported formats\n"
"• server\n"
"• server[:port]\n"
"VNC additional formats\n"
"• ID:repeater ID number\n"
"• unix:///path/socket.sock</big>"
msgstr ""
"<big> Formats admesos\n"
"• servidor\n"
"• servidor[:p ort]\n"
"Formats addicionals VNC\n"
"• ID:número d'identificació del repetidor\n"
"• unix:///path/socket.sock</big>"

#: src/remmina_file_editor.c:70
=======

#: src/remmina_main.c:669
>>>>>>> 050fc71c
#, fuzzy
msgid "The latest successful connection attempt, or a pre-computed date"
msgstr "L'últim intent de connexió amb èxit o una data pre-calculada"

<<<<<<< HEAD
#: src/remmina_file_editor.c:84
#, fuzzy
#| msgid ""
#| "<tt><big>Supported formats\n"
#| "• :port\n"
#| "• server\n"
#| "• server:port\n"
#| "• [server]:port\n"
#| "• username@server:port (SSH protocol only)</big></tt>"
=======
#: src/remmina_main.c:671
#, c-format
msgid "Total %i item."
msgid_plural "Total %i items."
msgstr[0] "%i element en total."
msgstr[1] "%i elements en total."

#: src/remmina_main.c:865
#, c-format
msgid "Are you sure you want to delete “%s”?"
msgstr "Segur que voleu suprimir «%s»?"

#: src/remmina_main.c:989
#, c-format
>>>>>>> 050fc71c
msgid ""
"Unable to import:\n"
"%s"
msgstr ""
<<<<<<< HEAD
"<big> Formats admesos\n"
"• servidor\n"
"• servidor[:p ort]\n"
"• username@server[:p ort] (només protocol SSH)</big>"

#: src/remmina_file_editor.c:162
msgid "Input is invalid."
msgstr ""

#: src/remmina_file_editor.c:239
msgid "Choose a Remote Desktop Server"
msgstr "Trieu un servidor d’escriptori remot"

#: src/remmina_file_editor.c:460
=======
"No s’ha pogut importar:\n"
"%s"

#: src/remmina_main.c:1015 data/ui/remmina_main.glade:285
msgid "Import"
msgstr "Importa"

#: src/remmina_main.c:1038 src/remmina_file_editor.c:1791
msgid "_Save"
msgstr "_Desa"

#: src/remmina_main.c:1044
msgid "This protocol does not support exporting."
msgstr "Aquest protocol no admet l’exportació."

#: src/remmina_main.c:1361
msgid "Remmina Remote Desktop Client"
msgstr "Client d’escriptori remot Remmina"

#: src/remmina_main.c:1363
msgid "Remmina Kiosk"
msgstr "Quiosc Remmina"

#. TRANSLATORS: The placeholder %s is a directory path
#: src/remmina_sftp_client.c:173
>>>>>>> 050fc71c
#, c-format
msgid "Could not create the folder “%s”."
msgstr "No s'ha pogut crear la carpeta: «%s»."

#. TRANSLATORS: The placeholder %s is a file path
#: src/remmina_sftp_client.c:181 src/remmina_sftp_client.c:202
#, c-format
msgid "Could not create the file “%s”."
msgstr "No s'ha pogut crear el fitxer «%s»."

#. TRANSLATORS: The placeholders %s are a file path, and an error message.
#: src/remmina_sftp_client.c:220
#, c-format
msgid "Could not open the file “%s” on the server. %s"
msgstr "No s'ha pogut obrir el fitxer «%s» al servidor. %s"

#: src/remmina_sftp_client.c:242
#, c-format
msgid "Could not save the file “%s”."
msgstr "No s'ha pogut desar el fitxer «%s»."

#: src/remmina_sftp_client.c:281 src/remmina_sftp_client.c:698
#: src/remmina_sftp_client.c:761
#, c-format
msgid "Could not open the folder “%s”. %s"
msgstr "No s'ha pogut obrir la carpeta «%s». %s"

#: src/remmina_sftp_client.c:385
#, c-format
msgid "Could not create the folder “%s” on the server. %s"
msgstr "No s'ha pogut crear la carpeta «%s» al servidor. %s"

#: src/remmina_sftp_client.c:413 src/remmina_sftp_client.c:435
#, c-format
msgid "Could not create the file “%s” on the server. %s"
msgstr "No s'ha pogut crear el fitxer «%s» al servidor. %s"

#: src/remmina_sftp_client.c:456
#, c-format
msgid "Could not open the file “%s”."
msgstr "No s'ha pogut obrir el fitxer «%s»."

#: src/remmina_sftp_client.c:476
#, c-format
msgid "Could not write to the file “%s” on the server. %s"
msgstr "No s'ha pogut escriure al fitxer «%s» al servidor. %s"

#: src/remmina_sftp_client.c:716
#, c-format
msgid "Could not read from the folder. %s"
msgstr "No s'ha pogut llegir des de la carpeta. %s"

#: src/remmina_sftp_client.c:823
msgid "Are you sure you want to cancel the file transfer in progress?"
msgstr "Segur que voleu cancel·lar la transferència en curs?"

#: src/remmina_sftp_client.c:857
#, c-format
msgid "Could not delete “%s”. %s"
msgstr "No s'ha pogut suprimir «%s». %s"

#: src/remmina_sftp_client.c:942
msgid "The file exists already"
msgstr "El fitxer ja existeix"

#: src/remmina_sftp_client.c:945
msgid "Resume"
msgstr "Reprèn"

#: src/remmina_sftp_client.c:946
msgid "Overwrite"
msgstr "Sobreescriu"

#: src/remmina_sftp_client.c:964
msgid "The following file already exists in the target folder:"
msgstr "El fitxer següent ja existeix a la carpeta de destinació:"

#: src/remmina_file_editor.c:61
#, fuzzy
#| msgid ""
#| "<tt><big>Supported formats\n"
#| "• server\n"
#| "• server:port\n"
#| "• [server]:port</big></tt>"
msgid ""
"<big>Supported formats\n"
"• server\n"
"• server[:port]\n"
"VNC additional formats\n"
"• ID:repeater ID number\n"
"• unix:///path/socket.sock</big>"
msgstr ""
"<big> Formats admesos\n"
"• servidor\n"
"• servidor[:p ort]\n"
"Formats addicionals VNC\n"
"• ID:número d'identificació del repetidor\n"
"• unix:///path/socket.sock</big>"

#: src/remmina_file_editor.c:70
#, fuzzy
#| msgid ""
#| "<tt><big>• command in PATH args %h\n"
#| "• /path/to/foo -options %h %u\n"
#| "• %h is substituted with the server name\n"
#| "• %t is substituted with the SSH server name\n"
#| "• %u is substituted with the username\n"
#| "• %U is substituted with the SSH username\n"
#| "• %p is substituted with Remmina profile name\n"
#| "• %g is substituted with Remmina profile group name\n"
#| "• %d is substituted with local date and time in ISO 8601 format\n"
#| "Do not run in background if you want the command to be executed before "
#| "connecting.\n"
#| "</big></tt>"
msgid ""
"<big>• command in PATH args %h\n"
"• /path/to/foo -options %h %u\n"
"• %h is substituted with the server name\n"
"• %t is substituted with the SSH server name\n"
"• %u is substituted with the username\n"
"• %U is substituted with the SSH username\n"
"• %p is substituted with Remmina profile name\n"
"• %g is substituted with Remmina profile group name\n"
"• %d is substituted with local date and time in ISO 8601 format\n"
"Do not run in background if you want the command to be executed before "
"connecting.\n"
"</big>"
msgstr ""
"<tt><big>• ordre en arguments de CAMÍ %h\n"
"• /camí/a/enlloc -opcions %h %u\n"
"• %h se substitueix pel nom del servidor\n"
"• %t se substitueix pel nom del servidor SSH\n"
"• %u se substitueix pel nom d'usuari\n"
"• %U se substitueix pel nom d'usuari SSH\n"
"• %p se substitueix pel nom del perfil del Remmina\n"
"• %g se substitueix pel nom del perfil del grup del Remmina\n"
"• %d se substitueix per la data i hora local en format ISO 8601\n"
"No l'executeu al rerefons si voleu que l'ordre s'executi abans que es faci "
"la connexió.\n"
"</big></tt>"

#: src/remmina_file_editor.c:84
#, fuzzy
#| msgid ""
#| "<tt><big>Supported formats\n"
#| "• :port\n"
#| "• server\n"
#| "• server:port\n"
#| "• [server]:port\n"
#| "• username@server:port (SSH protocol only)</big></tt>"
msgid ""
"<big>Supported formats\n"
"• server\n"
"• server[:port]\n"
"• username@server[:port] (SSH protocol only)</big>"
msgstr ""
"<big> Formats admesos\n"
"• servidor\n"
"• servidor[:p ort]\n"
"• username@server[:p ort] (només protocol SSH)</big>"

#: src/remmina_file_editor.c:162
#, fuzzy
msgid "Input is invalid."
msgstr "L'entrada no és vàlida."

#: src/remmina_file_editor.c:239
msgid "Choose a Remote Desktop Server"
msgstr "Trieu un servidor d’escriptori remot"

#: src/remmina_file_editor.c:460
#, c-format
msgid "Browse the network to find a %s server"
msgstr "Exploreu la xarxa per a trobar un servidor %s"

#: src/remmina_file_editor.c:564
msgid "Resolution"
msgstr "Resolució"

#: src/remmina_file_editor.c:571
msgid "Use initial window size"
msgstr "Usa la mida de finestra inicial"

#: src/remmina_file_editor.c:575
msgid "Use client resolution"
msgstr "Utilitza la resolució del client"

#: src/remmina_file_editor.c:586 src/remmina_file_editor.c:1152
msgid "Custom"
msgstr "Personalitzat"

#: src/remmina_file_editor.c:945
msgid "Keyboard mapping"
msgstr "Distribució del teclat"

#: src/remmina_file_editor.c:1072
msgid "Behavior"
msgstr "Comportament"

#: src/remmina_file_editor.c:1075
msgid "Execute a Command"
msgstr "Executa una ordre"

#: src/remmina_file_editor.c:1079
msgid "Before connecting"
msgstr "Abans de connectar"

#: src/remmina_file_editor.c:1081
msgid "command %h %u %t %U %p %g --option"
msgstr "ordre %h %u %t %U %p %g --opció"

#: src/remmina_file_editor.c:1086
msgid "After connecting"
msgstr "Després de connectar"

#: src/remmina_file_editor.c:1088
msgid "/path/to/command -opt1 arg %h %u %t -opt2 %U %p %g"
msgstr "/camí/a/l'ordre -opció1 argument %h %u %t -opció2 %U %p %g"

#: src/remmina_file_editor.c:1092
msgid "Start-up"
msgstr "Inici"

#: src/remmina_file_editor.c:1095
msgid "Auto-start this profile"
msgstr "Inicia de manera automàtica aquest perfil"

#: src/remmina_file_editor.c:1125
msgid "SSH Tunnel"
msgstr "Túnel SSH"

#: src/remmina_file_editor.c:1126
msgid "Enable SSH tunnel"
msgstr "Activa el túnel SSH"

#: src/remmina_file_editor.c:1133
msgid "Tunnel via loopback address"
msgstr "Túnel a través d'una adreça de bucle tancat"

#: src/remmina_file_editor.c:1143
#, c-format
msgid "Same server at port %i"
msgstr "El mateix servidor en el port %i"

#: src/remmina_file_editor.c:1193 plugins/rdp/rdp_plugin.c:2767
msgid "Start-up path"
msgstr "Camí d’inici"

#: src/remmina_file_editor.c:1202
msgid "SSH Authentication"
msgstr "Autenticació SSH"

#: src/remmina_file_editor.c:1229
msgid "SSH private key file"
msgstr "Contrasenya de la clau privada SSH"

#: src/remmina_file_editor.c:1235 src/remmina_ssh_plugin.c:1474
msgid "SSH certificate file"
msgstr "Fitxer certificat SSH"

#: src/remmina_file_editor.c:1293
msgid "Basic"
msgstr "Bàsic"

#: src/remmina_file_editor.c:1299
msgid "Advanced"
msgstr "Avançat"

#: src/remmina_file_editor.c:1310
msgid "Notes"
msgstr "Notes"

#: src/remmina_file_editor.c:1438
#, fuzzy, c-format
msgid "(%s: %i): Can't validate setting '%s' since 'value' or 'gfe' are NULL!"
msgstr ""
"(%s: %i): No es pot validar la configuració '%s' ja que 'valor' o 'gfe' són "
"NULL!"

#: src/remmina_file_editor.c:1441
#, fuzzy, c-format
msgid ""
"(%s: %i): Can't validate user input since 'setting_name_to_validate', "
"'value' or 'gfe' are NULL!"
msgstr ""
"(%s: %i): No es pot validar l'entrada de l'usuari ja que "
"'setting_name_to_validate', 'valor' o 'gfe' són NULS!"

#. TRANSLATORS: Meta-error. Shouldn't be visible.
#: src/remmina_file_editor.c:1445 plugins/x2go/x2go_plugin.c:2188
#: plugins/x2go/x2go_plugin.c:2817
#, fuzzy
#| msgid "Transfer error"
msgid "Internal error."
msgstr "Error intern"

#: src/remmina_file_editor.c:1667 src/remmina_file_editor.c:1703
#: src/remmina_file_editor.c:1724 src/remmina_file_editor.c:1747
#, fuzzy, c-format
#| msgid "Could not create SFTP session. %s"
msgid "Couldn't validate user input. %s"
msgstr "No s'ha pogut validar l'entrada de l'usuari. %s"

#: src/remmina_file_editor.c:1691
msgid "Default settings saved."
msgstr "S’han desat els paràmetres predeterminats."

#: src/remmina_file_editor.c:1781
msgid "Remote Connection Profile"
msgstr "Perfil de connexió remota"

#: src/remmina_file_editor.c:1787
msgid "Save as Default"
msgstr "Desa com a predeterminat"

#: src/remmina_file_editor.c:1788
msgid "Use the current settings as the default for all new connection profiles"
msgstr ""
"Usa la configuració actual com a predeterminada per a tots els perfils de "
"connexió nous"

#: src/remmina_file_editor.c:1796 data/ui/remmina_main.glade:160
msgid "Connect"
msgstr "Connecta"

#: src/remmina_file_editor.c:1799
msgid "_Save and Connect"
msgstr "_Desa i connecta"

#: src/remmina_file_editor.c:1922
msgid "Quick Connect"
msgstr "Connexió ràpida"

#: src/remmina_file_editor.c:1946
#, c-format
msgid "Use '%s' as subgroup delimiter"
msgstr "Utilitza «%s» com a delimitador de subgrups"

#: src/remmina_file_editor.c:2012 src/remmina_file_editor.c:2030
#, c-format
msgid "Could not find the file “%s”."
msgstr "No s'ha pogut trobar el fitxer «%s»."

#. TRANSLATORS: This is a message that pops up when an external Remmina plugin tries to set the window resolution using a legacy parameter.
#. TRANSLATORS: This is a message that pop-up when an external Remmina plugin tries to set the windows resolution using a legacy parameter.
#: src/remmina_file.c:451 src/remmina_file.c:497
#, fuzzy
msgid ""
"Using the «resolution» parameter in the Remmina preferences file is "
"deprecated.\n"
msgstr ""
"S'obsoleta l'ús del paràmetre «resolució» del fitxer de preferències "
"Remmina.\n"

#: src/remmina_icon.c:136
msgid "Open Main Window"
msgstr "Obre la finestra principal"

#: src/remmina_icon.c:141 data/ui/remmina_main.glade:254
msgid "_Preferences"
msgstr "_Preferències"

#: src/remmina_icon.c:146
msgid "_About"
msgstr "_Quant a"

#: src/remmina_icon.c:156
msgid "Enable Service Discovery"
msgstr "Activa el descobriment de serveis"

#: src/remmina_icon.c:168 data/ui/remmina_main.glade:404
msgid "_Quit"
msgstr "_Surt"

#. TRANSLATORS: Applet name as per the Freedesktop Desktop entry specification https://specifications.freedesktop.org/desktop-entry-spec/latest/
#. TRANSLATORS: Applet Name as per the Freedesktop Desktop entry specification https://specifications.freedesktop.org/desktop-entry-spec/latest/
#: src/remmina_icon.c:294 src/remmina_icon.c:450
msgid "Remmina Applet"
msgstr "Miniaplicació del Remmina"

#. TRANSLATORS: Applet comment/description as per the Freedesktop Desktop entry specification https://specifications.freedesktop.org/desktop-entry-spec/latest/
#: src/remmina_icon.c:296 src/remmina_icon.c:452
msgid "Connect to remote desktops through the applet menu"
msgstr "Connecta amb escriptoris remots mitjançant el menú de la miniaplicació"

#: src/remmina_icon.c:359
#, fuzzy
msgid "StatusNotifier/Appindicator support in “"
msgstr "Assistència tècnica de StatusNotifier/Appindicator in \""

#. TRANSLATORS: %s is a placeholder for "StatusNotifier/Appindicator suppor in “DESKTOP NAME”: "
#: src/remmina_icon.c:366
#, fuzzy, c-format
msgid "%s your desktop does support it"
msgstr "%s l'escriptori sí que ho admet"

#. TRANSLATORS: %s is a placeholder for "StatusNotifier/Appindicator suppor in “DESKTOP NAME”: "
#: src/remmina_icon.c:368
#, fuzzy, c-format
msgid "%s and Remmina has built-in (compiled) support for libappindicator."
msgstr "%s i Remmina té suport incorporat (compilat) per a libappindicator."

#. TRANSLATORS: %s is a placeholder for "StatusNotifier/Appindicator suppor in “DESKTOP NAME”: "
#: src/remmina_icon.c:371
#, fuzzy, c-format
msgid ""
"%s not supported natively by your Desktop Environment. libappindicator will "
"try to fallback to GtkStatusIcon/xembed"
msgstr ""
"%s no és compatible nativament per l'entorn d'escriptori. libappindicator "
"intentarà tornar a GtkStatusIcon/xembed"

#. TRANSLATORS: %s is a placeholder for "StatusNotifier/Appindicator suppor in “DESKTOP NAME”: "
#: src/remmina_icon.c:375
#, fuzzy, c-format
msgid "%s You may need to install, and use XApp Status Applet"
msgstr ""
"%s És possible que hagis d'instal·lar i utilitzar la miniaplicació d'estat "
"de XApp"

#. TRANSLATORS: %s is a placeholder for "StatusNotifier/Appindicator suppor in “DESKTOP NAME”: "
#: src/remmina_icon.c:378
#, fuzzy, c-format
msgid "%s You may need to install, and use KStatusNotifierItem"
msgstr "%s És possible que hàgiu d' instal· lar i usar el KStatusNotifierItem"

#. TRANSLATORS: %s is a placeholder for "StatusNotifier/Appindicator suppor in “DESKTOP NAME”: "
#: src/remmina_icon.c:381
#, fuzzy, c-format
msgid "%s You may need to install, and use XEmbed SNI Proxy"
msgstr ""
"%s És possible que hàgiu d'instal·lar i utilitzar el servidor intermediari "
"XEmbed SNI"

#. TRANSLATORS: %s is a placeholder for "StatusNotifier/Appindicator suppor in “DESKTOP NAME”: "
#: src/remmina_icon.c:384
#, fuzzy, c-format
msgid "%s You may need to install, and use Gnome Shell Extension Appindicator"
msgstr ""
"%s És possible que hàgiu d'instal·lar i utilitzar l'assignador d'extensions "
"de l'intèrpret d'ordres del Gnome"

#. TRANSLATORS: %s is a placeholder for an error message
#: src/remmina_ssh_plugin.c:539
#, c-format
msgid "Error: %s"
msgstr "Error: %s"

#: src/remmina_ssh_plugin.c:556
msgid "Terminal content saved in"
msgstr "El contingut del terminal s'ha desat a"

#: src/remmina_ssh_plugin.c:822
msgid "Select All (host+A)"
msgstr "Selecciona-ho tot (amfitrió+A)"

#: src/remmina_ssh_plugin.c:823
msgid "Copy (host+C)"
msgstr "Copia (amfitrió+C)"

#: src/remmina_ssh_plugin.c:824
msgid "Paste (host+V)"
msgstr "Enganxa (amfitrió+V)"

#: src/remmina_ssh_plugin.c:825
msgid "Save session to file"
msgstr "Desa la sessió al fitxer"

#: src/remmina_ssh_plugin.c:826
msgid "Increase font size (host+Page Up)"
msgstr "Augmenta la mida de la lletra (amfitrió+AvPàg)"

#: src/remmina_ssh_plugin.c:827
msgid "Decrease font size (host+Page Down)"
msgstr "Redueix la mida de la lletra (amfitrió+RePàg)"

#: src/remmina_ssh_plugin.c:828
msgid "Find text (host+G)"
msgstr "Troba text (amfitrió+G)"

#: src/remmina_ssh_plugin.c:1439 data/ui/remmina_main.glade:177
msgid "Copy"
msgstr "Copia"

#: src/remmina_ssh_plugin.c:1439
msgid "_Copy"
msgstr "_Copia"

#: src/remmina_ssh_plugin.c:1440
msgid "Paste"
msgstr "Enganxa"

#: src/remmina_ssh_plugin.c:1440
msgid "_Paste"
msgstr "_Enganxa"

#: src/remmina_ssh_plugin.c:1441
msgid "Select all"
msgstr "Selecciona-ho tot"

#: src/remmina_ssh_plugin.c:1441
msgid "_Select all"
msgstr "_Selecciona-ho tot"

#: src/remmina_ssh_plugin.c:1442
msgid "Increase font size"
msgstr "Augmenta la mida de la lletra"

#: src/remmina_ssh_plugin.c:1442
msgid "_Increase font size"
msgstr "_Augmenta la mida de la lletra"

#: src/remmina_ssh_plugin.c:1443
msgid "Decrease font size"
msgstr "Redueix la mida de la lletra"

#: src/remmina_ssh_plugin.c:1443
msgid "_Decrease font size"
msgstr "_Redueix la mida de la lletra"

#: src/remmina_ssh_plugin.c:1444
msgid "Find text"
msgstr "Troba text"

#: src/remmina_ssh_plugin.c:1444
msgid "_Find text"
msgstr "_Troba text"

#: src/remmina_ssh_plugin.c:1471 plugins/spice/spice_plugin.c:674
#: plugins/vnc/vnc_plugin.c:1977 plugins/vnc/vnc_plugin.c:1989
msgid "User password"
msgstr "Contrasenya de l'usuari"

#: src/remmina_ssh_plugin.c:1477
#, fuzzy
#| msgid "Pre-command"
msgid "Opening command"
msgstr "Ordre prèvia"

#: src/remmina_ssh_plugin.c:1478
#, fuzzy
#| msgid "Start-up program"
msgid "Start-up background program"
msgstr "Programa d’inici"

#: src/remmina_ssh_plugin.c:1483
msgid ""
"The filename can use the following placeholders:\n"
"\n"
"  • %h is substituted with the server name\n"
"  • %t is substituted with the SSH server name\n"
"  • %u is substituted with the username\n"
"  • %U is substituted with the SSH username\n"
"  • %p is substituted with Remmina profile name\n"
"  • %g is substituted with Remmina profile group name\n"
"  • %d is substituted with local date and time in ISO 8601 format\n"
msgstr ""
"El nom del fitxer pot utilitzar els espais reservats següents:\n"
"\n"
"  • %h se substitueix amb el nom del servidor.\n"
"  • %t se substitueix amb el nom del servidor SSH.\n"
"  • %u se substitueix amb el nom d'usuari.\n"
"  • %U se substitueix amb el nom d'usuari SSH.\n"
"  • %p se substitueix amb el nom del perfil del Remmina.\n"
"  • %g se substitueix amb el nom del perfil del grup del Remmina.\n"
"  • %d se substitueix amb la data i hora local en format ISO 8601.\n"

#: src/remmina_ssh_plugin.c:1505
msgid "Terminal colour scheme"
msgstr "Esquema de color del terminal"

#: src/remmina_ssh_plugin.c:1506
msgid "Character set"
msgstr "Joc de caràcters"

#: src/remmina_ssh_plugin.c:1508
msgid "KEX (Key Exchange) algorithms"
msgstr "Algoritmes KEX (intercanvi de claus)"

#: src/remmina_ssh_plugin.c:1509
msgid "Symmetric cipher client to server"
msgstr "Xifrat simètric entre client i servidor"

#: src/remmina_ssh_plugin.c:1510
msgid "Preferred server host key types"
msgstr "Tipus de clau preferides del servidor amfitrió"

#: src/remmina_ssh_plugin.c:1511
msgid "Folder for SSH session log"
msgstr "Carpeta per al registre de la sessió SSH"

#: src/remmina_ssh_plugin.c:1512
msgid "Filename for SSH session log"
msgstr "Nom de fitxer del registre de la sessió SSH"

#: src/remmina_ssh_plugin.c:1513
msgid "Log SSH session when exiting Remmina"
msgstr "Registra la sessió SSH en sortir del Remmina"

#: src/remmina_ssh_plugin.c:1514
#, fuzzy
msgid "Log SSH session asynchronously"
msgstr "Registra la sessió SSH de manera asíncrona"

#: src/remmina_ssh_plugin.c:1514
#, fuzzy
msgid "Saving the session asynchronously may have a notable performance impact"
msgstr ""
"Desar la sessió de manera asíncrona pot tenir un impacte de rendiment notable"

#: src/remmina_ssh_plugin.c:1515
msgid "Audible terminal bell"
msgstr "Timbre audible del terminal"

#: src/remmina_ssh_plugin.c:1516
msgid "SSH compression"
msgstr "Compressió SSH"

#: src/remmina_ssh_plugin.c:1517
msgid "Don't remember passwords"
msgstr "No recordis les contrasenyes"

#: src/remmina_ssh_plugin.c:1518
msgid "Strict host key checking"
msgstr "Comprovació estricta de la clau de l'amfitrió"

#: src/remmina_ssh_plugin.c:1532
msgid "SSH - Secure Shell"
msgstr "SSH - Shell segur"

#: plugins/kwallet/src/kwallet_plugin_main.c:118
msgid "Secured password storage in KWallet"
msgstr "Emmagatzematge segur de contrasenyes al KDE Wallet"

#: plugins/rdp/rdp_settings.c:217
msgid "<Auto-detect>"
msgstr "<Detecta automàticament>"

#: plugins/rdp/rdp_settings.c:249
msgid "<Not set>"
msgstr "<Sense definir>"

#: plugins/rdp/rdp_settings.c:280
msgid "<Choose a quality level to edit…>"
msgstr "<Trieu un nivell de qualitat a editar…>"

#: plugins/rdp/rdp_settings.c:282 plugins/rdp/rdp_plugin.c:2585
#: plugins/vnc/vnc_plugin.c:1934
msgid "Poor (fastest)"
msgstr "Baixa (la més ràpida)"

#: plugins/rdp/rdp_settings.c:284 plugins/rdp/rdp_plugin.c:2586
#: plugins/vnc/vnc_plugin.c:1933
msgid "Medium"
msgstr "Mitjana"

#: plugins/rdp/rdp_settings.c:286 plugins/rdp/rdp_plugin.c:2587
#: plugins/vnc/vnc_plugin.c:1931
msgid "Good"
msgstr "Bona"

#: plugins/rdp/rdp_settings.c:288 plugins/rdp/rdp_plugin.c:2588
#: plugins/vnc/vnc_plugin.c:1932
msgid "Best (slowest)"
msgstr "La millor (la més lenta)"

#: plugins/rdp/rdp_settings.c:427
msgid "Keyboard layout"
msgstr "Disposició del teclat"

#: plugins/rdp/rdp_settings.c:457
msgid "Use client keyboard mapping"
msgstr "Utilitza la disposició del teclat del client"

#: plugins/rdp/rdp_settings.c:468
#, fuzzy
#| msgid "Keyboard mapping"
msgid "Keyboard scancode remapping"
msgstr "Remapping del codi d'escaneig del teclat"

#: plugins/rdp/rdp_settings.c:483
#, fuzzy
msgid "List of key=value,… pairs to remap scancodes. E.g. 0x56=0x29,0x29=0x56"
msgstr ""
"Llista de key=valor,... parells per tornar a mapejar codis d'escaneig. Per "
"exemple 0x56=0x29,0x29=0x56"

#: plugins/rdp/rdp_settings.c:486
#, fuzzy
msgid "FreeRDP > 2.3.0 is required to map scancodes"
msgstr "FreeRDP > 2.3.0 és necessari per assignar codis d'escaneig"

#: plugins/rdp/rdp_settings.c:494
msgid "Quality settings"
msgstr "Configuració de qualitat"

#: plugins/rdp/rdp_settings.c:517
msgid "Wallpaper"
msgstr "Fons d’escriptori"

#: plugins/rdp/rdp_settings.c:525
msgid "Window drag"
msgstr "Arrossegada de finestra"

#: plugins/rdp/rdp_settings.c:532
msgid "Menu animation"
msgstr "Animació del menú"

#: plugins/rdp/rdp_settings.c:540
msgid "Theme"
msgstr "Tema"

#: plugins/rdp/rdp_settings.c:547
msgid "Cursor shadow"
msgstr "Ombra del cursor"

#: plugins/rdp/rdp_settings.c:555
msgid "Cursor blinking"
msgstr "Parpelleig del cursor"

#: plugins/rdp/rdp_settings.c:562
msgid "Font smoothing"
msgstr "Suavització de la lletra"

#: plugins/rdp/rdp_settings.c:570
msgid "Composition"
msgstr "Composició"

#: plugins/rdp/rdp_settings.c:580
msgid "Remote scale factor"
msgstr "Factor d’escala remot"

#: plugins/rdp/rdp_settings.c:595
msgid "Desktop scale factor %"
msgstr "% de factor d’escala d’escriptori"

#: plugins/rdp/rdp_settings.c:607
msgid "Device scale factor %"
msgstr "% de factor d’escala de dispositiu"

#: plugins/rdp/rdp_settings.c:630
msgid "Desktop orientation"
msgstr "Orientació de l’escriptori"

#: plugins/rdp/rdp_settings.c:650
#, fuzzy
#| msgid "Use system proxy settings"
msgid "Input device settings"
msgstr "Configuració del dispositiu d'entrada"

#: plugins/rdp/rdp_settings.c:658 plugins/rdp/rdp_plugin.c:2729
#: plugins/vnc/vnc_plugin.c:2014
#, fuzzy
#| msgid "Turn on smooth scrolling"
msgid "Disable smooth scrolling"
msgstr "Inhabilita el desplaçament suau"

#: plugins/rdp/rdp_settings.c:669
#, fuzzy
#| msgid "Quality settings"
msgid "General settings"
msgstr "Configuració general"

#: plugins/rdp/rdp_settings.c:676 plugins/rdp/rdp_plugin.c:2781
#, fuzzy
#| msgid "Reconnection attempt %d of %d…"
msgid "Reconnect attempts number"
msgstr "Tornar a connectar el número"

#: plugins/rdp/rdp_settings.c:689 plugins/rdp/rdp_plugin.c:2781
#, fuzzy
msgid ""
"The maximum number of reconnect attempts upon an RDP disconnect (default: 20)"
msgstr ""
"Nombre màxim d'intents de reconnexió en una desconnexió RDP (per defecte: 20)"

#: plugins/rdp/rdp_plugin.c:769 plugins/rdp/rdp_plugin.c:834
msgid "Enter RDP authentication credentials"
msgstr "Introduïu les credencials d'autenticació RDP"

#: plugins/rdp/rdp_plugin.c:842
msgid "Enter RDP gateway authentication credentials"
msgstr "Introduïu les credencials d'autenticació de la passarel·la RDP"

#: plugins/rdp/rdp_plugin.c:2116
#, c-format
msgid ""
"Could not access the RDP server “%s”.\n"
"Account locked out."
msgstr ""
"No s'ha pogut accedir al servidor RDP «%s».\n"
"S'ha blocat el compte."

#: plugins/rdp/rdp_plugin.c:2123
#, c-format
msgid ""
"Could not access the RDP server “%s”.\n"
"Account expired."
msgstr ""
"No s'ha pogut accedir al servidor RDP «%s».\n"
"El compte ha vençut."

#: plugins/rdp/rdp_plugin.c:2130
#, c-format
msgid ""
"Could not access the RDP server “%s”.\n"
"Password expired."
msgstr ""
"No s'ha pogut accedir al servidor RDP «%s».\n"
"La contrasenya ha vençut."

#: plugins/rdp/rdp_plugin.c:2137
#, c-format
msgid ""
"Could not access the RDP server “%s”.\n"
"Account disabled."
msgstr ""
"No s'ha pogut accedir al servidor RDP «%s».\n"
"S'ha desactivat el compte."

#: plugins/rdp/rdp_plugin.c:2143
#, c-format
msgid ""
"Could not access the RDP server “%s”.\n"
"Insufficient user privileges."
msgstr ""
"No s'ha pogut accedir al servidor RDP «%s».\n"
"L'usuari no té prou privilegis."

#: plugins/rdp/rdp_plugin.c:2151
#, c-format
msgid ""
"Could not access the RDP server “%s”.\n"
"Account restricted."
msgstr ""
"No s'ha pogut accedir al servidor RDP «%s».\n"
"S'ha restringit el compte."

#: plugins/rdp/rdp_plugin.c:2159
#, c-format
msgid ""
"Could not access the RDP server “%s”.\n"
"Change user password before connecting."
msgstr ""
"No s'ha pogut accedir al servidor RDP «%s».\n"
"Canvieu la contrasenya abans de connectar."

#: plugins/rdp/rdp_plugin.c:2164
#, c-format
msgid "Lost connection to the RDP server “%s”."
msgstr "S'ha perdut la connexió amb el servidor RDP «%s»."

#: plugins/rdp/rdp_plugin.c:2167
#, c-format
msgid "Could not find the address for the RDP server “%s”."
msgstr "No s'ha pogut trobar l'adreça del servidor RDP «%s»."

#: plugins/rdp/rdp_plugin.c:2171
#, c-format
msgid ""
"Could not connect to the RDP server “%s” via TLS. Check that client and "
"server support a common TLS version."
msgstr ""
"No s'ha pogut connectar al servidor RDP «%s» a través de TLS. Comproveu que "
"el client i el servidor són compatibles amb la mateixa versió de TLS."

#. TRANSLATORS: the placeholder may be either an IP/FQDN or a server hostname
#: plugins/rdp/rdp_plugin.c:2175
#, fuzzy, c-format
#| msgid ""
#| "Unable to establish a connection to the RDP server “%s”. Check \"Security "
#| "protocol negotiation\"."
msgid ""
"Unable to establish a connection to the RDP server “%s”. Check “Security "
"protocol negotiation”."
msgstr ""
"No s'ha pogut establir una connexió amb el servidor RDP «%s». Comproveu la "
"«Negociació del protocol de seguretat»."

#: plugins/rdp/rdp_plugin.c:2183
#, c-format
msgid "Cannot connect to the RDP server “%s”."
msgstr "No es pot connectar al servidor RDP «%s»."

#: plugins/rdp/rdp_plugin.c:2186
msgid "Could not start libfreerdp-gdi."
msgstr "No s'ha pogut iniciar el libfreerdp-gdi."

#: plugins/rdp/rdp_plugin.c:2189
#, c-format
msgid ""
"You requested a H.264 GFX mode for the server “%s”, but your libfreerdp does "
"not support H.264. Please use a non-AVC colour depth setting."
msgstr ""
"Heu sol·licitat el mode H.264 GFX per al servidor «%s», però el vostre "
"libfreerdp no és compatible amb l'H.264. Utilitzeu un paràmetre de "
"profunditat de color que no sigui AVC."

#: plugins/rdp/rdp_plugin.c:2196
#, c-format
msgid "The “%s” server refused the connection."
msgstr "El servidor «%s» ha rebutjat la connexió."

#: plugins/rdp/rdp_plugin.c:2201
#, fuzzy, c-format
#| msgid ""
#| "The Remote Desktop Gateway “%s” denied the user \"%s\\%s\" access due to "
#| "policy."
msgid ""
"The Remote Desktop Gateway “%s” denied the user “%s\\%s” access due to "
"policy."
msgstr ""
"La passarel·la de l'escriptori remot «%s» ha denegat l'accés a l'usuari «%s\\"
"%s» a causa de la política."

#: plugins/rdp/rdp_plugin.c:2211
#, c-format
msgid "Cannot connect to the “%s” RDP server."
msgstr "No es pot connectar al servidor RDP «%s»."

#: plugins/rdp/rdp_plugin.c:2554
msgid "Automatic (32 bpp) (Server chooses its best format)"
msgstr "Automàtic (32 bpp; el servidor tria el millor format)"

#: plugins/rdp/rdp_plugin.c:2555
msgid "GFX AVC444 (32 bpp)"
msgstr "GFX AVC444 (32 bpp)"

#: plugins/rdp/rdp_plugin.c:2556
msgid "GFX AVC420 (32 bpp)"
msgstr "GFX AVC420 (32 bpp)"

#: plugins/rdp/rdp_plugin.c:2557
msgid "GFX RFX (32 bpp)"
msgstr "GFX RFX (32 bpp)"

#: plugins/rdp/rdp_plugin.c:2558
msgid "GFX RFX Progressive (32 bpp)"
msgstr "GFX RFX Progressiu (32 bpp)"

#: plugins/rdp/rdp_plugin.c:2559
msgid "RemoteFX (32 bpp)"
msgstr "RemoteFX (32 bpp)"

#: plugins/rdp/rdp_plugin.c:2560 plugins/vnc/vnc_plugin.c:1922
msgid "True colour (32 bpp)"
msgstr "Color real (32 bpp)"

#: plugins/rdp/rdp_plugin.c:2561
msgid "True colour (24 bpp)"
msgstr "Color real (24 bpp)"

#: plugins/rdp/rdp_plugin.c:2562 plugins/vnc/vnc_plugin.c:1923
msgid "High colour (16 bpp)"
msgstr "Color alt (16 bpp)"

#: plugins/rdp/rdp_plugin.c:2563
msgid "High colour (15 bpp)"
msgstr "Color alt (15 bpp)"

#: plugins/rdp/rdp_plugin.c:2564 plugins/vnc/vnc_plugin.c:1924
msgid "256 colours (8 bpp)"
msgstr "256 colors (8 bpp)"

#: plugins/rdp/rdp_plugin.c:2595 data/ui/remmina_preferences.glade:641
msgid "None"
msgstr "Cap"

#: plugins/rdp/rdp_plugin.c:2596
msgid "Auto-detect"
msgstr "Detecta automàticament"

#: plugins/rdp/rdp_plugin.c:2597
msgid "Modem"
msgstr "Mòdem"

#: plugins/rdp/rdp_plugin.c:2598
msgid "Low performance broadband"
msgstr "Ample de banda de baix rendiment"

#: plugins/rdp/rdp_plugin.c:2599
msgid "Satellite"
msgstr "Satèlit"

#: plugins/rdp/rdp_plugin.c:2600
msgid "High performance broadband"
msgstr "Ample de banda d'alt rendiment"

#: plugins/rdp/rdp_plugin.c:2601
msgid "WAN"
msgstr "WAN"

#: plugins/rdp/rdp_plugin.c:2602
msgid "LAN"
msgstr "LAN"

#: plugins/rdp/rdp_plugin.c:2609 plugins/spice/spice_plugin.c:635
#: data/ui/remmina_preferences.glade:677
msgid "Off"
msgstr "Desactiva"

#: plugins/rdp/rdp_plugin.c:2618
msgid "Automatic negotiation"
msgstr "Negocia de manera automàtica"

#: plugins/rdp/rdp_plugin.c:2619
msgid "NLA protocol security"
msgstr "Seguretat del protocol NLA"

#: plugins/rdp/rdp_plugin.c:2620
msgid "TLS protocol security"
msgstr "Seguretat del protocol TLS"

#: plugins/rdp/rdp_plugin.c:2621
msgid "RDP protocol security"
msgstr "Seguretat del protocol RDP"

#: plugins/rdp/rdp_plugin.c:2622
msgid "NLA extended protocol security"
msgstr "Seguretat del protocol ampliat NLA"

#: plugins/rdp/rdp_plugin.c:2635
msgid "2600 (Windows XP), 7601 (Windows Vista/7), 9600 (Windows 8 and newer)"
msgstr "2600 (Windows XP), 7601 (Windows Vista/7), 9600 (Windows 8 i més nous)"

#: plugins/rdp/rdp_plugin.c:2638
msgid ""
"Used i.a. by terminal services in a smart card channel to distinguish client "
"capabilities:\n"
"  • < 4034: Windows XP base smart card functions\n"
"  • 4034-7064: Windows Vista/7: SCardReadCache(),\n"
"    SCardWriteCache(), SCardGetTransmitCount()\n"
"  • >= 7065: Windows 8 and newer: SCardGetReaderIcon(),\n"
"    SCardGetDeviceTypeId()"
msgstr ""
"Utilitzat p. ex. pels serveis del terminal a un canal de targeta "
"intel·ligent per a distingir capacitats del client:\n"
"  • < 4034: funcions de targeta intel·ligent basades en Windows XP\n"
"  • 4034-7064: Windows Vista/7: SCardReadCache(),\n"
"    SCardWriteCache(), SCardGetTransmitCount()\n"
"  • >= 7065: Windows 8 i més nous: SCardGetReaderIcon(),\n"
"    SCardGetDeviceTypeId()"

#: plugins/rdp/rdp_plugin.c:2646
msgid ""
"Options for redirection of audio input:\n"
"  • [sys:<sys>,][dev:<dev>,][format:<format>,][rate:<rate>,]\n"
"    [channel:<channel>] Audio input (microphone)\n"
"  • sys:pulse\n"
"  • format:1\n"
"  • sys:oss,dev:1,format:1\n"
"  • sys:alsa"
msgstr ""
"Opcions d'entrada d'àudio:\n"
"  • [sys:<sys>,][dev:<dev>,][format:<format>,][rate:<rate>,]\n"
"    [channel:<channel>] Entrada d'àudio (micròfon)\n"
"  • sys:pulse  \n"
"  • format:1\n"
"  • sys:oss,dev:1,format:1\n"
"  • sys:alsa"

#: plugins/rdp/rdp_plugin.c:2655
msgid ""
"Options for redirection of audio output:\n"
"  • [sys:<sys>,][dev:<dev>,][format:<format>,][rate:<rate>,]\n"
"    [channel:<channel>] Audio output\n"
"  • sys:pulse\n"
"  • format:1\n"
"  • sys:oss,dev:1,format:1\n"
"  • sys:alsa"
msgstr ""
"Opcions de sortida d'àudio:\n"
"  • [sys:<sys>,][dev:<dev>,][format:<format>,][rate:<rate>,]\n"
"    [channel:<channel>] Sortida d'àudio\n"
"  • sys:pulse\n"
"  • format:1\n"
"  • sys:oss,dev:1,format:1\n"
"  • sys:alsa"

#: plugins/rdp/rdp_plugin.c:2665
msgid ""
"Options for redirection of USB device:\n"
"  • [dbg,][id:<vid>:<pid>#…,][addr:<bus>:<addr>#…,][auto]\n"
"  • auto\n"
"  • id:054c:0268#4669:6e6b,addr:04:0c"
msgstr ""
"Opcions del dispositiu USB:\n"
"  • [dbg,][id:<vid>:<pid>#...,][addr:<bus>:<addr>#...,][auto]\n"
"  • auto\n"
"  • id:054c:0268#4669:6e6b,addr:04:0c"

#: plugins/rdp/rdp_plugin.c:2671
msgid ""
"Advanced setting for high latency links:\n"
"Adjusts the connection timeout. Use if your connection times out.\n"
"The highest possible value is 600000 ms (10 minutes).\n"
msgstr ""
"Opcions avançades per a enllaços amb latència elevada:\n"
"Ajusteu el temps d'espera de la connexió. Utilitza-ho si esgota el temps de "
"connexió.\n"
"El valor possible més alt és 600000 ms (10 minuts).\n"

#: plugins/rdp/rdp_plugin.c:2676
#, fuzzy
#| msgid ""
#| "Performance optimisations based on the network connection type:\n"
#| "Using auto-detection is advised.\n"
#| "If \"Auto-detect\" fails, choose the most appropriate option in the "
#| "list.\n"
msgid ""
"Performance optimisations based on the network connection type:\n"
"Using auto-detection is advised.\n"
"If “Auto-detect” fails, choose the most appropriate option in the list.\n"
msgstr ""
"Optimitzacions de rendiment basades en el tipus de connexió de xarxa:\n"
"Es recomana usar l'autodetecció.\n"
"Si l'autodetecció falla, trieu l'opció més apropiada en la llista.\n"

#: plugins/rdp/rdp_plugin.c:2681
#, fuzzy
#| msgid ""
#| "Comma separated list of monitor IDs and desktop orientations:\n"
#| "  • [<id>:<orientation-in-degrees>,]\n"
#| "  • 0,1,2,3\n"
#| "  • 0:270,1:90\n"
#| "Orientations are specified in degrees, valid values are:\n"
#| "  •   0 (landscape)\n"
#| "  •  90 (portrait)\n"
#| "  • 180 (landscape flipped)\n"
#| "  • 270 (portrait flipped)\n"
#| "\n"
msgid ""
"Comma-separated list of monitor IDs and desktop orientations:\n"
"  • [<id>:<orientation-in-degrees>,]\n"
"  • 0,1,2,3\n"
"  • 0:270,1:90\n"
"Orientations are specified in degrees, valid values are:\n"
"  •   0 (landscape)\n"
"  •  90 (portrait)\n"
"  • 180 (landscape flipped)\n"
"  • 270 (portrait flipped)\n"
"\n"
msgstr ""
"Llista separada per comes d'IDs de monitor i orientacions d'escriptori:\n"
"  • [<id>:<orientation-in-degrees>,]\n"
"  • 0,1,2,3\n"
"  • 0:270,1:90\n"
"Les orientacions s'especifiquen en graus, els valors vàlids són:\n"
"  • 0 (paisatge)\n"
"  • 90 (retrat)\n"
"  • 180 (paisatge invertit)\n"
"  • 270 (retrat invertit)\n"
"\n"

#: plugins/rdp/rdp_plugin.c:2693
#, fuzzy
msgid ""
"Redirect directory <path> as named share <name>.\n"
"  • <name>,<fullpath>[;<name>,<fullpath>[;…]]\n"
"  • MyHome,/home/remminer\n"
"  • /home/remminer\n"
"  • MyHome,/home/remminer;SomePath,/path/to/somepath\n"
"Hotplug support is enabled with:\n"
"  • hotplug,*\n"
"\n"
msgstr ""
"Redirigir el directori <path>as anomenat share <name>.\n"
"  • <name><fullpath>[;<name>,<fullpath>[;...]]\n"
"  • MyHome,/home/remminer\n"
"  • /home/remminer\n"
"  • MyHome,/home/remminer; SomePath,/path/to/somepath\n"
"El suport de hotplug està habilitat amb:\n"
"  • hotplug,*\n"
"\n"

#: plugins/rdp/rdp_plugin.c:2725 plugins/spice/spice_plugin.c:677
msgid "Share folder"
msgstr "Comparteix una carpeta"

#: plugins/rdp/rdp_plugin.c:2725
#, fuzzy
msgid "Use “Redirect directory” in the advanced tab for multiple directories"
msgstr ""
"Utilitzeu \"Redirecció del directori\" a la pestanya avançada per a diversos "
"directoris"

#: plugins/rdp/rdp_plugin.c:2726
#, fuzzy
msgid "Restricted admin mode"
msgstr "Mode d'administració restringit"

#: plugins/rdp/rdp_plugin.c:2727
#, fuzzy
#| msgid "Password"
msgid "Password hash"
msgstr "Hash de contrasenya"

#: plugins/rdp/rdp_plugin.c:2727
#, fuzzy
msgid "Restricted admin mode password hash"
msgstr "Hash de contrasenya del mode d'administració restringit"

#: plugins/rdp/rdp_plugin.c:2728
#, fuzzy
msgid "Left-handed mouse support"
msgstr "Suport del ratolí esquerrà"

<<<<<<< HEAD
#: src/remmina_file_editor.c:564
msgid "Resolution"
msgstr "Resolució"

#: src/remmina_file_editor.c:571
msgid "Use initial window size"
msgstr "Usa la mida de finestra inicial"

#: src/remmina_file_editor.c:575
msgid "Use client resolution"
msgstr "Utilitza la resolució del client"

#: src/remmina_file_editor.c:586 src/remmina_file_editor.c:1152
msgid "Custom"
msgstr "Personalitzat"

#: src/remmina_file_editor.c:945
msgid "Keyboard mapping"
msgstr "Distribució del teclat"

#: src/remmina_file_editor.c:1072
msgid "Behavior"
msgstr "Comportament"

#: src/remmina_file_editor.c:1075
msgid "Execute a Command"
msgstr "Executa una ordre"

#: src/remmina_file_editor.c:1079
msgid "Before connecting"
msgstr "Abans de connectar"

#: src/remmina_file_editor.c:1081
msgid "command %h %u %t %U %p %g --option"
msgstr "ordre %h %u %t %U %p %g --opció"

#: src/remmina_file_editor.c:1086
msgid "After connecting"
msgstr "Després de connectar"

#: src/remmina_file_editor.c:1088
msgid "/path/to/command -opt1 arg %h %u %t -opt2 %U %p %g"
msgstr "/camí/a/l'ordre -opció1 argument %h %u %t -opció2 %U %p %g"

#: src/remmina_file_editor.c:1092
msgid "Start-up"
msgstr "Inici"

#: src/remmina_file_editor.c:1095
msgid "Auto-start this profile"
msgstr "Inicia de manera automàtica aquest perfil"

#: src/remmina_file_editor.c:1125
msgid "SSH Tunnel"
msgstr "Túnel SSH"

#: src/remmina_file_editor.c:1126
msgid "Enable SSH tunnel"
msgstr "Activa el túnel SSH"

#: src/remmina_file_editor.c:1133
msgid "Tunnel via loopback address"
msgstr "Túnel a través d'una adreça de bucle tancat"

#: src/remmina_file_editor.c:1143
#, c-format
msgid "Same server at port %i"
msgstr "El mateix servidor en el port %i"

#: src/remmina_file_editor.c:1193 plugins/rdp/rdp_plugin.c:2724
msgid "Start-up path"
msgstr "Camí d’inici"

#: src/remmina_file_editor.c:1202
msgid "SSH Authentication"
msgstr "Autenticació SSH"

#: src/remmina_file_editor.c:1229
msgid "SSH private key file"
msgstr "Contrasenya de la clau privada SSH"

#: src/remmina_file_editor.c:1235 src/remmina_ssh_plugin.c:1474
msgid "SSH certificate file"
msgstr "Fitxer certificat SSH"

#: src/remmina_file_editor.c:1293
msgid "Basic"
msgstr "Bàsic"

#: src/remmina_file_editor.c:1299
msgid "Advanced"
msgstr "Avançat"

#: src/remmina_file_editor.c:1310
msgid "Notes"
msgstr "Notes"

#: src/remmina_file_editor.c:1438
#, c-format
msgid "(%s: %i): Can't validate setting '%s' since 'value' or 'gfe' are NULL!"
msgstr ""

#: src/remmina_file_editor.c:1441
#, c-format
msgid ""
"(%s: %i): Can't validate user input since 'setting_name_to_validate', "
"'value' or 'gfe' are NULL!"
msgstr ""

#. TRANSLATORS: Meta-error. Shouldn't be visible.
#: src/remmina_file_editor.c:1445 plugins/x2go/x2go_plugin.c:856
#: plugins/x2go/x2go_plugin.c:1440
#, fuzzy
#| msgid "Transfer error"
msgid "Internal error."
msgstr "Error de transferència"

#: src/remmina_file_editor.c:1667 src/remmina_file_editor.c:1703
#: src/remmina_file_editor.c:1724 src/remmina_file_editor.c:1747
#, fuzzy, c-format
#| msgid "Could not create SFTP session. %s"
msgid "Couldn't validate user input. %s"
msgstr "No s’ha pogut crear la sessió SFTP. %s"

#: src/remmina_file_editor.c:1691
msgid "Default settings saved."
msgstr "S’han desat els paràmetres predeterminats."

#: src/remmina_file_editor.c:1781
msgid "Remote Connection Profile"
msgstr "Perfil de connexió remota"

#: src/remmina_file_editor.c:1787
msgid "Save as Default"
msgstr "Desa com a predeterminat"

#: src/remmina_file_editor.c:1788
msgid "Use the current settings as the default for all new connection profiles"
msgstr ""
"Usa la configuració actual com a predeterminada per a tots els perfils de "
"connexió nous"

#: src/remmina_file_editor.c:1796 data/ui/remmina_main.glade:160
msgid "Connect"
msgstr "Connecta"

#: src/remmina_file_editor.c:1799
msgid "_Save and Connect"
msgstr "_Desa i connecta"

#: src/remmina_file_editor.c:1922
msgid "Quick Connect"
msgstr "Connexió ràpida"

#: src/remmina_file_editor.c:1946
#, c-format
msgid "Use '%s' as subgroup delimiter"
msgstr "Utilitza «%s» com a delimitador de subgrups"

#: src/remmina_file_editor.c:2012 src/remmina_file_editor.c:2030
#, c-format
msgid "Could not find the file “%s”."
msgstr "No s'ha pogut trobar el fitxer «%s»."

#. TRANSLATORS: This is a message that pops up when an external Remmina plugin tries to set the window resolution using a legacy parameter.
#. TRANSLATORS: This is a message that pop-up when an external Remmina plugin tries to set the windows resolution using a legacy parameter.
#: src/remmina_file.c:451 src/remmina_file.c:497
msgid ""
"Using the «resolution» parameter in the Remmina preferences file is "
"deprecated.\n"
msgstr ""

#: src/remmina_icon.c:136
msgid "Open Main Window"
msgstr "Obre la finestra principal"

#: src/remmina_icon.c:141 data/ui/remmina_main.glade:254
msgid "_Preferences"
msgstr "_Preferències"

#: src/remmina_icon.c:146
msgid "_About"
msgstr "_Quant a"

#: src/remmina_icon.c:156
msgid "Enable Service Discovery"
msgstr "Activa el descobriment de serveis"

#: src/remmina_icon.c:168 data/ui/remmina_main.glade:404
msgid "_Quit"
msgstr "_Surt"

#. TRANSLATORS: Applet name as per the Freedesktop Desktop entry specification https://specifications.freedesktop.org/desktop-entry-spec/latest/
#. TRANSLATORS: Applet Name as per the Freedesktop Desktop entry specification https://specifications.freedesktop.org/desktop-entry-spec/latest/
#: src/remmina_icon.c:294 src/remmina_icon.c:450
msgid "Remmina Applet"
msgstr "Miniaplicació del Remmina"

#. TRANSLATORS: Applet comment/description as per the Freedesktop Desktop entry specification https://specifications.freedesktop.org/desktop-entry-spec/latest/
#: src/remmina_icon.c:296 src/remmina_icon.c:452
msgid "Connect to remote desktops through the applet menu"
msgstr "Connecta amb escriptoris remots mitjançant el menú de la miniaplicació"

#: src/remmina_icon.c:359
msgid "StatusNotifier/Appindicator support in “"
msgstr ""

#. TRANSLATORS: %s is a placeholder for "StatusNotifier/Appindicator suppor in “DESKTOP NAME”: "
#: src/remmina_icon.c:366
#, c-format
msgid "%s your desktop does support it"
msgstr ""

#. TRANSLATORS: %s is a placeholder for "StatusNotifier/Appindicator suppor in “DESKTOP NAME”: "
#: src/remmina_icon.c:368
#, c-format
msgid "%s and Remmina has built-in (compiled) support for libappindicator."
msgstr ""

#. TRANSLATORS: %s is a placeholder for "StatusNotifier/Appindicator suppor in “DESKTOP NAME”: "
#: src/remmina_icon.c:371
#, c-format
msgid ""
"%s not supported natively by your Desktop Environment. libappindicator will "
"try to fallback to GtkStatusIcon/xembed"
msgstr ""

#. TRANSLATORS: %s is a placeholder for "StatusNotifier/Appindicator suppor in “DESKTOP NAME”: "
#: src/remmina_icon.c:375
#, c-format
msgid "%s You may need to install, and use XApp Status Applet"
msgstr ""

#. TRANSLATORS: %s is a placeholder for "StatusNotifier/Appindicator suppor in “DESKTOP NAME”: "
#: src/remmina_icon.c:378
#, c-format
msgid "%s You may need to install, and use KStatusNotifierItem"
msgstr ""

#. TRANSLATORS: %s is a placeholder for "StatusNotifier/Appindicator suppor in “DESKTOP NAME”: "
#: src/remmina_icon.c:381
#, c-format
msgid "%s You may need to install, and use XEmbed SNI Proxy"
msgstr ""

#. TRANSLATORS: %s is a placeholder for "StatusNotifier/Appindicator suppor in “DESKTOP NAME”: "
#: src/remmina_icon.c:384
#, c-format
msgid "%s You may need to install, and use Gnome Shell Extension Appindicator"
msgstr ""

#. TRANSLATORS: %s is a placeholder for an error message
#: src/remmina_ssh_plugin.c:539
#, c-format
msgid "Error: %s"
msgstr "Error: %s"

#: src/remmina_ssh_plugin.c:556
msgid "Terminal content saved in"
msgstr "El contingut del terminal s'ha desat a"

#: src/remmina_ssh_plugin.c:822
msgid "Select All (host+A)"
msgstr "Selecciona-ho tot (amfitrió+A)"

#: src/remmina_ssh_plugin.c:823
msgid "Copy (host+C)"
msgstr "Copia (amfitrió+C)"

#: src/remmina_ssh_plugin.c:824
msgid "Paste (host+V)"
msgstr "Enganxa (amfitrió+V)"

#: src/remmina_ssh_plugin.c:825
msgid "Save session to file"
msgstr "Desa la sessió al fitxer"

#: src/remmina_ssh_plugin.c:826
msgid "Increase font size (host+Page Up)"
msgstr "Augmenta la mida de la lletra (amfitrió+AvPàg)"

#: src/remmina_ssh_plugin.c:827
msgid "Decrease font size (host+Page Down)"
msgstr "Redueix la mida de la lletra (amfitrió+RePàg)"

#: src/remmina_ssh_plugin.c:828
msgid "Find text (host+G)"
msgstr "Troba text (amfitrió+G)"

#: src/remmina_ssh_plugin.c:1439 data/ui/remmina_main.glade:177
msgid "Copy"
msgstr "Copia"

#: src/remmina_ssh_plugin.c:1439
msgid "_Copy"
msgstr "_Copia"

#: src/remmina_ssh_plugin.c:1440
msgid "Paste"
msgstr "Enganxa"

#: src/remmina_ssh_plugin.c:1440
msgid "_Paste"
msgstr "_Enganxa"

#: src/remmina_ssh_plugin.c:1441
msgid "Select all"
msgstr "Selecciona-ho tot"

#: src/remmina_ssh_plugin.c:1441
msgid "_Select all"
msgstr "_Selecciona-ho tot"

#: src/remmina_ssh_plugin.c:1442
msgid "Increase font size"
msgstr "Augmenta la mida de la lletra"

#: src/remmina_ssh_plugin.c:1442
msgid "_Increase font size"
msgstr "_Augmenta la mida de la lletra"

#: src/remmina_ssh_plugin.c:1443
msgid "Decrease font size"
msgstr "Redueix la mida de la lletra"

#: src/remmina_ssh_plugin.c:1443
msgid "_Decrease font size"
msgstr "_Redueix la mida de la lletra"

#: src/remmina_ssh_plugin.c:1444
msgid "Find text"
msgstr "Troba text"

#: src/remmina_ssh_plugin.c:1444
msgid "_Find text"
msgstr "_Troba text"

#: src/remmina_ssh_plugin.c:1471 plugins/spice/spice_plugin.c:674
#: plugins/vnc/vnc_plugin.c:1977 plugins/vnc/vnc_plugin.c:1989
msgid "User password"
msgstr "Contrasenya de l'usuari"

#: src/remmina_ssh_plugin.c:1477 plugins/rdp/rdp_plugin.c:2723
msgid "Start-up program"
msgstr "Programa d’inici"

#: src/remmina_ssh_plugin.c:1482
msgid ""
"The filename can use the following placeholders:\n"
"\n"
"  • %h is substituted with the server name\n"
"  • %t is substituted with the SSH server name\n"
"  • %u is substituted with the username\n"
"  • %U is substituted with the SSH username\n"
"  • %p is substituted with Remmina profile name\n"
"  • %g is substituted with Remmina profile group name\n"
"  • %d is substituted with local date and time in ISO 8601 format\n"
msgstr ""
"El nom del fitxer pot utilitzar els espais reservats següents:\n"
"\n"
"  • %h se substitueix amb el nom del servidor.\n"
"  • %t se substitueix amb el nom del servidor SSH.\n"
"  • %u se substitueix amb el nom d'usuari.\n"
"  • %U se substitueix amb el nom d'usuari SSH.\n"
"  • %p se substitueix amb el nom del perfil del Remmina.\n"
"  • %g se substitueix amb el nom del perfil del grup del Remmina.\n"
"  • %d se substitueix amb la data i hora local en format ISO 8601.\n"

#: src/remmina_ssh_plugin.c:1504
msgid "Terminal colour scheme"
msgstr "Esquema de color del terminal"

#: src/remmina_ssh_plugin.c:1505
msgid "Character set"
msgstr "Joc de caràcters"

#: src/remmina_ssh_plugin.c:1507
msgid "KEX (Key Exchange) algorithms"
msgstr "Algoritmes KEX (intercanvi de claus)"

#: src/remmina_ssh_plugin.c:1508
msgid "Symmetric cipher client to server"
msgstr "Xifrat simètric entre client i servidor"

#: src/remmina_ssh_plugin.c:1509
msgid "Preferred server host key types"
msgstr "Tipus de clau preferides del servidor amfitrió"

#: src/remmina_ssh_plugin.c:1510
msgid "Folder for SSH session log"
msgstr "Carpeta per al registre de la sessió SSH"

#: src/remmina_ssh_plugin.c:1511
msgid "Filename for SSH session log"
msgstr "Nom de fitxer del registre de la sessió SSH"

#: src/remmina_ssh_plugin.c:1512
msgid "Log SSH session when exiting Remmina"
msgstr "Registra la sessió SSH en sortir del Remmina"

#: src/remmina_ssh_plugin.c:1513
#, fuzzy
msgid "Log SSH session asynchronously"
msgstr "Registra la sessió SSH asíncronament"

#: src/remmina_ssh_plugin.c:1513
#, fuzzy
msgid "Saving the session asynchronously may have a notable performance impact"
msgstr ""
"Desar la sessió asíncronament pot tenir un impacte de rendiment notable"

#: src/remmina_ssh_plugin.c:1514
msgid "Audible terminal bell"
msgstr "Timbre audible del terminal"

#: src/remmina_ssh_plugin.c:1515
msgid "SSH compression"
msgstr "Compressió SSH"

#: src/remmina_ssh_plugin.c:1516
msgid "Don't remember passwords"
msgstr "No recordis les contrasenyes"

#: src/remmina_ssh_plugin.c:1517
msgid "Strict host key checking"
msgstr "Comprovació estricta de la clau de l'amfitrió"

#: src/remmina_ssh_plugin.c:1531
msgid "SSH - Secure Shell"
msgstr "SSH - Shell segur"

#: plugins/kwallet/src/kwallet_plugin_main.c:118
msgid "Secured password storage in KWallet"
msgstr "Emmagatzematge segur de contrasenyes al KDE Wallet"

#: plugins/rdp/rdp_settings.c:217
msgid "<Auto-detect>"
msgstr "<Detecta automàticament>"

#: plugins/rdp/rdp_settings.c:249
msgid "<Not set>"
msgstr "<Sense definir>"

#: plugins/rdp/rdp_settings.c:280
msgid "<Choose a quality level to edit…>"
msgstr "<Trieu un nivell de qualitat a editar…>"

#: plugins/rdp/rdp_settings.c:282 plugins/rdp/rdp_plugin.c:2542
#: plugins/vnc/vnc_plugin.c:1934
msgid "Poor (fastest)"
msgstr "Baixa (la més ràpida)"
=======
#: plugins/rdp/rdp_plugin.c:2728
#, fuzzy
msgid "Swap left and right mouse buttons for left-handed mouse support"
msgstr ""
"Intercanvia botons esquerres i dret del ratolí per al suport del ratolí "
"esquerrà"

#: plugins/rdp/rdp_plugin.c:2730
#, fuzzy
msgid "Enable multi monitor"
msgstr "Habilita el multi monitor"

#: plugins/rdp/rdp_plugin.c:2731
#, fuzzy
msgid "Span screen over multiple monitors"
msgstr "Pantalla d'abast en múltiples monitors"

#: plugins/rdp/rdp_plugin.c:2732
#, fuzzy
#| msgid "Listen on port"
msgid "List monitor IDs"
msgstr "IDs del monitor de llista"

#: plugins/rdp/rdp_plugin.c:2734 plugins/vnc/vnc_plugin.c:1978
#: plugins/vnc/vnc_plugin.c:1990 plugins/gvnc/gvnc_plugin.c:849
msgid "Colour depth"
msgstr "Profunditat de color"

#: plugins/rdp/rdp_plugin.c:2735
msgid "Network connection type"
msgstr "Tipus de connexió"

#: plugins/rdp/rdp_plugin.c:2750 plugins/vnc/vnc_plugin.c:1979
#: plugins/vnc/vnc_plugin.c:1991
msgid "Quality"
msgstr "Qualitat"

#: plugins/rdp/rdp_plugin.c:2751
msgid "Security protocol negotiation"
msgstr "Negociació del protocol de seguretat"

#: plugins/rdp/rdp_plugin.c:2752
msgid "Gateway transport type"
msgstr "Tipus de transport de la passarel·la"

#: plugins/rdp/rdp_plugin.c:2753
msgid "FreeRDP log level"
msgstr "Nivell de registre FreeRDP"

#: plugins/rdp/rdp_plugin.c:2754
msgid "FreeRDP log filters"
msgstr "filters registre FreeRDP"

#: plugins/rdp/rdp_plugin.c:2754
msgid "tag:level[,tag:level[,…]]"
msgstr "tag:nivell[,etiqueta:nivell[,...]]"

#: plugins/rdp/rdp_plugin.c:2755
msgid "Audio output mode"
msgstr "Mode de sortida d'àudio"

#: plugins/rdp/rdp_plugin.c:2756
msgid "Redirect local audio output"
msgstr "Redirigeix la sortida de so local"

#: plugins/rdp/rdp_plugin.c:2757
msgid "Redirect local microphone"
msgstr "Redirigeix el micròfon local"

#: plugins/rdp/rdp_plugin.c:2758
msgid "Connection timeout in ms"
msgstr "Espera màxima de la connexió en ms"

#: plugins/rdp/rdp_plugin.c:2759
msgid "Remote Desktop Gateway server"
msgstr "Servidor de la passarel·la de l'escriptori remot"

#: plugins/rdp/rdp_plugin.c:2760
msgid "Remote Desktop Gateway username"
msgstr "Nom d'usuari de la passarel·la de l'escriptori remot"

#: plugins/rdp/rdp_plugin.c:2761
msgid "Remote Desktop Gateway password"
msgstr "Contrasenya de la passarel·la de l'escriptori remot"

#: plugins/rdp/rdp_plugin.c:2762
msgid "Remote Desktop Gateway domain"
msgstr "Domini de la passarel·la de l'escriptori remot"

#: plugins/rdp/rdp_plugin.c:2763
#, fuzzy
msgid "Redirect directory"
msgstr "Directori de redirecció"

#: plugins/rdp/rdp_plugin.c:2764
msgid "Client name"
msgstr "Nom del client"

#: plugins/rdp/rdp_plugin.c:2765
msgid "Client build"
msgstr "Compilació del client"

#: plugins/rdp/rdp_plugin.c:2766
msgid "Start-up program"
msgstr "Programa d’inici"

#: plugins/rdp/rdp_plugin.c:2768
msgid "Load balance info"
msgstr "Informació del balanç de càrrega"

#. TRANSLATORS: Do not use typographic quotation marks, these must stay as "double quote", also know as “Typewriter ("programmer's") quote, ambidextrous.”
#: plugins/rdp/rdp_plugin.c:2770
msgid "Override printer drivers"
msgstr "Sobreescriu els controladors de la impressora"

#: plugins/rdp/rdp_plugin.c:2770
msgid ""
"\"Samsung_CLX-3300_Series\":\"Samsung CLX-3300 Series PS\";\"Canon MF410\":"
"\"Canon MF410 Series UFR II\""
msgstr ""
"\"Samsung_CLX-3300_Series\":\"Samsung CLX-3300 Series PS\";\"Canon MF410\":"
"\"Canon MF410 Series UFR II\""

#: plugins/rdp/rdp_plugin.c:2771
msgid "USB device redirection"
msgstr "Redirecció de dispositiu USB"

#: plugins/rdp/rdp_plugin.c:2772
msgid "Local serial name"
msgstr "Nom de sèrie local"

#: plugins/rdp/rdp_plugin.c:2772
msgid "COM1, COM2, etc."
msgstr "COM1, COM2, etc."

#: plugins/rdp/rdp_plugin.c:2773
msgid "Local serial driver"
msgstr "Controlador sèrie local"

#: plugins/rdp/rdp_plugin.c:2773
msgid "Serial"
msgstr "Sèrie"

#: plugins/rdp/rdp_plugin.c:2774
msgid "Local serial path"
msgstr "Camí sèrie local"

#: plugins/rdp/rdp_plugin.c:2774
msgid "/dev/ttyS0, /dev/ttyS1, etc."
msgstr "/dev/ttyS0, /dev/ttyS1, etc."

#: plugins/rdp/rdp_plugin.c:2775
msgid "Local parallel name"
msgstr "Nom paral·lel local"

#: plugins/rdp/rdp_plugin.c:2776
msgid "Local parallel device"
msgstr "Dispositiu paral·lel local"

#: plugins/rdp/rdp_plugin.c:2777
msgid "Name of smart card"
msgstr "Nom de la targeta intel·ligent"

#: plugins/rdp/rdp_plugin.c:2778
msgid "Dynamic virtual channel"
msgstr "Canal virtual dinàmic"

#: plugins/rdp/rdp_plugin.c:2778 plugins/rdp/rdp_plugin.c:2779
msgid "<channel>[,<options>]"
msgstr "<channel>[,<options>]"

#: plugins/rdp/rdp_plugin.c:2779
msgid "Static virtual channel"
msgstr "Canal virtual estàtic"

#: plugins/rdp/rdp_plugin.c:2780
#, fuzzy
#| msgid "USB redirection error"
msgid "TCP redirection"
msgstr "Redirecció TCP"

#: plugins/rdp/rdp_plugin.c:2780
#, fuzzy
msgid "/PATH/TO/rdp2tcp"
msgstr "/PATH/TO/rdp2tcp"

#: plugins/rdp/rdp_plugin.c:2782
msgid "Prefer IPv6 AAAA record over IPv4 A record"
msgstr "Prefereix l'enregistrament IPv6 AAAA sobre el IPv4 A"

#: plugins/rdp/rdp_plugin.c:2783
msgid "Share printers"
msgstr "Comparteix les impressores"

#: plugins/rdp/rdp_plugin.c:2784
msgid "Share serial ports"
msgstr "Comparteix els ports sèrie"

#: plugins/rdp/rdp_plugin.c:2785
msgid "(SELinux) permissive mode for serial ports"
msgstr "(SELinux) mode permissiu per a ports sèrie"

#: plugins/rdp/rdp_plugin.c:2786
msgid "Share parallel ports"
msgstr "Comparteix ports paral·lels"

#: plugins/rdp/rdp_plugin.c:2787
msgid "Share a smart card"
msgstr "Comparteix una targeta intel·ligent"

#: plugins/rdp/rdp_plugin.c:2788 plugins/vnc/vnc_plugin.c:2009
msgid "Turn off clipboard sync"
msgstr "Desactiva la sincronització del porta-retalls"

#: plugins/rdp/rdp_plugin.c:2789
msgid "Ignore certificate"
msgstr "Ignora el certificat"

#: plugins/rdp/rdp_plugin.c:2790
msgid "Use the old license workflow"
msgstr "Utilitza el flux de treball de llicències antic"

#: plugins/rdp/rdp_plugin.c:2790
msgid "It disables CAL and hwId is set to 0"
msgstr "Això desactiva el CAL i estableix el hwld a 0"

#: plugins/rdp/rdp_plugin.c:2791 plugins/spice/spice_plugin.c:702
#: plugins/vnc/vnc_plugin.c:2013 plugins/www/www_plugin.c:919
#: plugins/gvnc/gvnc_plugin.c:867
msgid "Forget passwords after use"
msgstr "Oblida les contrasenyes després d'utilitzar-les"

#: plugins/rdp/rdp_plugin.c:2792
msgid "Attach to console (2003/2003 R2)"
msgstr "Adjunta a la consola (Windows 2003/2003 R2)"

#: plugins/rdp/rdp_plugin.c:2793
msgid "Turn off fast-path"
msgstr "Desactiva el fast-path"

#: plugins/rdp/rdp_plugin.c:2794
msgid "Server detection using Remote Desktop Gateway"
msgstr "Detecció de servidor utilitzant la passarel·la de l'escriptori remot"

#: plugins/rdp/rdp_plugin.c:2796
msgid "Use system proxy settings"
msgstr "Utilitza la configuració del servidor intermediari del sistema"

#: plugins/rdp/rdp_plugin.c:2798
msgid "Turn off automatic reconnection"
msgstr "Desactiva la reconnexió automàtica"

#: plugins/rdp/rdp_plugin.c:2799
msgid "Relax order checks"
msgstr "Relaxa les comprovacions de l'ordre"

#: plugins/rdp/rdp_plugin.c:2800
msgid "Glyph cache"
msgstr "Memòria cau dels glifs"

#: plugins/rdp/rdp_plugin.c:2801
msgid "Enable multitransport protocol (UDP)"
msgstr "Activa el protocol de multitransport (UDP)"

#: plugins/rdp/rdp_plugin.c:2801
msgid "Using the UDP protocol may improve performance"
msgstr "L'ús del protocol UDP podria millorar el rendiment"

#: plugins/rdp/rdp_plugin.c:2802
msgid "Use base credentials for gateway too"
msgstr "Utilitza les credencials base també per la porta d'enllaç"

#: plugins/rdp/rdp_plugin.c:2804
#, fuzzy
msgid "Enable Gateway websockets support"
msgstr "Habilita el suport de websockets de passarel·la"

#: plugins/rdp/rdp_plugin.c:2817 plugins/spice/spice_plugin.c:715
#: plugins/vnc/vnc_plugin.c:2029
msgid "Send Ctrl+Alt+Delete"
msgstr "Envia Ctrl+Alt+Supr"

#: plugins/rdp/rdp_plugin.c:2830
msgid "RDP - Remote Desktop Protocol"
msgstr "RDP - Protocol d'escriptori remot"

#: plugins/rdp/rdp_plugin.c:2855
msgid "RDP - RDP File Handler"
msgstr "RDP - Gestor de fitxers RDP"

#: plugins/rdp/rdp_plugin.c:2870
msgid "RDP - Preferences"
msgstr "RDP - Preferències"

#: plugins/rdp/rdp_plugin.c:2923
msgid "Export connection in Windows .rdp file format"
msgstr "Exporta la connexió en el format .rdp de Windows"

#: plugins/rdp/rdp_event.c:344
#, c-format
msgid "Reconnection attempt %d of %d…"
msgstr "Intent de reconnexió %d de %d…"

#: plugins/spice/spice_plugin_file_transfer.c:82
msgid "File Transfers"
msgstr "Transferències de fitxers"

#: plugins/spice/spice_plugin_file_transfer.c:219
msgid "Transfer error"
msgstr "Error de transferència"

#: plugins/spice/spice_plugin_file_transfer.c:220
#, c-format
msgid "%s: %s"
msgstr "%s: %s"

#: plugins/spice/spice_plugin_file_transfer.c:223
msgid "Transfer completed"
msgstr "Ha finalitzat la transferència"

#: plugins/spice/spice_plugin_file_transfer.c:224
#, c-format
msgid "The %s file has been transferred"
msgstr "S’ha transferit el fitxer %s"

#: plugins/spice/spice_plugin.c:351
msgid "Enter SPICE password"
msgstr "Introduïu la contrasenya SPICE"

#: plugins/spice/spice_plugin.c:386
#, c-format
msgid "Disconnected from the SPICE server “%s”."
msgstr "S'ha desconnectat del servidor SPICE «%s»."

#: plugins/spice/spice_plugin.c:402
msgid "TLS connection error."
msgstr "Error de connexió al TLS."

#: plugins/spice/spice_plugin.c:408
msgid "Connection to the SPICE server dropped."
msgstr "Ha caigut la connexió al servidor SPICE."

#: plugins/spice/spice_plugin.c:616 plugins/spice/spice_plugin.c:634
msgid "Default"
msgstr "Per defecte"

#: plugins/spice/spice_plugin.c:636
msgid "Auto GLZ"
msgstr "Auto GLZ"

#: plugins/spice/spice_plugin.c:637
msgid "Auto LZ"
msgstr "Auto LZ"

#: plugins/spice/spice_plugin.c:650
msgid "Disable video overlay if videos are not displayed properly.\n"
msgstr ""
"Desactiva la superposició de vídeos si aquests no es mostren correctament.\n"

#: plugins/spice/spice_plugin.c:675
msgid "Use TLS encryption"
msgstr "Utilitza el xifratge TLS"

#: plugins/spice/spice_plugin.c:676
msgid "Server CA certificate"
msgstr "Certificat CA del servidor"

#: plugins/spice/spice_plugin.c:694
msgid "Prefered video codec"
msgstr "Còdec de vídeo preferit"

#: plugins/spice/spice_plugin.c:695
msgid "Turn off GStreamer overlay"
msgstr "Desactiva la superposició del Gstreamer"

#: plugins/spice/spice_plugin.c:698
msgid "Prefered image compression"
msgstr "Compressió d'imatge preferida"

#: plugins/spice/spice_plugin.c:701 plugins/spice/spice_plugin.c:714
#: plugins/gvnc/gvnc_plugin.c:866 plugins/gvnc/gvnc_plugin.c:880
msgid "No clipboard sync"
msgstr "Desactiva la sincronització del porta-retalls"

#: plugins/spice/spice_plugin.c:703 plugins/gvnc/gvnc_plugin.c:869
msgid "Enable audio channel"
msgstr "Activa el canal d'àudio"

#: plugins/spice/spice_plugin.c:704
msgid "Share smart card"
msgstr "Comparteix una targeta intel·ligent"

#: plugins/spice/spice_plugin.c:705 plugins/spice/spice_plugin.c:713
#: plugins/vnc/vnc_plugin.c:2008 plugins/vnc/vnc_plugin.c:2025
#: plugins/gvnc/gvnc_plugin.c:870 plugins/gvnc/gvnc_plugin.c:879
msgid "View only"
msgstr "Només visualitza"

#: plugins/spice/spice_plugin.c:716 plugins/spice/spice_plugin_usb.c:51
msgid "Select USB devices for redirection"
msgstr "Seleccioneu els dispositius USV per a la redirecció"

#: plugins/spice/spice_plugin.c:727
msgid "SPICE - Simple Protocol for Independent Computing Environments"
msgstr "SPICE - Protocol Simple per a Entorns de Computació Independents"

#: plugins/spice/spice_plugin_usb.c:54
msgid "_Close"
msgstr "_Tanca"

#: plugins/spice/spice_plugin_usb.c:94
msgid "USB redirection error"
msgstr "Error de redirecció USB"
>>>>>>> 050fc71c

#: plugins/rdp/rdp_settings.c:284 plugins/rdp/rdp_plugin.c:2543
#: plugins/vnc/vnc_plugin.c:1933
msgid "Medium"
msgstr "Mitjana"

<<<<<<< HEAD
#: plugins/rdp/rdp_settings.c:286 plugins/rdp/rdp_plugin.c:2544
#: plugins/vnc/vnc_plugin.c:1931
msgid "Good"
msgstr "Bona"
=======
#: plugins/vnc/vnc_plugin.c:825 plugins/gvnc/gvnc_plugin.c:539
msgid "Enter VNC authentication credentials"
msgstr "Introduïu les credencials d'autenticació VNC"

#: plugins/vnc/vnc_plugin.c:936
msgid "Unable to connect to VNC server"
msgstr "No s’ha pogut connectar al servidor VNC"
>>>>>>> 050fc71c

#: plugins/rdp/rdp_settings.c:288 plugins/rdp/rdp_plugin.c:2545
#: plugins/vnc/vnc_plugin.c:1932
msgid "Best (slowest)"
msgstr "La millor (la més lenta)"

#: plugins/rdp/rdp_settings.c:427
msgid "Keyboard layout"
msgstr "Disposició del teclat"

#: plugins/rdp/rdp_settings.c:457
msgid "Use client keyboard mapping"
msgstr "Utilitza la disposició del teclat del client"

#: plugins/rdp/rdp_settings.c:468
#, fuzzy
#| msgid "Keyboard mapping"
msgid "Keyboard scancode remapping"
msgstr "Distribució del teclat"

<<<<<<< HEAD
#: plugins/rdp/rdp_settings.c:483
msgid "List of key=value,… pairs to remap scancodes. E.g. 0x56=0x29,0x29=0x56"
msgstr ""

#: plugins/rdp/rdp_settings.c:486
msgid "FreeRDP > 2.3.0 is required to map scancodes"
msgstr ""

#: plugins/rdp/rdp_settings.c:494
msgid "Quality settings"
msgstr "Configuració de qualitat"

#: plugins/rdp/rdp_settings.c:517
msgid "Wallpaper"
msgstr "Fons d’escriptori"

#: plugins/rdp/rdp_settings.c:525
msgid "Window drag"
msgstr "Arrossegada de finestra"

#: plugins/rdp/rdp_settings.c:532
msgid "Menu animation"
msgstr "Animació del menú"

#: plugins/rdp/rdp_settings.c:540
msgid "Theme"
msgstr "Tema"

#: plugins/rdp/rdp_settings.c:547
msgid "Cursor shadow"
msgstr "Ombra del cursor"

#: plugins/rdp/rdp_settings.c:555
msgid "Cursor blinking"
msgstr "Parpelleig del cursor"

#: plugins/rdp/rdp_settings.c:562
msgid "Font smoothing"
msgstr "Suavització de la lletra"

#: plugins/rdp/rdp_settings.c:570
msgid "Composition"
msgstr "Composició"

#: plugins/rdp/rdp_settings.c:580
msgid "Remote scale factor"
msgstr "Factor d’escala remot"

#: plugins/rdp/rdp_settings.c:595
msgid "Desktop scale factor %"
msgstr "% de factor d’escala d’escriptori"

#: plugins/rdp/rdp_settings.c:607
msgid "Device scale factor %"
msgstr "% de factor d’escala de dispositiu"

#: plugins/rdp/rdp_settings.c:630
msgid "Desktop orientation"
msgstr "Orientació de l’escriptori"

#: plugins/rdp/rdp_settings.c:650
#, fuzzy
#| msgid "Use system proxy settings"
msgid "Input device settings"
msgstr "Configuració del dispositiu d'entrada"

#: plugins/rdp/rdp_settings.c:658 plugins/rdp/rdp_plugin.c:2686
#: plugins/vnc/vnc_plugin.c:2014
#, fuzzy
#| msgid "Turn on smooth scrolling"
msgid "Disable smooth scrolling"
msgstr "Desactiva el desplaçament suau"

#: plugins/rdp/rdp_settings.c:669
#, fuzzy
#| msgid "Quality settings"
msgid "General settings"
msgstr "Configuració general"

#: plugins/rdp/rdp_settings.c:676 plugins/rdp/rdp_plugin.c:2738
#, fuzzy
#| msgid "Reconnection attempt %d of %d…"
msgid "Reconnect attempts number"
msgstr "Torna a connectar el número d'intents"
=======
#: plugins/vnc/vnc_plugin.c:968
msgid "Please retry after turning on encryption for this profile."
msgstr "Torneu a provar-ho en activar el xifratge en aquest perfil."

#: plugins/vnc/vnc_plugin.c:1939
#, fuzzy
msgid ""
"Connect to VNC using a repeater:\n"
"  • The server field must contain the repeater ID, e.g. ID:123456789\n"
"  • The repeater field have to be set to the repeater IP and port, like:\n"
"    10.10.10.12:5901\n"
"  • From the remote VNC server, you will connect to\n"
"    the repeater, e.g. with x11vnc:\n"
"    x11vnc -connect repeater=ID:123456789+10.10.10.12:5500"
msgstr ""
"Connecta't al VNC mitjançant un repetidor:\n"
"  • El camp del servidor ha de contenir l'ID del repetidor, per exemple, "
"ID:123456789\n"
"  • El camp repetidor s'ha d'establir al repetidor IP i port, com ara:\n"
"    10.10.10.12:5901\n"
"  • Des del servidor VNC remot, us connectareu a\n"
"    el repetidor, per exemple, amb x11vnc:\n"
"    x11vnc -connect repeater=ID:123456789+10.10.10.12:5500"

#: plugins/vnc/vnc_plugin.c:1948
#, fuzzy
msgid ""
"Listening for remote VNC connection:\n"
"  • The \"Listen on port\" field is the port Remmina will listen to,\n"
"    e.g. 8888\n"
"  • From the remote VNC server, you will connect to\n"
"    Remmina, e.g. with x11vnc:\n"
"    x11vnc -display :0 -connect 192.168.1.36:8888"
msgstr ""
"S'està escoltant la connexió VNC remota:\n"
"  • El camp \"Escolta al port\" és el port que Remmina escoltarà,\n"
"    Per exemple, 8888\n"
"  • Des del servidor VNC remot, us connectareu a\n"
"    Remmina, per exemple, amb x11vnc:\n"
"    x11vnc -display :0 -connect 192.168.1.36:8888"

#: plugins/vnc/vnc_plugin.c:1975
msgid "Repeater"
msgstr "Repetidor"

#: plugins/vnc/vnc_plugin.c:1987
msgid "Listen on port"
msgstr "Escolta pel port"

#: plugins/vnc/vnc_plugin.c:2007
msgid "Show remote cursor"
msgstr "Mostra el cursor remot"

#: plugins/vnc/vnc_plugin.c:2010
msgid "Turn off encryption"
msgstr "Desactiva el xifratge"

#: plugins/vnc/vnc_plugin.c:2011 plugins/vnc/vnc_plugin.c:2026
msgid "Prevent local interaction on the server"
msgstr "Evita la interacció local en el servidor"

#: plugins/vnc/vnc_plugin.c:2012 plugins/gvnc/gvnc_plugin.c:868
#, fuzzy
msgid "Ignore remote bell messages"
msgstr "Ignora els missatges remots de campana"

#: plugins/vnc/vnc_plugin.c:2028
msgid "Open Chat…"
msgstr "Obre el xat…"

#: plugins/vnc/vnc_plugin.h:41
msgid "Remmina VNC Plugin"
msgstr "Connector VNC del Remmina"
>>>>>>> 050fc71c

#: plugins/rdp/rdp_settings.c:689 plugins/rdp/rdp_plugin.c:2738
#, fuzzy
msgid ""
"The maximum number of reconnect attempts upon an RDP disconnect (default: 20)"
msgstr ""
"Nombre màxim d'intents de reconnexió després d'una desconnexió RDP (per "
"defecte: 20)"

<<<<<<< HEAD
#: plugins/rdp/rdp_plugin.c:762 plugins/rdp/rdp_plugin.c:827
msgid "Enter RDP authentication credentials"
msgstr "Introduïu les credencials d'autenticació RDP"

#: plugins/rdp/rdp_plugin.c:835
msgid "Enter RDP gateway authentication credentials"
msgstr "Introduïu les credencials d'autenticació de la passarel·la RDP"

#: plugins/rdp/rdp_plugin.c:2073
#, c-format
msgid ""
"Could not access the RDP server “%s”.\n"
"Account locked out."
msgstr ""
"No s'ha pogut accedir al servidor RDP «%s».\n"
"S'ha blocat el compte."

#: plugins/rdp/rdp_plugin.c:2080
#, c-format
msgid ""
"Could not access the RDP server “%s”.\n"
"Account expired."
msgstr ""
"No s'ha pogut accedir al servidor RDP «%s».\n"
"El compte ha vençut."

#: plugins/rdp/rdp_plugin.c:2087
#, c-format
msgid ""
"Could not access the RDP server “%s”.\n"
"Password expired."
msgstr ""
"No s'ha pogut accedir al servidor RDP «%s».\n"
"La contrasenya ha vençut."

#: plugins/rdp/rdp_plugin.c:2094
#, c-format
msgid ""
"Could not access the RDP server “%s”.\n"
"Account disabled."
msgstr ""
"No s'ha pogut accedir al servidor RDP «%s».\n"
"S'ha desactivat el compte."

#: plugins/rdp/rdp_plugin.c:2100
#, c-format
msgid ""
"Could not access the RDP server “%s”.\n"
"Insufficient user privileges."
msgstr ""
"No s'ha pogut accedir al servidor RDP «%s».\n"
"L'usuari no té prou privilegis."

#: plugins/rdp/rdp_plugin.c:2108
#, c-format
msgid ""
"Could not access the RDP server “%s”.\n"
"Account restricted."
msgstr ""
"No s'ha pogut accedir al servidor RDP «%s».\n"
"S'ha restringit el compte."

#: plugins/rdp/rdp_plugin.c:2116
#, c-format
=======
#: plugins/www/www_config.h:43
msgid "Remmina web-browser plugin"
msgstr "Connector del navegador web del Remmina"

#: plugins/www/www_plugin.c:98
msgid "File downloaded"
msgstr "S'ha baixat el fitxer"

#: plugins/www/www_plugin.c:581
msgid "Enter WWW authentication credentials"
msgstr "Introduïu les credencials d'autenticació WWW"

#: plugins/www/www_plugin.c:893
msgid "URL"
msgstr "URL"

#: plugins/www/www_plugin.c:893
msgid "http://address or https://address"
msgstr "http://adreça o https://adreça"

#: plugins/www/www_plugin.c:910
msgid "User agent"
msgstr "Agent d'usuari"

#: plugins/www/www_plugin.c:911
msgid "Proxy URL"
msgstr "URL del servidor intermediari"

#: plugins/www/www_plugin.c:911
msgid "E.g. https://example.org, socks://mysocks:1080"
msgstr "P. ex. https://exemple.org, socks://elmeusòcol:1080"

#: plugins/www/www_plugin.c:912
msgid "Turn on Java support"
msgstr "Activa la compatibilitat amb Java"

#: plugins/www/www_plugin.c:913
msgid "Turn on smooth scrolling"
msgstr "Activa el desplaçament suau"

#: plugins/www/www_plugin.c:914
msgid "Turn on spatial navigation"
msgstr "Activa la navegació espacial"

#: plugins/www/www_plugin.c:915
msgid "Turn on plugin support"
msgstr "Activa la compatibilitat amb connectors"

#: plugins/www/www_plugin.c:916
msgid "Turn on WebGL support"
msgstr "Activa la compatibilitat amb WebGL"

#: plugins/www/www_plugin.c:917
msgid "Turn on HTML5 audio support"
msgstr "Activa la compatibilitat amb l'àudio HTML5"

#: plugins/www/www_plugin.c:918
msgid "Ignore TLS errors"
msgstr "Ignora els errors del TLS"

#: plugins/www/www_plugin.c:921
msgid "Turn on Web Inspector"
msgstr "Activa l'inspector web"

#: plugins/exec/exec_plugin.c:160
msgid "You did not set any command to be executed"
msgstr "No heu establit cap ordre per a executar-se"

#: plugins/exec/exec_plugin.c:206
>>>>>>> 050fc71c
msgid ""
"Warning: Running a command synchronously may cause Remmina not to respond.\n"
"Do you really want to continue?"
msgstr ""
<<<<<<< HEAD
"No s'ha pogut accedir al servidor RDP «%s».\n"
"Canvieu la contrasenya abans de connectar."

#: plugins/rdp/rdp_plugin.c:2121
#, c-format
msgid "Lost connection to the RDP server “%s”."
msgstr "S'ha perdut la connexió amb el servidor RDP «%s»."

#: plugins/rdp/rdp_plugin.c:2124
#, c-format
msgid "Could not find the address for the RDP server “%s”."
msgstr "No s'ha pogut trobar l'adreça del servidor RDP «%s»."

#: plugins/rdp/rdp_plugin.c:2128
#, c-format
msgid ""
"Could not connect to the RDP server “%s” via TLS. Check that client and "
"server support a common TLS version."
msgstr ""
"No s'ha pogut connectar al servidor RDP «%s» a través de TLS. Comproveu que "
"el client i el servidor són compatibles amb la mateixa versió de TLS."

#. TRANSLATORS: the placeholder may be either an IP/FQDN or a server hostname
#: plugins/rdp/rdp_plugin.c:2132
#, fuzzy, c-format
#| msgid ""
#| "Unable to establish a connection to the RDP server “%s”. Check \"Security "
#| "protocol negotiation\"."
msgid ""
"Unable to establish a connection to the RDP server “%s”. Check “Security "
"protocol negotiation”."
msgstr ""
"No s'ha pogut establir una connexió amb el servidor RDP «%s». Comproveu la "
"«Negociació del protocol de seguretat»."

#: plugins/rdp/rdp_plugin.c:2140
#, c-format
msgid "Cannot connect to the RDP server “%s”."
msgstr "No es pot connectar al servidor RDP «%s»."

#: plugins/rdp/rdp_plugin.c:2143
msgid "Could not start libfreerdp-gdi."
msgstr "No s'ha pogut iniciar el libfreerdp-gdi."

#: plugins/rdp/rdp_plugin.c:2146
#, c-format
msgid ""
"You requested a H.264 GFX mode for the server “%s”, but your libfreerdp does "
"not support H.264. Please use a non-AVC colour depth setting."
msgstr ""
"Heu sol·licitat el mode H.264 GFX per al servidor «%s», però el vostre "
"libfreerdp no és compatible amb l'H.264. Utilitzeu un paràmetre de "
"profunditat de color que no sigui AVC."

#: plugins/rdp/rdp_plugin.c:2153
#, c-format
msgid "The “%s” server refused the connection."
msgstr "El servidor «%s» ha rebutjat la connexió."

#: plugins/rdp/rdp_plugin.c:2158
#, fuzzy, c-format
#| msgid ""
#| "The Remote Desktop Gateway “%s” denied the user \"%s\\%s\" access due to "
#| "policy."
=======
"Atenció: Executar una ordre de manera síncrona podria fer que el Remmina no "
"respongués.\n"
"Segur que voleu continuar?"

#: plugins/exec/exec_plugin.c:274
msgid "Command"
msgstr "Ordre"

#: plugins/exec/exec_plugin.c:275
msgid "Asynchronous execution"
msgstr "Execució asíncrona"

#: plugins/exec/exec_plugin_config.h:41
msgid "Execute a command"
msgstr "Executa una ordre"

#: plugins/tool_hello_world/plugin_config.h:40
msgid "Hello, World!"
msgstr "Hola, món!"

#: plugins/secret/src/glibsecret_plugin.c:188
msgid "Secured password storage in the GNOME keyring"
msgstr "Emmagatzematge segur de contrasenyes al clauer del GNOME"

#: plugins/x2go/x2go_plugin.c:67
#, c-format
>>>>>>> 050fc71c
msgid ""
"The command-line feature '%s' is not available! Attempting to start PyHoca-"
"CLI without using this feature…"
msgstr ""

<<<<<<< HEAD
#: plugins/rdp/rdp_plugin.c:2168
#, c-format
msgid "Cannot connect to the “%s” RDP server."
msgstr "No es pot connectar al servidor RDP «%s»."

#: plugins/rdp/rdp_plugin.c:2511
msgid "Automatic (32 bpp) (Server chooses its best format)"
msgstr "Automàtic (32 bpp; el servidor tria el millor format)"

#: plugins/rdp/rdp_plugin.c:2512
msgid "GFX AVC444 (32 bpp)"
msgstr "GFX AVC444 (32 bpp)"

#: plugins/rdp/rdp_plugin.c:2513
msgid "GFX AVC420 (32 bpp)"
msgstr "GFX AVC420 (32 bpp)"

#: plugins/rdp/rdp_plugin.c:2514
msgid "GFX RFX (32 bpp)"
msgstr "GFX RFX (32 bpp)"

#: plugins/rdp/rdp_plugin.c:2515
msgid "GFX RFX Progressive (32 bpp)"
msgstr "GFX RFX Progressiu (32 bpp)"

#: plugins/rdp/rdp_plugin.c:2516
msgid "RemoteFX (32 bpp)"
msgstr "RemoteFX (32 bpp)"

#: plugins/rdp/rdp_plugin.c:2517 plugins/vnc/vnc_plugin.c:1922
msgid "True colour (32 bpp)"
msgstr "Color real (32 bpp)"

#: plugins/rdp/rdp_plugin.c:2518
msgid "True colour (24 bpp)"
msgstr "Color real (24 bpp)"

#: plugins/rdp/rdp_plugin.c:2519 plugins/vnc/vnc_plugin.c:1923
msgid "High colour (16 bpp)"
msgstr "Color alt (16 bpp)"

#: plugins/rdp/rdp_plugin.c:2520
msgid "High colour (15 bpp)"
msgstr "Color alt (15 bpp)"

#: plugins/rdp/rdp_plugin.c:2521 plugins/vnc/vnc_plugin.c:1924
msgid "256 colours (8 bpp)"
msgstr "256 colors (8 bpp)"

#: plugins/rdp/rdp_plugin.c:2552 data/ui/remmina_preferences.glade:641
msgid "None"
msgstr "Cap"

#: plugins/rdp/rdp_plugin.c:2553
msgid "Auto-detect"
msgstr "Detecta automàticament"

#: plugins/rdp/rdp_plugin.c:2554
msgid "Modem"
msgstr "Mòdem"

#: plugins/rdp/rdp_plugin.c:2555
msgid "Low performance broadband"
msgstr "Ample de banda de baix rendiment"

#: plugins/rdp/rdp_plugin.c:2556
msgid "Satellite"
msgstr "Satèlit"

#: plugins/rdp/rdp_plugin.c:2557
msgid "High performance broadband"
msgstr "Ample de banda d'alt rendiment"

#: plugins/rdp/rdp_plugin.c:2558
msgid "WAN"
msgstr "WAN"

#: plugins/rdp/rdp_plugin.c:2559
msgid "LAN"
msgstr "LAN"

#: plugins/rdp/rdp_plugin.c:2566 plugins/spice/spice_plugin.c:635
#: data/ui/remmina_preferences.glade:677
msgid "Off"
msgstr "Desactiva"

#: plugins/rdp/rdp_plugin.c:2575
msgid "Automatic negotiation"
msgstr "Negocia de manera automàtica"

#: plugins/rdp/rdp_plugin.c:2576
msgid "NLA protocol security"
msgstr "Seguretat del protocol NLA"

#: plugins/rdp/rdp_plugin.c:2577
msgid "TLS protocol security"
msgstr "Seguretat del protocol TLS"

#: plugins/rdp/rdp_plugin.c:2578
msgid "RDP protocol security"
msgstr "Seguretat del protocol RDP"

#: plugins/rdp/rdp_plugin.c:2579
msgid "NLA extended protocol security"
msgstr "Seguretat del protocol ampliat NLA"

#: plugins/rdp/rdp_plugin.c:2592
msgid "2600 (Windows XP), 7601 (Windows Vista/7), 9600 (Windows 8 and newer)"
msgstr "2600 (Windows XP), 7601 (Windows Vista/7), 9600 (Windows 8 i més nous)"

#: plugins/rdp/rdp_plugin.c:2595
=======
#: plugins/x2go/x2go_plugin.c:287 plugins/x2go/x2go_plugin.c:419
#: plugins/x2go/x2go_plugin.c:478 plugins/x2go/x2go_plugin.c:581
#: plugins/x2go/x2go_plugin.c:656 plugins/x2go/x2go_plugin.c:668
#: plugins/x2go/x2go_plugin.c:676 plugins/x2go/x2go_plugin.c:699
#: plugins/x2go/x2go_plugin.c:708 plugins/x2go/x2go_plugin.c:724
#: plugins/x2go/x2go_plugin.c:763 plugins/x2go/x2go_plugin.c:775
#: plugins/x2go/x2go_plugin.c:806 plugins/x2go/x2go_plugin.c:817
#: plugins/x2go/x2go_plugin.c:825 plugins/x2go/x2go_plugin.c:939
#: plugins/x2go/x2go_plugin.c:966 plugins/x2go/x2go_plugin.c:980
#: plugins/x2go/x2go_plugin.c:1077 plugins/x2go/x2go_plugin.c:1141
#: plugins/x2go/x2go_plugin.c:1445 plugins/x2go/x2go_plugin.c:1479
#: plugins/x2go/x2go_plugin.c:1575 plugins/x2go/x2go_plugin.c:1869
#: plugins/x2go/x2go_plugin.c:2669 plugins/x2go/x2go_plugin.c:2882
#: plugins/x2go/x2go_plugin.c:2887 plugins/x2go/x2go_plugin.c:2892
#: plugins/x2go/x2go_plugin.c:2897 plugins/x2go/x2go_plugin.c:2912
#: plugins/x2go/x2go_plugin.c:2917 plugins/x2go/x2go_plugin.c:2922
#: plugins/x2go/x2go_plugin.c:2927
#, fuzzy, c-format
#| msgid "Transfer error"
msgid "Internal error: %s"
msgstr "Error intern: "

#: plugins/x2go/x2go_plugin.c:288 plugins/x2go/x2go_plugin.c:420
#: plugins/x2go/x2go_plugin.c:479 plugins/x2go/x2go_plugin.c:1078
msgid "Parameter 'custom_data' is not initialized!"
msgstr ""

#: plugins/x2go/x2go_plugin.c:301
#, fuzzy
msgid "Broken `DialogData`! Aborting…"
msgstr "Trencat 'DialogData'! S'està avortant…"

#: plugins/x2go/x2go_plugin.c:305
#, fuzzy
msgid "Can't retrieve `DialogData`! Aborting…"
msgstr "No es pot recuperar 'DialogData'! S'està avortant…"

#: plugins/x2go/x2go_plugin.c:488
#, fuzzy
msgid "Couldn't retrieve valid `DialogData` or `sessions_list`! Aborting…"
msgstr "No es pot recuperar 'DialogData'! S'està avortant…"

#. TRANSLATORS: Stick to x2goclient's translation for terminate.
#: plugins/x2go/x2go_plugin.c:497
#, fuzzy
#| msgid "Terminate"
msgid "_Terminate"
msgstr "Finalitza"

#. TRANSLATORS: Stick to x2goclient's translation for resume.
#: plugins/x2go/x2go_plugin.c:500
#, fuzzy
#| msgid "Resume"
msgid "_Resume"
msgstr "Reprèn"

#: plugins/x2go/x2go_plugin.c:502
msgid "_New"
msgstr ""

#. TRANSLATORS: Tooltip for terminating button inside Session-Chooser-Dialog.
#. TRANSLATORS: Please stick to X2GoClient's way of translating.
#: plugins/x2go/x2go_plugin.c:511
msgid "Terminating X2Go sessions can take a moment."
msgstr ""

#: plugins/x2go/x2go_plugin.c:568
#, fuzzy
#| msgid "Display"
msgid "X Display"
msgstr "Visualització"

#: plugins/x2go/x2go_plugin.c:569
msgid "Status"
msgstr "Estat"

#: plugins/x2go/x2go_plugin.c:570
#, fuzzy
#| msgid "Permission"
msgid "Session ID"
msgstr "Permisos"

#: plugins/x2go/x2go_plugin.c:571
msgid "Create date"
msgstr ""

#: plugins/x2go/x2go_plugin.c:572
msgid "Suspended since"
msgstr ""

#: plugins/x2go/x2go_plugin.c:573
msgid "Agent PID"
msgstr ""

#: plugins/x2go/x2go_plugin.c:575
#, fuzzy
#| msgid "Username"
msgid "Hostname"
msgstr "Nom d'usuari"

#: plugins/x2go/x2go_plugin.c:576
msgid "Cookie"
msgstr ""

#: plugins/x2go/x2go_plugin.c:577
msgid "Graphic port"
msgstr ""

#: plugins/x2go/x2go_plugin.c:578
msgid "SND port"
msgstr ""

#: plugins/x2go/x2go_plugin.c:579
#, fuzzy
#| msgid "Local SSH port"
msgid "SSHFS port"
msgstr "Port SSH local"

#: plugins/x2go/x2go_plugin.c:582
msgid "Unknown property"
msgstr ""

#: plugins/x2go/x2go_plugin.c:657 plugins/x2go/x2go_plugin.c:700
msgid "Couldn't find child GtkTreeView of session chooser dialog."
msgstr ""

#: plugins/x2go/x2go_plugin.c:669
msgid "Both parameters 'dialog' and 'treeview' are uninitialized!"
msgstr ""

#: plugins/x2go/x2go_plugin.c:677
>>>>>>> 050fc71c
msgid ""
"GtkTreeModel of session chooser dialog could not be obtained for an unknown "
"reason."
msgstr ""

<<<<<<< HEAD
#: plugins/rdp/rdp_plugin.c:2603
msgid ""
"Options for redirection of audio input:\n"
"  • [sys:<sys>,][dev:<dev>,][format:<format>,][rate:<rate>,]\n"
"    [channel:<channel>] Audio input (microphone)\n"
"  • sys:pulse\n"
"  • format:1\n"
"  • sys:oss,dev:1,format:1\n"
"  • sys:alsa"
=======
#: plugins/x2go/x2go_plugin.c:709
msgid "Couldn't get currently selected row (session)!"
>>>>>>> 050fc71c
msgstr ""

<<<<<<< HEAD
#: plugins/rdp/rdp_plugin.c:2612
=======
#: plugins/x2go/x2go_plugin.c:725
#, c-format
>>>>>>> 050fc71c
msgid ""
"Exactly one session should be selectable but '%i' rows (sessions) are "
"selected."
msgstr ""

<<<<<<< HEAD
#: plugins/rdp/rdp_plugin.c:2622
msgid ""
"Options for redirection of USB device:\n"
"  • [dbg,][id:<vid>:<pid>#…,][addr:<bus>:<addr>#…,][auto]\n"
"  • auto\n"
"  • id:054c:0268#4669:6e6b,addr:04:0c"
=======
#: plugins/x2go/x2go_plugin.c:764
msgid "Failed to fill 'GtkTreeIter'."
>>>>>>> 050fc71c
msgstr ""

<<<<<<< HEAD
#: plugins/rdp/rdp_plugin.c:2628
msgid ""
"Advanced setting for high latency links:\n"
"Adjusts the connection timeout. Use if your connection times out.\n"
"The highest possible value is 600000 ms (10 minutes).\n"
=======
#: plugins/x2go/x2go_plugin.c:776
#, c-format
msgid "Couldn't get property with index '%i' out of selected row."
msgstr ""

#: plugins/x2go/x2go_plugin.c:807
msgid "parameter 'argv' is 'NULL'."
msgstr ""

#: plugins/x2go/x2go_plugin.c:818
msgid "parameter 'error' is 'NULL'."
msgstr ""

#: plugins/x2go/x2go_plugin.c:826
msgid "parameter 'env' is either invalid or uninitialized."
>>>>>>> 050fc71c
msgstr ""

<<<<<<< HEAD
#: plugins/rdp/rdp_plugin.c:2633
=======
#: plugins/x2go/x2go_plugin.c:842 plugins/x2go/x2go_plugin.c:2170
>>>>>>> 050fc71c
#, fuzzy
msgid "Started PyHoca-CLI with the following arguments:"
msgstr "S'ha iniciat PyHoca-CLI amb els següents arguments:"

#: plugins/x2go/x2go_plugin.c:870
msgid ""
"The necessary PyHoca-CLI process has encountered a internet connection "
"problem."
msgstr ""

<<<<<<< HEAD
#: plugins/rdp/rdp_plugin.c:2638
=======
#: plugins/x2go/x2go_plugin.c:880
>>>>>>> 050fc71c
#, fuzzy
msgid "An unknown error occured while trying to start PyHoca-CLI."
msgstr "S'ha produït un error en iniciar una sessió X2Go…"

#: plugins/x2go/x2go_plugin.c:890
#, c-format
msgid ""
"An unknown error occured while trying to start PyHoca-CLI. Exit code: %i"
msgstr ""
<<<<<<< HEAD
"Llista separada per comes dels ID del monitor i les orientacions de "
"l'escriptori:\n"
"  • [<id>:<orientation-in-degrees>,]\n"
"  • 0,1,2,3\n"
"  • 0:270,1:90\n"
"Les orientacions s'especifiquen en graus, els valors vàlids són:\n"
"  • 0 (paisatge)\n"
"  • 90 (retrat)\n"
"  • 180 (paisatge capgirat)\n"
"  • 270 (retrat girat)\n"
"\n"

#: plugins/rdp/rdp_plugin.c:2650
#, fuzzy
=======

#: plugins/x2go/x2go_plugin.c:897
#, c-format
>>>>>>> 050fc71c
msgid ""
"An unknown error occured while trying to start PyHoca-CLI. Exit code: %i. "
"Error: '%s'"
msgstr ""
"Redirigeix el directori <path>as anomenat compartir <name>.\n"
"  • <name>,<fullpath>[;<name>,<fullpath>[;...]]\n"
"  • MyHome,/home/remminer\n"
"  • /home/remminer\n"
"  • MyHome,/home/remminer; AlgunPath,/camí/a/algun camí\n"
"La implementació de Hotplug està habilitada amb:\n"
"  • hotplug,*\n"
"\n"

#: plugins/rdp/rdp_plugin.c:2682 plugins/spice/spice_plugin.c:677
msgid "Share folder"
msgstr "Comparteix una carpeta"

<<<<<<< HEAD
#: plugins/rdp/rdp_plugin.c:2682
#, fuzzy
msgid "Use “Redirect directory” in the advanced tab for multiple directories"
=======
#: plugins/x2go/x2go_plugin.c:940
msgid "Parameter 'custom_data' is not fully initialized!"
>>>>>>> 050fc71c
msgstr ""
"Usa \"Directori de redirecció\" a la pestanya avançada per a diversos "
"directoris"

<<<<<<< HEAD
#: plugins/rdp/rdp_plugin.c:2683
msgid "Restricted admin mode"
msgstr ""

#: plugins/rdp/rdp_plugin.c:2684
#, fuzzy
#| msgid "Password"
msgid "Password hash"
msgstr "Contrasenya"

#: plugins/rdp/rdp_plugin.c:2684
msgid "Restricted admin mode password hash"
msgstr ""

#: plugins/rdp/rdp_plugin.c:2685
#, fuzzy
msgid "Left-handed mouse support"
msgstr "Suport del ratolí a mà esquerra"

#: plugins/rdp/rdp_plugin.c:2685
#, fuzzy
msgid "Swap left and right mouse buttons for left-handed mouse support"
=======
#: plugins/x2go/x2go_plugin.c:967 plugins/x2go/x2go_plugin.c:1576
#: plugins/x2go/x2go_plugin.c:1870
#, fuzzy
#| msgid "Per connection"
msgid "'Invalid connection data.'"
msgstr "Connexió compartida"

#: plugins/x2go/x2go_plugin.c:981
msgid "Parameter 'session_id' is not initialized!"
msgstr ""

#: plugins/x2go/x2go_plugin.c:1047
#, fuzzy, c-format
msgid "An error occured while trying to terminate a X2Go session: %s"
msgstr "S'ha produït un error en iniciar una sessió X2Go…"

#: plugins/x2go/x2go_plugin.c:1094 plugins/x2go/x2go_plugin.c:1118
msgid "Couldn't get session ID from session chooser dialog."
>>>>>>> 050fc71c
msgstr ""
"Intercanvia els botons esquerre i dret del ratolí per a la compatibilitat "
"amb el ratolí esquerra"

<<<<<<< HEAD
#: plugins/rdp/rdp_plugin.c:2687
#, fuzzy
msgid "Enable multi monitor"
msgstr "Habilita el monitor múltiple"

#: plugins/rdp/rdp_plugin.c:2688
#, fuzzy
msgid "Span screen over multiple monitors"
msgstr "Pantalla d'extensió a diversos monitors"

#: plugins/rdp/rdp_plugin.c:2689
#, fuzzy
#| msgid "Listen on port"
msgid "List monitor IDs"
msgstr "ID del monitor de llista"

#: plugins/rdp/rdp_plugin.c:2691 plugins/vnc/vnc_plugin.c:1978
#: plugins/vnc/vnc_plugin.c:1990 plugins/gvnc/gvnc_plugin.c:849
msgid "Colour depth"
msgstr "Profunditat de color"

#: plugins/rdp/rdp_plugin.c:2692
msgid "Network connection type"
msgstr "Tipus de connexió"

#: plugins/rdp/rdp_plugin.c:2707 plugins/vnc/vnc_plugin.c:1979
#: plugins/vnc/vnc_plugin.c:1991
msgid "Quality"
msgstr "Qualitat"

#: plugins/rdp/rdp_plugin.c:2708
msgid "Security protocol negotiation"
msgstr "Negociació del protocol de seguretat"

#: plugins/rdp/rdp_plugin.c:2709
msgid "Gateway transport type"
msgstr "Tipus de transport de la passarel·la"

#: plugins/rdp/rdp_plugin.c:2710
msgid "FreeRDP log level"
msgstr "Nivell de registre FreeRDP"

#: plugins/rdp/rdp_plugin.c:2711
msgid "FreeRDP log filters"
msgstr "filters registre FreeRDP"

#: plugins/rdp/rdp_plugin.c:2711
msgid "tag:level[,tag:level[,…]]"
msgstr "tag:nivell[,etiqueta:nivell[,...]]"

#: plugins/rdp/rdp_plugin.c:2712
msgid "Audio output mode"
msgstr "Mode de sortida d'àudio"

#: plugins/rdp/rdp_plugin.c:2713
msgid "Redirect local audio output"
msgstr "Redirigeix la sortida de so local"

#: plugins/rdp/rdp_plugin.c:2714
msgid "Redirect local microphone"
msgstr "Redirigeix el micròfon local"

#: plugins/rdp/rdp_plugin.c:2715
msgid "Connection timeout in ms"
msgstr "Espera màxima de la connexió en ms"

#: plugins/rdp/rdp_plugin.c:2716
msgid "Remote Desktop Gateway server"
msgstr "Servidor de la passarel·la de l'escriptori remot"

#: plugins/rdp/rdp_plugin.c:2717
msgid "Remote Desktop Gateway username"
msgstr "Nom d'usuari de la passarel·la de l'escriptori remot"

#: plugins/rdp/rdp_plugin.c:2718
msgid "Remote Desktop Gateway password"
msgstr "Contrasenya de la passarel·la de l'escriptori remot"

#: plugins/rdp/rdp_plugin.c:2719
msgid "Remote Desktop Gateway domain"
msgstr "Domini de la passarel·la de l'escriptori remot"

#: plugins/rdp/rdp_plugin.c:2720
#, fuzzy
msgid "Redirect directory"
msgstr "Directori de redirecció"

#: plugins/rdp/rdp_plugin.c:2721
msgid "Client name"
msgstr "Nom del client"

#: plugins/rdp/rdp_plugin.c:2722
msgid "Client build"
msgstr "Compilació del client"

#: plugins/rdp/rdp_plugin.c:2725
msgid "Load balance info"
msgstr "Informació del balanç de càrrega"

#. TRANSLATORS: Do not use typographic quotation marks, these must stay as "double quote", also know as “Typewriter ("programmer's") quote, ambidextrous.”
#: plugins/rdp/rdp_plugin.c:2727
msgid "Override printer drivers"
msgstr "Sobreescriu els controladors de la impressora"

#: plugins/rdp/rdp_plugin.c:2727
msgid ""
"\"Samsung_CLX-3300_Series\":\"Samsung CLX-3300 Series PS\";\"Canon MF410\":"
"\"Canon MF410 Series UFR II\""
msgstr ""
"\"Samsung_CLX-3300_Series\":\"Samsung CLX-3300 Series PS\";\"Canon MF410\":"
"\"Canon MF410 Series UFR II\""

#: plugins/rdp/rdp_plugin.c:2728
msgid "USB device redirection"
msgstr "Redirecció de dispositiu USB"

#: plugins/rdp/rdp_plugin.c:2729
msgid "Local serial name"
msgstr "Nom de sèrie local"

#: plugins/rdp/rdp_plugin.c:2729
msgid "COM1, COM2, etc."
msgstr "COM1, COM2, etc."

#: plugins/rdp/rdp_plugin.c:2730
msgid "Local serial driver"
msgstr "Controlador sèrie local"

#: plugins/rdp/rdp_plugin.c:2730
msgid "Serial"
msgstr "Sèrie"

#: plugins/rdp/rdp_plugin.c:2731
msgid "Local serial path"
msgstr "Camí sèrie local"

#: plugins/rdp/rdp_plugin.c:2731
msgid "/dev/ttyS0, /dev/ttyS1, etc."
msgstr "/dev/ttyS0, /dev/ttyS1, etc."

#: plugins/rdp/rdp_plugin.c:2732
msgid "Local parallel name"
msgstr "Nom paral·lel local"

#: plugins/rdp/rdp_plugin.c:2733
msgid "Local parallel device"
msgstr "Dispositiu paral·lel local"

#: plugins/rdp/rdp_plugin.c:2734
msgid "Name of smart card"
msgstr "Nom de la targeta intel·ligent"

#: plugins/rdp/rdp_plugin.c:2735
msgid "Dynamic virtual channel"
msgstr "Canal virtual dinàmic"

#: plugins/rdp/rdp_plugin.c:2735 plugins/rdp/rdp_plugin.c:2736
msgid "<channel>[,<options>]"
msgstr "<channel>[,<options>]"

#: plugins/rdp/rdp_plugin.c:2736
msgid "Static virtual channel"
msgstr "Canal virtual estàtic"

#: plugins/rdp/rdp_plugin.c:2737
#, fuzzy
#| msgid "USB redirection error"
msgid "TCP redirection"
msgstr "Redirecció TCP"

#: plugins/rdp/rdp_plugin.c:2737
#, fuzzy
msgid "/PATH/TO/rdp2tcp"
msgstr "/CAMÍ/A/rdp2tcp"

#: plugins/rdp/rdp_plugin.c:2739
msgid "Prefer IPv6 AAAA record over IPv4 A record"
msgstr "Prefereix l'enregistrament IPv6 AAAA sobre el IPv4 A"

#: plugins/rdp/rdp_plugin.c:2740
msgid "Share printers"
msgstr "Comparteix les impressores"

#: plugins/rdp/rdp_plugin.c:2741
msgid "Share serial ports"
msgstr "Comparteix els ports sèrie"

#: plugins/rdp/rdp_plugin.c:2742
msgid "(SELinux) permissive mode for serial ports"
msgstr "(SELinux) mode permissiu per a ports sèrie"

#: plugins/rdp/rdp_plugin.c:2743
msgid "Share parallel ports"
msgstr "Comparteix ports paral·lels"

#: plugins/rdp/rdp_plugin.c:2744
msgid "Share a smart card"
msgstr "Comparteix una targeta intel·ligent"

#: plugins/rdp/rdp_plugin.c:2745 plugins/vnc/vnc_plugin.c:2009
msgid "Turn off clipboard sync"
msgstr "Desactiva la sincronització del porta-retalls"

#: plugins/rdp/rdp_plugin.c:2746
msgid "Ignore certificate"
msgstr "Ignora el certificat"

#: plugins/rdp/rdp_plugin.c:2747
msgid "Use the old license workflow"
msgstr "Utilitza el flux de treball de llicències antic"

#: plugins/rdp/rdp_plugin.c:2747
msgid "It disables CAL and hwId is set to 0"
msgstr "Això desactiva el CAL i estableix el hwld a 0"

#: plugins/rdp/rdp_plugin.c:2748 plugins/spice/spice_plugin.c:702
#: plugins/vnc/vnc_plugin.c:2013 plugins/www/www_plugin.c:919
#: plugins/gvnc/gvnc_plugin.c:867
msgid "Forget passwords after use"
msgstr "Oblida les contrasenyes després d'utilitzar-les"

#: plugins/rdp/rdp_plugin.c:2749
msgid "Attach to console (2003/2003 R2)"
msgstr "Adjunta a la consola (Windows 2003/2003 R2)"

#: plugins/rdp/rdp_plugin.c:2750
msgid "Turn off fast-path"
msgstr "Desactiva el fast-path"

#: plugins/rdp/rdp_plugin.c:2751
msgid "Server detection using Remote Desktop Gateway"
msgstr "Detecció de servidor utilitzant la passarel·la de l'escriptori remot"

#: plugins/rdp/rdp_plugin.c:2753
msgid "Use system proxy settings"
msgstr "Utilitza la configuració del servidor intermediari del sistema"

#: plugins/rdp/rdp_plugin.c:2755
msgid "Turn off automatic reconnection"
msgstr "Desactiva la reconnexió automàtica"

#: plugins/rdp/rdp_plugin.c:2756
msgid "Relax order checks"
msgstr "Relaxa les comprovacions de l'ordre"

#: plugins/rdp/rdp_plugin.c:2757
msgid "Glyph cache"
msgstr "Memòria cau dels glifs"

#: plugins/rdp/rdp_plugin.c:2758
msgid "Enable multitransport protocol (UDP)"
msgstr "Activa el protocol de multitransport (UDP)"

#: plugins/rdp/rdp_plugin.c:2758
msgid "Using the UDP protocol may improve performance"
msgstr "L'ús del protocol UDP podria millorar el rendiment"

#: plugins/rdp/rdp_plugin.c:2759
msgid "Use base credentials for gateway too"
msgstr "Utilitza les credencials base també per la porta d'enllaç"

#: plugins/rdp/rdp_plugin.c:2761
#, fuzzy
msgid "Enable Gateway websockets support"
msgstr "Habilita la compatibilitat amb els programes web de passarel·la"

#: plugins/rdp/rdp_plugin.c:2774 plugins/spice/spice_plugin.c:715
#: plugins/vnc/vnc_plugin.c:2029
msgid "Send Ctrl+Alt+Delete"
msgstr "Envia Ctrl+Alt+Supr"

#: plugins/rdp/rdp_plugin.c:2787
msgid "RDP - Remote Desktop Protocol"
msgstr "RDP - Protocol d'escriptori remot"

#: plugins/rdp/rdp_plugin.c:2812
msgid "RDP - RDP File Handler"
msgstr "RDP - Gestor de fitxers RDP"

#: plugins/rdp/rdp_plugin.c:2827
msgid "RDP - Preferences"
msgstr "RDP - Preferències"

#: plugins/rdp/rdp_plugin.c:2880
msgid "Export connection in Windows .rdp file format"
msgstr "Exporta la connexió en el format .rdp de Windows"

#: plugins/rdp/rdp_event.c:344
#, c-format
msgid "Reconnection attempt %d of %d…"
msgstr "Intent de reconnexió %d de %d…"

#: plugins/spice/spice_plugin_file_transfer.c:82
msgid "File Transfers"
msgstr "Transferències de fitxers"

#: plugins/spice/spice_plugin_file_transfer.c:219
msgid "Transfer error"
msgstr "Error de transferència"

#: plugins/spice/spice_plugin_file_transfer.c:220
#, c-format
msgid "%s: %s"
msgstr "%s: %s"

#: plugins/spice/spice_plugin_file_transfer.c:223
msgid "Transfer completed"
msgstr "Ha finalitzat la transferència"

#: plugins/spice/spice_plugin_file_transfer.c:224
#, c-format
msgid "The %s file has been transferred"
msgstr "S’ha transferit el fitxer %s"

#: plugins/spice/spice_plugin.c:351
msgid "Enter SPICE password"
msgstr "Introduïu la contrasenya SPICE"

#: plugins/spice/spice_plugin.c:386
#, c-format
msgid "Disconnected from the SPICE server “%s”."
msgstr "S'ha desconnectat del servidor SPICE «%s»."

#: plugins/spice/spice_plugin.c:402
msgid "TLS connection error."
msgstr "Error de connexió al TLS."

#: plugins/spice/spice_plugin.c:408
msgid "Connection to the SPICE server dropped."
msgstr "Ha caigut la connexió al servidor SPICE."

#: plugins/spice/spice_plugin.c:616 plugins/spice/spice_plugin.c:634
msgid "Default"
msgstr "Per defecte"

#: plugins/spice/spice_plugin.c:636
msgid "Auto GLZ"
msgstr "Auto GLZ"

#: plugins/spice/spice_plugin.c:637
msgid "Auto LZ"
msgstr "Auto LZ"

#: plugins/spice/spice_plugin.c:650
msgid "Disable video overlay if videos are not displayed properly.\n"
msgstr ""
"Desactiva la superposició de vídeos si aquests no es mostren correctament.\n"

#: plugins/spice/spice_plugin.c:675
msgid "Use TLS encryption"
msgstr "Utilitza el xifratge TLS"

#: plugins/spice/spice_plugin.c:676
msgid "Server CA certificate"
msgstr "Certificat CA del servidor"

#: plugins/spice/spice_plugin.c:694
msgid "Prefered video codec"
msgstr "Còdec de vídeo preferit"

#: plugins/spice/spice_plugin.c:695
msgid "Turn off GStreamer overlay"
msgstr "Desactiva la superposició del Gstreamer"

#: plugins/spice/spice_plugin.c:698
msgid "Prefered image compression"
msgstr "Compressió d'imatge preferida"

#: plugins/spice/spice_plugin.c:701 plugins/spice/spice_plugin.c:714
#: plugins/gvnc/gvnc_plugin.c:866 plugins/gvnc/gvnc_plugin.c:880
msgid "No clipboard sync"
msgstr "Desactiva la sincronització del porta-retalls"

#: plugins/spice/spice_plugin.c:703 plugins/gvnc/gvnc_plugin.c:869
msgid "Enable audio channel"
msgstr "Activa el canal d'àudio"

#: plugins/spice/spice_plugin.c:704
msgid "Share smart card"
msgstr "Comparteix una targeta intel·ligent"

#: plugins/spice/spice_plugin.c:705 plugins/spice/spice_plugin.c:713
#: plugins/vnc/vnc_plugin.c:2008 plugins/vnc/vnc_plugin.c:2025
#: plugins/gvnc/gvnc_plugin.c:870 plugins/gvnc/gvnc_plugin.c:879
msgid "View only"
msgstr "Només visualitza"

#: plugins/spice/spice_plugin.c:716 plugins/spice/spice_plugin_usb.c:51
msgid "Select USB devices for redirection"
msgstr "Seleccioneu els dispositius USV per a la redirecció"

#: plugins/spice/spice_plugin.c:727
msgid "SPICE - Simple Protocol for Independent Computing Environments"
msgstr "SPICE - Protocol Simple per a Entorns de Computació Independents"

#: plugins/spice/spice_plugin_usb.c:54
msgid "_Close"
msgstr "_Tanca"

#: plugins/spice/spice_plugin_usb.c:94
msgid "USB redirection error"
msgstr "Error de redirecció USB"

#: plugins/vnc/vnc_plugin.c:772
msgid "Enter VNC password"
msgstr "Introduïu la contrasenya VNC"

#: plugins/vnc/vnc_plugin.c:825 plugins/gvnc/gvnc_plugin.c:539
msgid "Enter VNC authentication credentials"
msgstr "Introduïu les credencials d'autenticació VNC"

#: plugins/vnc/vnc_plugin.c:936
msgid "Unable to connect to VNC server"
msgstr "No s’ha pogut connectar al servidor VNC"

#: plugins/vnc/vnc_plugin.c:937
#, c-format
msgid "Couldn’t convert '%s' to host address"
msgstr "No s’ha pogut convertir «%s» a una adreça de l'amfitrió"

#: plugins/vnc/vnc_plugin.c:938
#, c-format
msgid "VNC connection failed: %s"
msgstr "Ha fallat la connexió VNC: %s"

#: plugins/vnc/vnc_plugin.c:939
msgid "Your connection has been rejected."
msgstr "S’ha rebutjat la vostra connexió."

#: plugins/vnc/vnc_plugin.c:966
#, c-format
msgid "The VNC server requested an unknown authentication method. %s"
msgstr "El servidor VNC ha demanat un mètode d'autenticació desconegut. %s"

#: plugins/vnc/vnc_plugin.c:968
msgid "Please retry after turning on encryption for this profile."
msgstr "Torneu a provar-ho en activar el xifratge en aquest perfil."

#: plugins/vnc/vnc_plugin.c:1939
#, fuzzy
msgid ""
"Connect to VNC using a repeater:\n"
"  • The server field must contain the repeater ID, e.g. ID:123456789\n"
"  • The repeater field have to be set to the repeater IP and port, like:\n"
"    10.10.10.12:5901\n"
"  • From the remote VNC server, you will connect to\n"
"    the repeater, e.g. with x11vnc:\n"
"    x11vnc -connect repeater=ID:123456789+10.10.10.12:5500"
msgstr ""
"Connecta't al VNC amb un repetidor:\n"
"  • El camp del servidor ha de contenir l'identificador del repetidor, p. "
"ex. ID:123456789\n"
"  • El camp repetidor s'ha d'establir a la IP i al port repetidor, com ara:\n"
"    10.10.10.12:5901\n"
"  • Des del servidor VNC remot, us connectareu a\n"
"    el repetidor, p. ex. amb x11vnc:\n"
"    x11vnc -connect repeater=ID:123456789+10.10.10.12:5500"

#: plugins/vnc/vnc_plugin.c:1948
msgid ""
"Listening for remote VNC connection:\n"
"  • The \"Listen on port\" field is the port Remmina will listen to,\n"
"    e.g. 8888\n"
"  • From the remote VNC server, you will connect to\n"
"    Remmina, e.g. with x11vnc:\n"
"    x11vnc -display :0 -connect 192.168.1.36:8888"
msgstr ""

#: plugins/vnc/vnc_plugin.c:1975
msgid "Repeater"
msgstr "Repetidor"

#: plugins/vnc/vnc_plugin.c:1987
msgid "Listen on port"
msgstr "Escolta pel port"

#: plugins/vnc/vnc_plugin.c:2007
msgid "Show remote cursor"
msgstr "Mostra el cursor remot"

#: plugins/vnc/vnc_plugin.c:2010
msgid "Turn off encryption"
msgstr "Desactiva el xifratge"

#: plugins/vnc/vnc_plugin.c:2011 plugins/vnc/vnc_plugin.c:2026
msgid "Prevent local interaction on the server"
msgstr "Evita la interacció local en el servidor"

#: plugins/vnc/vnc_plugin.c:2012 plugins/gvnc/gvnc_plugin.c:868
#, fuzzy
msgid "Ignore remote bell messages"
msgstr "Ignora els missatges de campana remota"

#: plugins/vnc/vnc_plugin.c:2028
msgid "Open Chat…"
msgstr "Obre el xat…"

#: plugins/vnc/vnc_plugin.h:41
msgid "Remmina VNC Plugin"
msgstr "Connector VNC del Remmina"

#: plugins/vnc/vnc_plugin.h:46
msgid "Remmina VNC listener Plugin"
msgstr "Connector per a l'escolta del VNC del Remmina"

#: plugins/www/www_config.h:43
msgid "Remmina web-browser plugin"
msgstr "Connector del navegador web del Remmina"

#: plugins/www/www_plugin.c:98
msgid "File downloaded"
msgstr "S'ha baixat el fitxer"

#: plugins/www/www_plugin.c:581
msgid "Enter WWW authentication credentials"
msgstr "Introduïu les credencials d'autenticació WWW"

#: plugins/www/www_plugin.c:893
msgid "URL"
msgstr "URL"

#: plugins/www/www_plugin.c:893
msgid "http://address or https://address"
msgstr "http://adreça o https://adreça"

#: plugins/www/www_plugin.c:910
msgid "User agent"
msgstr "Agent d'usuari"

#: plugins/www/www_plugin.c:911
msgid "Proxy URL"
msgstr "URL del servidor intermediari"

#: plugins/www/www_plugin.c:911
msgid "E.g. https://example.org, socks://mysocks:1080"
msgstr "P. ex. https://exemple.org, socks://elmeusòcol:1080"

#: plugins/www/www_plugin.c:912
msgid "Turn on Java support"
msgstr "Activa la compatibilitat amb Java"

#: plugins/www/www_plugin.c:913
msgid "Turn on smooth scrolling"
msgstr "Activa el desplaçament suau"

#: plugins/www/www_plugin.c:914
msgid "Turn on spatial navigation"
msgstr "Activa la navegació espacial"

#: plugins/www/www_plugin.c:915
msgid "Turn on plugin support"
msgstr "Activa la compatibilitat amb connectors"

#: plugins/www/www_plugin.c:916
msgid "Turn on WebGL support"
msgstr "Activa la compatibilitat amb WebGL"

#: plugins/www/www_plugin.c:917
msgid "Turn on HTML5 audio support"
msgstr "Activa la compatibilitat amb l'àudio HTML5"

#: plugins/www/www_plugin.c:918
msgid "Ignore TLS errors"
msgstr "Ignora els errors del TLS"

#: plugins/www/www_plugin.c:921
msgid "Turn on Web Inspector"
msgstr "Activa l'inspector web"

#: plugins/exec/exec_plugin.c:160
msgid "You did not set any command to be executed"
msgstr "No heu establit cap ordre per a executar-se"

#: plugins/exec/exec_plugin.c:206
msgid ""
"Warning: Running a command synchronously may cause Remmina not to respond.\n"
"Do you really want to continue?"
msgstr ""
"Atenció: Executar una ordre de manera síncrona podria fer que el Remmina no "
"respongués.\n"
"Segur que voleu continuar?"

#: plugins/exec/exec_plugin.c:274
msgid "Command"
msgstr "Ordre"

#: plugins/exec/exec_plugin.c:275
msgid "Asynchronous execution"
msgstr "Execució asíncrona"

#: plugins/exec/exec_plugin_config.h:41
msgid "Execute a command"
msgstr "Executa una ordre"

#: plugins/tool_hello_world/plugin_config.h:40
msgid "Hello, World!"
msgstr "Hola, món!"

#: plugins/secret/src/glibsecret_plugin.c:188
msgid "Secured password storage in the GNOME keyring"
msgstr "Emmagatzematge segur de contrasenyes al clauer del GNOME"

#: plugins/x2go/x2go_plugin.c:275
msgid "Broken `DialogData`! Aborting…"
msgstr ""

#: plugins/x2go/x2go_plugin.c:279
msgid "Can't retrieve `DialogData`! Aborting…"
msgstr ""

#: plugins/x2go/x2go_plugin.c:505
msgid "PyHoca-CLI exited unexpectedly. This connection will now be closed."
msgstr ""

#: plugins/x2go/x2go_plugin.c:514
msgid "An error occured."
msgstr ""

#: plugins/x2go/x2go_plugin.c:515
msgid ""
"The necessary child process 'pyhoca-cli' stopped unexpectedly.\n"
"Please check your profile settings and PyHoca-CLI's output for possible "
"errors. Also ensure the remote server is reachable."
msgstr ""

#: plugins/x2go/x2go_plugin.c:561
msgid "Started PyHoca-CLI with the following arguments:"
msgstr ""

#: plugins/x2go/x2go_plugin.c:580
#, c-format
msgid "Could not retrieve PyHoca-CLI's command-line features! Exit code: %i"
msgstr ""

#: plugins/x2go/x2go_plugin.c:585
#, fuzzy, c-format
#| msgid "Error: %s"
msgid "Error: '%s'"
msgstr "Error: %s"

#: plugins/x2go/x2go_plugin.c:609
msgid "Can't save empty username!"
msgstr ""

#: plugins/x2go/x2go_plugin.c:621
msgid "Internal error: Could not save new credentials."
msgstr ""

#: plugins/x2go/x2go_plugin.c:623
msgid ""
"An error occured while trying to save new credentials: 's_password' or "
"'s_username' strings were not set."
msgstr ""

#: plugins/x2go/x2go_plugin.c:659
#, fuzzy
#| msgid "Enter NX authentication credentials"
msgid "Enter X2Go credentials"
msgstr "Introduïu les credencials d'autenticació NX"

#: plugins/x2go/x2go_plugin.c:818
msgid "DPI setting is out of bounds. Please adjust it in profile settings."
msgstr ""

#: plugins/x2go/x2go_plugin.c:838
msgid "Started pyhoca-cli with following arguments:"
msgstr ""

#: plugins/x2go/x2go_plugin.c:858
msgid "An error occured while starting an X2Go session…"
msgstr ""

#: plugins/x2go/x2go_plugin.c:867
#, fuzzy
#| msgid "Could not start SSH session. %s"
msgid "Could not start X2Go session."
msgstr "No s'ha pogut començar la sessió SSH. %s"

#: plugins/x2go/x2go_plugin.c:868
#, fuzzy, c-format
#| msgid "Could not start SSH session. %s"
msgid "Could not start PyHoca-CLI (%i): '%s'"
msgstr "No s'ha pogut començar la sessió SSH. %s"

#: plugins/x2go/x2go_plugin.c:945
msgid ""
"Couldn't get PyHoca-CLI's command-line features. This indicates it is either "
"too old, or not installed. An old limited set of features will be used for "
"now."
msgstr ""

#: plugins/x2go/x2go_plugin.c:956
msgid ""
"Could not parse PyHoca-CLI's command-line features. Using a limited feature-"
"set for now."
msgstr ""

#: plugins/x2go/x2go_plugin.c:962
msgid "Retrieved the following PyHoca-CLI command-line features:"
msgstr ""

#: plugins/x2go/x2go_plugin.c:967
#, c-format
msgid "Available feature[%i]: '%s'"
=======
#: plugins/x2go/x2go_plugin.c:1101
#, c-format
msgid "Resuming session: '%s'"
msgstr ""

#: plugins/x2go/x2go_plugin.c:1125
#, c-format
msgid "Terminating session: '%s'"
msgstr ""

#: plugins/x2go/x2go_plugin.c:1142
msgid "GtkTreePath 'path' describes a non-existing row!"
msgstr ""

#: plugins/x2go/x2go_plugin.c:1380
#, fuzzy
msgid "PyHoca-CLI exited unexpectedly. This connection will now be closed."
msgstr ""
"El PiHoca-CLI va sortir inesperadament. Aquesta connexió ja estarà tancada."

#: plugins/x2go/x2go_plugin.c:1388
#, fuzzy
msgid "An error occured."
msgstr "Hi ha hagut un error"

#: plugins/x2go/x2go_plugin.c:1389
#, fuzzy
msgid ""
"The necessary child process 'pyhoca-cli' stopped unexpectedly.\n"
"Please check your profile settings and PyHoca-CLI's output for possible "
"errors. Also ensure the remote server is reachable."
msgstr ""
"El procés infantil necessari 'pihoca-cli' es va aturar inesperadament.\n"
"Comproveu la configuració del perfil i la sortida de PyHoca-CLI per "
"possibles errors. Assegureu-vos que el servidor remot és accessible."

#: plugins/x2go/x2go_plugin.c:1432
#, fuzzy
msgid "Can't save empty username!"
msgstr "No es pot desar el nom d'usuari buit!"

#: plugins/x2go/x2go_plugin.c:1446
#, fuzzy
msgid "Could not save new credentials."
msgstr "Error intern: no s'han pogut desar les credencials noves."

#: plugins/x2go/x2go_plugin.c:1449
#, fuzzy
msgid ""
"An error occured while trying to save new credentials: 's_password' or "
"'s_username' strings were not set."
msgstr ""
"S'ha produït un error en intentar desar les credencials noves: no s'han "
"definit les cadenes \"s_password\" o \"s_username\"."

#: plugins/x2go/x2go_plugin.c:1480
msgid "Parameter 'default_username' is uninitialized."
msgstr ""

#: plugins/x2go/x2go_plugin.c:1509
#, fuzzy
#| msgid "Enter NX authentication credentials"
msgid "Enter X2Go credentials"
msgstr "Introduïu les credencials X2Go"

#: plugins/x2go/x2go_plugin.c:1706
msgid ""
"Couldn't parse the output of PyHoca-CLI's --list-sessions option. Creating a "
"new session now."
msgstr ""

#: plugins/x2go/x2go_plugin.c:1745
msgid "Couldn't allocate enough memory!"
msgstr ""

#: plugins/x2go/x2go_plugin.c:1755
#, c-format
msgid "Found already existing X2Go session with ID: '%s'"
msgstr ""

#. TRANSLATORS: Please stick to X2GoClient's translation.
#: plugins/x2go/x2go_plugin.c:1798
msgid "Suspended"
msgstr ""

#. TRANSLATORS: Please stick to X2GoClient's translation.
#: plugins/x2go/x2go_plugin.c:1801
msgid "Running"
msgstr ""

#. TRANSLATORS: Please stick to X2GoClient's translation.
#: plugins/x2go/x2go_plugin.c:1804
#, fuzzy
#| msgid "Terminate"
msgid "Terminated"
msgstr "Finalitza"

#: plugins/x2go/x2go_plugin.c:1837
msgid ""
"Could not find any sessions on remote machine. Creating a new session now."
msgstr ""

#: plugins/x2go/x2go_plugin.c:1892
#, fuzzy
#| msgid "Choose a file to upload"
msgid "Choose a session to resume:"
msgstr "Seleccioneu un fitxer a pujar"

#: plugins/x2go/x2go_plugin.c:1935
#, fuzzy
msgid "Waiting for user to select a session…"
msgstr "S'està esperant que PyHoca-CLI mostri la finestra de la sessió…"

#: plugins/x2go/x2go_plugin.c:1943
msgid "No session was selected. Creating a new one."
msgstr ""

#: plugins/x2go/x2go_plugin.c:1991
#, c-format
msgid "A non-critical error happened: %s"
msgstr ""

#: plugins/x2go/x2go_plugin.c:1996
#, c-format
msgid "User chose to resume session with ID: '%s'"
msgstr ""

#. TRANSLATORS: Please stick to X2GoClient's way of translating.
#: plugins/x2go/x2go_plugin.c:2017
#, c-format
msgid "Resuming session '%s'…"
msgstr ""

#: plugins/x2go/x2go_plugin.c:2148
#, fuzzy
msgid "DPI setting is out of bounds. Please adjust it in profile settings."
msgstr ""
"L'opció DPI està fora de límits. Ajusteu-lo a la configuració del perfil."

#: plugins/x2go/x2go_plugin.c:2190
#, fuzzy
msgid "An error occured while starting an X2Go session…"
msgstr "S'ha produït un error en iniciar una sessió X2Go…"

#: plugins/x2go/x2go_plugin.c:2198
#, fuzzy
#| msgid "Could not start SSH session. %s"
msgid "Could not start X2Go session."
msgstr "No s'ha pogut iniciar la sessió X2Go."

#: plugins/x2go/x2go_plugin.c:2199
#, fuzzy, c-format
#| msgid "Could not start SSH session. %s"
msgid "Could not start PyHoca-CLI (%i): '%s'"
msgstr "No s'ha pogut iniciar El PiHoca-CLI (%i): '%s'"

#: plugins/x2go/x2go_plugin.c:2314
#, fuzzy
msgid ""
"Couldn't get PyHoca-CLI's command-line features. This indicates it is either "
"too old, or not installed. An old limited set of features will be used for "
"now."
msgstr ""
"No s'han pogut obtenir les característiques de la línia d'ordres del PyHoca-"
"CLI. Això indica que és massa antic o no està instal·lat. De moment "
"s'utilitzarà un antic conjunt limitat de característiques."

#: plugins/x2go/x2go_plugin.c:2323
#, fuzzy
msgid ""
"Could not parse PyHoca-CLI's command-line features. Using a limited feature-"
"set for now."
>>>>>>> 050fc71c
msgstr ""
"No s'han pogut analitzar les característiques de la línia d'ordres del "
"PyHoca-CLI. S'està utilitzant un conjunt de funcions limitat per ara."

<<<<<<< HEAD
#: plugins/x2go/x2go_plugin.c:1072
#, fuzzy
#| msgid "Could not open channel. %s"
msgid "Could not open X11 DISPLAY."
msgstr "No s'ha pogut obrir el canal. %s"

#: plugins/x2go/x2go_plugin.c:1112
msgid "Waiting for window of X2Go Agent to appear…"
msgstr ""

#: plugins/x2go/x2go_plugin.c:1138
msgid "Waiting for PyHoca-CLI to show the session's window…"
msgstr ""

#: plugins/x2go/x2go_plugin.c:1189
msgid "No X2Go session window appeared. Something went wrong…"
msgstr ""

#: plugins/x2go/x2go_plugin.c:1298
msgid "Internal error: RemminaProtocolWidget* gp is NULL!"
msgstr ""

#: plugins/x2go/x2go_plugin.c:1319
#, fuzzy, c-format
#| msgid ""
#| "The protocol “%s” is unavailable because GtkSocket only works under X.Org."
msgid "The %s protocol is unavailable because GtkSocket only works under X.org"
msgstr ""
"El protocol «%s» no està disponible perquè el GtkSocket només funciona amb "
"l’X.org."

#: plugins/x2go/x2go_plugin.c:1327
msgid "Could not initialize pthread. Falling back to non-threaded mode…"
msgstr ""

#. TRANSLATORS: Presumably you just want to translate 'and' into
#. your language.
#. (Except your listing-grammar differs from english.)
#. 'value1', 'value2', 'valueN-1' and 'valueN'
#. TRANSLATORS: Presumably you just want to translate 'and' into
#. your language.
#. (Except your listing-grammar differs from english.)
#. 'value1' and 'value2'
#: plugins/x2go/x2go_plugin.c:1370 plugins/x2go/x2go_plugin.c:1388
#, c-format
msgid "%sand '%s'"
msgstr ""

=======
#: plugins/x2go/x2go_plugin.c:2329
#, fuzzy
msgid "Retrieved the following PyHoca-CLI command-line features:"
msgstr ""
"S'han recuperat les següents característiques de la línia d'ordres PyHoca-"
"CLI:"

#: plugins/x2go/x2go_plugin.c:2337
#, fuzzy, c-format
msgid "Available feature[%i]: '%s'"
msgstr "Característica disponible[%i]: '%s'"

#: plugins/x2go/x2go_plugin.c:2442
#, fuzzy
#| msgid "Could not open channel. %s"
msgid "Could not open X11 DISPLAY."
msgstr "No s'ha pogut obrir el X11 DISPLAY."

#: plugins/x2go/x2go_plugin.c:2482
#, fuzzy
msgid "Waiting for window of X2Go Agent to appear…"
msgstr "S'està esperant que aparegui la finestra de l'agent X2Go…"

#: plugins/x2go/x2go_plugin.c:2508
#, fuzzy
msgid "Waiting for PyHoca-CLI to show the session's window…"
msgstr "S'està esperant que PyHoca-CLI mostri la finestra de la sessió…"

#: plugins/x2go/x2go_plugin.c:2559
#, fuzzy
msgid "No X2Go session window appeared. Something went wrong…"
msgstr ""
"No ha aparegut cap finestra de sessió X2Go. Alguna cosa ha anat malament…"

#: plugins/x2go/x2go_plugin.c:2670
#, fuzzy
msgid "RemminaProtocolWidget* gp is 'NULL'!"
msgstr "Error intern: RemminaProtocolWidget* gp és NULL!"

#: plugins/x2go/x2go_plugin.c:2691
#, fuzzy, c-format
#| msgid ""
#| "The protocol “%s” is unavailable because GtkSocket only works under X.Org."
msgid "The %s protocol is unavailable because GtkSocket only works under X.org"
msgstr ""
"El protocol %s no està disponible perquè GtkSocket només funciona sota X.org"

#: plugins/x2go/x2go_plugin.c:2700
#, fuzzy
msgid "Could not initialize pthread. Falling back to non-threaded mode…"
msgstr "No s' ha pogut inicialitzar el pthread. Torna al mode sense fils…"

#. TRANSLATORS: Presumably you just want to translate 'and' into
#. your language.
#. (Except your listing-grammar differs from english.)
#. 'value1', 'value2', 'valueN-1' and 'valueN'
#. TRANSLATORS: Presumably you just want to translate 'and' into
#. your language.
#. (Except your listing-grammar differs from english.)
#. 'value1' and 'value2'
#: plugins/x2go/x2go_plugin.c:2743 plugins/x2go/x2go_plugin.c:2761
#, fuzzy, c-format
msgid "%sand '%s'"
msgstr "%s i '%s'"

>>>>>>> 050fc71c
#. TRANSLATORS: Presumably you just want to leave it english.
#. (Except your listing-grammar differs from english.)
#. 'value1', 'value2', 'valueN-1' and 'valueN'
#. TRANSLATORS: Presumably you just want to leave it english.
#. (Except your listing-grammar differs from english.)
#. 'value1' and 'value2'
<<<<<<< HEAD
#: plugins/x2go/x2go_plugin.c:1375 plugins/x2go/x2go_plugin.c:1393
#, c-format
msgid "%s'%s' "
msgstr ""
=======
#: plugins/x2go/x2go_plugin.c:2748 plugins/x2go/x2go_plugin.c:2766
#, fuzzy, c-format
msgid "%s'%s' "
msgstr "%s'%s' "
>>>>>>> 050fc71c

#. TRANSLATORS: Presumably you just want to leave it english.
#. (Except your listing-grammar differs from english.)
#. 'value1', 'value2', 'valueN-1' and 'valueN'
<<<<<<< HEAD
#: plugins/x2go/x2go_plugin.c:1380
#, c-format
msgid "%s'%s', "
msgstr ""

#: plugins/x2go/x2go_plugin.c:1418
msgid "Invalid validation data in ProtocolSettings array!"
msgstr ""

#: plugins/x2go/x2go_plugin.c:1430 plugins/x2go/x2go_plugin.c:1492
msgid "Validation data in ProtocolSettings array is invalid!"
msgstr ""

#: plugins/x2go/x2go_plugin.c:1457
#, c-format
msgid "Allowed values are %s."
msgstr ""

#: plugins/x2go/x2go_plugin.c:1459
#, c-format
msgid "The only allowed value is '%s'."
msgstr ""

#: plugins/x2go/x2go_plugin.c:1501
msgid "The lower limit is not a valid integer!"
msgstr ""

#: plugins/x2go/x2go_plugin.c:1503
msgid "The lower limit is too high!"
msgstr ""

#: plugins/x2go/x2go_plugin.c:1505
msgid "The lower limit is too low!"
msgstr ""

#: plugins/x2go/x2go_plugin.c:1507 plugins/x2go/x2go_plugin.c:1533
#: plugins/x2go/x2go_plugin.c:1552
msgid "Something went wrong."
msgstr ""

#: plugins/x2go/x2go_plugin.c:1511 plugins/x2go/x2go_plugin.c:1537
#: plugins/x2go/x2go_plugin.c:1556
msgid "Please check the RemminaProtocolSetting array for possible errors."
msgstr ""

#: plugins/x2go/x2go_plugin.c:1520 plugins/x2go/x2go_plugin.c:1524
#: plugins/x2go/x2go_plugin.c:1528 plugins/x2go/x2go_plugin.c:1532
#, fuzzy
#| msgid "Transfer error"
msgid "Internal error: "
msgstr "Error de transferència"

#: plugins/x2go/x2go_plugin.c:1521
msgid "The upper limit is not a valid integer!"
msgstr ""

#: plugins/x2go/x2go_plugin.c:1525
msgid "The upper limit is too high!"
msgstr ""

#: plugins/x2go/x2go_plugin.c:1529
msgid "The upper limit is too low!"
msgstr ""

#: plugins/x2go/x2go_plugin.c:1547
msgid "The input is not a valid integer!"
msgstr ""

#: plugins/x2go/x2go_plugin.c:1549 plugins/x2go/x2go_plugin.c:1568
#, c-format
msgid "Input must be a number between %i and %i."
msgstr ""

#: plugins/x2go/x2go_plugin.c:1597
#, fuzzy
#| msgid "Start-up program"
msgid "Startup program"
msgstr "Programa d’inici"

#: plugins/x2go/x2go_plugin.c:1599
msgid "Which command should be executed after creating the X2Go session?"
msgstr ""

#: plugins/x2go/x2go_plugin.c:1601
#, fuzzy
#| msgid "Keyboard layout"
msgid "Keyboard Layout (auto)"
msgstr "Disposició del teclat"

#: plugins/x2go/x2go_plugin.c:1602
#, fuzzy
#| msgid "Keyboard layout"
msgid "Keyboard type (auto)"
msgstr "Disposició del teclat"

#: plugins/x2go/x2go_plugin.c:1603
#, fuzzy
#| msgid "Turn on Java support"
msgid "Audio support"
msgstr "Activa la compatibilitat amb Java"

#: plugins/x2go/x2go_plugin.c:1605
msgid "The sound system of the X2Go server (default: 'pulse')."
msgstr ""

#: plugins/x2go/x2go_plugin.c:1608
#, fuzzy
#| msgid "USB redirection error"
msgid "Clipboard direction"
msgstr "Redirecció TCP"

#: plugins/x2go/x2go_plugin.c:1610
msgid "Which direction should clipboard content be copied? (default: 'both')."
msgstr ""

#: plugins/x2go/x2go_plugin.c:1614
#, fuzzy
#| msgid "Resolution"
msgid "DPI resolution"
msgstr "Resolució"

#: plugins/x2go/x2go_plugin.c:1615
msgid ""
"Launch session with a specific resolution (in dots per inch). Must be "
"between 20 and 400."
msgstr ""

#: plugins/x2go/x2go_plugin.c:1659
msgid "X2Go plugin loaded."
msgstr ""

#: plugins/x2go/x2go_plugin.h:43
msgid "X2Go - Launch an X2Go session"
msgstr ""

#: plugins/gvnc/gvnc_plugin_config.h:40
#, fuzzy
#| msgid "Remmina VNC Plugin"
msgid "Remmina VNC plugin for GNOME and KVM"
msgstr "Connector Remmina VNC per al GNOME i el KVM"

#: plugins/gvnc/gvnc_plugin.c:477
#, fuzzy, c-format
#| msgid "Authentication type"
msgid "Unsupported authentication type %u"
msgstr "Tipus d'autenticació no admès %u"

#: plugins/gvnc/gvnc_plugin.c:489
#, fuzzy, c-format
#| msgid "Authentication type"
msgid "Authentication failure: %s"
msgstr "Fallada de l'autenticació: %s"

#: plugins/gvnc/gvnc_plugin.c:820
#, fuzzy
#| msgid "Use system proxy settings"
msgid "Use server settings"
msgstr "Utilitza la configuració del servidor"

#: plugins/gvnc/gvnc_plugin.c:821
#, fuzzy
#| msgid "True colour (24 bit)"
msgid "True colour (24 bits)"
msgstr "Color real (24 bits)"

#: plugins/gvnc/gvnc_plugin.c:822
#, fuzzy
#| msgid "High colour (16 bit)"
msgid "High colour (16 bits)"
msgstr "Qualitat alta (16 bits)"

#: plugins/gvnc/gvnc_plugin.c:823
#, fuzzy
#| msgid "High colour (16 bit)"
msgid "Low colour (8 bits)"
msgstr "Color baix (8 bits)"

#: plugins/gvnc/gvnc_plugin.c:824
#, fuzzy
#| msgid "True colour (24 bit)"
msgid "Ultra low colour (3 bits)"
msgstr "Color ultra baix (3 bits)"

#: plugins/gvnc/gvnc_plugin.c:848
#, fuzzy
#| msgid "Enter VNC password"
msgid "VNC password"
msgstr "Contrasenya VNC"

#: plugins/gvnc/gvnc_plugin.c:850
#, fuzzy
#| msgid "SSH compression"
msgid "Use JPEG Compression"
msgstr "Utilitza la compressió JPEG"

#: plugins/gvnc/gvnc_plugin.c:850
#, fuzzy
#| msgid "Browse the network to find a %s server"
msgid "This might not work on all VNC servers"
msgstr "Pot ser que això no funcioni a tots els servidors VNC"

#: plugins/gvnc/gvnc_plugin.c:851
#, fuzzy
msgid "Enable GTK-VNC debug"
msgstr "Habilita la depuració GTK-VNC"

#: plugins/gvnc/gvnc_plugin.c:871
#, fuzzy
#| msgid "Per connection"
msgid "Shared connection"
msgstr "Connexió compartida"

#: plugins/gvnc/gvnc_plugin.c:871
#, fuzzy
msgid ""
"If the server should try to share the desktop by leaving other clients "
"connected"
msgstr ""
"Si el servidor ha d'intentar compartir l'escriptori deixant altres clients "
"connectats"

#: plugins/gvnc/gvnc_plugin.c:881
#, fuzzy
#| msgid "Send Ctrl+Alt+Del"
msgid "Send Ctrl+Alt+_Del"
msgstr "Envia un Ctrl+Alt+Supr"

#: plugins/gvnc/gvnc_plugin.c:882
#, fuzzy
#| msgid "Send Ctrl+Alt+Del"
msgid "Send Ctrl+Alt+_Backspace"
msgstr "Envia Control+Alt+_Backspace"

#: plugins/gvnc/gvnc_plugin.c:883
msgid "Send Ctrl+Alt+_F1"
msgstr "Envia un Ctrl+Alt+_F1"

#: plugins/gvnc/gvnc_plugin.c:884
msgid "Send Ctrl+Alt+_F2"
msgstr "Envia un Ctrl+Alt+_F2"

#: plugins/gvnc/gvnc_plugin.c:885
msgid "Send Ctrl+Alt+_F3"
msgstr "Envia un Ctrl+Alt+_F3"

#: plugins/gvnc/gvnc_plugin.c:886
msgid "Send Ctrl+Alt+_F4"
msgstr "Envia un Ctrl+Alt+_F4"

#: plugins/gvnc/gvnc_plugin.c:887
msgid "Send Ctrl+Alt+_F5"
msgstr "Envia un Ctrl+Alt+_F5"

#: plugins/gvnc/gvnc_plugin.c:888
msgid "Send Ctrl+Alt+_F6"
msgstr "Envia un Ctrl+Alt+_F6"

#: plugins/gvnc/gvnc_plugin.c:889
msgid "Send Ctrl+Alt+_F7"
msgstr "Envia un Ctrl+Alt+_F7"

#: plugins/gvnc/gvnc_plugin.c:890
msgid "Send Ctrl+Alt+_F8"
msgstr "Envia un Ctrl+Alt+_F8"

#: plugins/gvnc/gvnc_plugin.c:891
msgid "Send Ctrl+Alt+_F9"
msgstr "Envia un Ctrl+Alt+_F9"

#: plugins/gvnc/gvnc_plugin.c:892
msgid "Send Ctrl+Alt+_F10"
msgstr "Envia un Ctrl+Alt+_F10"

#: plugins/gvnc/gvnc_plugin.c:893
msgid "Send Ctrl+Alt+_F11"
msgstr "Envia un Ctrl+Alt+_F11"

#: plugins/gvnc/gvnc_plugin.c:894
msgid "Send Ctrl+Alt+_F12"
msgstr "Envia un Ctrl+Alt+_F12"

#: plugins/gvnc/gvnc_plugin.c:896
#, fuzzy
msgid "Reboot remote host"
msgstr "Reinicia l'ordinador central remot"

#: plugins/gvnc/gvnc_plugin.c:897
#, fuzzy
msgid "Reset remote host (hard reboot)"
msgstr "Reinicialitza la màquina remota (reinici dur)"
=======
#: plugins/x2go/x2go_plugin.c:2753
#, fuzzy, c-format
msgid "%s'%s', "
msgstr "%s'%s', "

#: plugins/x2go/x2go_plugin.c:2792
#, fuzzy
msgid "Invalid validation data in ProtocolSettings array!"
msgstr "Les dades de validació no són vàlides a la matriu de protocolSettings!"

#: plugins/x2go/x2go_plugin.c:2807 plugins/x2go/x2go_plugin.c:2872
#, fuzzy
msgid "Validation data in ProtocolSettings array is invalid!"
msgstr "Les dades de validació de la matriu protocolSettings no són vàlides!"

#: plugins/x2go/x2go_plugin.c:2816
msgid "Parameters 'key' or 'value' are 'NULL'!"
msgstr ""

#: plugins/x2go/x2go_plugin.c:2834
#, fuzzy, c-format
msgid "Allowed values are %s."
msgstr "Els valors permesos són %s."

#: plugins/x2go/x2go_plugin.c:2836
#, fuzzy, c-format
msgid "The only allowed value is '%s'."
msgstr "L'únic valor permès és '%s'."

#: plugins/x2go/x2go_plugin.c:2883
#, fuzzy
msgid "The lower limit is not a valid integer!"
msgstr "El límit inferior no és un enter vàlid!"

#: plugins/x2go/x2go_plugin.c:2888
#, fuzzy
msgid "The lower limit is too high!"
msgstr "El límit inferior és massa alt!"

#: plugins/x2go/x2go_plugin.c:2893
#, fuzzy
msgid "The lower limit is too low!"
msgstr "El límit inferior és massa baix!"

#: plugins/x2go/x2go_plugin.c:2898 plugins/x2go/x2go_plugin.c:2928
#: plugins/x2go/x2go_plugin.c:2948
#, fuzzy
msgid "Something unknown went wrong."
msgstr "Ha fallat alguna cosa"

#: plugins/x2go/x2go_plugin.c:2903 plugins/x2go/x2go_plugin.c:2933
#: plugins/x2go/x2go_plugin.c:2952
#, fuzzy
msgid "Please check the RemminaProtocolSetting array for possible errors."
msgstr "Comproveu la matriu RemminaProtocolSetting per possibles errors."

#: plugins/x2go/x2go_plugin.c:2913
#, fuzzy
msgid "The upper limit is not a valid integer!"
msgstr "El límit superior no és un enter vàlid!"

#: plugins/x2go/x2go_plugin.c:2918
#, fuzzy
msgid "The upper limit is too high!"
msgstr "El límit superior és massa alt!"

#: plugins/x2go/x2go_plugin.c:2923
#, fuzzy
msgid "The upper limit is too low!"
msgstr "El límit superior és massa baix!"

#: plugins/x2go/x2go_plugin.c:2943
#, fuzzy
msgid "The input is not a valid integer!"
msgstr "L'entrada no és un enter vàlid!"

#: plugins/x2go/x2go_plugin.c:2945 plugins/x2go/x2go_plugin.c:2964
#, fuzzy, c-format
msgid "Input must be a number between %i and %i."
msgstr "L'entrada ha de ser un nombre entre %i i %i."

#: plugins/x2go/x2go_plugin.c:2993
#, fuzzy
#| msgid "Start-up program"
msgid "Startup program"
msgstr "Programa d’inici"

#: plugins/x2go/x2go_plugin.c:2995
#, fuzzy
msgid "Which command should be executed after creating the X2Go session?"
msgstr "Quina ordre s'ha d' executar després de crear la sessió X2Go?"

#: plugins/x2go/x2go_plugin.c:2997
#, fuzzy
#| msgid "Keyboard layout"
msgid "Keyboard Layout (auto)"
msgstr "Disposició del teclat (automàtica)"

#: plugins/x2go/x2go_plugin.c:2998
#, fuzzy
#| msgid "Keyboard layout"
msgid "Keyboard type (auto)"
msgstr "Tipus de teclat (automàtic)"

#: plugins/x2go/x2go_plugin.c:2999
#, fuzzy
#| msgid "Turn on Java support"
msgid "Audio support"
msgstr "Assistència tècnica d'àudio"

#: plugins/x2go/x2go_plugin.c:3001
#, fuzzy
msgid "The sound system of the X2Go server (default: 'pulse')."
msgstr "El sistema de so del servidor X2Go (per defecte: 'pols')."

#: plugins/x2go/x2go_plugin.c:3004
#, fuzzy
#| msgid "USB redirection error"
msgid "Clipboard direction"
msgstr "Direcció del porta-retalls"

#: plugins/x2go/x2go_plugin.c:3006
#, fuzzy
msgid "Which direction should clipboard content be copied? (default: 'both')."
msgstr ""
"En quina direcció s'ha de copiar el contingut del porta-retalls? (per "
"defecte: \"tots dos\")."

#: plugins/x2go/x2go_plugin.c:3010
#, fuzzy
#| msgid "Resolution"
msgid "DPI resolution"
msgstr "Resolució DPI"

#: plugins/x2go/x2go_plugin.c:3011
#, fuzzy
msgid ""
"Launch session with a specific resolution (in dots per inch). Must be "
"between 20 and 400."
msgstr ""
"Sessió de llançament amb una resolució específica (en punts per polzada). Ha "
"de tenir entre 20 i 400 anys."

#: plugins/x2go/x2go_plugin.c:3055
#, fuzzy
msgid "X2Go plugin loaded."
msgstr "S'ha carregat el connector X2Go."

#: plugins/x2go/x2go_plugin.h:43
#, fuzzy
msgid "X2Go - Launch an X2Go session"
msgstr "X2Go - Inicia una sessió X2Go"

#: plugins/gvnc/gvnc_plugin_config.h:40
#, fuzzy
#| msgid "Remmina VNC Plugin"
msgid "Remmina VNC plugin for GNOME and KVM"
msgstr "Remmina el connector VNC per al GNOME i el KVM"

#: plugins/gvnc/gvnc_plugin.c:477
#, fuzzy, c-format
#| msgid "Authentication type"
msgid "Unsupported authentication type %u"
msgstr "Tipus d'autenticació no admès %u"

#: plugins/gvnc/gvnc_plugin.c:489
#, fuzzy, c-format
#| msgid "Authentication type"
msgid "Authentication failure: %s"
msgstr "Error d'autenticació: %s"

#: plugins/gvnc/gvnc_plugin.c:820
#, fuzzy
#| msgid "Use system proxy settings"
msgid "Use server settings"
msgstr "Utilitza la configuració del servidor"

#: plugins/gvnc/gvnc_plugin.c:821
#, fuzzy
#| msgid "True colour (24 bit)"
msgid "True colour (24 bits)"
msgstr "Color real (24 bits)"

#: plugins/gvnc/gvnc_plugin.c:822
#, fuzzy
#| msgid "High colour (16 bit)"
msgid "High colour (16 bits)"
msgstr "Qualitat alta (16 bits)"

#: plugins/gvnc/gvnc_plugin.c:823
#, fuzzy
#| msgid "High colour (16 bit)"
msgid "Low colour (8 bits)"
msgstr "Color baix (8 bits)"

#: plugins/gvnc/gvnc_plugin.c:824
#, fuzzy
#| msgid "True colour (24 bit)"
msgid "Ultra low colour (3 bits)"
msgstr "Color ultra baix (3 bits)"

#: plugins/gvnc/gvnc_plugin.c:848
#, fuzzy
#| msgid "Enter VNC password"
msgid "VNC password"
msgstr "Contrasenya VNC"

#: plugins/gvnc/gvnc_plugin.c:850
#, fuzzy
#| msgid "SSH compression"
msgid "Use JPEG Compression"
msgstr "Utilitza la compressió JPEG"

#: plugins/gvnc/gvnc_plugin.c:850
#, fuzzy
#| msgid "Browse the network to find a %s server"
msgid "This might not work on all VNC servers"
msgstr "Pot ser que això no funcioni en tots els servidors VNC"

#: plugins/gvnc/gvnc_plugin.c:851
#, fuzzy
msgid "Enable GTK-VNC debug"
msgstr "Habilita el depurador GTK-VNC"

#: plugins/gvnc/gvnc_plugin.c:871
#, fuzzy
#| msgid "Per connection"
msgid "Shared connection"
msgstr "Connexió compartida"

#: plugins/gvnc/gvnc_plugin.c:871
#, fuzzy
msgid ""
"If the server should try to share the desktop by leaving other clients "
"connected"
msgstr ""
"Si el servidor ha d'intentar compartir l'escriptori deixant connectats "
"altres clients"

#: plugins/gvnc/gvnc_plugin.c:881
#, fuzzy
#| msgid "Send Ctrl+Alt+Del"
msgid "Send Ctrl+Alt+_Del"
msgstr "Envia un Ctrl+Alt+Supr"

#: plugins/gvnc/gvnc_plugin.c:882
#, fuzzy
#| msgid "Send Ctrl+Alt+Del"
msgid "Send Ctrl+Alt+_Backspace"
msgstr "Envia Control+Alt+_Backspace"

#: plugins/gvnc/gvnc_plugin.c:883
msgid "Send Ctrl+Alt+_F1"
msgstr "Envia un Ctrl+Alt+_F1"

#: plugins/gvnc/gvnc_plugin.c:884
msgid "Send Ctrl+Alt+_F2"
msgstr "Envia un Ctrl+Alt+_F2"

#: plugins/gvnc/gvnc_plugin.c:885
msgid "Send Ctrl+Alt+_F3"
msgstr "Envia un Ctrl+Alt+_F3"

#: plugins/gvnc/gvnc_plugin.c:886
msgid "Send Ctrl+Alt+_F4"
msgstr "Envia un Ctrl+Alt+_F4"

#: plugins/gvnc/gvnc_plugin.c:887
msgid "Send Ctrl+Alt+_F5"
msgstr "Envia un Ctrl+Alt+_F5"

#: plugins/gvnc/gvnc_plugin.c:888
msgid "Send Ctrl+Alt+_F6"
msgstr "Envia un Ctrl+Alt+_F6"

#: plugins/gvnc/gvnc_plugin.c:889
msgid "Send Ctrl+Alt+_F7"
msgstr "Envia un Ctrl+Alt+_F7"

#: plugins/gvnc/gvnc_plugin.c:890
msgid "Send Ctrl+Alt+_F8"
msgstr "Envia un Ctrl+Alt+_F8"

#: plugins/gvnc/gvnc_plugin.c:891
msgid "Send Ctrl+Alt+_F9"
msgstr "Envia un Ctrl+Alt+_F9"

#: plugins/gvnc/gvnc_plugin.c:892
msgid "Send Ctrl+Alt+_F10"
msgstr "Envia un Ctrl+Alt+_F10"

#: plugins/gvnc/gvnc_plugin.c:893
msgid "Send Ctrl+Alt+_F11"
msgstr "Envia un Ctrl+Alt+_F11"

#: plugins/gvnc/gvnc_plugin.c:894
msgid "Send Ctrl+Alt+_F12"
msgstr "Envia un Ctrl+Alt+_F12"

#: plugins/gvnc/gvnc_plugin.c:896
#, fuzzy
msgid "Reboot remote host"
msgstr "Reinicia l'amfitrió remot"

#: plugins/gvnc/gvnc_plugin.c:897
#, fuzzy
msgid "Reset remote host (hard reboot)"
msgstr "Reinicialitza l'amfitrió remot (reinici dur)"
>>>>>>> 050fc71c

#: plugins/gvnc/gvnc_plugin.c:898
#, fuzzy
#| msgid "Show remote cursor"
msgid "Shutdown remote host"
msgstr "Tanca l'amfitrió remot"

#: plugins/telepathy/telepathy_channel_handler.c:237
#, c-format
msgid ""
"%s wants to share their desktop.\n"
"Do you accept?"
msgstr ""
"%s vol compartir el seu escriptori.\n"
"Accepteu la invitació?"

#: plugins/telepathy/telepathy_channel_handler.c:240
msgid "Desktop sharing invitation"
msgstr "Invitació de compartició de l’escriptori"

#: plugins/telepathy/telepathy_plugin.c:57
msgid "Telepathy - Desktop Sharing"
msgstr "Telepathy - Compartició d’escriptori"

#: data/ui/remmina_snap_info_dialog.glade:71
msgid ""
"<big><b>Remmina Snap package</b></big>\n"
"\n"
"<span>\n"
"Remmina is running on your system as a Snap package.\n"
"Some Remmina functions need to be set up to work properly.\n"
"</span>\n"
msgstr ""
"<big><b>Paquet Snap del Remmina</b></big>\n"
"\n"
"<span>\n"
"El Remmina s'està executant al vostre sistema com un paquet Snap.\n"
"Cal que se'n configuren algunes funcions perquè funcioni correctament.\n"
"</span>\n"

#: data/ui/remmina_snap_info_dialog.glade:120
msgid ""
"To enable access to some important features, like password saving in your "
"keyring and RDP printer sharing, please open your software center and give "
"the appropriate permissions to Remmina. As an alternative you can enter the "
"following commands in a terminal window:"
msgstr ""
"Per a activar l'accés a característiques importants, com a poder desar les "
"contrasenyes al vostre clauer o la compartició d'impressores RDP, obriu el "
"vostre centre de programari i doneu-li els permisos adients al Remmina. Com "
"a alternativa, podeu introduir aquestes ordres en un terminal:"

#: data/ui/remmina_snap_info_dialog.glade:167
msgid "<big>Permissions</big>"
msgstr "<big>Permisos</big>"

#: data/ui/remmina_snap_info_dialog.glade:202
msgid ""
"Since Snap packages run confined from the rest of the system, Remmina "
"profiles are saved inside the Snap file system by default. You can change "
"the location in the Remmina preferences."
msgstr ""
"Com que els paquets Snap s'executen aïllats de la resta del sistema, els "
"perfils del Remmina es desen dins del sistema de fitxers Snap per defecte. "
"Podeu canviar-ne la ubicació a les preferències del Remmina."

#: data/ui/remmina_snap_info_dialog.glade:222
msgid "Change where Remmina profiles are stored"
msgstr "Canvia on es desen els perfils del Remmina"

#: data/ui/remmina_snap_info_dialog.glade:261
msgid "<big>Snap settings</big>"
msgstr "<big>Configuració Snap</big>"

#: data/ui/remmina_snap_info_dialog.glade:274
msgid "Do not show this message again"
msgstr "No tornis a mostrar aquest missatge"

#: data/ui/remmina_search_popover.glade:56 data/ui/remmina_search.glade:61
msgid "Search"
msgstr "Cerca"

#: data/ui/remmina_search_popover.glade:70 data/ui/remmina_search.glade:75
msgid "Search for previous occurrence"
msgstr "Cerca l'esdeveniment previ"

#: data/ui/remmina_search_popover.glade:93 data/ui/remmina_search.glade:98
msgid "Search for next occurrence"
msgstr "Cerca l'esdeveniment següent"

#: data/ui/remmina_search_popover.glade:125 data/ui/remmina_search.glade:130
msgid "Toggle search options"
msgstr "Canvia les opcions de cerca"

#: data/ui/remmina_search_popover.glade:186 data/ui/remmina_search.glade:191
msgid "_Match case"
msgstr "Coincideix _majúscules/minúscules"

#: data/ui/remmina_search_popover.glade:203 data/ui/remmina_search.glade:208
msgid "Match _entire word only"
msgstr "Coincideix només la paraula _sencera"

#: data/ui/remmina_search_popover.glade:220 data/ui/remmina_search.glade:225
msgid "Match as _regular expression"
msgstr "Coincideix com a expressió _regular"

#: data/ui/remmina_search_popover.glade:237 data/ui/remmina_search.glade:242
msgid "_Wrap around"
msgstr "_Envolta"

#: data/ui/remmina_about.glade:30 data/ui/remmina_main.glade:395
msgid "About"
msgstr "Quant a"

#: data/ui/remmina_about.glade:34
#, fuzzy
#| msgid ""
#| "\n"
#| "Copyright © 2014–2021 Antenore Gatta, Giovanni Panozzo.\n"
#| "Copyright © 2009–2014 Vic Lee\n"
#| "More details in COPYING\n"
#| "    "
msgid ""
"Copyright © 2014–2021 Antenore Gatta, Giovanni Panozzo.\n"
"Copyright © 2009–2014 Vic Lee\n"
"More details in COPYING"
msgstr ""
"Copyright © 2014–2021 Antenore Gatta, Giovanni Panozzo.\n"
"Copyright © 2009–2014 Vic Lee\n"
"Més detalls al COPYING"

#: data/ui/remmina_about.glade:38
<<<<<<< HEAD
msgid "https://www.remmina.org/"
msgstr ""

#: data/ui/remmina_string_list.glade:14 data/ui/remmina_string_list.glade:158
msgid "Add"
msgstr "Afegeix"

#: data/ui/remmina_string_list.glade:20 data/ui/remmina_string_list.glade:137
#: data/ui/remmina_key_chooser.glade:14 data/ui/remmina_key_chooser.glade:15
msgid "_Remove"
msgstr "_Elimina"

#: data/ui/remmina_string_list.glade:26 data/ui/remmina_string_list.glade:116
msgid "Move up"
msgstr "Mou amunt"

#: data/ui/remmina_string_list.glade:32 data/ui/remmina_string_list.glade:95
msgid "Move down"
msgstr "Mou avall"

#: data/ui/remmina_mpc.glade:14
msgid "<span weight='bold' size='larger'>Multi Password Changer</span>"
msgstr ""
"<span weight='bold' size='larger'>Canviador de contrasenyes múltiple</span>"

#: data/ui/remmina_mpc.glade:32
msgid "Change"
msgstr "Canvia"

#: data/ui/remmina_mpc.glade:201
msgid "Selection criteria"
msgstr "Criteris de selecció"

#: data/ui/remmina_mpc.glade:261
msgid "Confirm password"
msgstr "Confirmació de contrasenya"

#: data/ui/remmina_mpc.glade:294
msgid "Set new password"
msgstr "Establiu una contrasenya nova"

#. A column table with multiple check-boxes
#: data/ui/remmina_mpc.glade:331
msgctxt "Multi password changer"
msgid "Select"
msgstr "Selecciona"

#: data/ui/remmina_mpc.glade:343
msgctxt "Multi password changer table"
msgid "Name"
msgstr "Nom"

#: data/ui/remmina_mpc.glade:354
msgctxt "Multi password changer table"
msgid "Group"
msgstr "Grup"

=======
#, fuzzy
msgid "https://www.remmina.org/"
msgstr "https://www.remmina.org/"

#: data/ui/remmina_string_list.glade:14 data/ui/remmina_string_list.glade:158
msgid "Add"
msgstr "Afegeix"

#: data/ui/remmina_string_list.glade:20 data/ui/remmina_string_list.glade:137
#: data/ui/remmina_key_chooser.glade:14 data/ui/remmina_key_chooser.glade:15
msgid "_Remove"
msgstr "_Elimina"

#: data/ui/remmina_string_list.glade:26 data/ui/remmina_string_list.glade:116
msgid "Move up"
msgstr "Mou amunt"

#: data/ui/remmina_string_list.glade:32 data/ui/remmina_string_list.glade:95
msgid "Move down"
msgstr "Mou avall"

#: data/ui/remmina_mpc.glade:14
msgid "<span weight='bold' size='larger'>Multi Password Changer</span>"
msgstr ""
"<span weight='bold' size='larger'>Canviador de contrasenyes múltiple</span>"

#: data/ui/remmina_mpc.glade:32
msgid "Change"
msgstr "Canvia"

#: data/ui/remmina_mpc.glade:201
msgid "Selection criteria"
msgstr "Criteris de selecció"

#: data/ui/remmina_mpc.glade:261
msgid "Confirm password"
msgstr "Confirmació de contrasenya"

#: data/ui/remmina_mpc.glade:294
msgid "Set new password"
msgstr "Establiu una contrasenya nova"

#. A column table with multiple check-boxes
#: data/ui/remmina_mpc.glade:331
msgctxt "Multi password changer"
msgid "Select"
msgstr "Selecciona"

#: data/ui/remmina_mpc.glade:343
msgctxt "Multi password changer table"
msgid "Name"
msgstr "Nom"

#: data/ui/remmina_mpc.glade:354
msgctxt "Multi password changer table"
msgid "Group"
msgstr "Grup"

>>>>>>> 050fc71c
#: data/ui/remmina_mpc.glade:365
msgctxt "Multi password changer table"
msgid "Domain\\Username"
msgstr "Domini o nom d’usuari"

#: data/ui/remmina_news.glade:75
msgid ""
"<big><b>The news are turned off</b></big>\n"
"\n"
"<span>\n"
"Turning on news means the program connects to a Remmina server to download "
"the release notes.\n"
"</span>\n"
"\n"
"<span>\n"
"Version checking can only be activated at compile time.\n"
"</span>\n"
"\n"
"<span>\n"
"<a href=\"https://gitlab.com/Remmina/Remmina/-/tags/\" title=\"Remmina "
"release notes\"><i>Visit the website to read the release notes</i></a>.\n"
"</span>"
msgstr ""
"<big><b>Les novetats estan desactivades</b></big>\n"
"\n"
"<span>\n"
"Activar les novetats vol dir que el programa connecta amb el servidor del "
"Remmina per a baixar les notes de la versió.\n"
"</span>\n"
"\n"
"<span>\n"
"La comprovació de la versió només es pot activar al moment de compilar.\n"
"</span>\n"
"\n"
"<span>\n"
"<a href=\"https://gitlab.com/Remmina/Remmina/-/tags/\" title=\"Notes de la "
"versió del Remmina\"><i>Visiteu el lloc web per a llegir les notes de la "
"versió</i></a>.\n"
"</span>"

#. The star (*) is a reference to privacy consent
#: data/ui/remmina_news.glade:130 data/ui/remmina_preferences.glade:464
msgid ""
"Send <b><a href=\"https://remmina.gitlab.io/remminadoc.gitlab.io/"
"remmina__stats_8c.html#details\" title=\"Remmina usage statistics"
"\">anonymous</a></b> statistics. (*)"
msgstr ""
"Envia estadístiques <b><a href=\"https://remmina.gitlab.io/remminadoc.gitlab."
"io/remmina__stats_8c.html#details\" title=\"Remmina usage statistics"
"\">anònimes</a></b>. (*)"

#: data/ui/remmina_news.glade:142 data/ui/remmina_news.glade:195
msgid "Send anonymous statistics"
msgstr "Envia estadístiques anònimes"

#: data/ui/remmina_news.glade:156
msgid "Use as default remote desktop client"
msgstr "Utilitza-ho com a client d'escriptori remot predefinit"

#: data/ui/remmina_news.glade:165
msgid "Apply"
msgstr "Aplica"

#: data/ui/remmina_news.glade:169
msgid "Allow Remmina to automatically open .rdp and .remmina files."
msgstr "Permet al Remmina obrir de manera automàtica fitxers .rdp i .remmina."

#. The star (*) is a reference to privacy consent
#: data/ui/remmina_news.glade:183 data/ui/remmina_preferences.glade:479
msgid ""
"Fetch news from <a href=\"https://remmina.org\" title=\"Remmina news site"
"\">remmina.org</a> (*)"
msgstr ""
"Recull novetats de <a href=\"https://remmina.org\" title=\"Remmina news site"
"\">remmina.org</a> (*)"

#: data/ui/remmina_news.glade:208 data/ui/remmina_preferences.glade:446
msgid ""
"* By enabling statistics and/or news you consent to send and fetch data to/"
"from remmina.org"
msgstr ""
"* En activar les estadístiques i/o novetats, consentiu que s'enviïn o rebin "
"dades de/a remmina.org"

#: data/ui/remmina_news.glade:231
msgid "<big>Take part</big>"
msgstr "<big>Participeu-hi</big>"

#. Pay attention to the quoting characters as they may break the pango layout. If in doubt and cannot test, copy and paste the symbols from the English string.
#: data/ui/remmina_news.glade:257
msgid ""
"<span>\n"
"<b>You have our gratitude in choosing copylefted libre software, <a href="
"\"https://remmina.org/donations/\" title=\"Where’s the money, Lebowski? "
"“blblblblblb”\">donations also make us happy</a>, and further help improve "
"Remmina.</b>\n"
"</span>\n"
msgstr ""
"<span>\n"
"<b>Teniu la nostra gratitud per triar programari lliure, <a href=\"https://"
"remmina.org/donations/\" title=\"On estan els diners, Lebowski? "
"“blblblblblb”\">les donacions també ens donen felicitat</a>, i ajuden encara "
"més a millorar el Remmina.</b>\n"
"</span>\n"

#: data/ui/remmina_news.glade:277
msgid "<big>Contribute</big>"
msgstr "<big>Contribuïu-hi</big>"

#: data/ui/remmina_key_chooser.glade:23
msgid "Choose a new key"
msgstr "Trieu una altra tecla"

#: data/ui/remmina_key_chooser.glade:82
msgid "Please press the new key…"
msgstr "Premeu la tecla nova…"

#: data/ui/remmina_main.glade:35
msgid "Hide or show the search bar"
msgstr "Oculta o mostra la barra de cerca"

#: data/ui/remmina_main.glade:41
msgid "Add a new connection profile"
msgstr "Crea un perfil de connexió"

#: data/ui/remmina_main.glade:47
msgid "Switch from grouped to list view"
msgstr "Commuta la vista de grups en una de llista"

#: data/ui/remmina_main.glade:79
msgid "Select the protocol to use with the quick connect bar."
msgstr "Seleccioneu el protocol a utilitzar amb la barra de connexió ràpida."

#: data/ui/remmina_main.glade:97
msgid "Search string or server name/IP address for “Quick Connect”"
msgstr ""
"Cerqueu una cadena o un nom de servidor/adreça IP per a una connexió ràpida"

#: data/ui/remmina_main.glade:101 data/ui/remmina_main.glade:103
msgid "Server name or IP address"
msgstr "Nom de servidor o adreça IP"

#: data/ui/remmina_main.glade:102 data/ui/remmina_main.glade:104
#: data/ui/remmina_preferences.glade:504
msgid "Clear"
msgstr "Esborra"

#: data/ui/remmina_main.glade:187
msgid "Edit"
msgstr "Edita"

#: data/ui/remmina_main.glade:217
msgid "Collapse all"
msgstr "Contrau-ho tot"

#: data/ui/remmina_main.glade:227
msgid "Expand all"
msgstr "Expandeix-ho tot"

#: data/ui/remmina_main.glade:265
msgid "Multi password changer"
msgstr "Canviador de contrasenyes múltiples"

#: data/ui/remmina_main.glade:275
msgid "Debugging"
msgstr "Depuració"

#: data/ui/remmina_main.glade:295
msgid "Export"
msgstr "Exporta"

#: data/ui/remmina_main.glade:322
msgid "Make Remmina your default remote desktop client"
msgstr "Fes del Remmina el client d’escriptori remot predeterminat"

#: data/ui/remmina_main.glade:338
msgid "News"
msgstr "Novetats"

#: data/ui/remmina_main.glade:348
msgid "Homepage"
msgstr "Lloc web"

#: data/ui/remmina_main.glade:358
msgid "Donations"
msgstr "Donatius"

#: data/ui/remmina_main.glade:368
msgid "Wiki"
msgstr "Wiki"

#. Remmina community website
#: data/ui/remmina_main.glade:378
msgid "Community"
msgstr "Comunitat"

#: data/ui/remmina_main.glade:492
msgid "Plugin"
msgstr "Connector"

#: data/ui/remmina_main.glade:506
msgid "Last used"
msgstr "Darrer ús"

#: data/ui/remmina_main.glade:555
msgid "New connection profile"
msgstr "Perfil nou de connexió"

#: data/ui/remmina_main.glade:567
msgid "Show search bar"
msgstr "Mostra la barra de cerca"

#: data/ui/remmina_main.glade:587
msgid "Remmina main menu"
msgstr "Menú principal del Remmina"
<<<<<<< HEAD

#: data/ui/remmina_main.glade:594
msgid "Actions"
msgstr "Accions"

#: data/ui/remmina_main.glade:609
msgid "Toggle view"
msgstr "Commuta la visualització"

#: data/ui/remmina_spinner.glade:54
msgid "Please wait…"
msgstr "Espereu…"

=======

#: data/ui/remmina_main.glade:594
msgid "Actions"
msgstr "Accions"

#: data/ui/remmina_main.glade:609
msgid "Toggle view"
msgstr "Commuta la visualització"

#: data/ui/remmina_spinner.glade:54
msgid "Please wait…"
msgstr "Espereu…"

>>>>>>> 050fc71c
#: data/ui/remmina_preferences.glade:42
msgid "Double-click action"
msgstr "Acció en fer doble clic"

#: data/ui/remmina_preferences.glade:58
msgid "Open connection"
msgstr "Obre una connexió"

#: data/ui/remmina_preferences.glade:59
msgid "Edit settings"
msgstr "Edita la configuració"

#: data/ui/remmina_preferences.glade:75
msgid "Scaling quality"
msgstr "Qualitat d'escala"

#: data/ui/remmina_preferences.glade:91
msgid "Nearest"
msgstr "El més proper"

#: data/ui/remmina_preferences.glade:92
msgid "Tiles"
msgstr "Tessel·les"

#: data/ui/remmina_preferences.glade:93
msgid "Bilinear"
msgstr "Bilineal"

#: data/ui/remmina_preferences.glade:94
msgid "Hyper"
msgstr "Híper"

#: data/ui/remmina_preferences.glade:110
msgid "Step size for auto-scroll"
msgstr "Mida del pas del desplaçament automàtic"

#: data/ui/remmina_preferences.glade:139
msgid "Maximal amount of recent items"
msgstr "Quantitat màxima d'elements recents"

#: data/ui/remmina_preferences.glade:154
msgid "Screen resolutions"
msgstr "Resolucions de pantalla"

#: data/ui/remmina_preferences.glade:200
msgid "Folder for screenshots"
msgstr "Carpeta per a les captures de pantalla"

#: data/ui/remmina_preferences.glade:212
msgid "Choose a folder to save screenshots from Remmina in."
msgstr "Trieu una carpeta per a desar les captures de pantalla del Remmina."

#: data/ui/remmina_preferences.glade:216 data/ui/remmina_preferences.glade:302
msgid "Select a folder"
msgstr "Seleccioneu una carpeta"

#: data/ui/remmina_preferences.glade:227
msgid "Set up"
msgstr "Configura"

#: data/ui/remmina_preferences.glade:249
msgid "Screenshot filenames"
msgstr "Nom de fitxer per a captures de pantalla"

#: data/ui/remmina_preferences.glade:261
msgid ""
"%p Profile name\n"
"%h Server name/IP\n"
"%Y Year, %m Month, %d Day, %H Hour, %M Minute, %S Seconds (UTC time)\n"
msgstr ""
"%p Nom del perfil\n"
"%h Nom del servidor/IP\n"
"%Y Ant, %m Mes, %d Dia, %H Hora, %M Minut, %S Segons (hora UTC)\n"

#: data/ui/remmina_preferences.glade:280
msgid ""
"The folder connection profiles are saved in, it defaults to the XDG_USER_DATA"
msgstr ""
"La carpeta on es desaran els perfils de connexió; per defecte és "
"XDG_USER_DATA"

#. The folder where profiles are saved
#: data/ui/remmina_preferences.glade:285
msgid "Remmina data folder"
msgstr "Carpeta de dades del Remmina"

#: data/ui/remmina_preferences.glade:297
#, fuzzy
#| msgid "Choose a folder to save screenshots from Remmina in."
msgid "Choose a folder to save connection profiles from Remmina in."
<<<<<<< HEAD
msgstr "Trieu una carpeta on desar els perfils de connexió de Remmina."
=======
msgstr "Trieu una carpeta per desar perfils de connexió de Remmina."
>>>>>>> 050fc71c

#: data/ui/remmina_preferences.glade:315
msgid "Remember last view for each connection"
msgstr "Recorda l'última visualització de cada connexió"

#. The star (*) is a reference to privacy consent
#: data/ui/remmina_preferences.glade:319
msgid "Remember last view mode"
msgstr "Recorda el darrer mode de visualització"

#: data/ui/remmina_preferences.glade:359
msgid ""
"Set a custom filename for your Remmina connection profiles, using a "
"formatting string."
msgstr ""
"Estableix un nom de fitxer personalitzat per als perfils de connexió del "
"Remmina, utilitzant una cadena de format."

#: data/ui/remmina_preferences.glade:363
msgid "Template for profile filenames"
msgstr "Plantilla per als noms de fitxers de perfil"

#: data/ui/remmina_preferences.glade:375
msgid ""
"%G Group name (slash will be converted to - automatically)\n"
"%P Protocol name\n"
"%N Connection name\n"
"%h Hostname/IP\n"
"\n"
"\n"
msgstr ""
"%G Nom del grup (les barres es converteixen en guions de manera automàtica)\n"
"%P Nom del protocol\n"
"%N Nom de la connexió\n"
"%h Nom de l'amfitrió/IP\n"
"\n"
"\n"

#: data/ui/remmina_preferences.glade:397
msgid "Only save generated screenshots, don't copy them to clipboard."
msgstr ""
"Desa les captures de pantalla generades sense copiar-les al porta-retalls."

#: data/ui/remmina_preferences.glade:402
msgid "Prevent screenshots from entering clipboard"
msgstr "Evita que les captures entren al porta-retalls"

#: data/ui/remmina_preferences.glade:529
msgid "Options"
msgstr "Opcions"

#: data/ui/remmina_preferences.glade:554
msgid "Always show tabs"
msgstr "Sempre mostra les pestanyes"

#: data/ui/remmina_preferences.glade:570
msgid "Hide the toolbar shown in the tabbed interface"
msgstr "Amaga la barra d’eines de la interfície amb pestanyes"

#: data/ui/remmina_preferences.glade:591
msgid "Default view"
msgstr "Visualització per defecte"

#: data/ui/remmina_preferences.glade:605
msgid "Automatic"
msgstr "Automàtic"

#: data/ui/remmina_preferences.glade:606
msgid "Scrolled window"
msgstr "Finestra amb desplaçament"

#: data/ui/remmina_preferences.glade:608
msgid "Viewport fullscreen"
msgstr "Visor a pantalla completa"

#. How tabs are grouped in the Remmina connection window
#: data/ui/remmina_preferences.glade:624
#, fuzzy
msgctxt "Appearance preferences"
msgid "Tabs grouping"
msgstr "Agrupament de pestanyes"

#: data/ui/remmina_preferences.glade:638
msgid "By group"
msgstr "Per grup"

#: data/ui/remmina_preferences.glade:639
msgid "By protocol"
msgstr "Per protocol"

#: data/ui/remmina_preferences.glade:640
msgid "Per connection"
msgstr "Per connexió"

#: data/ui/remmina_preferences.glade:652
msgid "Fullscreen on the same screen as the connection window"
msgstr "Pantalla completa en la mateixa pantalla que la finestra de connexió"

#: data/ui/remmina_preferences.glade:675
msgid "Peeking"
msgstr "Furtiva"

#: data/ui/remmina_preferences.glade:676
msgid "Hidden"
msgstr "Oculta"

#: data/ui/remmina_preferences.glade:693
msgid "Fullscreen toolbar visibility"
msgstr "Visibilitat de la barra d'eines en pantalla completa"

#: data/ui/remmina_preferences.glade:703
msgid "Hide the search bar shown in the main window"
msgstr "Amaga la barra de cerca a la finestra principal"

#: data/ui/remmina_preferences.glade:719
#, fuzzy
msgid "Prefer dark theme"
msgstr "Prefereix un tema fosc"

#: data/ui/remmina_preferences.glade:723
#, fuzzy
msgid ""
"If a GTK theme includes a dark variant, it will be used instead of the "
"configured theme."
msgstr ""
"Si un tema GTK inclou una variant fosca, s'utilitzarà en comptes del tema "
"configurat."

#: data/ui/remmina_preferences.glade:743
msgid "“Grab all keyboard events” status colour"
msgstr "Captura tots els esdeveniments del teclat"

#: data/ui/remmina_preferences.glade:754
#, fuzzy
#| msgid "“Grab all keyboard events” status colour"
msgid "Enable/Disable “Grab all keyboard events” status colour"
msgstr ""
<<<<<<< HEAD
"Activar/desactivar el color d'estat \"Agafa tots els esdeveniments del teclat"
=======
"Habilita/inhabilita el color d'estat \"Agafa totes les incidències del teclat"
>>>>>>> 050fc71c
"\""

#: data/ui/remmina_preferences.glade:770
msgid ""
"Hexadecimal- or colour names (red, #ff0000).\n"
"It changes the background colour of connection names in the Remmina "
"connection toolbar (when in fullscreen)."
msgstr ""
"Hexadecimal o nom de colors\n"
"Canvia el color de fons dels noms de la connexió a la barra d'eines de "
"Remmina ( en pantalla completa)."

#: data/ui/remmina_preferences.glade:827
msgid "Appearance"
msgstr "Aparença"

#: data/ui/remmina_preferences.glade:853
msgid "Show new connection on top of the menu"
msgstr "Mostra la connexió nova al capdamunt del menú"

#: data/ui/remmina_preferences.glade:872
msgid "Hide total count shown in the group menu"
msgstr "Amaga el recompte total del menú del grup"

#: data/ui/remmina_preferences.glade:890
msgid "No tray icon"
msgstr "Sense icona a l'àrea de notificació"

#: data/ui/remmina_preferences.glade:909
msgid "Start in tray upon user login"
msgstr "Inicia a la safata en iniciar la sessió"

#: data/ui/remmina_preferences.glade:940
msgid "Applet"
msgstr "Miniaplicació"

#: data/ui/remmina_preferences.glade:972
msgid "Host key"
msgstr "Tecla d’amfitrió"

#: data/ui/remmina_preferences.glade:1004
msgid "Show/hide fullscreen"
msgstr "Commuta el mode de pantalla completa"

#: data/ui/remmina_preferences.glade:1035
msgid "Auto-fit window"
msgstr "Justa de manera automàtica a la finestra"

#: data/ui/remmina_preferences.glade:1112
msgid "Apply/remove scaling"
msgstr "Aplica/suprimeix l'escala"

#: data/ui/remmina_preferences.glade:1143
msgid "Grab keyboard"
msgstr "Captura el teclat"

#: data/ui/remmina_preferences.glade:1236
msgid "Show/hide toolbar"
msgstr "Mostra/amaga la barra d’eines"

#: data/ui/remmina_preferences.glade:1299
#: data/ui/remmina_preferences.glade:1309
msgid "View-only mode"
msgstr "Mode de només visualització"

#: data/ui/remmina_preferences.glade:1372
msgid "Keyboard"
msgstr "Teclat"

#: data/ui/remmina_preferences.glade:1403
msgid "Local SSH port"
msgstr "Port SSH local"

#: data/ui/remmina_preferences.glade:1427
msgid "Parse ~/.ssh/config"
msgstr "Analitza ~/.ssh/config"

#: data/ui/remmina_preferences.glade:1451
msgid "No logging at all"
msgstr "Sense inici de sessió"

#: data/ui/remmina_preferences.glade:1452
msgid "Rare conditions or warnings"
msgstr "Condicions o alertes estranyes"

#: data/ui/remmina_preferences.glade:1453
msgid "API-accessible entrypoints"
msgstr "Punts d'entrada accessibles per l'API"

#: data/ui/remmina_preferences.glade:1454
msgid "Lower level protocol info, packet level"
msgstr "Informació de protocol de baix nivell, nivell de paquet"

#: data/ui/remmina_preferences.glade:1455
msgid "Function entering and leaving"
msgstr "Funció en entrar i sortir"

#: data/ui/remmina_preferences.glade:1472
msgid "SSH log level"
msgstr "Nivell de registre SSH"

#. http://man7.org/linux/man-pages/man7/tcp.7.html
#: data/ui/remmina_preferences.glade:1543
msgid "Seconds of connection idleness before TCP keepalive probes are sent."
msgstr ""
"Segons d'inactivitat de connexió abans que s'enviïn les sondes «keepalive» "
"del TCP."

#. http://man7.org/linux/man-pages/man7/tcp.7.html
#: data/ui/remmina_preferences.glade:1559
msgid "Seconds between each keepalive probe."
msgstr "Segons entre cada sonda «keepalive»."

#. http://man7.org/linux/man-pages/man7/tcp.7.html
#: data/ui/remmina_preferences.glade:1575
msgid ""
"Number of keepalive probes sent via TCP connection before it is dropped."
msgstr ""
"Nombre de sondes «keepalive» enviades per la connexió TCP abans que "
"s'abandoni."

#. http://man7.org/linux/man-pages/man7/tcp.7.html
#: data/ui/remmina_preferences.glade:1591
msgid ""
"Amount of milliseconds to attempt acknowledging data before closing the "
"corresponding TCP connection forcibly."
msgstr ""
"Quantitat de mil·lisegons per a reconèixer les dades abans que es tanqui "
"forçosament la connexió TCP corresponent."

#: data/ui/remmina_preferences.glade:1617
msgid "SSH options"
msgstr "Opcions SSH"

#: data/ui/remmina_preferences.glade:1645
#: data/ui/remmina_preferences.glade:1714
#: data/ui/remmina_preferences.glade:1785
msgid "Use secret key authentication for some widgets"
msgstr "Utilitza l'autentificació de clau secreta per a alguns ginys"

#: data/ui/remmina_preferences.glade:1649
msgid "Use master password"
msgstr "Utilitza la contrasenya mestra"

#: data/ui/remmina_preferences.glade:1662
msgid "Automatic lock interval"
msgstr "Interval de blocatge automàtic"

#: data/ui/remmina_preferences.glade:1688
msgid "Repeat the password"
msgstr "Repetiu la contrasenya"

#: data/ui/remmina_preferences.glade:1699
msgid "Automatically accept all fingerprints and certificates"
msgstr "Accepta automàticament totes les empremtes i certificats"

#: data/ui/remmina_preferences.glade:1703
msgid "Trust all fingerprints and certificates"
msgstr "Confia amb totes les empremtes i certificats digitals"

#: data/ui/remmina_preferences.glade:1746
msgid "Master password validity in seconds"
msgstr "Validesa de la contrasenya mestra en segons"

#: data/ui/remmina_preferences.glade:1810
msgid "Security"
msgstr "Seguretat"

#: data/ui/remmina_preferences.glade:1841
msgid "Terminal font"
msgstr "Tipus de lletra del terminal"

#: data/ui/remmina_preferences.glade:1854
msgid "Scrollback lines"
msgstr "Línies de desplaçament cap enrere"

#: data/ui/remmina_preferences.glade:1902
#, fuzzy
#| msgid "Shortcut for copying to clipboard"
msgid "Shortcuts for copying and pasting"
msgstr "Dreceres per copiar i enganxar"

#: data/ui/remmina_preferences.glade:1915
msgid "Select all shortcuts"
msgstr "Selecciona totes les dreceres"

#: data/ui/remmina_preferences.glade:1928
#: data/ui/remmina_preferences.glade:1945
#: data/ui/remmina_preferences.glade:2398
#: data/ui/remmina_preferences.glade:2428
#: data/ui/remmina_preferences.glade:2562
#: data/ui/remmina_preferences.glade:2579
msgid "(Host key+)"
msgstr "(Tecla d’amfitrió+)"

#: data/ui/remmina_preferences.glade:1963
msgid "Use default system font"
msgstr "Utilitza el tipus de lletra del sistema"

#: data/ui/remmina_preferences.glade:1988
msgid ""
"Selecting “SGR 1” also switches to the bright counterparts of the first 8 "
"palette colours (in addition to making text bold)."
msgstr ""
"Si se selecciona \\«SGR 1\\», també es canviarà a les versions clares de les "
"primeres 8 paletes de colors (a més de fer el text en negreta)."

#: data/ui/remmina_preferences.glade:2004
msgid "Allow using bright colours with bold text"
msgstr "Permet usar colors clars amb text en negreta"

#: data/ui/remmina_preferences.glade:2018
msgid "Colour theme"
msgstr "Tema de color"

#: data/ui/remmina_preferences.glade:2029
msgid ""
"Choose a colour scheme file. Usually available in /usr/share/remmina/theme. "
"https://github.com/mbadolato/iTerm2-Color-Schemes has more details."
msgstr ""
"Trieu un fitxer d'esquema de color. Normalment disponible en /usr/share/"
"remmina/theme. Hi ha més detalls a https://github.com/mbadolato/iTerm2-Color-"
"Schemes."

#: data/ui/remmina_preferences.glade:2033
msgid "Pick a terminal colouring file"
msgstr "Trieu un fitxer de color per al terminal"

#: data/ui/remmina_preferences.glade:2048
msgid "Bright colours"
msgstr "Colors vius"

#: data/ui/remmina_preferences.glade:2062
msgid "Pick a light black colour"
msgstr "Trieu un color negre clar"

#: data/ui/remmina_preferences.glade:2076
msgid "Pick a light red colour"
msgstr "Trieu un color vermell clar"

#: data/ui/remmina_preferences.glade:2090
msgid "Pick a bright green colour"
msgstr "Trieu un color verd clar"

#: data/ui/remmina_preferences.glade:2104
msgid "Pick a bright yellow colour"
msgstr "Trieu un color groc clar"

#: data/ui/remmina_preferences.glade:2118
msgid "Pick a bright blue colour"
msgstr "Trieu un color blau clar"

#: data/ui/remmina_preferences.glade:2132
msgid "Pick a light magenta colour"
msgstr "Trieu un color magenta clar"

#: data/ui/remmina_preferences.glade:2146
msgid "Pick a light cyan colour"
msgstr "Trieu un color cian clar"

#: data/ui/remmina_preferences.glade:2160
msgid "Pick a light white colour"
msgstr "Trieu un color blanc clar"

#: data/ui/remmina_preferences.glade:2174
msgid "Pick a black colour"
msgstr "Trieu un color negre"

#: data/ui/remmina_preferences.glade:2188
msgid "Pick a red colour"
msgstr "Trieu un color vermell"

#: data/ui/remmina_preferences.glade:2202
msgid "Pick a green colour"
msgstr "Trieu un color verd"

#: data/ui/remmina_preferences.glade:2216
msgid "Pick a yellow colour"
msgstr "Trieu un color groc"

#: data/ui/remmina_preferences.glade:2230
msgid "Pick a blue colour"
msgstr "Trieu un color blau"

#: data/ui/remmina_preferences.glade:2244
msgid "Pick a magenta colour"
msgstr "Trieu un color magenta"

#: data/ui/remmina_preferences.glade:2258
msgid "Pick a cyan colour"
msgstr "Trieu un color cian"

#: data/ui/remmina_preferences.glade:2272
msgid "Pick a white colour"
msgstr "Trieu un color blanc"

#: data/ui/remmina_preferences.glade:2285
msgid "Normal colours"
msgstr "Colors normals"

#: data/ui/remmina_preferences.glade:2298
#: data/ui/remmina_preferences.glade:2313
msgid "Cursor colour"
msgstr "Color del cursor"

#: data/ui/remmina_preferences.glade:2327
#: data/ui/remmina_preferences.glade:2342
msgid "Background colour"
msgstr "Color de fons"

#: data/ui/remmina_preferences.glade:2358
#: data/ui/remmina_preferences.glade:2372
msgid "Foreground colour"
msgstr "Color de primer pla"

#: data/ui/remmina_preferences.glade:2385
#, fuzzy
#| msgid "Increase font size"
msgid "Increase and decrease font size"
<<<<<<< HEAD
msgstr "Augmenta i disminueix el cos de lletra"
=======
msgstr "Augmentar i disminuir la mida del tipus de lletra"
>>>>>>> 050fc71c

#: data/ui/remmina_preferences.glade:2415
#, fuzzy
#| msgid "Search text"
msgid "Search text shortcut"
<<<<<<< HEAD
msgstr "Cerca a la drecera de text"
=======
msgstr "Cerca drecera de text"
>>>>>>> 050fc71c

#: data/ui/remmina_preferences.glade:2446
#: data/ui/remmina_preferences.glade:2461
msgid "Bold colour"
msgstr "Color en negreta"

#: data/ui/remmina_preferences.glade:2475
#: data/ui/remmina_preferences.glade:2516
msgid "Highlight colour"
msgstr "Colors vius"

#: data/ui/remmina_preferences.glade:2488
#: data/ui/remmina_preferences.glade:2532
msgid "Highlight foreground colour"
msgstr "Color de primer pla"

#: data/ui/remmina_preferences.glade:2501
#: data/ui/remmina_preferences.glade:2548
msgid "Cursor foreground colour"
msgstr "Color de primer pla"

#: data/ui/remmina_preferences.glade:2604
msgid "Terminal"
msgstr "Terminal"

#: data/ui/remmina_preferences.glade:2618
msgid "Remmina Preferences"
msgstr "Preferències del Remmina"

#: data/ui/remmina_unlock.glade:60
msgid "Unlock"
msgstr "Desbloca"

#: data/ui/remmina_unlock.glade:94
msgid "Unlock Remmina"
msgstr "Desblocatge del Remmina"

#: data/ui/remmina_unlock.glade:128
msgid "Master password"
msgstr "Contrasenya mestra"

<<<<<<< HEAD
#~ msgid "Website"
#~ msgstr "Lloc web"

#, fuzzy
#~| msgid "Username"
#~ msgid "User name"
#~ msgstr "Nom d'usuari"

=======
#, fuzzy
#~ msgid "Started pyhoca-cli with following arguments:"
#~ msgstr "Va començar pihoca-cli amb els següents arguments:"

#, fuzzy
#~| msgid "_Select all"
#~ msgid "_Select session"
#~ msgstr "_Selecciona-ho tot"

#, fuzzy
#~ msgid "Started PyHoca-CLI with the following environment variables:"
#~ msgstr "S'ha iniciat PyHoca-CLI amb els següents arguments:"

#, fuzzy, c-format
#~ msgid "Could not retrieve PyHoca-CLI's command-line features! Exit code: %i"
#~ msgstr ""
#~ "No s' han pogut recuperar les característiques de la línia d'ordres del "
#~ "PyHoca-CLI! Codi de sortida: %i"

#, fuzzy, c-format
#~| msgid "Error: %s"
#~ msgid "Error: '%s'"
#~ msgstr "Error: \"%s'"

#~ msgid "Website"
#~ msgstr "Lloc web"

#, fuzzy
#~| msgid "Username"
#~ msgid "User name"
#~ msgstr "Nom d'usuari"

>>>>>>> 050fc71c
#~ msgid "Could not run %s on SSH server."
#~ msgstr "No s'ha pogut executar %s al servidor SSH."

#~ msgid "Ran out of available local X display numbers."
#~ msgstr "Ja no queden nombres de disposició X locals disponibles."

#~ msgid "Grayscale"
#~ msgstr "Escala de grisos"

#~ msgid "256 colours"
#~ msgstr "256 colors"

#~ msgid "High colour (16 bit)"
#~ msgstr "Qualitat alta (16 bits)"

#~ msgid "True colour (24 bit)"
#~ msgstr "Color real (24 bits)"

#~ msgid "Use local cursor"
#~ msgstr "Utilitza el cursor local"

#~ msgid "Disconnect after first session"
#~ msgstr "Desconnecta després de la primera sessió"

#~ msgid "Listen for TCP connections"
#~ msgstr "Escolta per connexions TCP"

#~ msgid "XDMCP - X Remote Session"
#~ msgstr "XDMCP - Sessió X remota"

#~ msgid "Terminal Emulator"
#~ msgstr "Emulador del terminal"

#~ msgid "Command to be executed"
#~ msgstr "Ordre per executar"

#~ msgid "Detached window"
#~ msgstr "Finestra desacoblada"

#~ msgid "Remmina simple terminal"
#~ msgstr "Terminal simple del Remmina"

#~ msgid "Terminating…"
#~ msgstr "S’està finalitzant…"

#~ msgid "NX sessions on %s"
#~ msgstr "Sessions NX a %s"

#~ msgid "Attach"
#~ msgstr "Adjunta"

#~ msgid "Restore"
#~ msgstr "Restaura"

#~ msgid "Start"
#~ msgstr "Inicia"

#~ msgid "Password for private SSH key"
#~ msgstr "Contrasenya per a la clau privada SSH"

#~ msgid "Disable clipboard sync"
#~ msgstr "Desactiva la sincronització amb el porta-retalls"

#~ msgid "Disable encryption"
#~ msgstr "Desactiva el xifrat"

#~ msgid "Send Ctrl+Alt+Del"
#~ msgstr "Envia un Ctrl+Alt+Supr"

#~ msgid "NX - NX Technology"
#~ msgstr "NX - Tecnologia NX"

#~ msgid "Tabs"
#~ msgstr "Pestanyes"

#~ msgid "File encryption"
#~ msgstr "Xifratge de fitxers"

#~ msgid "Fingerprints and certificates"
#~ msgstr "Empremtes digitals i certificats"

#~ msgid "Shortcut for pasting from clipboard"
#~ msgstr "Drecera per a enganxar del porta-retalls"

#~ msgid "Show the Remmina changelog."
#~ msgstr "Mostra el registre de canvis del Remmina."

#, fuzzy
#~| msgid ""
#~| "<tt><big>Supported formats\n"
#~| "• server\n"
#~| "• server:port\n"
#~| "• [server]:port</big></tt>"
#~ msgid ""
#~ "<tt><big>Supported formats\n"
#~ "• server\n"
#~ "• server:port\n"
#~ "• server:[port]</big></tt>"
#~ msgstr ""
#~ "<tt><big>Formats compatibles\n"
#~ "* servidor\n"
#~ "* servidor:port\n"
#~ "* [servidor]:port</big></tt>"

#~ msgid "Remote Desktop Client"
#~ msgstr "Client d’escriptori remot"

#~ msgid "SSH agent (automatic)"
#~ msgstr "Agent SSH (automàtic)"

#, fuzzy
#~| msgid "CA Certificate File"
#~ msgid "SSH certificat file"
#~ msgstr "Fitxer de certificat CA"

#~ msgid "_Open"
#~ msgstr "_Obre"

#~ msgid "Local - low quality"
#~ msgstr "Local - qualitat baixa"

#~ msgid "Local - medium quality"
#~ msgstr "Local - qualitat mitjana"

#~ msgid "Local - high quality"
#~ msgstr "Local - qualitat alta"

#~ msgid "Sound"
#~ msgstr "So"

#~ msgid "Dark tray icon"
#~ msgstr "Icona fosca a l'àrea de notificació"

#~ msgid "Improves contrast if you have a light panel."
#~ msgstr "Millora el contrast si teniu un panell clar."

#~ msgid "Connecting to \"%s\" via SSH…"
#~ msgstr "S’està connectant a «%s» a través de SSH…"

#~ msgid "Could not authenticate with public SSH key using SSH agent. %s"
#~ msgstr ""
#~ "No s'ha pogut autenticar amb la clau pública SSH utilitzant l'agent SHH. "
#~ "%s"

#~ msgid "Could not authenticate with password. %s"
#~ msgstr "No s'ha pogut autenticar amb contrasenya. %s"

#~ msgid "Identity file"
#~ msgstr "Fitxer d’identitat"

#~ msgid "SSH passphrase is empty, it should not be."
#~ msgstr "La contrasenya SSH és buida, i no ho hauria de ser."

#~ msgid "True color (32 bpp)"
#~ msgstr "Color real (32 bpp)"

#~ msgid "High color (16 bpp)"
#~ msgstr "Color alt (16 bpp)"

#~ msgid "256 colors (8 bpp)"
#~ msgstr "256 colors (8 bpp)"

#~ msgid "Color depth"
#~ msgstr "Profunditat de color"

#~ msgid "Disable server input"
#~ msgstr "Desactiva l’entrada del servidor"

#~ msgid "Profile filename template"
#~ msgstr "Plantilla del fitxer del nom de perfil"

#~ msgid "Allow bold text"
#~ msgstr "Permet text en negreta"

#~ msgid "Resize guest to match window size"
#~ msgstr ""
#~ "Canvia la mida del convidat per a coincidir amb la mida de la finestra"

#~ msgid "Remote Desktop Preference"
#~ msgstr "Preferències de l’escriptori remot"

#~ msgid "button"
#~ msgstr "botó"

#~ msgid "Run a plugin"
#~ msgstr "Executa un connector"

#~ msgid "Autostart"
#~ msgstr "Inici automàtic"

#~ msgid "Post-command"
#~ msgstr "Ordre posterior"

#, fuzzy
#~ msgid ""
#~ "Send anonymous statistics for use on https://remmina.org/remmina-stats"
#~ msgstr "Envia estadístiques a remmina.org"<|MERGE_RESOLUTION|>--- conflicted
+++ resolved
@@ -15,13 +15,8 @@
 msgstr ""
 "Project-Id-Version: remmina\n"
 "Report-Msgid-Bugs-To: l10n@lists.remmina.org\n"
-<<<<<<< HEAD
-"POT-Creation-Date: 2021-10-29 12:14+0000\n"
-"PO-Revision-Date: 2021-07-16 08:58+0000\n"
-=======
 "POT-Creation-Date: 2021-12-03 09:34+0000\n"
 "PO-Revision-Date: 2021-11-09 14:11+0000\n"
->>>>>>> 050fc71c
 "Last-Translator: Anonymous <noreply@weblate.org>\n"
 "Language-Team: Catalan <https://hosted.weblate.org/projects/remmina/remmina/"
 "ca/>\n"
@@ -30,16 +25,6 @@
 "Content-Type: text/plain; charset=UTF-8\n"
 "Content-Transfer-Encoding: 8bit\n"
 "Plural-Forms: nplurals=2; plural=n != 1;\n"
-<<<<<<< HEAD
-"X-Generator: Weblate 4.7.2-dev\n"
-"X-Launchpad-Export-Date: 2014-04-10 15:03+0000\n"
-
-#: src/remmina_sftp_plugin.c:310 src/remmina_sftp_plugin.c:354
-#: src/remmina_protocol_widget.c:1676 src/remmina_protocol_widget.c:1695
-#: src/remmina_file_editor.c:1101 src/remmina_file_editor.c:1222
-#: src/remmina_ssh_plugin.c:1360 plugins/rdp/rdp_plugin.c:2680
-#: plugins/www/www_plugin.c:895 plugins/x2go/x2go_plugin.c:1596
-=======
 "X-Generator: Weblate 4.9-dev\n"
 "X-Launchpad-Export-Date: 2014-04-10 15:03+0000\n"
 
@@ -48,7 +33,6 @@
 #: src/remmina_file_editor.c:1101 src/remmina_file_editor.c:1222
 #: src/remmina_ssh_plugin.c:1360 plugins/rdp/rdp_plugin.c:2723
 #: plugins/www/www_plugin.c:895 plugins/x2go/x2go_plugin.c:2992
->>>>>>> 050fc71c
 #: data/ui/remmina_mpc.glade:236 data/ui/remmina_preferences.glade:1675
 #: data/ui/remmina_unlock.glade:116
 msgid "Password"
@@ -87,26 +71,16 @@
 msgid "Resume all file transfers"
 msgstr "Reprèn totes les transferències de fitxers"
 
-<<<<<<< HEAD
-#: src/remmina_sftp_plugin.c:328 src/remmina_protocol_widget.c:283
-=======
 #: src/remmina_sftp_plugin.c:328 src/remmina_protocol_widget.c:284
->>>>>>> 050fc71c
 msgid "Connect via SSH from a new terminal"
 msgstr "Connecta a través de SSH des d’un terminal nou"
 
 #: src/remmina_sftp_plugin.c:353 src/remmina_message_panel.c:330
 #: src/remmina_file_editor.c:1216 src/remmina_ssh_plugin.c:1470
-<<<<<<< HEAD
-#: plugins/rdp/rdp_plugin.c:2679 plugins/vnc/vnc_plugin.c:1976
-#: plugins/vnc/vnc_plugin.c:1988 plugins/www/www_plugin.c:894
-#: plugins/x2go/x2go_plugin.c:1595 data/ui/remmina_mpc.glade:144
-=======
 #: plugins/rdp/rdp_plugin.c:2722 plugins/vnc/vnc_plugin.c:1976
 #: plugins/vnc/vnc_plugin.c:1988 plugins/www/www_plugin.c:894
 #: plugins/x2go/x2go_plugin.c:574 plugins/x2go/x2go_plugin.c:2991
 #: data/ui/remmina_mpc.glade:144
->>>>>>> 050fc71c
 msgid "Username"
 msgstr "Nom d'usuari"
 
@@ -120,11 +94,7 @@
 msgid "Password to unlock private key"
 msgstr "Contrasenya per a desblocar la clau privada"
 
-<<<<<<< HEAD
-#: src/remmina_sftp_plugin.c:358 src/remmina_ssh_plugin.c:1506
-=======
 #: src/remmina_sftp_plugin.c:358 src/remmina_ssh_plugin.c:1507
->>>>>>> 050fc71c
 msgid "SSH Proxy Command"
 msgstr "Ordre del servidor intermediari SSH"
 
@@ -218,7 +188,6 @@
 #: src/remmina_key_chooser.h:41
 msgid "Super+"
 msgstr "Súper +"
-<<<<<<< HEAD
 
 #: src/remmina_key_chooser.h:42
 msgid "Hyper+"
@@ -232,21 +201,6 @@
 msgid "<None>"
 msgstr "<cap>"
 
-=======
-
-#: src/remmina_key_chooser.h:42
-msgid "Hyper+"
-msgstr "Hiper +"
-
-#: src/remmina_key_chooser.h:43
-msgid "Meta+"
-msgstr "Meta +"
-
-#: src/remmina_key_chooser.h:44
-msgid "<None>"
-msgstr "<cap>"
-
->>>>>>> 050fc71c
 #: src/remmina_pref_dialog.c:91 src/remmina_file_editor.c:528
 msgid "Resolutions"
 msgstr "Resolucions"
@@ -296,7 +250,6 @@
 #: data/ui/remmina_unlock.glade:46
 msgid "Cancel"
 msgstr "Cancel·la"
-<<<<<<< HEAD
 
 #: src/remmina_message_panel.c:199 data/ui/remmina_snap_info_dialog.glade:28
 #: data/ui/remmina_string_list.glade:8 data/ui/remmina_string_list.glade:9
@@ -313,7 +266,7 @@
 msgid "No"
 msgstr "No"
 
-#: src/remmina_message_panel.c:391 plugins/rdp/rdp_plugin.c:2681
+#: src/remmina_message_panel.c:391 plugins/rdp/rdp_plugin.c:2724
 #: data/ui/remmina_mpc.glade:172
 msgid "Domain"
 msgstr "Domini"
@@ -375,177 +328,6 @@
 #: src/rcw.c:2049
 #, fuzzy
 msgid "Send clipboard content as keystrokes"
-msgstr "Envia el contingut del porta-retalls com a tecles"
-
-#: src/rcw.c:2155
-msgid "Turn off scaling to avoid screenshot distortion."
-msgstr ""
-"Desactiva l'escalat per a evitar distorsions de les captures de pantalla."
-
-#: src/rcw.c:2215 plugins/www/www_plugin.c:855
-msgid "Screenshot taken"
-msgstr "S'ha fet una captura de pantalla"
-
-#: src/rcw.c:2298
-#, fuzzy
-msgid "_Menu"
-msgstr "_Menu"
-
-#: src/rcw.c:2299
-#, fuzzy
-msgid "Menu"
-msgstr "Menú"
-
-#: src/rcw.c:2308
-msgid "Open the Remmina main window"
-msgstr "Obra la finestra principal de Remmina"
-
-#: src/rcw.c:2318
-msgid "Duplicate current connection"
-msgstr "Duplica la connexió actual"
-
-#: src/rcw.c:2335
-msgid "Resize the window to fit in remote resolution"
-msgstr "Canvia la mida de la finestra perquè s’ajusti a la resolució remota"
-
-#: src/rcw.c:2346
-msgid "Toggle fullscreen mode"
-msgstr "Commuta el mode de pantalla completa"
-
-#: src/rcw.c:2392 data/ui/remmina_preferences.glade:1332
-#: data/ui/remmina_preferences.glade:1342
-#, fuzzy
-msgid "Multi monitor"
-msgstr "Multi monitor"
-
-#: src/rcw.c:2408
-msgid "Toggle dynamic resolution update"
-msgstr "Commuta l'actualització dinàmica de resolució"
-
-#: src/rcw.c:2418
-msgid "Toggle scaled mode"
-msgstr "Canvia el mode d’escalat"
-
-#: src/rcw.c:2458 data/ui/remmina_preferences.glade:1066
-msgid "Switch tab pages"
-msgstr "Canvia entre pestanyes"
-
-#: src/rcw.c:2468
-msgid "Grab all keyboard events"
-msgstr "Captura tots els esdeveniments del teclat"
-
-#: src/rcw.c:2478
-msgid "Preferences"
-msgstr "Preferències"
-
-#: src/rcw.c:2487
-msgid "_Tools"
-msgstr "_Eines"
-
-#: src/rcw.c:2488 data/ui/remmina_main.glade:207
-msgid "Tools"
-msgstr "Eines"
-
-#: src/rcw.c:2501 data/ui/remmina_preferences.glade:1267
-#: data/ui/remmina_preferences.glade:1277
-msgid "Screenshot"
-msgstr "Captura de pantalla"
-
-#: src/rcw.c:2515 data/ui/remmina_preferences.glade:1174
-msgid "Minimize window"
-msgstr "Minimitza la finestra"
-
-#: src/rcw.c:2525 data/ui/remmina_preferences.glade:1205
-msgid "Disconnect"
-msgstr "Desconnecta"
-
-#: src/rcw.c:4297
-#, c-format
-msgid "The file “%s” is corrupted, unreadable, or could not be found."
-msgstr "El fitxer «%s» és malmès, no es pot llegir, o no s’ha trobat."
-
-#: src/rcw.c:4466
-msgid "Warning: This plugin requires GtkSocket, but it’s not available."
-msgstr "Atenció: aquest connector requereix GtkSocket, però no és disponible."
-=======
-
-#: src/remmina_message_panel.c:199 data/ui/remmina_snap_info_dialog.glade:28
-#: data/ui/remmina_string_list.glade:8 data/ui/remmina_string_list.glade:9
-#: data/ui/remmina_string_list.glade:63 data/ui/remmina_news.glade:33
-#: data/ui/remmina_preferences.glade:2622
-msgid "Close"
-msgstr "Tanca"
-
-#: src/remmina_message_panel.c:260
-msgid "Yes"
-msgstr "Sí"
-
-#: src/remmina_message_panel.c:267
-msgid "No"
-msgstr "No"
-
-#: src/remmina_message_panel.c:391 plugins/rdp/rdp_plugin.c:2724
-#: data/ui/remmina_mpc.glade:172
-msgid "Domain"
-msgstr "Domini"
-
-#: src/remmina_message_panel.c:420
-msgid "Save password"
-msgstr "Desa la contrasenya"
-
-#: src/remmina_message_panel.c:457 src/remmina_message_panel.c:629
-#: src/remmina_sftp_client.c:947 src/remmina_file_editor.c:241
-#: src/remmina_file_editor.c:1783 plugins/spice/spice_plugin_file_transfer.c:84
-#: data/ui/remmina_key_chooser.glade:8 data/ui/remmina_key_chooser.glade:9
-#: data/ui/remmina_spinner.glade:8 data/ui/remmina_spinner.glade:9
-msgid "_Cancel"
-msgstr "_Cancel·la"
-
-#: src/remmina_message_panel.c:513
-msgid "Enter certificate authentication files"
-msgstr "Introduïu els fitxers d'autenticació de certificats"
-
-#: src/remmina_message_panel.c:525
-msgid "CA Certificate File"
-msgstr "Fitxer de certificat CA"
-
-#: src/remmina_message_panel.c:547
-msgid "CA CRL File"
-msgstr "Fitxer CRL CA"
-
-#: src/remmina_message_panel.c:569
-msgid "Client Certificate File"
-msgstr "Fitxer de certificat de client"
-
-#: src/remmina_message_panel.c:591
-msgid "Client Certificate Key"
-msgstr "Clau de certificat de client"
-
-#: src/rcw.c:655
-#, c-format
-msgid ""
-"Are you sure you want to close %i active connections in the current window?"
-msgstr "Segur que voleu tancar %i connexions actives a la finestra actual?"
-
-#: src/rcw.c:1399
-msgid "Viewport fullscreen mode"
-msgstr "Pantalla completa"
-
-#: src/rcw.c:1407 data/ui/remmina_preferences.glade:607
-msgid "Scrolled fullscreen"
-msgstr "Pantalla completa amb desplaçament"
-
-#: src/rcw.c:1493
-msgid "Keep aspect ratio when scaled"
-msgstr "Conserva la relació d'aspecte en canviar d'escala"
-
-#: src/rcw.c:1501
-msgid "Fill client window when scaled"
-msgstr "Omple la finestra del client en canviar d'escala"
-
-#: src/rcw.c:2049
-#, fuzzy
-msgid "Send clipboard content as keystrokes"
 msgstr "Envia el contingut del porta-retalls com a pulsacions de tecles"
 
 #: src/rcw.c:2155
@@ -668,7 +450,6 @@
 #| msgid "Open Main Window"
 msgid "Open in browser"
 msgstr "Obre la finestra principal"
->>>>>>> 050fc71c
 
 #: src/remmina_mpchange.c:234
 msgid "The passwords do not match"
@@ -713,22 +494,29 @@
 #: src/remmina.c:88 src/remmina.c:90 src/remmina.c:92
 msgid "FILE"
 msgstr "FITXER"
-<<<<<<< HEAD
 
 #. TRANSLATORS: Shown in terminal. Do not use characters that may be not supported on a terminal
 #: src/remmina.c:90
-msgid ""
-"Connect to a desktop described in a file (.remmina or a type supported by a "
-"plugin)"
+#, fuzzy
+#| msgid ""
+#| "Connect to a desktop described in a file (.remmina or a type supported by "
+#| "a plugin)"
+msgid ""
+"Connect to a desktop described in a file (.remmina or a filetype supported "
+"by a plugin)"
 msgstr ""
 "Connecta a l'escriptori indicat en un fitxer (.remina o un tipus compatible "
 "amb el connector)"
 
 #. TRANSLATORS: Shown in terminal. Do not use characters that may be not supported on a terminal
 #: src/remmina.c:92
-msgid ""
-"Edit desktop connection described in file (.remmina or type supported by "
-"plugin)"
+#, fuzzy
+#| msgid ""
+#| "Edit desktop connection described in file (.remmina or type supported by "
+#| "plugin)"
+msgid ""
+"Edit desktop connection described in file (.remmina or a filetype supported "
+"by plugin)"
 msgstr ""
 "Edita la connexió de l'escriptori descrita en el fitxer (.remmina o un tipus "
 "compatible amb el connector)"
@@ -739,41 +527,6 @@
 msgstr "Inicia en mode quiosc"
 
 #. TRANSLATORS: Shown in terminal. Do not use characters that may be not supported on a terminal
-=======
-
-#. TRANSLATORS: Shown in terminal. Do not use characters that may be not supported on a terminal
-#: src/remmina.c:90
-#, fuzzy
-#| msgid ""
-#| "Connect to a desktop described in a file (.remmina or a type supported by "
-#| "a plugin)"
-msgid ""
-"Connect to a desktop described in a file (.remmina or a filetype supported "
-"by a plugin)"
-msgstr ""
-"Connecta a l'escriptori indicat en un fitxer (.remina o un tipus compatible "
-"amb el connector)"
-
-#. TRANSLATORS: Shown in terminal. Do not use characters that may be not supported on a terminal
-#: src/remmina.c:92
-#, fuzzy
-#| msgid ""
-#| "Edit desktop connection described in file (.remmina or type supported by "
-#| "plugin)"
-msgid ""
-"Edit desktop connection described in file (.remmina or a filetype supported "
-"by plugin)"
-msgstr ""
-"Edita la connexió de l'escriptori descrita en el fitxer (.remmina o un tipus "
-"compatible amb el connector)"
-
-#. TRANSLATORS: Shown in terminal. Do not use characters that may be not supported on a terminal
-#: src/remmina.c:95
-msgid "Start in kiosk mode"
-msgstr "Inicia en mode quiosc"
-
-#. TRANSLATORS: Shown in terminal. Do not use characters that may be not supported on a terminal
->>>>>>> 050fc71c
 #: src/remmina.c:97
 msgid "Create new connection profile"
 msgstr "Crea un perfil de connexió"
@@ -928,20 +681,12 @@
 #: src/remmina_public.c:345
 #, fuzzy, c-format
 msgid "Address is too long for UNIX socket_path: %s"
-<<<<<<< HEAD
-msgstr "L'adreça és massa llarga per a UNIX socket_path: %s"
-=======
 msgstr "L'adreça és massa llarga per a unix socket_path: %s"
->>>>>>> 050fc71c
 
 #: src/remmina_public.c:355
 #, fuzzy, c-format
 msgid "Creating UNIX socket failed: %s"
-<<<<<<< HEAD
-msgstr "No s'ha pogut crear el sòcol UNIX: %s"
-=======
 msgstr "S'ha produït un sòcol UNIX: %s"
->>>>>>> 050fc71c
 
 #: src/remmina_public.c:361
 #, fuzzy, c-format
@@ -1012,11 +757,7 @@
 msgid "Go to parent folder"
 msgstr "Vés a la carpeta superior"
 
-<<<<<<< HEAD
-#: src/remmina_ftp_client.c:758 plugins/rdp/rdp_plugin.c:2770
-=======
 #: src/remmina_ftp_client.c:758 plugins/rdp/rdp_plugin.c:2813
->>>>>>> 050fc71c
 #: plugins/vnc/vnc_plugin.c:2027
 msgid "Refresh"
 msgstr "Actualitza"
@@ -1062,19 +803,11 @@
 msgid "Permission"
 msgstr "Permisos"
 
-<<<<<<< HEAD
-#: src/remmina_ftp_client.c:990 plugins/rdp/rdp_plugin.c:2568
-msgid "Remote"
-msgstr "Remot"
-
-#: src/remmina_ftp_client.c:997 plugins/rdp/rdp_plugin.c:2567
-=======
 #: src/remmina_ftp_client.c:990 plugins/rdp/rdp_plugin.c:2611
 msgid "Remote"
 msgstr "Remot"
 
 #: src/remmina_ftp_client.c:997 plugins/rdp/rdp_plugin.c:2610
->>>>>>> 050fc71c
 msgid "Local"
 msgstr "Local"
 
@@ -1082,266 +815,114 @@
 msgid "Progress"
 msgstr "Progrés"
 
-<<<<<<< HEAD
-#: src/remmina_protocol_widget.c:290 src/remmina_ssh_plugin.c:829
-=======
 #: src/remmina_protocol_widget.c:291 src/remmina_ssh_plugin.c:829
->>>>>>> 050fc71c
 #: src/remmina_ssh_plugin.c:1445
 msgid "Open SFTP transfer…"
 msgstr "Obre una transferència SFTP…"
 
-<<<<<<< HEAD
-#: src/remmina_protocol_widget.c:319
-=======
 #: src/remmina_protocol_widget.c:320
->>>>>>> 050fc71c
 msgid "Executing external commands…"
 msgstr "S'estan executant ordres externes…"
 
 #. TRANSLATORS: “%s” is a placeholder for the connection profile name
-<<<<<<< HEAD
-#: src/remmina_protocol_widget.c:327
-=======
 #: src/remmina_protocol_widget.c:328
->>>>>>> 050fc71c
 #, c-format
 msgid "Connecting to “%s”…"
 msgstr "S’està connectant a «%s»…"
 
 #. TRANSLATORS: “%s” is a placeholder for an hostname or an IP address.
-<<<<<<< HEAD
-#: src/remmina_protocol_widget.c:915 src/remmina_protocol_widget.c:1100
-=======
 #: src/remmina_protocol_widget.c:916 src/remmina_protocol_widget.c:1101
->>>>>>> 050fc71c
 #, c-format
 msgid "Connecting to “%s” via SSH…"
 msgstr "S’està connectant a «%s» mitjançant SSH…"
 
 #. TRANSLATORS: “%i” is a placeholder for a TCP port number.
-<<<<<<< HEAD
-#: src/remmina_protocol_widget.c:1164
-=======
 #: src/remmina_protocol_widget.c:1165
->>>>>>> 050fc71c
 #, c-format
 msgid "Awaiting incoming SSH connection on port %i…"
 msgstr "S’està esperant una connexió SSH entrant al port %i…"
 
-<<<<<<< HEAD
-#: src/remmina_protocol_widget.c:1217
-=======
 #: src/remmina_protocol_widget.c:1218
->>>>>>> 050fc71c
 #, c-format
 msgid "The “%s” command is not available on the SSH server."
 msgstr "L’ordre «%s» no es troba disponible al servidor SSH."
 
-<<<<<<< HEAD
-#: src/remmina_protocol_widget.c:1222
-=======
 #: src/remmina_protocol_widget.c:1223
->>>>>>> 050fc71c
 #, c-format
 msgid "Could not run the “%s” command on the SSH server (status = %i)."
 msgstr "No s’ha pogut executar l’ordre «%s» al servidor SSH (estat = %i)."
 
 #. TRANSLATORS: %s is a placeholder for an error message
-<<<<<<< HEAD
-#: src/remmina_protocol_widget.c:1230
-=======
 #: src/remmina_protocol_widget.c:1231
->>>>>>> 050fc71c
 #, c-format
 msgid "Could not run command. %s"
 msgstr "No s’ha pogut executar l’ordre. %s"
 
 #. TRANSLATORS: “%s” is a placeholder for a hostname or IP address.
-<<<<<<< HEAD
-#: src/remmina_protocol_widget.c:1300
-=======
 #: src/remmina_protocol_widget.c:1301
->>>>>>> 050fc71c
 #, c-format
 msgid "Connecting to %s via SSH…"
 msgstr "S’està connectant a «%s» mitjançant SSH…"
 
-<<<<<<< HEAD
-#: src/remmina_protocol_widget.c:1694
-msgid "Type in SSH username and password."
-msgstr "Escriviu el nom d'usuari SSH i la contrasenya."
-
-#: src/remmina_protocol_widget.c:1749 src/remmina_protocol_widget.c:1781
-=======
 #: src/remmina_protocol_widget.c:1695
 msgid "Type in SSH username and password."
 msgstr "Escriviu el nom d'usuari SSH i la contrasenya."
 
 #: src/remmina_protocol_widget.c:1750 src/remmina_protocol_widget.c:1782
->>>>>>> 050fc71c
 msgid "Fingerprint automatically accepted"
 msgstr "Empremta digital acceptada automàticament"
 
 #. TRANSLATORS: The user is asked to verify a new SSL certificate.
-<<<<<<< HEAD
-#: src/remmina_protocol_widget.c:1757
-=======
 #: src/remmina_protocol_widget.c:1758
->>>>>>> 050fc71c
 msgid "Certificate details:"
 msgstr "Detalls del certificat:"
 
 #. TRANSLATORS: An SSL certificate subject is usually the remote server the user connect to.
-<<<<<<< HEAD
-#: src/remmina_protocol_widget.c:1759 src/remmina_protocol_widget.c:1791
-=======
 #: src/remmina_protocol_widget.c:1760 src/remmina_protocol_widget.c:1792
->>>>>>> 050fc71c
 msgid "Subject:"
 msgstr "Assumpte:"
 
 #. TRANSLATORS: The name or email of the entity that have issued the SSL certificate
-<<<<<<< HEAD
-#: src/remmina_protocol_widget.c:1761 src/remmina_protocol_widget.c:1793
-=======
 #: src/remmina_protocol_widget.c:1762 src/remmina_protocol_widget.c:1794
->>>>>>> 050fc71c
 msgid "Issuer:"
 msgstr "Emissor:"
 
 #. TRANSLATORS: An SSL certificate fingerprint, is a hash of a certificate calculated on all certificate's data and its signature.
-<<<<<<< HEAD
-#: src/remmina_protocol_widget.c:1763
-=======
 #: src/remmina_protocol_widget.c:1764
->>>>>>> 050fc71c
 msgid "Fingerprint:"
 msgstr "Empremta digital:"
 
 #. TRANSLATORS: The user is asked to accept or refuse a new SSL certificate.
-<<<<<<< HEAD
-#: src/remmina_protocol_widget.c:1765
-=======
 #: src/remmina_protocol_widget.c:1766
->>>>>>> 050fc71c
 msgid "Accept certificate?"
 msgstr "Voleu acceptar el certificat?"
 
 #. TRANSLATORS: The user is asked to verify a new SSL certificate.
-<<<<<<< HEAD
-#: src/remmina_protocol_widget.c:1789
-=======
 #: src/remmina_protocol_widget.c:1790
->>>>>>> 050fc71c
 msgid "The certificate changed! Details:"
 msgstr "El certificat ha canviat! Detalls:"
 
 #. TRANSLATORS: An SSL certificate fingerprint, is a hash of a certificate calculated on all certificate's data and its signature.
-<<<<<<< HEAD
-#: src/remmina_protocol_widget.c:1795
-=======
 #: src/remmina_protocol_widget.c:1796
->>>>>>> 050fc71c
 msgid "Old fingerprint:"
 msgstr "Empremta anterior:"
 
 #. TRANSLATORS: An SSL certificate fingerprint, is a hash of a certificate calculated on all certificate's data and its signature.
-<<<<<<< HEAD
-#: src/remmina_protocol_widget.c:1797
-=======
 #: src/remmina_protocol_widget.c:1798
->>>>>>> 050fc71c
 msgid "New fingerprint:"
 msgstr "Empremta nova:"
 
 #. TRANSLATORS: The user is asked to accept or refuse a new SSL certificate.
-<<<<<<< HEAD
-#: src/remmina_protocol_widget.c:1799
-=======
 #: src/remmina_protocol_widget.c:1800
->>>>>>> 050fc71c
 msgid "Accept changed certificate?"
 msgstr "Voleu acceptar el certificat modificat?"
 
 #. TRANSLATORS: “%i” is a placeholder for a port number. “%s”  is a placeholder for a protocol name (VNC).
-<<<<<<< HEAD
-#: src/remmina_protocol_widget.c:1942
-=======
 #: src/remmina_protocol_widget.c:1943
->>>>>>> 050fc71c
 #, c-format
 msgid "Listening on port %i for an incoming %s connection…"
 msgstr "S’està escoltant al port %i una connexió d’entrada %s…"
 
-<<<<<<< HEAD
-#: src/remmina_protocol_widget.c:1967
-msgid "Could not authenticate, attempting reconnection…"
-msgstr "Ha fallat l’autenticació. S’està intentant reconnectar…"
-
-#: src/remmina_protocol_widget.c:2029 src/remmina_file_editor.c:436
-#: src/remmina_file_editor.c:1172 data/ui/remmina_main.glade:478
-msgid "Server"
-msgstr "Servidor"
-
-#. TRANSLATORS: “%s” is a placeholder for a protocol name, like “RDP”.
-#: src/remmina_protocol_widget.c:2047
-#, c-format
-msgid "Install the %s protocol plugin first."
-msgstr "Primer instal·leu el connector del protocol %s."
-
-#: src/remmina_ssh.c:236
-#, c-format
-msgid "Could not authenticate with TOTP/OTP/2FA. %s"
-msgstr "No s'ha pogut autenticar amb TOTP/OTP/2FA. %s"
-
-#: src/remmina_ssh.c:295 src/remmina_ssh.c:676
-#, c-format
-msgid "Could not authenticate with SSH password. %s"
-msgstr "No s'ha pogut autenticar amb la contrasenya SSH. %s"
-
-#: src/remmina_ssh.c:322 src/remmina_ssh.c:389
-msgid "No saved SSH passphrase supplied. Asking user to enter it."
-msgstr ""
-"No hi ha cap contrasenya SSH desada. Es demana a l'usuari que l'hi "
-"introdueixi."
-
-#. TRANSLATORS: The placeholder %s is an error message
-#: src/remmina_ssh.c:327 src/remmina_ssh.c:368 src/remmina_ssh.c:394
-#: src/remmina_ssh.c:433 src/remmina_ssh.c:746
-#, c-format
-msgid "Could not authenticate with public SSH key. %s"
-msgstr "No s'ha pogut autenticar amb la clau pública SSH. %s"
-
-#. TRANSLATORS: The placeholder %s is an error message
-#: src/remmina_ssh.c:336
-#, c-format
-msgid "SSH certificate cannot be imported. %s"
-msgstr "No es pot importar la clau pública SHH. %s"
-
-#. TRANSLATORS: The placeholder %s is an error message
-#: src/remmina_ssh.c:345
-#, c-format
-msgid "SSH certificate cannot be copied into the private SSH key. %s"
-msgstr "No s'ha pogut importar la clau privada del certificat SSH. %s"
-
-#. TRANSLATORS: The placeholder %s is an error message
-#: src/remmina_ssh.c:355
-#, c-format
-msgid "Could not authenticate using SSH certificate. %s"
-msgstr "No s'ha pogut autenticar utlitzant el certificat SSH. %s"
-
-#: src/remmina_ssh.c:369
-msgid "SSH identity file not selected."
-msgstr "No s'ha seleccionat el fitxer d'identitat SSH."
-
-#. TRANSLATORS: The placeholder %s is an error message
-#: src/remmina_ssh.c:380
-#, c-format
-msgid "Public SSH key cannot be imported. %s"
-msgstr "No es pot importar la clau pública SHH. %s"
-
-=======
 #: src/remmina_protocol_widget.c:1968
 msgid "Could not authenticate, attempting reconnection…"
 msgstr "Ha fallat l’autenticació. S’està intentant reconnectar…"
@@ -1408,7 +989,6 @@
 msgid "Public SSH key cannot be imported. %s"
 msgstr "No es pot importar la clau pública SHH. %s"
 
->>>>>>> 050fc71c
 #: src/remmina_ssh.c:478
 #, c-format
 msgid "Could not authenticate automatically with public SSH key. %s"
@@ -1609,30 +1189,18 @@
 msgstr "No s'ha pogut començar la sessió SSH. %s"
 
 #. TRANSLATORS: The placeholder %s is an error message
-<<<<<<< HEAD
-#: src/remmina_ssh.c:2378
-=======
 #: src/remmina_ssh.c:2379
->>>>>>> 050fc71c
 #, c-format
 msgid "Could not open channel. %s"
 msgstr "No s'ha pogut obrir el canal. %s"
 
 #. TRANSLATORS: The placeholder %s is an error message
-<<<<<<< HEAD
-#: src/remmina_ssh.c:2393
-=======
 #: src/remmina_ssh.c:2394
->>>>>>> 050fc71c
 #, c-format
 msgid "Could not request shell. %s"
 msgstr "No s'ha pogut demanar el shell. %s"
 
-<<<<<<< HEAD
-#: src/remmina_ssh.c:2511
-=======
 #: src/remmina_ssh.c:2521
->>>>>>> 050fc71c
 msgid "Could not create PTY device."
 msgstr "No s'ha pogut crear el dispositiu PTY."
 
@@ -1640,11 +1208,11 @@
 #, c-format
 msgid "Plugin %s is not registered."
 msgstr "El connector %s no està registrat."
-<<<<<<< HEAD
 
 #: src/remmina_main.c:669
+#, fuzzy
 msgid "The latest successful connection attempt, or a pre-computed date"
-msgstr ""
+msgstr "L'últim intent de connexió amb èxit o una data pre-calculada"
 
 #: src/remmina_main.c:671
 #, c-format
@@ -1689,186 +1257,6 @@
 
 #. TRANSLATORS: The placeholder %s is a directory path
 #: src/remmina_sftp_client.c:173
-#, c-format
-msgid "Could not create the folder “%s”."
-msgstr "No s'ha pogut crear la carpeta: «%s»."
-
-#. TRANSLATORS: The placeholder %s is a file path
-#: src/remmina_sftp_client.c:181 src/remmina_sftp_client.c:202
-#, c-format
-msgid "Could not create the file “%s”."
-msgstr "No s'ha pogut crear el fitxer «%s»."
-
-#. TRANSLATORS: The placeholders %s are a file path, and an error message.
-#: src/remmina_sftp_client.c:220
-#, c-format
-msgid "Could not open the file “%s” on the server. %s"
-msgstr "No s'ha pogut obrir el fitxer «%s» al servidor. %s"
-
-#: src/remmina_sftp_client.c:242
-#, c-format
-msgid "Could not save the file “%s”."
-msgstr "No s'ha pogut desar el fitxer «%s»."
-
-#: src/remmina_sftp_client.c:281 src/remmina_sftp_client.c:698
-#: src/remmina_sftp_client.c:761
-#, c-format
-msgid "Could not open the folder “%s”. %s"
-msgstr "No s'ha pogut obrir la carpeta «%s». %s"
-
-#: src/remmina_sftp_client.c:385
-#, c-format
-msgid "Could not create the folder “%s” on the server. %s"
-msgstr "No s'ha pogut crear la carpeta «%s» al servidor. %s"
-
-#: src/remmina_sftp_client.c:413 src/remmina_sftp_client.c:435
-#, c-format
-msgid "Could not create the file “%s” on the server. %s"
-msgstr "No s'ha pogut crear el fitxer «%s» al servidor. %s"
-
-#: src/remmina_sftp_client.c:456
-#, c-format
-msgid "Could not open the file “%s”."
-msgstr "No s'ha pogut obrir el fitxer «%s»."
-
-#: src/remmina_sftp_client.c:476
-#, c-format
-msgid "Could not write to the file “%s” on the server. %s"
-msgstr "No s'ha pogut escriure al fitxer «%s» al servidor. %s"
-
-#: src/remmina_sftp_client.c:716
-#, c-format
-msgid "Could not read from the folder. %s"
-msgstr "No s'ha pogut llegir des de la carpeta. %s"
-
-#: src/remmina_sftp_client.c:823
-msgid "Are you sure you want to cancel the file transfer in progress?"
-msgstr "Segur que voleu cancel·lar la transferència en curs?"
-
-#: src/remmina_sftp_client.c:857
-#, c-format
-msgid "Could not delete “%s”. %s"
-msgstr "No s'ha pogut suprimir «%s». %s"
-
-#: src/remmina_sftp_client.c:942
-msgid "The file exists already"
-msgstr "El fitxer ja existeix"
-
-#: src/remmina_sftp_client.c:945
-msgid "Resume"
-msgstr "Reprèn"
-
-#: src/remmina_sftp_client.c:946
-msgid "Overwrite"
-msgstr "Sobreescriu"
-
-#: src/remmina_sftp_client.c:964
-msgid "The following file already exists in the target folder:"
-msgstr "El fitxer següent ja existeix a la carpeta de destinació:"
-
-#: src/remmina_file_editor.c:61
-#, fuzzy
-#| msgid ""
-#| "<tt><big>Supported formats\n"
-#| "• server\n"
-#| "• server:port\n"
-#| "• [server]:port</big></tt>"
-msgid ""
-"<big>Supported formats\n"
-"• server\n"
-"• server[:port]\n"
-"VNC additional formats\n"
-"• ID:repeater ID number\n"
-"• unix:///path/socket.sock</big>"
-msgstr ""
-"<big> Formats admesos\n"
-"• servidor\n"
-"• servidor[:p ort]\n"
-"Formats addicionals VNC\n"
-"• ID:número d'identificació del repetidor\n"
-"• unix:///path/socket.sock</big>"
-
-#: src/remmina_file_editor.c:70
-=======
-
-#: src/remmina_main.c:669
->>>>>>> 050fc71c
-#, fuzzy
-msgid "The latest successful connection attempt, or a pre-computed date"
-msgstr "L'últim intent de connexió amb èxit o una data pre-calculada"
-
-<<<<<<< HEAD
-#: src/remmina_file_editor.c:84
-#, fuzzy
-#| msgid ""
-#| "<tt><big>Supported formats\n"
-#| "• :port\n"
-#| "• server\n"
-#| "• server:port\n"
-#| "• [server]:port\n"
-#| "• username@server:port (SSH protocol only)</big></tt>"
-=======
-#: src/remmina_main.c:671
-#, c-format
-msgid "Total %i item."
-msgid_plural "Total %i items."
-msgstr[0] "%i element en total."
-msgstr[1] "%i elements en total."
-
-#: src/remmina_main.c:865
-#, c-format
-msgid "Are you sure you want to delete “%s”?"
-msgstr "Segur que voleu suprimir «%s»?"
-
-#: src/remmina_main.c:989
-#, c-format
->>>>>>> 050fc71c
-msgid ""
-"Unable to import:\n"
-"%s"
-msgstr ""
-<<<<<<< HEAD
-"<big> Formats admesos\n"
-"• servidor\n"
-"• servidor[:p ort]\n"
-"• username@server[:p ort] (només protocol SSH)</big>"
-
-#: src/remmina_file_editor.c:162
-msgid "Input is invalid."
-msgstr ""
-
-#: src/remmina_file_editor.c:239
-msgid "Choose a Remote Desktop Server"
-msgstr "Trieu un servidor d’escriptori remot"
-
-#: src/remmina_file_editor.c:460
-=======
-"No s’ha pogut importar:\n"
-"%s"
-
-#: src/remmina_main.c:1015 data/ui/remmina_main.glade:285
-msgid "Import"
-msgstr "Importa"
-
-#: src/remmina_main.c:1038 src/remmina_file_editor.c:1791
-msgid "_Save"
-msgstr "_Desa"
-
-#: src/remmina_main.c:1044
-msgid "This protocol does not support exporting."
-msgstr "Aquest protocol no admet l’exportació."
-
-#: src/remmina_main.c:1361
-msgid "Remmina Remote Desktop Client"
-msgstr "Client d’escriptori remot Remmina"
-
-#: src/remmina_main.c:1363
-msgid "Remmina Kiosk"
-msgstr "Quiosc Remmina"
-
-#. TRANSLATORS: The placeholder %s is a directory path
-#: src/remmina_sftp_client.c:173
->>>>>>> 050fc71c
 #, c-format
 msgid "Could not create the folder “%s”."
 msgstr "No s'ha pogut crear la carpeta: «%s»."
@@ -3076,459 +2464,6 @@
 msgid "Left-handed mouse support"
 msgstr "Suport del ratolí esquerrà"
 
-<<<<<<< HEAD
-#: src/remmina_file_editor.c:564
-msgid "Resolution"
-msgstr "Resolució"
-
-#: src/remmina_file_editor.c:571
-msgid "Use initial window size"
-msgstr "Usa la mida de finestra inicial"
-
-#: src/remmina_file_editor.c:575
-msgid "Use client resolution"
-msgstr "Utilitza la resolució del client"
-
-#: src/remmina_file_editor.c:586 src/remmina_file_editor.c:1152
-msgid "Custom"
-msgstr "Personalitzat"
-
-#: src/remmina_file_editor.c:945
-msgid "Keyboard mapping"
-msgstr "Distribució del teclat"
-
-#: src/remmina_file_editor.c:1072
-msgid "Behavior"
-msgstr "Comportament"
-
-#: src/remmina_file_editor.c:1075
-msgid "Execute a Command"
-msgstr "Executa una ordre"
-
-#: src/remmina_file_editor.c:1079
-msgid "Before connecting"
-msgstr "Abans de connectar"
-
-#: src/remmina_file_editor.c:1081
-msgid "command %h %u %t %U %p %g --option"
-msgstr "ordre %h %u %t %U %p %g --opció"
-
-#: src/remmina_file_editor.c:1086
-msgid "After connecting"
-msgstr "Després de connectar"
-
-#: src/remmina_file_editor.c:1088
-msgid "/path/to/command -opt1 arg %h %u %t -opt2 %U %p %g"
-msgstr "/camí/a/l'ordre -opció1 argument %h %u %t -opció2 %U %p %g"
-
-#: src/remmina_file_editor.c:1092
-msgid "Start-up"
-msgstr "Inici"
-
-#: src/remmina_file_editor.c:1095
-msgid "Auto-start this profile"
-msgstr "Inicia de manera automàtica aquest perfil"
-
-#: src/remmina_file_editor.c:1125
-msgid "SSH Tunnel"
-msgstr "Túnel SSH"
-
-#: src/remmina_file_editor.c:1126
-msgid "Enable SSH tunnel"
-msgstr "Activa el túnel SSH"
-
-#: src/remmina_file_editor.c:1133
-msgid "Tunnel via loopback address"
-msgstr "Túnel a través d'una adreça de bucle tancat"
-
-#: src/remmina_file_editor.c:1143
-#, c-format
-msgid "Same server at port %i"
-msgstr "El mateix servidor en el port %i"
-
-#: src/remmina_file_editor.c:1193 plugins/rdp/rdp_plugin.c:2724
-msgid "Start-up path"
-msgstr "Camí d’inici"
-
-#: src/remmina_file_editor.c:1202
-msgid "SSH Authentication"
-msgstr "Autenticació SSH"
-
-#: src/remmina_file_editor.c:1229
-msgid "SSH private key file"
-msgstr "Contrasenya de la clau privada SSH"
-
-#: src/remmina_file_editor.c:1235 src/remmina_ssh_plugin.c:1474
-msgid "SSH certificate file"
-msgstr "Fitxer certificat SSH"
-
-#: src/remmina_file_editor.c:1293
-msgid "Basic"
-msgstr "Bàsic"
-
-#: src/remmina_file_editor.c:1299
-msgid "Advanced"
-msgstr "Avançat"
-
-#: src/remmina_file_editor.c:1310
-msgid "Notes"
-msgstr "Notes"
-
-#: src/remmina_file_editor.c:1438
-#, c-format
-msgid "(%s: %i): Can't validate setting '%s' since 'value' or 'gfe' are NULL!"
-msgstr ""
-
-#: src/remmina_file_editor.c:1441
-#, c-format
-msgid ""
-"(%s: %i): Can't validate user input since 'setting_name_to_validate', "
-"'value' or 'gfe' are NULL!"
-msgstr ""
-
-#. TRANSLATORS: Meta-error. Shouldn't be visible.
-#: src/remmina_file_editor.c:1445 plugins/x2go/x2go_plugin.c:856
-#: plugins/x2go/x2go_plugin.c:1440
-#, fuzzy
-#| msgid "Transfer error"
-msgid "Internal error."
-msgstr "Error de transferència"
-
-#: src/remmina_file_editor.c:1667 src/remmina_file_editor.c:1703
-#: src/remmina_file_editor.c:1724 src/remmina_file_editor.c:1747
-#, fuzzy, c-format
-#| msgid "Could not create SFTP session. %s"
-msgid "Couldn't validate user input. %s"
-msgstr "No s’ha pogut crear la sessió SFTP. %s"
-
-#: src/remmina_file_editor.c:1691
-msgid "Default settings saved."
-msgstr "S’han desat els paràmetres predeterminats."
-
-#: src/remmina_file_editor.c:1781
-msgid "Remote Connection Profile"
-msgstr "Perfil de connexió remota"
-
-#: src/remmina_file_editor.c:1787
-msgid "Save as Default"
-msgstr "Desa com a predeterminat"
-
-#: src/remmina_file_editor.c:1788
-msgid "Use the current settings as the default for all new connection profiles"
-msgstr ""
-"Usa la configuració actual com a predeterminada per a tots els perfils de "
-"connexió nous"
-
-#: src/remmina_file_editor.c:1796 data/ui/remmina_main.glade:160
-msgid "Connect"
-msgstr "Connecta"
-
-#: src/remmina_file_editor.c:1799
-msgid "_Save and Connect"
-msgstr "_Desa i connecta"
-
-#: src/remmina_file_editor.c:1922
-msgid "Quick Connect"
-msgstr "Connexió ràpida"
-
-#: src/remmina_file_editor.c:1946
-#, c-format
-msgid "Use '%s' as subgroup delimiter"
-msgstr "Utilitza «%s» com a delimitador de subgrups"
-
-#: src/remmina_file_editor.c:2012 src/remmina_file_editor.c:2030
-#, c-format
-msgid "Could not find the file “%s”."
-msgstr "No s'ha pogut trobar el fitxer «%s»."
-
-#. TRANSLATORS: This is a message that pops up when an external Remmina plugin tries to set the window resolution using a legacy parameter.
-#. TRANSLATORS: This is a message that pop-up when an external Remmina plugin tries to set the windows resolution using a legacy parameter.
-#: src/remmina_file.c:451 src/remmina_file.c:497
-msgid ""
-"Using the «resolution» parameter in the Remmina preferences file is "
-"deprecated.\n"
-msgstr ""
-
-#: src/remmina_icon.c:136
-msgid "Open Main Window"
-msgstr "Obre la finestra principal"
-
-#: src/remmina_icon.c:141 data/ui/remmina_main.glade:254
-msgid "_Preferences"
-msgstr "_Preferències"
-
-#: src/remmina_icon.c:146
-msgid "_About"
-msgstr "_Quant a"
-
-#: src/remmina_icon.c:156
-msgid "Enable Service Discovery"
-msgstr "Activa el descobriment de serveis"
-
-#: src/remmina_icon.c:168 data/ui/remmina_main.glade:404
-msgid "_Quit"
-msgstr "_Surt"
-
-#. TRANSLATORS: Applet name as per the Freedesktop Desktop entry specification https://specifications.freedesktop.org/desktop-entry-spec/latest/
-#. TRANSLATORS: Applet Name as per the Freedesktop Desktop entry specification https://specifications.freedesktop.org/desktop-entry-spec/latest/
-#: src/remmina_icon.c:294 src/remmina_icon.c:450
-msgid "Remmina Applet"
-msgstr "Miniaplicació del Remmina"
-
-#. TRANSLATORS: Applet comment/description as per the Freedesktop Desktop entry specification https://specifications.freedesktop.org/desktop-entry-spec/latest/
-#: src/remmina_icon.c:296 src/remmina_icon.c:452
-msgid "Connect to remote desktops through the applet menu"
-msgstr "Connecta amb escriptoris remots mitjançant el menú de la miniaplicació"
-
-#: src/remmina_icon.c:359
-msgid "StatusNotifier/Appindicator support in “"
-msgstr ""
-
-#. TRANSLATORS: %s is a placeholder for "StatusNotifier/Appindicator suppor in “DESKTOP NAME”: "
-#: src/remmina_icon.c:366
-#, c-format
-msgid "%s your desktop does support it"
-msgstr ""
-
-#. TRANSLATORS: %s is a placeholder for "StatusNotifier/Appindicator suppor in “DESKTOP NAME”: "
-#: src/remmina_icon.c:368
-#, c-format
-msgid "%s and Remmina has built-in (compiled) support for libappindicator."
-msgstr ""
-
-#. TRANSLATORS: %s is a placeholder for "StatusNotifier/Appindicator suppor in “DESKTOP NAME”: "
-#: src/remmina_icon.c:371
-#, c-format
-msgid ""
-"%s not supported natively by your Desktop Environment. libappindicator will "
-"try to fallback to GtkStatusIcon/xembed"
-msgstr ""
-
-#. TRANSLATORS: %s is a placeholder for "StatusNotifier/Appindicator suppor in “DESKTOP NAME”: "
-#: src/remmina_icon.c:375
-#, c-format
-msgid "%s You may need to install, and use XApp Status Applet"
-msgstr ""
-
-#. TRANSLATORS: %s is a placeholder for "StatusNotifier/Appindicator suppor in “DESKTOP NAME”: "
-#: src/remmina_icon.c:378
-#, c-format
-msgid "%s You may need to install, and use KStatusNotifierItem"
-msgstr ""
-
-#. TRANSLATORS: %s is a placeholder for "StatusNotifier/Appindicator suppor in “DESKTOP NAME”: "
-#: src/remmina_icon.c:381
-#, c-format
-msgid "%s You may need to install, and use XEmbed SNI Proxy"
-msgstr ""
-
-#. TRANSLATORS: %s is a placeholder for "StatusNotifier/Appindicator suppor in “DESKTOP NAME”: "
-#: src/remmina_icon.c:384
-#, c-format
-msgid "%s You may need to install, and use Gnome Shell Extension Appindicator"
-msgstr ""
-
-#. TRANSLATORS: %s is a placeholder for an error message
-#: src/remmina_ssh_plugin.c:539
-#, c-format
-msgid "Error: %s"
-msgstr "Error: %s"
-
-#: src/remmina_ssh_plugin.c:556
-msgid "Terminal content saved in"
-msgstr "El contingut del terminal s'ha desat a"
-
-#: src/remmina_ssh_plugin.c:822
-msgid "Select All (host+A)"
-msgstr "Selecciona-ho tot (amfitrió+A)"
-
-#: src/remmina_ssh_plugin.c:823
-msgid "Copy (host+C)"
-msgstr "Copia (amfitrió+C)"
-
-#: src/remmina_ssh_plugin.c:824
-msgid "Paste (host+V)"
-msgstr "Enganxa (amfitrió+V)"
-
-#: src/remmina_ssh_plugin.c:825
-msgid "Save session to file"
-msgstr "Desa la sessió al fitxer"
-
-#: src/remmina_ssh_plugin.c:826
-msgid "Increase font size (host+Page Up)"
-msgstr "Augmenta la mida de la lletra (amfitrió+AvPàg)"
-
-#: src/remmina_ssh_plugin.c:827
-msgid "Decrease font size (host+Page Down)"
-msgstr "Redueix la mida de la lletra (amfitrió+RePàg)"
-
-#: src/remmina_ssh_plugin.c:828
-msgid "Find text (host+G)"
-msgstr "Troba text (amfitrió+G)"
-
-#: src/remmina_ssh_plugin.c:1439 data/ui/remmina_main.glade:177
-msgid "Copy"
-msgstr "Copia"
-
-#: src/remmina_ssh_plugin.c:1439
-msgid "_Copy"
-msgstr "_Copia"
-
-#: src/remmina_ssh_plugin.c:1440
-msgid "Paste"
-msgstr "Enganxa"
-
-#: src/remmina_ssh_plugin.c:1440
-msgid "_Paste"
-msgstr "_Enganxa"
-
-#: src/remmina_ssh_plugin.c:1441
-msgid "Select all"
-msgstr "Selecciona-ho tot"
-
-#: src/remmina_ssh_plugin.c:1441
-msgid "_Select all"
-msgstr "_Selecciona-ho tot"
-
-#: src/remmina_ssh_plugin.c:1442
-msgid "Increase font size"
-msgstr "Augmenta la mida de la lletra"
-
-#: src/remmina_ssh_plugin.c:1442
-msgid "_Increase font size"
-msgstr "_Augmenta la mida de la lletra"
-
-#: src/remmina_ssh_plugin.c:1443
-msgid "Decrease font size"
-msgstr "Redueix la mida de la lletra"
-
-#: src/remmina_ssh_plugin.c:1443
-msgid "_Decrease font size"
-msgstr "_Redueix la mida de la lletra"
-
-#: src/remmina_ssh_plugin.c:1444
-msgid "Find text"
-msgstr "Troba text"
-
-#: src/remmina_ssh_plugin.c:1444
-msgid "_Find text"
-msgstr "_Troba text"
-
-#: src/remmina_ssh_plugin.c:1471 plugins/spice/spice_plugin.c:674
-#: plugins/vnc/vnc_plugin.c:1977 plugins/vnc/vnc_plugin.c:1989
-msgid "User password"
-msgstr "Contrasenya de l'usuari"
-
-#: src/remmina_ssh_plugin.c:1477 plugins/rdp/rdp_plugin.c:2723
-msgid "Start-up program"
-msgstr "Programa d’inici"
-
-#: src/remmina_ssh_plugin.c:1482
-msgid ""
-"The filename can use the following placeholders:\n"
-"\n"
-"  • %h is substituted with the server name\n"
-"  • %t is substituted with the SSH server name\n"
-"  • %u is substituted with the username\n"
-"  • %U is substituted with the SSH username\n"
-"  • %p is substituted with Remmina profile name\n"
-"  • %g is substituted with Remmina profile group name\n"
-"  • %d is substituted with local date and time in ISO 8601 format\n"
-msgstr ""
-"El nom del fitxer pot utilitzar els espais reservats següents:\n"
-"\n"
-"  • %h se substitueix amb el nom del servidor.\n"
-"  • %t se substitueix amb el nom del servidor SSH.\n"
-"  • %u se substitueix amb el nom d'usuari.\n"
-"  • %U se substitueix amb el nom d'usuari SSH.\n"
-"  • %p se substitueix amb el nom del perfil del Remmina.\n"
-"  • %g se substitueix amb el nom del perfil del grup del Remmina.\n"
-"  • %d se substitueix amb la data i hora local en format ISO 8601.\n"
-
-#: src/remmina_ssh_plugin.c:1504
-msgid "Terminal colour scheme"
-msgstr "Esquema de color del terminal"
-
-#: src/remmina_ssh_plugin.c:1505
-msgid "Character set"
-msgstr "Joc de caràcters"
-
-#: src/remmina_ssh_plugin.c:1507
-msgid "KEX (Key Exchange) algorithms"
-msgstr "Algoritmes KEX (intercanvi de claus)"
-
-#: src/remmina_ssh_plugin.c:1508
-msgid "Symmetric cipher client to server"
-msgstr "Xifrat simètric entre client i servidor"
-
-#: src/remmina_ssh_plugin.c:1509
-msgid "Preferred server host key types"
-msgstr "Tipus de clau preferides del servidor amfitrió"
-
-#: src/remmina_ssh_plugin.c:1510
-msgid "Folder for SSH session log"
-msgstr "Carpeta per al registre de la sessió SSH"
-
-#: src/remmina_ssh_plugin.c:1511
-msgid "Filename for SSH session log"
-msgstr "Nom de fitxer del registre de la sessió SSH"
-
-#: src/remmina_ssh_plugin.c:1512
-msgid "Log SSH session when exiting Remmina"
-msgstr "Registra la sessió SSH en sortir del Remmina"
-
-#: src/remmina_ssh_plugin.c:1513
-#, fuzzy
-msgid "Log SSH session asynchronously"
-msgstr "Registra la sessió SSH asíncronament"
-
-#: src/remmina_ssh_plugin.c:1513
-#, fuzzy
-msgid "Saving the session asynchronously may have a notable performance impact"
-msgstr ""
-"Desar la sessió asíncronament pot tenir un impacte de rendiment notable"
-
-#: src/remmina_ssh_plugin.c:1514
-msgid "Audible terminal bell"
-msgstr "Timbre audible del terminal"
-
-#: src/remmina_ssh_plugin.c:1515
-msgid "SSH compression"
-msgstr "Compressió SSH"
-
-#: src/remmina_ssh_plugin.c:1516
-msgid "Don't remember passwords"
-msgstr "No recordis les contrasenyes"
-
-#: src/remmina_ssh_plugin.c:1517
-msgid "Strict host key checking"
-msgstr "Comprovació estricta de la clau de l'amfitrió"
-
-#: src/remmina_ssh_plugin.c:1531
-msgid "SSH - Secure Shell"
-msgstr "SSH - Shell segur"
-
-#: plugins/kwallet/src/kwallet_plugin_main.c:118
-msgid "Secured password storage in KWallet"
-msgstr "Emmagatzematge segur de contrasenyes al KDE Wallet"
-
-#: plugins/rdp/rdp_settings.c:217
-msgid "<Auto-detect>"
-msgstr "<Detecta automàticament>"
-
-#: plugins/rdp/rdp_settings.c:249
-msgid "<Not set>"
-msgstr "<Sense definir>"
-
-#: plugins/rdp/rdp_settings.c:280
-msgid "<Choose a quality level to edit…>"
-msgstr "<Trieu un nivell de qualitat a editar…>"
-
-#: plugins/rdp/rdp_settings.c:282 plugins/rdp/rdp_plugin.c:2542
-#: plugins/vnc/vnc_plugin.c:1934
-msgid "Poor (fastest)"
-msgstr "Baixa (la més ràpida)"
-=======
 #: plugins/rdp/rdp_plugin.c:2728
 #, fuzzy
 msgid "Swap left and right mouse buttons for left-handed mouse support"
@@ -3942,19 +2877,11 @@
 #: plugins/spice/spice_plugin_usb.c:94
 msgid "USB redirection error"
 msgstr "Error de redirecció USB"
->>>>>>> 050fc71c
-
-#: plugins/rdp/rdp_settings.c:284 plugins/rdp/rdp_plugin.c:2543
-#: plugins/vnc/vnc_plugin.c:1933
-msgid "Medium"
-msgstr "Mitjana"
-
-<<<<<<< HEAD
-#: plugins/rdp/rdp_settings.c:286 plugins/rdp/rdp_plugin.c:2544
-#: plugins/vnc/vnc_plugin.c:1931
-msgid "Good"
-msgstr "Bona"
-=======
+
+#: plugins/vnc/vnc_plugin.c:772
+msgid "Enter VNC password"
+msgstr "Introduïu la contrasenya VNC"
+
 #: plugins/vnc/vnc_plugin.c:825 plugins/gvnc/gvnc_plugin.c:539
 msgid "Enter VNC authentication credentials"
 msgstr "Introduïu les credencials d'autenticació VNC"
@@ -3962,113 +2889,26 @@
 #: plugins/vnc/vnc_plugin.c:936
 msgid "Unable to connect to VNC server"
 msgstr "No s’ha pogut connectar al servidor VNC"
->>>>>>> 050fc71c
-
-#: plugins/rdp/rdp_settings.c:288 plugins/rdp/rdp_plugin.c:2545
-#: plugins/vnc/vnc_plugin.c:1932
-msgid "Best (slowest)"
-msgstr "La millor (la més lenta)"
-
-#: plugins/rdp/rdp_settings.c:427
-msgid "Keyboard layout"
-msgstr "Disposició del teclat"
-
-#: plugins/rdp/rdp_settings.c:457
-msgid "Use client keyboard mapping"
-msgstr "Utilitza la disposició del teclat del client"
-
-#: plugins/rdp/rdp_settings.c:468
-#, fuzzy
-#| msgid "Keyboard mapping"
-msgid "Keyboard scancode remapping"
-msgstr "Distribució del teclat"
-
-<<<<<<< HEAD
-#: plugins/rdp/rdp_settings.c:483
-msgid "List of key=value,… pairs to remap scancodes. E.g. 0x56=0x29,0x29=0x56"
-msgstr ""
-
-#: plugins/rdp/rdp_settings.c:486
-msgid "FreeRDP > 2.3.0 is required to map scancodes"
-msgstr ""
-
-#: plugins/rdp/rdp_settings.c:494
-msgid "Quality settings"
-msgstr "Configuració de qualitat"
-
-#: plugins/rdp/rdp_settings.c:517
-msgid "Wallpaper"
-msgstr "Fons d’escriptori"
-
-#: plugins/rdp/rdp_settings.c:525
-msgid "Window drag"
-msgstr "Arrossegada de finestra"
-
-#: plugins/rdp/rdp_settings.c:532
-msgid "Menu animation"
-msgstr "Animació del menú"
-
-#: plugins/rdp/rdp_settings.c:540
-msgid "Theme"
-msgstr "Tema"
-
-#: plugins/rdp/rdp_settings.c:547
-msgid "Cursor shadow"
-msgstr "Ombra del cursor"
-
-#: plugins/rdp/rdp_settings.c:555
-msgid "Cursor blinking"
-msgstr "Parpelleig del cursor"
-
-#: plugins/rdp/rdp_settings.c:562
-msgid "Font smoothing"
-msgstr "Suavització de la lletra"
-
-#: plugins/rdp/rdp_settings.c:570
-msgid "Composition"
-msgstr "Composició"
-
-#: plugins/rdp/rdp_settings.c:580
-msgid "Remote scale factor"
-msgstr "Factor d’escala remot"
-
-#: plugins/rdp/rdp_settings.c:595
-msgid "Desktop scale factor %"
-msgstr "% de factor d’escala d’escriptori"
-
-#: plugins/rdp/rdp_settings.c:607
-msgid "Device scale factor %"
-msgstr "% de factor d’escala de dispositiu"
-
-#: plugins/rdp/rdp_settings.c:630
-msgid "Desktop orientation"
-msgstr "Orientació de l’escriptori"
-
-#: plugins/rdp/rdp_settings.c:650
-#, fuzzy
-#| msgid "Use system proxy settings"
-msgid "Input device settings"
-msgstr "Configuració del dispositiu d'entrada"
-
-#: plugins/rdp/rdp_settings.c:658 plugins/rdp/rdp_plugin.c:2686
-#: plugins/vnc/vnc_plugin.c:2014
-#, fuzzy
-#| msgid "Turn on smooth scrolling"
-msgid "Disable smooth scrolling"
-msgstr "Desactiva el desplaçament suau"
-
-#: plugins/rdp/rdp_settings.c:669
-#, fuzzy
-#| msgid "Quality settings"
-msgid "General settings"
-msgstr "Configuració general"
-
-#: plugins/rdp/rdp_settings.c:676 plugins/rdp/rdp_plugin.c:2738
-#, fuzzy
-#| msgid "Reconnection attempt %d of %d…"
-msgid "Reconnect attempts number"
-msgstr "Torna a connectar el número d'intents"
-=======
+
+#: plugins/vnc/vnc_plugin.c:937
+#, c-format
+msgid "Couldn’t convert '%s' to host address"
+msgstr "No s’ha pogut convertir «%s» a una adreça de l'amfitrió"
+
+#: plugins/vnc/vnc_plugin.c:938
+#, c-format
+msgid "VNC connection failed: %s"
+msgstr "Ha fallat la connexió VNC: %s"
+
+#: plugins/vnc/vnc_plugin.c:939
+msgid "Your connection has been rejected."
+msgstr "S’ha rebutjat la vostra connexió."
+
+#: plugins/vnc/vnc_plugin.c:966
+#, c-format
+msgid "The VNC server requested an unknown authentication method. %s"
+msgstr "El servidor VNC ha demanat un mètode d'autenticació desconegut. %s"
+
 #: plugins/vnc/vnc_plugin.c:968
 msgid "Please retry after turning on encryption for this profile."
 msgstr "Torneu a provar-ho en activar el xifratge en aquest perfil."
@@ -4142,82 +2982,11 @@
 #: plugins/vnc/vnc_plugin.h:41
 msgid "Remmina VNC Plugin"
 msgstr "Connector VNC del Remmina"
->>>>>>> 050fc71c
-
-#: plugins/rdp/rdp_settings.c:689 plugins/rdp/rdp_plugin.c:2738
-#, fuzzy
-msgid ""
-"The maximum number of reconnect attempts upon an RDP disconnect (default: 20)"
-msgstr ""
-"Nombre màxim d'intents de reconnexió després d'una desconnexió RDP (per "
-"defecte: 20)"
-
-<<<<<<< HEAD
-#: plugins/rdp/rdp_plugin.c:762 plugins/rdp/rdp_plugin.c:827
-msgid "Enter RDP authentication credentials"
-msgstr "Introduïu les credencials d'autenticació RDP"
-
-#: plugins/rdp/rdp_plugin.c:835
-msgid "Enter RDP gateway authentication credentials"
-msgstr "Introduïu les credencials d'autenticació de la passarel·la RDP"
-
-#: plugins/rdp/rdp_plugin.c:2073
-#, c-format
-msgid ""
-"Could not access the RDP server “%s”.\n"
-"Account locked out."
-msgstr ""
-"No s'ha pogut accedir al servidor RDP «%s».\n"
-"S'ha blocat el compte."
-
-#: plugins/rdp/rdp_plugin.c:2080
-#, c-format
-msgid ""
-"Could not access the RDP server “%s”.\n"
-"Account expired."
-msgstr ""
-"No s'ha pogut accedir al servidor RDP «%s».\n"
-"El compte ha vençut."
-
-#: plugins/rdp/rdp_plugin.c:2087
-#, c-format
-msgid ""
-"Could not access the RDP server “%s”.\n"
-"Password expired."
-msgstr ""
-"No s'ha pogut accedir al servidor RDP «%s».\n"
-"La contrasenya ha vençut."
-
-#: plugins/rdp/rdp_plugin.c:2094
-#, c-format
-msgid ""
-"Could not access the RDP server “%s”.\n"
-"Account disabled."
-msgstr ""
-"No s'ha pogut accedir al servidor RDP «%s».\n"
-"S'ha desactivat el compte."
-
-#: plugins/rdp/rdp_plugin.c:2100
-#, c-format
-msgid ""
-"Could not access the RDP server “%s”.\n"
-"Insufficient user privileges."
-msgstr ""
-"No s'ha pogut accedir al servidor RDP «%s».\n"
-"L'usuari no té prou privilegis."
-
-#: plugins/rdp/rdp_plugin.c:2108
-#, c-format
-msgid ""
-"Could not access the RDP server “%s”.\n"
-"Account restricted."
-msgstr ""
-"No s'ha pogut accedir al servidor RDP «%s».\n"
-"S'ha restringit el compte."
-
-#: plugins/rdp/rdp_plugin.c:2116
-#, c-format
-=======
+
+#: plugins/vnc/vnc_plugin.h:46
+msgid "Remmina VNC listener Plugin"
+msgstr "Connector per a l'escolta del VNC del Remmina"
+
 #: plugins/www/www_config.h:43
 msgid "Remmina web-browser plugin"
 msgstr "Connector del navegador web del Remmina"
@@ -4287,77 +3056,10 @@
 msgstr "No heu establit cap ordre per a executar-se"
 
 #: plugins/exec/exec_plugin.c:206
->>>>>>> 050fc71c
 msgid ""
 "Warning: Running a command synchronously may cause Remmina not to respond.\n"
 "Do you really want to continue?"
 msgstr ""
-<<<<<<< HEAD
-"No s'ha pogut accedir al servidor RDP «%s».\n"
-"Canvieu la contrasenya abans de connectar."
-
-#: plugins/rdp/rdp_plugin.c:2121
-#, c-format
-msgid "Lost connection to the RDP server “%s”."
-msgstr "S'ha perdut la connexió amb el servidor RDP «%s»."
-
-#: plugins/rdp/rdp_plugin.c:2124
-#, c-format
-msgid "Could not find the address for the RDP server “%s”."
-msgstr "No s'ha pogut trobar l'adreça del servidor RDP «%s»."
-
-#: plugins/rdp/rdp_plugin.c:2128
-#, c-format
-msgid ""
-"Could not connect to the RDP server “%s” via TLS. Check that client and "
-"server support a common TLS version."
-msgstr ""
-"No s'ha pogut connectar al servidor RDP «%s» a través de TLS. Comproveu que "
-"el client i el servidor són compatibles amb la mateixa versió de TLS."
-
-#. TRANSLATORS: the placeholder may be either an IP/FQDN or a server hostname
-#: plugins/rdp/rdp_plugin.c:2132
-#, fuzzy, c-format
-#| msgid ""
-#| "Unable to establish a connection to the RDP server “%s”. Check \"Security "
-#| "protocol negotiation\"."
-msgid ""
-"Unable to establish a connection to the RDP server “%s”. Check “Security "
-"protocol negotiation”."
-msgstr ""
-"No s'ha pogut establir una connexió amb el servidor RDP «%s». Comproveu la "
-"«Negociació del protocol de seguretat»."
-
-#: plugins/rdp/rdp_plugin.c:2140
-#, c-format
-msgid "Cannot connect to the RDP server “%s”."
-msgstr "No es pot connectar al servidor RDP «%s»."
-
-#: plugins/rdp/rdp_plugin.c:2143
-msgid "Could not start libfreerdp-gdi."
-msgstr "No s'ha pogut iniciar el libfreerdp-gdi."
-
-#: plugins/rdp/rdp_plugin.c:2146
-#, c-format
-msgid ""
-"You requested a H.264 GFX mode for the server “%s”, but your libfreerdp does "
-"not support H.264. Please use a non-AVC colour depth setting."
-msgstr ""
-"Heu sol·licitat el mode H.264 GFX per al servidor «%s», però el vostre "
-"libfreerdp no és compatible amb l'H.264. Utilitzeu un paràmetre de "
-"profunditat de color que no sigui AVC."
-
-#: plugins/rdp/rdp_plugin.c:2153
-#, c-format
-msgid "The “%s” server refused the connection."
-msgstr "El servidor «%s» ha rebutjat la connexió."
-
-#: plugins/rdp/rdp_plugin.c:2158
-#, fuzzy, c-format
-#| msgid ""
-#| "The Remote Desktop Gateway “%s” denied the user \"%s\\%s\" access due to "
-#| "policy."
-=======
 "Atenció: Executar una ordre de manera síncrona podria fer que el Remmina no "
 "respongués.\n"
 "Segur que voleu continuar?"
@@ -4384,125 +3086,11 @@
 
 #: plugins/x2go/x2go_plugin.c:67
 #, c-format
->>>>>>> 050fc71c
 msgid ""
 "The command-line feature '%s' is not available! Attempting to start PyHoca-"
 "CLI without using this feature…"
 msgstr ""
 
-<<<<<<< HEAD
-#: plugins/rdp/rdp_plugin.c:2168
-#, c-format
-msgid "Cannot connect to the “%s” RDP server."
-msgstr "No es pot connectar al servidor RDP «%s»."
-
-#: plugins/rdp/rdp_plugin.c:2511
-msgid "Automatic (32 bpp) (Server chooses its best format)"
-msgstr "Automàtic (32 bpp; el servidor tria el millor format)"
-
-#: plugins/rdp/rdp_plugin.c:2512
-msgid "GFX AVC444 (32 bpp)"
-msgstr "GFX AVC444 (32 bpp)"
-
-#: plugins/rdp/rdp_plugin.c:2513
-msgid "GFX AVC420 (32 bpp)"
-msgstr "GFX AVC420 (32 bpp)"
-
-#: plugins/rdp/rdp_plugin.c:2514
-msgid "GFX RFX (32 bpp)"
-msgstr "GFX RFX (32 bpp)"
-
-#: plugins/rdp/rdp_plugin.c:2515
-msgid "GFX RFX Progressive (32 bpp)"
-msgstr "GFX RFX Progressiu (32 bpp)"
-
-#: plugins/rdp/rdp_plugin.c:2516
-msgid "RemoteFX (32 bpp)"
-msgstr "RemoteFX (32 bpp)"
-
-#: plugins/rdp/rdp_plugin.c:2517 plugins/vnc/vnc_plugin.c:1922
-msgid "True colour (32 bpp)"
-msgstr "Color real (32 bpp)"
-
-#: plugins/rdp/rdp_plugin.c:2518
-msgid "True colour (24 bpp)"
-msgstr "Color real (24 bpp)"
-
-#: plugins/rdp/rdp_plugin.c:2519 plugins/vnc/vnc_plugin.c:1923
-msgid "High colour (16 bpp)"
-msgstr "Color alt (16 bpp)"
-
-#: plugins/rdp/rdp_plugin.c:2520
-msgid "High colour (15 bpp)"
-msgstr "Color alt (15 bpp)"
-
-#: plugins/rdp/rdp_plugin.c:2521 plugins/vnc/vnc_plugin.c:1924
-msgid "256 colours (8 bpp)"
-msgstr "256 colors (8 bpp)"
-
-#: plugins/rdp/rdp_plugin.c:2552 data/ui/remmina_preferences.glade:641
-msgid "None"
-msgstr "Cap"
-
-#: plugins/rdp/rdp_plugin.c:2553
-msgid "Auto-detect"
-msgstr "Detecta automàticament"
-
-#: plugins/rdp/rdp_plugin.c:2554
-msgid "Modem"
-msgstr "Mòdem"
-
-#: plugins/rdp/rdp_plugin.c:2555
-msgid "Low performance broadband"
-msgstr "Ample de banda de baix rendiment"
-
-#: plugins/rdp/rdp_plugin.c:2556
-msgid "Satellite"
-msgstr "Satèlit"
-
-#: plugins/rdp/rdp_plugin.c:2557
-msgid "High performance broadband"
-msgstr "Ample de banda d'alt rendiment"
-
-#: plugins/rdp/rdp_plugin.c:2558
-msgid "WAN"
-msgstr "WAN"
-
-#: plugins/rdp/rdp_plugin.c:2559
-msgid "LAN"
-msgstr "LAN"
-
-#: plugins/rdp/rdp_plugin.c:2566 plugins/spice/spice_plugin.c:635
-#: data/ui/remmina_preferences.glade:677
-msgid "Off"
-msgstr "Desactiva"
-
-#: plugins/rdp/rdp_plugin.c:2575
-msgid "Automatic negotiation"
-msgstr "Negocia de manera automàtica"
-
-#: plugins/rdp/rdp_plugin.c:2576
-msgid "NLA protocol security"
-msgstr "Seguretat del protocol NLA"
-
-#: plugins/rdp/rdp_plugin.c:2577
-msgid "TLS protocol security"
-msgstr "Seguretat del protocol TLS"
-
-#: plugins/rdp/rdp_plugin.c:2578
-msgid "RDP protocol security"
-msgstr "Seguretat del protocol RDP"
-
-#: plugins/rdp/rdp_plugin.c:2579
-msgid "NLA extended protocol security"
-msgstr "Seguretat del protocol ampliat NLA"
-
-#: plugins/rdp/rdp_plugin.c:2592
-msgid "2600 (Windows XP), 7601 (Windows Vista/7), 9600 (Windows 8 and newer)"
-msgstr "2600 (Windows XP), 7601 (Windows Vista/7), 9600 (Windows 8 i més nous)"
-
-#: plugins/rdp/rdp_plugin.c:2595
-=======
 #: plugins/x2go/x2go_plugin.c:287 plugins/x2go/x2go_plugin.c:419
 #: plugins/x2go/x2go_plugin.c:478 plugins/x2go/x2go_plugin.c:581
 #: plugins/x2go/x2go_plugin.c:656 plugins/x2go/x2go_plugin.c:668
@@ -4634,59 +3222,26 @@
 msgstr ""
 
 #: plugins/x2go/x2go_plugin.c:677
->>>>>>> 050fc71c
 msgid ""
 "GtkTreeModel of session chooser dialog could not be obtained for an unknown "
 "reason."
 msgstr ""
 
-<<<<<<< HEAD
-#: plugins/rdp/rdp_plugin.c:2603
-msgid ""
-"Options for redirection of audio input:\n"
-"  • [sys:<sys>,][dev:<dev>,][format:<format>,][rate:<rate>,]\n"
-"    [channel:<channel>] Audio input (microphone)\n"
-"  • sys:pulse\n"
-"  • format:1\n"
-"  • sys:oss,dev:1,format:1\n"
-"  • sys:alsa"
-=======
 #: plugins/x2go/x2go_plugin.c:709
 msgid "Couldn't get currently selected row (session)!"
->>>>>>> 050fc71c
-msgstr ""
-
-<<<<<<< HEAD
-#: plugins/rdp/rdp_plugin.c:2612
-=======
+msgstr ""
+
 #: plugins/x2go/x2go_plugin.c:725
 #, c-format
->>>>>>> 050fc71c
 msgid ""
 "Exactly one session should be selectable but '%i' rows (sessions) are "
 "selected."
 msgstr ""
 
-<<<<<<< HEAD
-#: plugins/rdp/rdp_plugin.c:2622
-msgid ""
-"Options for redirection of USB device:\n"
-"  • [dbg,][id:<vid>:<pid>#…,][addr:<bus>:<addr>#…,][auto]\n"
-"  • auto\n"
-"  • id:054c:0268#4669:6e6b,addr:04:0c"
-=======
 #: plugins/x2go/x2go_plugin.c:764
 msgid "Failed to fill 'GtkTreeIter'."
->>>>>>> 050fc71c
-msgstr ""
-
-<<<<<<< HEAD
-#: plugins/rdp/rdp_plugin.c:2628
-msgid ""
-"Advanced setting for high latency links:\n"
-"Adjusts the connection timeout. Use if your connection times out.\n"
-"The highest possible value is 600000 ms (10 minutes).\n"
-=======
+msgstr ""
+
 #: plugins/x2go/x2go_plugin.c:776
 #, c-format
 msgid "Couldn't get property with index '%i' out of selected row."
@@ -4702,14 +3257,9 @@
 
 #: plugins/x2go/x2go_plugin.c:826
 msgid "parameter 'env' is either invalid or uninitialized."
->>>>>>> 050fc71c
-msgstr ""
-
-<<<<<<< HEAD
-#: plugins/rdp/rdp_plugin.c:2633
-=======
+msgstr ""
+
 #: plugins/x2go/x2go_plugin.c:842 plugins/x2go/x2go_plugin.c:2170
->>>>>>> 050fc71c
 #, fuzzy
 msgid "Started PyHoca-CLI with the following arguments:"
 msgstr "S'ha iniciat PyHoca-CLI amb els següents arguments:"
@@ -4720,11 +3270,7 @@
 "problem."
 msgstr ""
 
-<<<<<<< HEAD
-#: plugins/rdp/rdp_plugin.c:2638
-=======
 #: plugins/x2go/x2go_plugin.c:880
->>>>>>> 050fc71c
 #, fuzzy
 msgid "An unknown error occured while trying to start PyHoca-CLI."
 msgstr "S'ha produït un error en iniciar una sessió X2Go…"
@@ -4734,79 +3280,18 @@
 msgid ""
 "An unknown error occured while trying to start PyHoca-CLI. Exit code: %i"
 msgstr ""
-<<<<<<< HEAD
-"Llista separada per comes dels ID del monitor i les orientacions de "
-"l'escriptori:\n"
-"  • [<id>:<orientation-in-degrees>,]\n"
-"  • 0,1,2,3\n"
-"  • 0:270,1:90\n"
-"Les orientacions s'especifiquen en graus, els valors vàlids són:\n"
-"  • 0 (paisatge)\n"
-"  • 90 (retrat)\n"
-"  • 180 (paisatge capgirat)\n"
-"  • 270 (retrat girat)\n"
-"\n"
-
-#: plugins/rdp/rdp_plugin.c:2650
-#, fuzzy
-=======
 
 #: plugins/x2go/x2go_plugin.c:897
 #, c-format
->>>>>>> 050fc71c
 msgid ""
 "An unknown error occured while trying to start PyHoca-CLI. Exit code: %i. "
 "Error: '%s'"
 msgstr ""
-"Redirigeix el directori <path>as anomenat compartir <name>.\n"
-"  • <name>,<fullpath>[;<name>,<fullpath>[;...]]\n"
-"  • MyHome,/home/remminer\n"
-"  • /home/remminer\n"
-"  • MyHome,/home/remminer; AlgunPath,/camí/a/algun camí\n"
-"La implementació de Hotplug està habilitada amb:\n"
-"  • hotplug,*\n"
-"\n"
-
-#: plugins/rdp/rdp_plugin.c:2682 plugins/spice/spice_plugin.c:677
-msgid "Share folder"
-msgstr "Comparteix una carpeta"
-
-<<<<<<< HEAD
-#: plugins/rdp/rdp_plugin.c:2682
-#, fuzzy
-msgid "Use “Redirect directory” in the advanced tab for multiple directories"
-=======
+
 #: plugins/x2go/x2go_plugin.c:940
 msgid "Parameter 'custom_data' is not fully initialized!"
->>>>>>> 050fc71c
-msgstr ""
-"Usa \"Directori de redirecció\" a la pestanya avançada per a diversos "
-"directoris"
-
-<<<<<<< HEAD
-#: plugins/rdp/rdp_plugin.c:2683
-msgid "Restricted admin mode"
-msgstr ""
-
-#: plugins/rdp/rdp_plugin.c:2684
-#, fuzzy
-#| msgid "Password"
-msgid "Password hash"
-msgstr "Contrasenya"
-
-#: plugins/rdp/rdp_plugin.c:2684
-msgid "Restricted admin mode password hash"
-msgstr ""
-
-#: plugins/rdp/rdp_plugin.c:2685
-#, fuzzy
-msgid "Left-handed mouse support"
-msgstr "Suport del ratolí a mà esquerra"
-
-#: plugins/rdp/rdp_plugin.c:2685
-#, fuzzy
-msgid "Swap left and right mouse buttons for left-handed mouse support"
-=======
+msgstr ""
+
 #: plugins/x2go/x2go_plugin.c:967 plugins/x2go/x2go_plugin.c:1576
 #: plugins/x2go/x2go_plugin.c:1870
 #, fuzzy
@@ -4825,717 +3310,8 @@
 
 #: plugins/x2go/x2go_plugin.c:1094 plugins/x2go/x2go_plugin.c:1118
 msgid "Couldn't get session ID from session chooser dialog."
->>>>>>> 050fc71c
-msgstr ""
-"Intercanvia els botons esquerre i dret del ratolí per a la compatibilitat "
-"amb el ratolí esquerra"
-
-<<<<<<< HEAD
-#: plugins/rdp/rdp_plugin.c:2687
-#, fuzzy
-msgid "Enable multi monitor"
-msgstr "Habilita el monitor múltiple"
-
-#: plugins/rdp/rdp_plugin.c:2688
-#, fuzzy
-msgid "Span screen over multiple monitors"
-msgstr "Pantalla d'extensió a diversos monitors"
-
-#: plugins/rdp/rdp_plugin.c:2689
-#, fuzzy
-#| msgid "Listen on port"
-msgid "List monitor IDs"
-msgstr "ID del monitor de llista"
-
-#: plugins/rdp/rdp_plugin.c:2691 plugins/vnc/vnc_plugin.c:1978
-#: plugins/vnc/vnc_plugin.c:1990 plugins/gvnc/gvnc_plugin.c:849
-msgid "Colour depth"
-msgstr "Profunditat de color"
-
-#: plugins/rdp/rdp_plugin.c:2692
-msgid "Network connection type"
-msgstr "Tipus de connexió"
-
-#: plugins/rdp/rdp_plugin.c:2707 plugins/vnc/vnc_plugin.c:1979
-#: plugins/vnc/vnc_plugin.c:1991
-msgid "Quality"
-msgstr "Qualitat"
-
-#: plugins/rdp/rdp_plugin.c:2708
-msgid "Security protocol negotiation"
-msgstr "Negociació del protocol de seguretat"
-
-#: plugins/rdp/rdp_plugin.c:2709
-msgid "Gateway transport type"
-msgstr "Tipus de transport de la passarel·la"
-
-#: plugins/rdp/rdp_plugin.c:2710
-msgid "FreeRDP log level"
-msgstr "Nivell de registre FreeRDP"
-
-#: plugins/rdp/rdp_plugin.c:2711
-msgid "FreeRDP log filters"
-msgstr "filters registre FreeRDP"
-
-#: plugins/rdp/rdp_plugin.c:2711
-msgid "tag:level[,tag:level[,…]]"
-msgstr "tag:nivell[,etiqueta:nivell[,...]]"
-
-#: plugins/rdp/rdp_plugin.c:2712
-msgid "Audio output mode"
-msgstr "Mode de sortida d'àudio"
-
-#: plugins/rdp/rdp_plugin.c:2713
-msgid "Redirect local audio output"
-msgstr "Redirigeix la sortida de so local"
-
-#: plugins/rdp/rdp_plugin.c:2714
-msgid "Redirect local microphone"
-msgstr "Redirigeix el micròfon local"
-
-#: plugins/rdp/rdp_plugin.c:2715
-msgid "Connection timeout in ms"
-msgstr "Espera màxima de la connexió en ms"
-
-#: plugins/rdp/rdp_plugin.c:2716
-msgid "Remote Desktop Gateway server"
-msgstr "Servidor de la passarel·la de l'escriptori remot"
-
-#: plugins/rdp/rdp_plugin.c:2717
-msgid "Remote Desktop Gateway username"
-msgstr "Nom d'usuari de la passarel·la de l'escriptori remot"
-
-#: plugins/rdp/rdp_plugin.c:2718
-msgid "Remote Desktop Gateway password"
-msgstr "Contrasenya de la passarel·la de l'escriptori remot"
-
-#: plugins/rdp/rdp_plugin.c:2719
-msgid "Remote Desktop Gateway domain"
-msgstr "Domini de la passarel·la de l'escriptori remot"
-
-#: plugins/rdp/rdp_plugin.c:2720
-#, fuzzy
-msgid "Redirect directory"
-msgstr "Directori de redirecció"
-
-#: plugins/rdp/rdp_plugin.c:2721
-msgid "Client name"
-msgstr "Nom del client"
-
-#: plugins/rdp/rdp_plugin.c:2722
-msgid "Client build"
-msgstr "Compilació del client"
-
-#: plugins/rdp/rdp_plugin.c:2725
-msgid "Load balance info"
-msgstr "Informació del balanç de càrrega"
-
-#. TRANSLATORS: Do not use typographic quotation marks, these must stay as "double quote", also know as “Typewriter ("programmer's") quote, ambidextrous.”
-#: plugins/rdp/rdp_plugin.c:2727
-msgid "Override printer drivers"
-msgstr "Sobreescriu els controladors de la impressora"
-
-#: plugins/rdp/rdp_plugin.c:2727
-msgid ""
-"\"Samsung_CLX-3300_Series\":\"Samsung CLX-3300 Series PS\";\"Canon MF410\":"
-"\"Canon MF410 Series UFR II\""
-msgstr ""
-"\"Samsung_CLX-3300_Series\":\"Samsung CLX-3300 Series PS\";\"Canon MF410\":"
-"\"Canon MF410 Series UFR II\""
-
-#: plugins/rdp/rdp_plugin.c:2728
-msgid "USB device redirection"
-msgstr "Redirecció de dispositiu USB"
-
-#: plugins/rdp/rdp_plugin.c:2729
-msgid "Local serial name"
-msgstr "Nom de sèrie local"
-
-#: plugins/rdp/rdp_plugin.c:2729
-msgid "COM1, COM2, etc."
-msgstr "COM1, COM2, etc."
-
-#: plugins/rdp/rdp_plugin.c:2730
-msgid "Local serial driver"
-msgstr "Controlador sèrie local"
-
-#: plugins/rdp/rdp_plugin.c:2730
-msgid "Serial"
-msgstr "Sèrie"
-
-#: plugins/rdp/rdp_plugin.c:2731
-msgid "Local serial path"
-msgstr "Camí sèrie local"
-
-#: plugins/rdp/rdp_plugin.c:2731
-msgid "/dev/ttyS0, /dev/ttyS1, etc."
-msgstr "/dev/ttyS0, /dev/ttyS1, etc."
-
-#: plugins/rdp/rdp_plugin.c:2732
-msgid "Local parallel name"
-msgstr "Nom paral·lel local"
-
-#: plugins/rdp/rdp_plugin.c:2733
-msgid "Local parallel device"
-msgstr "Dispositiu paral·lel local"
-
-#: plugins/rdp/rdp_plugin.c:2734
-msgid "Name of smart card"
-msgstr "Nom de la targeta intel·ligent"
-
-#: plugins/rdp/rdp_plugin.c:2735
-msgid "Dynamic virtual channel"
-msgstr "Canal virtual dinàmic"
-
-#: plugins/rdp/rdp_plugin.c:2735 plugins/rdp/rdp_plugin.c:2736
-msgid "<channel>[,<options>]"
-msgstr "<channel>[,<options>]"
-
-#: plugins/rdp/rdp_plugin.c:2736
-msgid "Static virtual channel"
-msgstr "Canal virtual estàtic"
-
-#: plugins/rdp/rdp_plugin.c:2737
-#, fuzzy
-#| msgid "USB redirection error"
-msgid "TCP redirection"
-msgstr "Redirecció TCP"
-
-#: plugins/rdp/rdp_plugin.c:2737
-#, fuzzy
-msgid "/PATH/TO/rdp2tcp"
-msgstr "/CAMÍ/A/rdp2tcp"
-
-#: plugins/rdp/rdp_plugin.c:2739
-msgid "Prefer IPv6 AAAA record over IPv4 A record"
-msgstr "Prefereix l'enregistrament IPv6 AAAA sobre el IPv4 A"
-
-#: plugins/rdp/rdp_plugin.c:2740
-msgid "Share printers"
-msgstr "Comparteix les impressores"
-
-#: plugins/rdp/rdp_plugin.c:2741
-msgid "Share serial ports"
-msgstr "Comparteix els ports sèrie"
-
-#: plugins/rdp/rdp_plugin.c:2742
-msgid "(SELinux) permissive mode for serial ports"
-msgstr "(SELinux) mode permissiu per a ports sèrie"
-
-#: plugins/rdp/rdp_plugin.c:2743
-msgid "Share parallel ports"
-msgstr "Comparteix ports paral·lels"
-
-#: plugins/rdp/rdp_plugin.c:2744
-msgid "Share a smart card"
-msgstr "Comparteix una targeta intel·ligent"
-
-#: plugins/rdp/rdp_plugin.c:2745 plugins/vnc/vnc_plugin.c:2009
-msgid "Turn off clipboard sync"
-msgstr "Desactiva la sincronització del porta-retalls"
-
-#: plugins/rdp/rdp_plugin.c:2746
-msgid "Ignore certificate"
-msgstr "Ignora el certificat"
-
-#: plugins/rdp/rdp_plugin.c:2747
-msgid "Use the old license workflow"
-msgstr "Utilitza el flux de treball de llicències antic"
-
-#: plugins/rdp/rdp_plugin.c:2747
-msgid "It disables CAL and hwId is set to 0"
-msgstr "Això desactiva el CAL i estableix el hwld a 0"
-
-#: plugins/rdp/rdp_plugin.c:2748 plugins/spice/spice_plugin.c:702
-#: plugins/vnc/vnc_plugin.c:2013 plugins/www/www_plugin.c:919
-#: plugins/gvnc/gvnc_plugin.c:867
-msgid "Forget passwords after use"
-msgstr "Oblida les contrasenyes després d'utilitzar-les"
-
-#: plugins/rdp/rdp_plugin.c:2749
-msgid "Attach to console (2003/2003 R2)"
-msgstr "Adjunta a la consola (Windows 2003/2003 R2)"
-
-#: plugins/rdp/rdp_plugin.c:2750
-msgid "Turn off fast-path"
-msgstr "Desactiva el fast-path"
-
-#: plugins/rdp/rdp_plugin.c:2751
-msgid "Server detection using Remote Desktop Gateway"
-msgstr "Detecció de servidor utilitzant la passarel·la de l'escriptori remot"
-
-#: plugins/rdp/rdp_plugin.c:2753
-msgid "Use system proxy settings"
-msgstr "Utilitza la configuració del servidor intermediari del sistema"
-
-#: plugins/rdp/rdp_plugin.c:2755
-msgid "Turn off automatic reconnection"
-msgstr "Desactiva la reconnexió automàtica"
-
-#: plugins/rdp/rdp_plugin.c:2756
-msgid "Relax order checks"
-msgstr "Relaxa les comprovacions de l'ordre"
-
-#: plugins/rdp/rdp_plugin.c:2757
-msgid "Glyph cache"
-msgstr "Memòria cau dels glifs"
-
-#: plugins/rdp/rdp_plugin.c:2758
-msgid "Enable multitransport protocol (UDP)"
-msgstr "Activa el protocol de multitransport (UDP)"
-
-#: plugins/rdp/rdp_plugin.c:2758
-msgid "Using the UDP protocol may improve performance"
-msgstr "L'ús del protocol UDP podria millorar el rendiment"
-
-#: plugins/rdp/rdp_plugin.c:2759
-msgid "Use base credentials for gateway too"
-msgstr "Utilitza les credencials base també per la porta d'enllaç"
-
-#: plugins/rdp/rdp_plugin.c:2761
-#, fuzzy
-msgid "Enable Gateway websockets support"
-msgstr "Habilita la compatibilitat amb els programes web de passarel·la"
-
-#: plugins/rdp/rdp_plugin.c:2774 plugins/spice/spice_plugin.c:715
-#: plugins/vnc/vnc_plugin.c:2029
-msgid "Send Ctrl+Alt+Delete"
-msgstr "Envia Ctrl+Alt+Supr"
-
-#: plugins/rdp/rdp_plugin.c:2787
-msgid "RDP - Remote Desktop Protocol"
-msgstr "RDP - Protocol d'escriptori remot"
-
-#: plugins/rdp/rdp_plugin.c:2812
-msgid "RDP - RDP File Handler"
-msgstr "RDP - Gestor de fitxers RDP"
-
-#: plugins/rdp/rdp_plugin.c:2827
-msgid "RDP - Preferences"
-msgstr "RDP - Preferències"
-
-#: plugins/rdp/rdp_plugin.c:2880
-msgid "Export connection in Windows .rdp file format"
-msgstr "Exporta la connexió en el format .rdp de Windows"
-
-#: plugins/rdp/rdp_event.c:344
-#, c-format
-msgid "Reconnection attempt %d of %d…"
-msgstr "Intent de reconnexió %d de %d…"
-
-#: plugins/spice/spice_plugin_file_transfer.c:82
-msgid "File Transfers"
-msgstr "Transferències de fitxers"
-
-#: plugins/spice/spice_plugin_file_transfer.c:219
-msgid "Transfer error"
-msgstr "Error de transferència"
-
-#: plugins/spice/spice_plugin_file_transfer.c:220
-#, c-format
-msgid "%s: %s"
-msgstr "%s: %s"
-
-#: plugins/spice/spice_plugin_file_transfer.c:223
-msgid "Transfer completed"
-msgstr "Ha finalitzat la transferència"
-
-#: plugins/spice/spice_plugin_file_transfer.c:224
-#, c-format
-msgid "The %s file has been transferred"
-msgstr "S’ha transferit el fitxer %s"
-
-#: plugins/spice/spice_plugin.c:351
-msgid "Enter SPICE password"
-msgstr "Introduïu la contrasenya SPICE"
-
-#: plugins/spice/spice_plugin.c:386
-#, c-format
-msgid "Disconnected from the SPICE server “%s”."
-msgstr "S'ha desconnectat del servidor SPICE «%s»."
-
-#: plugins/spice/spice_plugin.c:402
-msgid "TLS connection error."
-msgstr "Error de connexió al TLS."
-
-#: plugins/spice/spice_plugin.c:408
-msgid "Connection to the SPICE server dropped."
-msgstr "Ha caigut la connexió al servidor SPICE."
-
-#: plugins/spice/spice_plugin.c:616 plugins/spice/spice_plugin.c:634
-msgid "Default"
-msgstr "Per defecte"
-
-#: plugins/spice/spice_plugin.c:636
-msgid "Auto GLZ"
-msgstr "Auto GLZ"
-
-#: plugins/spice/spice_plugin.c:637
-msgid "Auto LZ"
-msgstr "Auto LZ"
-
-#: plugins/spice/spice_plugin.c:650
-msgid "Disable video overlay if videos are not displayed properly.\n"
-msgstr ""
-"Desactiva la superposició de vídeos si aquests no es mostren correctament.\n"
-
-#: plugins/spice/spice_plugin.c:675
-msgid "Use TLS encryption"
-msgstr "Utilitza el xifratge TLS"
-
-#: plugins/spice/spice_plugin.c:676
-msgid "Server CA certificate"
-msgstr "Certificat CA del servidor"
-
-#: plugins/spice/spice_plugin.c:694
-msgid "Prefered video codec"
-msgstr "Còdec de vídeo preferit"
-
-#: plugins/spice/spice_plugin.c:695
-msgid "Turn off GStreamer overlay"
-msgstr "Desactiva la superposició del Gstreamer"
-
-#: plugins/spice/spice_plugin.c:698
-msgid "Prefered image compression"
-msgstr "Compressió d'imatge preferida"
-
-#: plugins/spice/spice_plugin.c:701 plugins/spice/spice_plugin.c:714
-#: plugins/gvnc/gvnc_plugin.c:866 plugins/gvnc/gvnc_plugin.c:880
-msgid "No clipboard sync"
-msgstr "Desactiva la sincronització del porta-retalls"
-
-#: plugins/spice/spice_plugin.c:703 plugins/gvnc/gvnc_plugin.c:869
-msgid "Enable audio channel"
-msgstr "Activa el canal d'àudio"
-
-#: plugins/spice/spice_plugin.c:704
-msgid "Share smart card"
-msgstr "Comparteix una targeta intel·ligent"
-
-#: plugins/spice/spice_plugin.c:705 plugins/spice/spice_plugin.c:713
-#: plugins/vnc/vnc_plugin.c:2008 plugins/vnc/vnc_plugin.c:2025
-#: plugins/gvnc/gvnc_plugin.c:870 plugins/gvnc/gvnc_plugin.c:879
-msgid "View only"
-msgstr "Només visualitza"
-
-#: plugins/spice/spice_plugin.c:716 plugins/spice/spice_plugin_usb.c:51
-msgid "Select USB devices for redirection"
-msgstr "Seleccioneu els dispositius USV per a la redirecció"
-
-#: plugins/spice/spice_plugin.c:727
-msgid "SPICE - Simple Protocol for Independent Computing Environments"
-msgstr "SPICE - Protocol Simple per a Entorns de Computació Independents"
-
-#: plugins/spice/spice_plugin_usb.c:54
-msgid "_Close"
-msgstr "_Tanca"
-
-#: plugins/spice/spice_plugin_usb.c:94
-msgid "USB redirection error"
-msgstr "Error de redirecció USB"
-
-#: plugins/vnc/vnc_plugin.c:772
-msgid "Enter VNC password"
-msgstr "Introduïu la contrasenya VNC"
-
-#: plugins/vnc/vnc_plugin.c:825 plugins/gvnc/gvnc_plugin.c:539
-msgid "Enter VNC authentication credentials"
-msgstr "Introduïu les credencials d'autenticació VNC"
-
-#: plugins/vnc/vnc_plugin.c:936
-msgid "Unable to connect to VNC server"
-msgstr "No s’ha pogut connectar al servidor VNC"
-
-#: plugins/vnc/vnc_plugin.c:937
-#, c-format
-msgid "Couldn’t convert '%s' to host address"
-msgstr "No s’ha pogut convertir «%s» a una adreça de l'amfitrió"
-
-#: plugins/vnc/vnc_plugin.c:938
-#, c-format
-msgid "VNC connection failed: %s"
-msgstr "Ha fallat la connexió VNC: %s"
-
-#: plugins/vnc/vnc_plugin.c:939
-msgid "Your connection has been rejected."
-msgstr "S’ha rebutjat la vostra connexió."
-
-#: plugins/vnc/vnc_plugin.c:966
-#, c-format
-msgid "The VNC server requested an unknown authentication method. %s"
-msgstr "El servidor VNC ha demanat un mètode d'autenticació desconegut. %s"
-
-#: plugins/vnc/vnc_plugin.c:968
-msgid "Please retry after turning on encryption for this profile."
-msgstr "Torneu a provar-ho en activar el xifratge en aquest perfil."
-
-#: plugins/vnc/vnc_plugin.c:1939
-#, fuzzy
-msgid ""
-"Connect to VNC using a repeater:\n"
-"  • The server field must contain the repeater ID, e.g. ID:123456789\n"
-"  • The repeater field have to be set to the repeater IP and port, like:\n"
-"    10.10.10.12:5901\n"
-"  • From the remote VNC server, you will connect to\n"
-"    the repeater, e.g. with x11vnc:\n"
-"    x11vnc -connect repeater=ID:123456789+10.10.10.12:5500"
-msgstr ""
-"Connecta't al VNC amb un repetidor:\n"
-"  • El camp del servidor ha de contenir l'identificador del repetidor, p. "
-"ex. ID:123456789\n"
-"  • El camp repetidor s'ha d'establir a la IP i al port repetidor, com ara:\n"
-"    10.10.10.12:5901\n"
-"  • Des del servidor VNC remot, us connectareu a\n"
-"    el repetidor, p. ex. amb x11vnc:\n"
-"    x11vnc -connect repeater=ID:123456789+10.10.10.12:5500"
-
-#: plugins/vnc/vnc_plugin.c:1948
-msgid ""
-"Listening for remote VNC connection:\n"
-"  • The \"Listen on port\" field is the port Remmina will listen to,\n"
-"    e.g. 8888\n"
-"  • From the remote VNC server, you will connect to\n"
-"    Remmina, e.g. with x11vnc:\n"
-"    x11vnc -display :0 -connect 192.168.1.36:8888"
-msgstr ""
-
-#: plugins/vnc/vnc_plugin.c:1975
-msgid "Repeater"
-msgstr "Repetidor"
-
-#: plugins/vnc/vnc_plugin.c:1987
-msgid "Listen on port"
-msgstr "Escolta pel port"
-
-#: plugins/vnc/vnc_plugin.c:2007
-msgid "Show remote cursor"
-msgstr "Mostra el cursor remot"
-
-#: plugins/vnc/vnc_plugin.c:2010
-msgid "Turn off encryption"
-msgstr "Desactiva el xifratge"
-
-#: plugins/vnc/vnc_plugin.c:2011 plugins/vnc/vnc_plugin.c:2026
-msgid "Prevent local interaction on the server"
-msgstr "Evita la interacció local en el servidor"
-
-#: plugins/vnc/vnc_plugin.c:2012 plugins/gvnc/gvnc_plugin.c:868
-#, fuzzy
-msgid "Ignore remote bell messages"
-msgstr "Ignora els missatges de campana remota"
-
-#: plugins/vnc/vnc_plugin.c:2028
-msgid "Open Chat…"
-msgstr "Obre el xat…"
-
-#: plugins/vnc/vnc_plugin.h:41
-msgid "Remmina VNC Plugin"
-msgstr "Connector VNC del Remmina"
-
-#: plugins/vnc/vnc_plugin.h:46
-msgid "Remmina VNC listener Plugin"
-msgstr "Connector per a l'escolta del VNC del Remmina"
-
-#: plugins/www/www_config.h:43
-msgid "Remmina web-browser plugin"
-msgstr "Connector del navegador web del Remmina"
-
-#: plugins/www/www_plugin.c:98
-msgid "File downloaded"
-msgstr "S'ha baixat el fitxer"
-
-#: plugins/www/www_plugin.c:581
-msgid "Enter WWW authentication credentials"
-msgstr "Introduïu les credencials d'autenticació WWW"
-
-#: plugins/www/www_plugin.c:893
-msgid "URL"
-msgstr "URL"
-
-#: plugins/www/www_plugin.c:893
-msgid "http://address or https://address"
-msgstr "http://adreça o https://adreça"
-
-#: plugins/www/www_plugin.c:910
-msgid "User agent"
-msgstr "Agent d'usuari"
-
-#: plugins/www/www_plugin.c:911
-msgid "Proxy URL"
-msgstr "URL del servidor intermediari"
-
-#: plugins/www/www_plugin.c:911
-msgid "E.g. https://example.org, socks://mysocks:1080"
-msgstr "P. ex. https://exemple.org, socks://elmeusòcol:1080"
-
-#: plugins/www/www_plugin.c:912
-msgid "Turn on Java support"
-msgstr "Activa la compatibilitat amb Java"
-
-#: plugins/www/www_plugin.c:913
-msgid "Turn on smooth scrolling"
-msgstr "Activa el desplaçament suau"
-
-#: plugins/www/www_plugin.c:914
-msgid "Turn on spatial navigation"
-msgstr "Activa la navegació espacial"
-
-#: plugins/www/www_plugin.c:915
-msgid "Turn on plugin support"
-msgstr "Activa la compatibilitat amb connectors"
-
-#: plugins/www/www_plugin.c:916
-msgid "Turn on WebGL support"
-msgstr "Activa la compatibilitat amb WebGL"
-
-#: plugins/www/www_plugin.c:917
-msgid "Turn on HTML5 audio support"
-msgstr "Activa la compatibilitat amb l'àudio HTML5"
-
-#: plugins/www/www_plugin.c:918
-msgid "Ignore TLS errors"
-msgstr "Ignora els errors del TLS"
-
-#: plugins/www/www_plugin.c:921
-msgid "Turn on Web Inspector"
-msgstr "Activa l'inspector web"
-
-#: plugins/exec/exec_plugin.c:160
-msgid "You did not set any command to be executed"
-msgstr "No heu establit cap ordre per a executar-se"
-
-#: plugins/exec/exec_plugin.c:206
-msgid ""
-"Warning: Running a command synchronously may cause Remmina not to respond.\n"
-"Do you really want to continue?"
-msgstr ""
-"Atenció: Executar una ordre de manera síncrona podria fer que el Remmina no "
-"respongués.\n"
-"Segur que voleu continuar?"
-
-#: plugins/exec/exec_plugin.c:274
-msgid "Command"
-msgstr "Ordre"
-
-#: plugins/exec/exec_plugin.c:275
-msgid "Asynchronous execution"
-msgstr "Execució asíncrona"
-
-#: plugins/exec/exec_plugin_config.h:41
-msgid "Execute a command"
-msgstr "Executa una ordre"
-
-#: plugins/tool_hello_world/plugin_config.h:40
-msgid "Hello, World!"
-msgstr "Hola, món!"
-
-#: plugins/secret/src/glibsecret_plugin.c:188
-msgid "Secured password storage in the GNOME keyring"
-msgstr "Emmagatzematge segur de contrasenyes al clauer del GNOME"
-
-#: plugins/x2go/x2go_plugin.c:275
-msgid "Broken `DialogData`! Aborting…"
-msgstr ""
-
-#: plugins/x2go/x2go_plugin.c:279
-msgid "Can't retrieve `DialogData`! Aborting…"
-msgstr ""
-
-#: plugins/x2go/x2go_plugin.c:505
-msgid "PyHoca-CLI exited unexpectedly. This connection will now be closed."
-msgstr ""
-
-#: plugins/x2go/x2go_plugin.c:514
-msgid "An error occured."
-msgstr ""
-
-#: plugins/x2go/x2go_plugin.c:515
-msgid ""
-"The necessary child process 'pyhoca-cli' stopped unexpectedly.\n"
-"Please check your profile settings and PyHoca-CLI's output for possible "
-"errors. Also ensure the remote server is reachable."
-msgstr ""
-
-#: plugins/x2go/x2go_plugin.c:561
-msgid "Started PyHoca-CLI with the following arguments:"
-msgstr ""
-
-#: plugins/x2go/x2go_plugin.c:580
-#, c-format
-msgid "Could not retrieve PyHoca-CLI's command-line features! Exit code: %i"
-msgstr ""
-
-#: plugins/x2go/x2go_plugin.c:585
-#, fuzzy, c-format
-#| msgid "Error: %s"
-msgid "Error: '%s'"
-msgstr "Error: %s"
-
-#: plugins/x2go/x2go_plugin.c:609
-msgid "Can't save empty username!"
-msgstr ""
-
-#: plugins/x2go/x2go_plugin.c:621
-msgid "Internal error: Could not save new credentials."
-msgstr ""
-
-#: plugins/x2go/x2go_plugin.c:623
-msgid ""
-"An error occured while trying to save new credentials: 's_password' or "
-"'s_username' strings were not set."
-msgstr ""
-
-#: plugins/x2go/x2go_plugin.c:659
-#, fuzzy
-#| msgid "Enter NX authentication credentials"
-msgid "Enter X2Go credentials"
-msgstr "Introduïu les credencials d'autenticació NX"
-
-#: plugins/x2go/x2go_plugin.c:818
-msgid "DPI setting is out of bounds. Please adjust it in profile settings."
-msgstr ""
-
-#: plugins/x2go/x2go_plugin.c:838
-msgid "Started pyhoca-cli with following arguments:"
-msgstr ""
-
-#: plugins/x2go/x2go_plugin.c:858
-msgid "An error occured while starting an X2Go session…"
-msgstr ""
-
-#: plugins/x2go/x2go_plugin.c:867
-#, fuzzy
-#| msgid "Could not start SSH session. %s"
-msgid "Could not start X2Go session."
-msgstr "No s'ha pogut començar la sessió SSH. %s"
-
-#: plugins/x2go/x2go_plugin.c:868
-#, fuzzy, c-format
-#| msgid "Could not start SSH session. %s"
-msgid "Could not start PyHoca-CLI (%i): '%s'"
-msgstr "No s'ha pogut començar la sessió SSH. %s"
-
-#: plugins/x2go/x2go_plugin.c:945
-msgid ""
-"Couldn't get PyHoca-CLI's command-line features. This indicates it is either "
-"too old, or not installed. An old limited set of features will be used for "
-"now."
-msgstr ""
-
-#: plugins/x2go/x2go_plugin.c:956
-msgid ""
-"Could not parse PyHoca-CLI's command-line features. Using a limited feature-"
-"set for now."
-msgstr ""
-
-#: plugins/x2go/x2go_plugin.c:962
-msgid "Retrieved the following PyHoca-CLI command-line features:"
-msgstr ""
-
-#: plugins/x2go/x2go_plugin.c:967
-#, c-format
-msgid "Available feature[%i]: '%s'"
-=======
+msgstr ""
+
 #: plugins/x2go/x2go_plugin.c:1101
 #, c-format
 msgid "Resuming session: '%s'"
@@ -5708,61 +3484,10 @@
 msgid ""
 "Could not parse PyHoca-CLI's command-line features. Using a limited feature-"
 "set for now."
->>>>>>> 050fc71c
 msgstr ""
 "No s'han pogut analitzar les característiques de la línia d'ordres del "
 "PyHoca-CLI. S'està utilitzant un conjunt de funcions limitat per ara."
 
-<<<<<<< HEAD
-#: plugins/x2go/x2go_plugin.c:1072
-#, fuzzy
-#| msgid "Could not open channel. %s"
-msgid "Could not open X11 DISPLAY."
-msgstr "No s'ha pogut obrir el canal. %s"
-
-#: plugins/x2go/x2go_plugin.c:1112
-msgid "Waiting for window of X2Go Agent to appear…"
-msgstr ""
-
-#: plugins/x2go/x2go_plugin.c:1138
-msgid "Waiting for PyHoca-CLI to show the session's window…"
-msgstr ""
-
-#: plugins/x2go/x2go_plugin.c:1189
-msgid "No X2Go session window appeared. Something went wrong…"
-msgstr ""
-
-#: plugins/x2go/x2go_plugin.c:1298
-msgid "Internal error: RemminaProtocolWidget* gp is NULL!"
-msgstr ""
-
-#: plugins/x2go/x2go_plugin.c:1319
-#, fuzzy, c-format
-#| msgid ""
-#| "The protocol “%s” is unavailable because GtkSocket only works under X.Org."
-msgid "The %s protocol is unavailable because GtkSocket only works under X.org"
-msgstr ""
-"El protocol «%s» no està disponible perquè el GtkSocket només funciona amb "
-"l’X.org."
-
-#: plugins/x2go/x2go_plugin.c:1327
-msgid "Could not initialize pthread. Falling back to non-threaded mode…"
-msgstr ""
-
-#. TRANSLATORS: Presumably you just want to translate 'and' into
-#. your language.
-#. (Except your listing-grammar differs from english.)
-#. 'value1', 'value2', 'valueN-1' and 'valueN'
-#. TRANSLATORS: Presumably you just want to translate 'and' into
-#. your language.
-#. (Except your listing-grammar differs from english.)
-#. 'value1' and 'value2'
-#: plugins/x2go/x2go_plugin.c:1370 plugins/x2go/x2go_plugin.c:1388
-#, c-format
-msgid "%sand '%s'"
-msgstr ""
-
-=======
 #: plugins/x2go/x2go_plugin.c:2329
 #, fuzzy
 msgid "Retrieved the following PyHoca-CLI command-line features:"
@@ -5828,169 +3553,178 @@
 msgid "%sand '%s'"
 msgstr "%s i '%s'"
 
->>>>>>> 050fc71c
 #. TRANSLATORS: Presumably you just want to leave it english.
 #. (Except your listing-grammar differs from english.)
 #. 'value1', 'value2', 'valueN-1' and 'valueN'
 #. TRANSLATORS: Presumably you just want to leave it english.
 #. (Except your listing-grammar differs from english.)
 #. 'value1' and 'value2'
-<<<<<<< HEAD
-#: plugins/x2go/x2go_plugin.c:1375 plugins/x2go/x2go_plugin.c:1393
-#, c-format
-msgid "%s'%s' "
-msgstr ""
-=======
 #: plugins/x2go/x2go_plugin.c:2748 plugins/x2go/x2go_plugin.c:2766
 #, fuzzy, c-format
 msgid "%s'%s' "
 msgstr "%s'%s' "
->>>>>>> 050fc71c
 
 #. TRANSLATORS: Presumably you just want to leave it english.
 #. (Except your listing-grammar differs from english.)
 #. 'value1', 'value2', 'valueN-1' and 'valueN'
-<<<<<<< HEAD
-#: plugins/x2go/x2go_plugin.c:1380
-#, c-format
+#: plugins/x2go/x2go_plugin.c:2753
+#, fuzzy, c-format
 msgid "%s'%s', "
-msgstr ""
-
-#: plugins/x2go/x2go_plugin.c:1418
+msgstr "%s'%s', "
+
+#: plugins/x2go/x2go_plugin.c:2792
+#, fuzzy
 msgid "Invalid validation data in ProtocolSettings array!"
-msgstr ""
-
-#: plugins/x2go/x2go_plugin.c:1430 plugins/x2go/x2go_plugin.c:1492
+msgstr "Les dades de validació no són vàlides a la matriu de protocolSettings!"
+
+#: plugins/x2go/x2go_plugin.c:2807 plugins/x2go/x2go_plugin.c:2872
+#, fuzzy
 msgid "Validation data in ProtocolSettings array is invalid!"
-msgstr ""
-
-#: plugins/x2go/x2go_plugin.c:1457
-#, c-format
+msgstr "Les dades de validació de la matriu protocolSettings no són vàlides!"
+
+#: plugins/x2go/x2go_plugin.c:2816
+msgid "Parameters 'key' or 'value' are 'NULL'!"
+msgstr ""
+
+#: plugins/x2go/x2go_plugin.c:2834
+#, fuzzy, c-format
 msgid "Allowed values are %s."
-msgstr ""
-
-#: plugins/x2go/x2go_plugin.c:1459
-#, c-format
+msgstr "Els valors permesos són %s."
+
+#: plugins/x2go/x2go_plugin.c:2836
+#, fuzzy, c-format
 msgid "The only allowed value is '%s'."
-msgstr ""
-
-#: plugins/x2go/x2go_plugin.c:1501
+msgstr "L'únic valor permès és '%s'."
+
+#: plugins/x2go/x2go_plugin.c:2883
+#, fuzzy
 msgid "The lower limit is not a valid integer!"
-msgstr ""
-
-#: plugins/x2go/x2go_plugin.c:1503
+msgstr "El límit inferior no és un enter vàlid!"
+
+#: plugins/x2go/x2go_plugin.c:2888
+#, fuzzy
 msgid "The lower limit is too high!"
-msgstr ""
-
-#: plugins/x2go/x2go_plugin.c:1505
+msgstr "El límit inferior és massa alt!"
+
+#: plugins/x2go/x2go_plugin.c:2893
+#, fuzzy
 msgid "The lower limit is too low!"
-msgstr ""
-
-#: plugins/x2go/x2go_plugin.c:1507 plugins/x2go/x2go_plugin.c:1533
-#: plugins/x2go/x2go_plugin.c:1552
-msgid "Something went wrong."
-msgstr ""
-
-#: plugins/x2go/x2go_plugin.c:1511 plugins/x2go/x2go_plugin.c:1537
-#: plugins/x2go/x2go_plugin.c:1556
+msgstr "El límit inferior és massa baix!"
+
+#: plugins/x2go/x2go_plugin.c:2898 plugins/x2go/x2go_plugin.c:2928
+#: plugins/x2go/x2go_plugin.c:2948
+#, fuzzy
+msgid "Something unknown went wrong."
+msgstr "Ha fallat alguna cosa"
+
+#: plugins/x2go/x2go_plugin.c:2903 plugins/x2go/x2go_plugin.c:2933
+#: plugins/x2go/x2go_plugin.c:2952
+#, fuzzy
 msgid "Please check the RemminaProtocolSetting array for possible errors."
-msgstr ""
-
-#: plugins/x2go/x2go_plugin.c:1520 plugins/x2go/x2go_plugin.c:1524
-#: plugins/x2go/x2go_plugin.c:1528 plugins/x2go/x2go_plugin.c:1532
-#, fuzzy
-#| msgid "Transfer error"
-msgid "Internal error: "
-msgstr "Error de transferència"
-
-#: plugins/x2go/x2go_plugin.c:1521
+msgstr "Comproveu la matriu RemminaProtocolSetting per possibles errors."
+
+#: plugins/x2go/x2go_plugin.c:2913
+#, fuzzy
 msgid "The upper limit is not a valid integer!"
-msgstr ""
-
-#: plugins/x2go/x2go_plugin.c:1525
+msgstr "El límit superior no és un enter vàlid!"
+
+#: plugins/x2go/x2go_plugin.c:2918
+#, fuzzy
 msgid "The upper limit is too high!"
-msgstr ""
-
-#: plugins/x2go/x2go_plugin.c:1529
+msgstr "El límit superior és massa alt!"
+
+#: plugins/x2go/x2go_plugin.c:2923
+#, fuzzy
 msgid "The upper limit is too low!"
-msgstr ""
-
-#: plugins/x2go/x2go_plugin.c:1547
+msgstr "El límit superior és massa baix!"
+
+#: plugins/x2go/x2go_plugin.c:2943
+#, fuzzy
 msgid "The input is not a valid integer!"
-msgstr ""
-
-#: plugins/x2go/x2go_plugin.c:1549 plugins/x2go/x2go_plugin.c:1568
-#, c-format
+msgstr "L'entrada no és un enter vàlid!"
+
+#: plugins/x2go/x2go_plugin.c:2945 plugins/x2go/x2go_plugin.c:2964
+#, fuzzy, c-format
 msgid "Input must be a number between %i and %i."
-msgstr ""
-
-#: plugins/x2go/x2go_plugin.c:1597
+msgstr "L'entrada ha de ser un nombre entre %i i %i."
+
+#: plugins/x2go/x2go_plugin.c:2993
 #, fuzzy
 #| msgid "Start-up program"
 msgid "Startup program"
 msgstr "Programa d’inici"
 
-#: plugins/x2go/x2go_plugin.c:1599
+#: plugins/x2go/x2go_plugin.c:2995
+#, fuzzy
 msgid "Which command should be executed after creating the X2Go session?"
-msgstr ""
-
-#: plugins/x2go/x2go_plugin.c:1601
+msgstr "Quina ordre s'ha d' executar després de crear la sessió X2Go?"
+
+#: plugins/x2go/x2go_plugin.c:2997
 #, fuzzy
 #| msgid "Keyboard layout"
 msgid "Keyboard Layout (auto)"
-msgstr "Disposició del teclat"
-
-#: plugins/x2go/x2go_plugin.c:1602
+msgstr "Disposició del teclat (automàtica)"
+
+#: plugins/x2go/x2go_plugin.c:2998
 #, fuzzy
 #| msgid "Keyboard layout"
 msgid "Keyboard type (auto)"
-msgstr "Disposició del teclat"
-
-#: plugins/x2go/x2go_plugin.c:1603
+msgstr "Tipus de teclat (automàtic)"
+
+#: plugins/x2go/x2go_plugin.c:2999
 #, fuzzy
 #| msgid "Turn on Java support"
 msgid "Audio support"
-msgstr "Activa la compatibilitat amb Java"
-
-#: plugins/x2go/x2go_plugin.c:1605
+msgstr "Assistència tècnica d'àudio"
+
+#: plugins/x2go/x2go_plugin.c:3001
+#, fuzzy
 msgid "The sound system of the X2Go server (default: 'pulse')."
-msgstr ""
-
-#: plugins/x2go/x2go_plugin.c:1608
+msgstr "El sistema de so del servidor X2Go (per defecte: 'pols')."
+
+#: plugins/x2go/x2go_plugin.c:3004
 #, fuzzy
 #| msgid "USB redirection error"
 msgid "Clipboard direction"
-msgstr "Redirecció TCP"
-
-#: plugins/x2go/x2go_plugin.c:1610
+msgstr "Direcció del porta-retalls"
+
+#: plugins/x2go/x2go_plugin.c:3006
+#, fuzzy
 msgid "Which direction should clipboard content be copied? (default: 'both')."
 msgstr ""
-
-#: plugins/x2go/x2go_plugin.c:1614
+"En quina direcció s'ha de copiar el contingut del porta-retalls? (per "
+"defecte: \"tots dos\")."
+
+#: plugins/x2go/x2go_plugin.c:3010
 #, fuzzy
 #| msgid "Resolution"
 msgid "DPI resolution"
-msgstr "Resolució"
-
-#: plugins/x2go/x2go_plugin.c:1615
+msgstr "Resolució DPI"
+
+#: plugins/x2go/x2go_plugin.c:3011
+#, fuzzy
 msgid ""
 "Launch session with a specific resolution (in dots per inch). Must be "
 "between 20 and 400."
 msgstr ""
-
-#: plugins/x2go/x2go_plugin.c:1659
+"Sessió de llançament amb una resolució específica (en punts per polzada). Ha "
+"de tenir entre 20 i 400 anys."
+
+#: plugins/x2go/x2go_plugin.c:3055
+#, fuzzy
 msgid "X2Go plugin loaded."
-msgstr ""
+msgstr "S'ha carregat el connector X2Go."
 
 #: plugins/x2go/x2go_plugin.h:43
+#, fuzzy
 msgid "X2Go - Launch an X2Go session"
-msgstr ""
+msgstr "X2Go - Inicia una sessió X2Go"
 
 #: plugins/gvnc/gvnc_plugin_config.h:40
 #, fuzzy
 #| msgid "Remmina VNC Plugin"
 msgid "Remmina VNC plugin for GNOME and KVM"
-msgstr "Connector Remmina VNC per al GNOME i el KVM"
+msgstr "Remmina el connector VNC per al GNOME i el KVM"
 
 #: plugins/gvnc/gvnc_plugin.c:477
 #, fuzzy, c-format
@@ -6002,7 +3736,7 @@
 #, fuzzy, c-format
 #| msgid "Authentication type"
 msgid "Authentication failure: %s"
-msgstr "Fallada de l'autenticació: %s"
+msgstr "Error d'autenticació: %s"
 
 #: plugins/gvnc/gvnc_plugin.c:820
 #, fuzzy
@@ -6050,12 +3784,12 @@
 #, fuzzy
 #| msgid "Browse the network to find a %s server"
 msgid "This might not work on all VNC servers"
-msgstr "Pot ser que això no funcioni a tots els servidors VNC"
+msgstr "Pot ser que això no funcioni en tots els servidors VNC"
 
 #: plugins/gvnc/gvnc_plugin.c:851
 #, fuzzy
 msgid "Enable GTK-VNC debug"
-msgstr "Habilita la depuració GTK-VNC"
+msgstr "Habilita el depurador GTK-VNC"
 
 #: plugins/gvnc/gvnc_plugin.c:871
 #, fuzzy
@@ -6069,8 +3803,8 @@
 "If the server should try to share the desktop by leaving other clients "
 "connected"
 msgstr ""
-"Si el servidor ha d'intentar compartir l'escriptori deixant altres clients "
-"connectats"
+"Si el servidor ha d'intentar compartir l'escriptori deixant connectats "
+"altres clients"
 
 #: plugins/gvnc/gvnc_plugin.c:881
 #, fuzzy
@@ -6135,322 +3869,12 @@
 #: plugins/gvnc/gvnc_plugin.c:896
 #, fuzzy
 msgid "Reboot remote host"
-msgstr "Reinicia l'ordinador central remot"
-
-#: plugins/gvnc/gvnc_plugin.c:897
-#, fuzzy
-msgid "Reset remote host (hard reboot)"
-msgstr "Reinicialitza la màquina remota (reinici dur)"
-=======
-#: plugins/x2go/x2go_plugin.c:2753
-#, fuzzy, c-format
-msgid "%s'%s', "
-msgstr "%s'%s', "
-
-#: plugins/x2go/x2go_plugin.c:2792
-#, fuzzy
-msgid "Invalid validation data in ProtocolSettings array!"
-msgstr "Les dades de validació no són vàlides a la matriu de protocolSettings!"
-
-#: plugins/x2go/x2go_plugin.c:2807 plugins/x2go/x2go_plugin.c:2872
-#, fuzzy
-msgid "Validation data in ProtocolSettings array is invalid!"
-msgstr "Les dades de validació de la matriu protocolSettings no són vàlides!"
-
-#: plugins/x2go/x2go_plugin.c:2816
-msgid "Parameters 'key' or 'value' are 'NULL'!"
-msgstr ""
-
-#: plugins/x2go/x2go_plugin.c:2834
-#, fuzzy, c-format
-msgid "Allowed values are %s."
-msgstr "Els valors permesos són %s."
-
-#: plugins/x2go/x2go_plugin.c:2836
-#, fuzzy, c-format
-msgid "The only allowed value is '%s'."
-msgstr "L'únic valor permès és '%s'."
-
-#: plugins/x2go/x2go_plugin.c:2883
-#, fuzzy
-msgid "The lower limit is not a valid integer!"
-msgstr "El límit inferior no és un enter vàlid!"
-
-#: plugins/x2go/x2go_plugin.c:2888
-#, fuzzy
-msgid "The lower limit is too high!"
-msgstr "El límit inferior és massa alt!"
-
-#: plugins/x2go/x2go_plugin.c:2893
-#, fuzzy
-msgid "The lower limit is too low!"
-msgstr "El límit inferior és massa baix!"
-
-#: plugins/x2go/x2go_plugin.c:2898 plugins/x2go/x2go_plugin.c:2928
-#: plugins/x2go/x2go_plugin.c:2948
-#, fuzzy
-msgid "Something unknown went wrong."
-msgstr "Ha fallat alguna cosa"
-
-#: plugins/x2go/x2go_plugin.c:2903 plugins/x2go/x2go_plugin.c:2933
-#: plugins/x2go/x2go_plugin.c:2952
-#, fuzzy
-msgid "Please check the RemminaProtocolSetting array for possible errors."
-msgstr "Comproveu la matriu RemminaProtocolSetting per possibles errors."
-
-#: plugins/x2go/x2go_plugin.c:2913
-#, fuzzy
-msgid "The upper limit is not a valid integer!"
-msgstr "El límit superior no és un enter vàlid!"
-
-#: plugins/x2go/x2go_plugin.c:2918
-#, fuzzy
-msgid "The upper limit is too high!"
-msgstr "El límit superior és massa alt!"
-
-#: plugins/x2go/x2go_plugin.c:2923
-#, fuzzy
-msgid "The upper limit is too low!"
-msgstr "El límit superior és massa baix!"
-
-#: plugins/x2go/x2go_plugin.c:2943
-#, fuzzy
-msgid "The input is not a valid integer!"
-msgstr "L'entrada no és un enter vàlid!"
-
-#: plugins/x2go/x2go_plugin.c:2945 plugins/x2go/x2go_plugin.c:2964
-#, fuzzy, c-format
-msgid "Input must be a number between %i and %i."
-msgstr "L'entrada ha de ser un nombre entre %i i %i."
-
-#: plugins/x2go/x2go_plugin.c:2993
-#, fuzzy
-#| msgid "Start-up program"
-msgid "Startup program"
-msgstr "Programa d’inici"
-
-#: plugins/x2go/x2go_plugin.c:2995
-#, fuzzy
-msgid "Which command should be executed after creating the X2Go session?"
-msgstr "Quina ordre s'ha d' executar després de crear la sessió X2Go?"
-
-#: plugins/x2go/x2go_plugin.c:2997
-#, fuzzy
-#| msgid "Keyboard layout"
-msgid "Keyboard Layout (auto)"
-msgstr "Disposició del teclat (automàtica)"
-
-#: plugins/x2go/x2go_plugin.c:2998
-#, fuzzy
-#| msgid "Keyboard layout"
-msgid "Keyboard type (auto)"
-msgstr "Tipus de teclat (automàtic)"
-
-#: plugins/x2go/x2go_plugin.c:2999
-#, fuzzy
-#| msgid "Turn on Java support"
-msgid "Audio support"
-msgstr "Assistència tècnica d'àudio"
-
-#: plugins/x2go/x2go_plugin.c:3001
-#, fuzzy
-msgid "The sound system of the X2Go server (default: 'pulse')."
-msgstr "El sistema de so del servidor X2Go (per defecte: 'pols')."
-
-#: plugins/x2go/x2go_plugin.c:3004
-#, fuzzy
-#| msgid "USB redirection error"
-msgid "Clipboard direction"
-msgstr "Direcció del porta-retalls"
-
-#: plugins/x2go/x2go_plugin.c:3006
-#, fuzzy
-msgid "Which direction should clipboard content be copied? (default: 'both')."
-msgstr ""
-"En quina direcció s'ha de copiar el contingut del porta-retalls? (per "
-"defecte: \"tots dos\")."
-
-#: plugins/x2go/x2go_plugin.c:3010
-#, fuzzy
-#| msgid "Resolution"
-msgid "DPI resolution"
-msgstr "Resolució DPI"
-
-#: plugins/x2go/x2go_plugin.c:3011
-#, fuzzy
-msgid ""
-"Launch session with a specific resolution (in dots per inch). Must be "
-"between 20 and 400."
-msgstr ""
-"Sessió de llançament amb una resolució específica (en punts per polzada). Ha "
-"de tenir entre 20 i 400 anys."
-
-#: plugins/x2go/x2go_plugin.c:3055
-#, fuzzy
-msgid "X2Go plugin loaded."
-msgstr "S'ha carregat el connector X2Go."
-
-#: plugins/x2go/x2go_plugin.h:43
-#, fuzzy
-msgid "X2Go - Launch an X2Go session"
-msgstr "X2Go - Inicia una sessió X2Go"
-
-#: plugins/gvnc/gvnc_plugin_config.h:40
-#, fuzzy
-#| msgid "Remmina VNC Plugin"
-msgid "Remmina VNC plugin for GNOME and KVM"
-msgstr "Remmina el connector VNC per al GNOME i el KVM"
-
-#: plugins/gvnc/gvnc_plugin.c:477
-#, fuzzy, c-format
-#| msgid "Authentication type"
-msgid "Unsupported authentication type %u"
-msgstr "Tipus d'autenticació no admès %u"
-
-#: plugins/gvnc/gvnc_plugin.c:489
-#, fuzzy, c-format
-#| msgid "Authentication type"
-msgid "Authentication failure: %s"
-msgstr "Error d'autenticació: %s"
-
-#: plugins/gvnc/gvnc_plugin.c:820
-#, fuzzy
-#| msgid "Use system proxy settings"
-msgid "Use server settings"
-msgstr "Utilitza la configuració del servidor"
-
-#: plugins/gvnc/gvnc_plugin.c:821
-#, fuzzy
-#| msgid "True colour (24 bit)"
-msgid "True colour (24 bits)"
-msgstr "Color real (24 bits)"
-
-#: plugins/gvnc/gvnc_plugin.c:822
-#, fuzzy
-#| msgid "High colour (16 bit)"
-msgid "High colour (16 bits)"
-msgstr "Qualitat alta (16 bits)"
-
-#: plugins/gvnc/gvnc_plugin.c:823
-#, fuzzy
-#| msgid "High colour (16 bit)"
-msgid "Low colour (8 bits)"
-msgstr "Color baix (8 bits)"
-
-#: plugins/gvnc/gvnc_plugin.c:824
-#, fuzzy
-#| msgid "True colour (24 bit)"
-msgid "Ultra low colour (3 bits)"
-msgstr "Color ultra baix (3 bits)"
-
-#: plugins/gvnc/gvnc_plugin.c:848
-#, fuzzy
-#| msgid "Enter VNC password"
-msgid "VNC password"
-msgstr "Contrasenya VNC"
-
-#: plugins/gvnc/gvnc_plugin.c:850
-#, fuzzy
-#| msgid "SSH compression"
-msgid "Use JPEG Compression"
-msgstr "Utilitza la compressió JPEG"
-
-#: plugins/gvnc/gvnc_plugin.c:850
-#, fuzzy
-#| msgid "Browse the network to find a %s server"
-msgid "This might not work on all VNC servers"
-msgstr "Pot ser que això no funcioni en tots els servidors VNC"
-
-#: plugins/gvnc/gvnc_plugin.c:851
-#, fuzzy
-msgid "Enable GTK-VNC debug"
-msgstr "Habilita el depurador GTK-VNC"
-
-#: plugins/gvnc/gvnc_plugin.c:871
-#, fuzzy
-#| msgid "Per connection"
-msgid "Shared connection"
-msgstr "Connexió compartida"
-
-#: plugins/gvnc/gvnc_plugin.c:871
-#, fuzzy
-msgid ""
-"If the server should try to share the desktop by leaving other clients "
-"connected"
-msgstr ""
-"Si el servidor ha d'intentar compartir l'escriptori deixant connectats "
-"altres clients"
-
-#: plugins/gvnc/gvnc_plugin.c:881
-#, fuzzy
-#| msgid "Send Ctrl+Alt+Del"
-msgid "Send Ctrl+Alt+_Del"
-msgstr "Envia un Ctrl+Alt+Supr"
-
-#: plugins/gvnc/gvnc_plugin.c:882
-#, fuzzy
-#| msgid "Send Ctrl+Alt+Del"
-msgid "Send Ctrl+Alt+_Backspace"
-msgstr "Envia Control+Alt+_Backspace"
-
-#: plugins/gvnc/gvnc_plugin.c:883
-msgid "Send Ctrl+Alt+_F1"
-msgstr "Envia un Ctrl+Alt+_F1"
-
-#: plugins/gvnc/gvnc_plugin.c:884
-msgid "Send Ctrl+Alt+_F2"
-msgstr "Envia un Ctrl+Alt+_F2"
-
-#: plugins/gvnc/gvnc_plugin.c:885
-msgid "Send Ctrl+Alt+_F3"
-msgstr "Envia un Ctrl+Alt+_F3"
-
-#: plugins/gvnc/gvnc_plugin.c:886
-msgid "Send Ctrl+Alt+_F4"
-msgstr "Envia un Ctrl+Alt+_F4"
-
-#: plugins/gvnc/gvnc_plugin.c:887
-msgid "Send Ctrl+Alt+_F5"
-msgstr "Envia un Ctrl+Alt+_F5"
-
-#: plugins/gvnc/gvnc_plugin.c:888
-msgid "Send Ctrl+Alt+_F6"
-msgstr "Envia un Ctrl+Alt+_F6"
-
-#: plugins/gvnc/gvnc_plugin.c:889
-msgid "Send Ctrl+Alt+_F7"
-msgstr "Envia un Ctrl+Alt+_F7"
-
-#: plugins/gvnc/gvnc_plugin.c:890
-msgid "Send Ctrl+Alt+_F8"
-msgstr "Envia un Ctrl+Alt+_F8"
-
-#: plugins/gvnc/gvnc_plugin.c:891
-msgid "Send Ctrl+Alt+_F9"
-msgstr "Envia un Ctrl+Alt+_F9"
-
-#: plugins/gvnc/gvnc_plugin.c:892
-msgid "Send Ctrl+Alt+_F10"
-msgstr "Envia un Ctrl+Alt+_F10"
-
-#: plugins/gvnc/gvnc_plugin.c:893
-msgid "Send Ctrl+Alt+_F11"
-msgstr "Envia un Ctrl+Alt+_F11"
-
-#: plugins/gvnc/gvnc_plugin.c:894
-msgid "Send Ctrl+Alt+_F12"
-msgstr "Envia un Ctrl+Alt+_F12"
-
-#: plugins/gvnc/gvnc_plugin.c:896
-#, fuzzy
-msgid "Reboot remote host"
 msgstr "Reinicia l'amfitrió remot"
 
 #: plugins/gvnc/gvnc_plugin.c:897
 #, fuzzy
 msgid "Reset remote host (hard reboot)"
 msgstr "Reinicialitza l'amfitrió remot (reinici dur)"
->>>>>>> 050fc71c
 
 #: plugins/gvnc/gvnc_plugin.c:898
 #, fuzzy
@@ -6583,9 +4007,9 @@
 "Més detalls al COPYING"
 
 #: data/ui/remmina_about.glade:38
-<<<<<<< HEAD
+#, fuzzy
 msgid "https://www.remmina.org/"
-msgstr ""
+msgstr "https://www.remmina.org/"
 
 #: data/ui/remmina_string_list.glade:14 data/ui/remmina_string_list.glade:158
 msgid "Add"
@@ -6641,66 +4065,6 @@
 msgid "Group"
 msgstr "Grup"
 
-=======
-#, fuzzy
-msgid "https://www.remmina.org/"
-msgstr "https://www.remmina.org/"
-
-#: data/ui/remmina_string_list.glade:14 data/ui/remmina_string_list.glade:158
-msgid "Add"
-msgstr "Afegeix"
-
-#: data/ui/remmina_string_list.glade:20 data/ui/remmina_string_list.glade:137
-#: data/ui/remmina_key_chooser.glade:14 data/ui/remmina_key_chooser.glade:15
-msgid "_Remove"
-msgstr "_Elimina"
-
-#: data/ui/remmina_string_list.glade:26 data/ui/remmina_string_list.glade:116
-msgid "Move up"
-msgstr "Mou amunt"
-
-#: data/ui/remmina_string_list.glade:32 data/ui/remmina_string_list.glade:95
-msgid "Move down"
-msgstr "Mou avall"
-
-#: data/ui/remmina_mpc.glade:14
-msgid "<span weight='bold' size='larger'>Multi Password Changer</span>"
-msgstr ""
-"<span weight='bold' size='larger'>Canviador de contrasenyes múltiple</span>"
-
-#: data/ui/remmina_mpc.glade:32
-msgid "Change"
-msgstr "Canvia"
-
-#: data/ui/remmina_mpc.glade:201
-msgid "Selection criteria"
-msgstr "Criteris de selecció"
-
-#: data/ui/remmina_mpc.glade:261
-msgid "Confirm password"
-msgstr "Confirmació de contrasenya"
-
-#: data/ui/remmina_mpc.glade:294
-msgid "Set new password"
-msgstr "Establiu una contrasenya nova"
-
-#. A column table with multiple check-boxes
-#: data/ui/remmina_mpc.glade:331
-msgctxt "Multi password changer"
-msgid "Select"
-msgstr "Selecciona"
-
-#: data/ui/remmina_mpc.glade:343
-msgctxt "Multi password changer table"
-msgid "Name"
-msgstr "Nom"
-
-#: data/ui/remmina_mpc.glade:354
-msgctxt "Multi password changer table"
-msgid "Group"
-msgstr "Grup"
-
->>>>>>> 050fc71c
 #: data/ui/remmina_mpc.glade:365
 msgctxt "Multi password changer table"
 msgid "Domain\\Username"
@@ -6916,7 +4280,6 @@
 #: data/ui/remmina_main.glade:587
 msgid "Remmina main menu"
 msgstr "Menú principal del Remmina"
-<<<<<<< HEAD
 
 #: data/ui/remmina_main.glade:594
 msgid "Actions"
@@ -6930,21 +4293,6 @@
 msgid "Please wait…"
 msgstr "Espereu…"
 
-=======
-
-#: data/ui/remmina_main.glade:594
-msgid "Actions"
-msgstr "Accions"
-
-#: data/ui/remmina_main.glade:609
-msgid "Toggle view"
-msgstr "Commuta la visualització"
-
-#: data/ui/remmina_spinner.glade:54
-msgid "Please wait…"
-msgstr "Espereu…"
-
->>>>>>> 050fc71c
 #: data/ui/remmina_preferences.glade:42
 msgid "Double-click action"
 msgstr "Acció en fer doble clic"
@@ -7035,11 +4383,7 @@
 #, fuzzy
 #| msgid "Choose a folder to save screenshots from Remmina in."
 msgid "Choose a folder to save connection profiles from Remmina in."
-<<<<<<< HEAD
-msgstr "Trieu una carpeta on desar els perfils de connexió de Remmina."
-=======
 msgstr "Trieu una carpeta per desar perfils de connexió de Remmina."
->>>>>>> 050fc71c
 
 #: data/ui/remmina_preferences.glade:315
 msgid "Remember last view for each connection"
@@ -7177,11 +4521,7 @@
 #| msgid "“Grab all keyboard events” status colour"
 msgid "Enable/Disable “Grab all keyboard events” status colour"
 msgstr ""
-<<<<<<< HEAD
-"Activar/desactivar el color d'estat \"Agafa tots els esdeveniments del teclat"
-=======
 "Habilita/inhabilita el color d'estat \"Agafa totes les incidències del teclat"
->>>>>>> 050fc71c
 "\""
 
 #: data/ui/remmina_preferences.glade:770
@@ -7501,21 +4841,13 @@
 #, fuzzy
 #| msgid "Increase font size"
 msgid "Increase and decrease font size"
-<<<<<<< HEAD
-msgstr "Augmenta i disminueix el cos de lletra"
-=======
 msgstr "Augmentar i disminuir la mida del tipus de lletra"
->>>>>>> 050fc71c
 
 #: data/ui/remmina_preferences.glade:2415
 #, fuzzy
 #| msgid "Search text"
 msgid "Search text shortcut"
-<<<<<<< HEAD
-msgstr "Cerca a la drecera de text"
-=======
 msgstr "Cerca drecera de text"
->>>>>>> 050fc71c
 
 #: data/ui/remmina_preferences.glade:2446
 #: data/ui/remmina_preferences.glade:2461
@@ -7557,16 +4889,6 @@
 msgid "Master password"
 msgstr "Contrasenya mestra"
 
-<<<<<<< HEAD
-#~ msgid "Website"
-#~ msgstr "Lloc web"
-
-#, fuzzy
-#~| msgid "Username"
-#~ msgid "User name"
-#~ msgstr "Nom d'usuari"
-
-=======
 #, fuzzy
 #~ msgid "Started pyhoca-cli with following arguments:"
 #~ msgstr "Va començar pihoca-cli amb els següents arguments:"
@@ -7599,7 +4921,6 @@
 #~ msgid "User name"
 #~ msgstr "Nom d'usuari"
 
->>>>>>> 050fc71c
 #~ msgid "Could not run %s on SSH server."
 #~ msgstr "No s'ha pogut executar %s al servidor SSH."
 
