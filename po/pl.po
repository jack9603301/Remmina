--- conflicted
+++ resolved
@@ -16,13 +16,8 @@
 msgstr ""
 "Project-Id-Version: remmina\n"
 "Report-Msgid-Bugs-To: l10n@lists.remmina.org\n"
-<<<<<<< HEAD
-"POT-Creation-Date: 2021-10-29 12:14+0000\n"
-"PO-Revision-Date: 2021-10-29 12:15+0000\n"
-=======
 "POT-Creation-Date: 2021-12-03 09:34+0000\n"
 "PO-Revision-Date: 2021-12-03 13:52+0000\n"
->>>>>>> 050fc71c
 "Last-Translator: Matthaiks <kitynska@gmail.com>\n"
 "Language-Team: Polish <https://hosted.weblate.org/projects/remmina/remmina/"
 "pl/>\n"
@@ -32,16 +27,6 @@
 "Content-Transfer-Encoding: 8bit\n"
 "Plural-Forms: nplurals=3; plural=n==1 ? 0 : n%10>=2 && n%10<=4 && (n%100<10 "
 "|| n%100>=20) ? 1 : 2;\n"
-<<<<<<< HEAD
-"X-Generator: Weblate 4.9-dev\n"
-"X-Launchpad-Export-Date: 2014-04-10 15:03+0000\n"
-
-#: src/remmina_sftp_plugin.c:310 src/remmina_sftp_plugin.c:354
-#: src/remmina_protocol_widget.c:1676 src/remmina_protocol_widget.c:1695
-#: src/remmina_file_editor.c:1101 src/remmina_file_editor.c:1222
-#: src/remmina_ssh_plugin.c:1360 plugins/rdp/rdp_plugin.c:2680
-#: plugins/www/www_plugin.c:895 plugins/x2go/x2go_plugin.c:1596
-=======
 "X-Generator: Weblate 4.10-dev\n"
 "X-Launchpad-Export-Date: 2014-04-10 15:03+0000\n"
 
@@ -50,7 +35,6 @@
 #: src/remmina_file_editor.c:1101 src/remmina_file_editor.c:1222
 #: src/remmina_ssh_plugin.c:1360 plugins/rdp/rdp_plugin.c:2723
 #: plugins/www/www_plugin.c:895 plugins/x2go/x2go_plugin.c:2992
->>>>>>> 050fc71c
 #: data/ui/remmina_mpc.glade:236 data/ui/remmina_preferences.glade:1675
 #: data/ui/remmina_unlock.glade:116
 msgid "Password"
@@ -89,26 +73,16 @@
 msgid "Resume all file transfers"
 msgstr "Wznów wszystkie transfery plików"
 
-<<<<<<< HEAD
-#: src/remmina_sftp_plugin.c:328 src/remmina_protocol_widget.c:283
-=======
 #: src/remmina_sftp_plugin.c:328 src/remmina_protocol_widget.c:284
->>>>>>> 050fc71c
 msgid "Connect via SSH from a new terminal"
 msgstr "Połącz się przez SSH z nowego terminala"
 
 #: src/remmina_sftp_plugin.c:353 src/remmina_message_panel.c:330
 #: src/remmina_file_editor.c:1216 src/remmina_ssh_plugin.c:1470
-<<<<<<< HEAD
-#: plugins/rdp/rdp_plugin.c:2679 plugins/vnc/vnc_plugin.c:1976
-#: plugins/vnc/vnc_plugin.c:1988 plugins/www/www_plugin.c:894
-#: plugins/x2go/x2go_plugin.c:1595 data/ui/remmina_mpc.glade:144
-=======
 #: plugins/rdp/rdp_plugin.c:2722 plugins/vnc/vnc_plugin.c:1976
 #: plugins/vnc/vnc_plugin.c:1988 plugins/www/www_plugin.c:894
 #: plugins/x2go/x2go_plugin.c:574 plugins/x2go/x2go_plugin.c:2991
 #: data/ui/remmina_mpc.glade:144
->>>>>>> 050fc71c
 msgid "Username"
 msgstr "Nazwa użytkownika"
 
@@ -122,11 +96,7 @@
 msgid "Password to unlock private key"
 msgstr "Hasło do odblokowania klucza prywatnego"
 
-<<<<<<< HEAD
-#: src/remmina_sftp_plugin.c:358 src/remmina_ssh_plugin.c:1506
-=======
 #: src/remmina_sftp_plugin.c:358 src/remmina_ssh_plugin.c:1507
->>>>>>> 050fc71c
 msgid "SSH Proxy Command"
 msgstr "Polecenie proxy SSH"
 
@@ -204,7 +174,6 @@
 #: src/remmina_applet_menu_item.c:126
 msgid "New Connection"
 msgstr "Nowe połączenie"
-<<<<<<< HEAD
 
 #: src/remmina_key_chooser.h:38
 msgid "Shift+"
@@ -234,37 +203,6 @@
 msgid "<None>"
 msgstr "<Brak>"
 
-=======
-
-#: src/remmina_key_chooser.h:38
-msgid "Shift+"
-msgstr "Shift+"
-
-#: src/remmina_key_chooser.h:39
-msgid "Ctrl+"
-msgstr "Ctrl+"
-
-#: src/remmina_key_chooser.h:40
-msgid "Alt+"
-msgstr "Alt+"
-
-#: src/remmina_key_chooser.h:41
-msgid "Super+"
-msgstr "Super+"
-
-#: src/remmina_key_chooser.h:42
-msgid "Hyper+"
-msgstr "Hyper+"
-
-#: src/remmina_key_chooser.h:43
-msgid "Meta+"
-msgstr "Meta+"
-
-#: src/remmina_key_chooser.h:44
-msgid "<None>"
-msgstr "<Brak>"
-
->>>>>>> 050fc71c
 #: src/remmina_pref_dialog.c:91 src/remmina_file_editor.c:528
 msgid "Resolutions"
 msgstr "Rozdzielczości"
@@ -325,11 +263,7 @@
 msgid "No"
 msgstr "Nie"
 
-<<<<<<< HEAD
-#: src/remmina_message_panel.c:391 plugins/rdp/rdp_plugin.c:2681
-=======
 #: src/remmina_message_panel.c:391 plugins/rdp/rdp_plugin.c:2724
->>>>>>> 050fc71c
 #: data/ui/remmina_mpc.glade:172
 msgid "Domain"
 msgstr "Domena"
@@ -365,122 +299,6 @@
 #: src/remmina_message_panel.c:591
 msgid "Client Certificate Key"
 msgstr "Klucz certyfikatu klienta"
-<<<<<<< HEAD
-
-#: src/rcw.c:655
-#, c-format
-msgid ""
-"Are you sure you want to close %i active connections in the current window?"
-msgstr ""
-"Czy jesteś pewien, że chcesz zamknąć %i aktywnych połączeń w tym oknie?"
-
-#: src/rcw.c:1399
-msgid "Viewport fullscreen mode"
-msgstr "Tryb pełnoekranowy okna"
-
-#: src/rcw.c:1407 data/ui/remmina_preferences.glade:607
-msgid "Scrolled fullscreen"
-msgstr "Przewijany pełny ekran"
-
-#: src/rcw.c:1493
-msgid "Keep aspect ratio when scaled"
-msgstr "Zachowaj współczynnik proporcji przy skalowaniu"
-
-#: src/rcw.c:1501
-msgid "Fill client window when scaled"
-msgstr "Wypełnij okno klienta przy skalowaniu"
-
-#: src/rcw.c:2049
-msgid "Send clipboard content as keystrokes"
-msgstr "Wyślij zawartości schowka jako naciśnięcia klawiszy"
-
-#: src/rcw.c:2155
-msgid "Turn off scaling to avoid screenshot distortion."
-msgstr "Wyłącz skalowanie, aby uniknąć zniekształceń zrzutu ekranu."
-
-#: src/rcw.c:2215 plugins/www/www_plugin.c:855
-msgid "Screenshot taken"
-msgstr "Zrzut ekranu zrobiony"
-
-#: src/rcw.c:2298
-msgid "_Menu"
-msgstr "_Menu"
-
-#: src/rcw.c:2299
-msgid "Menu"
-msgstr "Menu"
-
-#: src/rcw.c:2308
-msgid "Open the Remmina main window"
-msgstr "Otwórz główne okno programu Remmina"
-
-#: src/rcw.c:2318
-msgid "Duplicate current connection"
-msgstr "Duplikuj bieżące połączenie"
-
-#: src/rcw.c:2335
-msgid "Resize the window to fit in remote resolution"
-msgstr "Dopasuj rozmiar okna do rozdzielczości zdalnego pulpitu"
-
-#: src/rcw.c:2346
-msgid "Toggle fullscreen mode"
-msgstr "Przełączanie trybu pełnego ekranu"
-
-#: src/rcw.c:2392 data/ui/remmina_preferences.glade:1332
-#: data/ui/remmina_preferences.glade:1342
-msgid "Multi monitor"
-msgstr "Wiele monitorów"
-
-#: src/rcw.c:2408
-msgid "Toggle dynamic resolution update"
-msgstr "Przełącz dynamiczną aktualizację rozdzielczości"
-
-#: src/rcw.c:2418
-msgid "Toggle scaled mode"
-msgstr "Przełącz tryb skalowany"
-
-#: src/rcw.c:2458 data/ui/remmina_preferences.glade:1066
-msgid "Switch tab pages"
-msgstr "Przełącz strony kart"
-
-#: src/rcw.c:2468
-msgid "Grab all keyboard events"
-msgstr "Przechwytuj wszystkie zdarzenia klawiatury"
-
-#: src/rcw.c:2478
-msgid "Preferences"
-msgstr "_Ustawienia"
-
-#: src/rcw.c:2487
-msgid "_Tools"
-msgstr "_Narzędzia"
-
-#: src/rcw.c:2488 data/ui/remmina_main.glade:207
-msgid "Tools"
-msgstr "Narzędzia"
-
-#: src/rcw.c:2501 data/ui/remmina_preferences.glade:1267
-#: data/ui/remmina_preferences.glade:1277
-msgid "Screenshot"
-msgstr "Zrzut ekranu"
-
-#: src/rcw.c:2515 data/ui/remmina_preferences.glade:1174
-msgid "Minimize window"
-msgstr "Minimalizowanie okna"
-
-#: src/rcw.c:2525 data/ui/remmina_preferences.glade:1205
-msgid "Disconnect"
-msgstr "Przerwanie połączenia"
-
-#: src/rcw.c:4297
-#, c-format
-msgid "The file “%s” is corrupted, unreadable, or could not be found."
-msgstr "Plik „%s” jest uszkodzony, nie do odczytu lub nie można go znaleźć."
-
-#: src/rcw.c:4466
-msgid "Warning: This plugin requires GtkSocket, but it’s not available."
-msgstr "Ostrzeżenie: Ta wtyczka wymaga GtkSocket, które jest niedostępne."
-=======
 
 #: src/rcw.c:655
 #, c-format
@@ -631,7 +449,6 @@
 #: src/rcw.c:4529
 msgid "Open in browser"
 msgstr "Otwórz w przeglądarce"
->>>>>>> 050fc71c
 
 #: src/remmina_mpchange.c:234
 msgid "The passwords do not match"
@@ -661,7 +478,6 @@
 #: src/remmina.c:86
 msgid "Show 'About'"
 msgstr "Pokaż „O programie”"
-<<<<<<< HEAD
 
 #. TRANSLATORS: Shown in terminal. Do not use characters that may be not supported on a terminal
 #: src/remmina.c:88
@@ -679,20 +495,20 @@
 #. TRANSLATORS: Shown in terminal. Do not use characters that may be not supported on a terminal
 #: src/remmina.c:90
 msgid ""
-"Connect to a desktop described in a file (.remmina or a type supported by a "
-"plugin)"
-msgstr ""
-"Połącz z komputerem opisanym w pliku (.remmina lub typ wspierany przez "
-"wtyczkę)"
+"Connect to a desktop described in a file (.remmina or a filetype supported "
+"by a plugin)"
+msgstr ""
+"Połącz z komputerem opisanym w pliku (.remmina lub typ pliku obsługiwany "
+"przez wtyczkę)"
 
 #. TRANSLATORS: Shown in terminal. Do not use characters that may be not supported on a terminal
 #: src/remmina.c:92
 msgid ""
-"Edit desktop connection described in file (.remmina or type supported by "
-"plugin)"
-msgstr ""
-"Edytuj połączenie z komputerem określone w pliku (.remmina lub typ wspierany "
-"przez wtyczkę)"
+"Edit desktop connection described in file (.remmina or a filetype supported "
+"by plugin)"
+msgstr ""
+"Edytuj połączenie z komputerem określone w pliku (.remmina lub typ pliku "
+"obsługiwany przez wtyczkę)"
 
 #. TRANSLATORS: Shown in terminal. Do not use characters that may be not supported on a terminal
 #: src/remmina.c:95
@@ -705,51 +521,6 @@
 msgstr "Utwórz nowy profil połączenia"
 
 #. TRANSLATORS: Shown in terminal. Do not use characters that may be not supported on a terminal
-=======
-
-#. TRANSLATORS: Shown in terminal. Do not use characters that may be not supported on a terminal
-#: src/remmina.c:88
-msgid ""
-"Connect either to a desktop described in a file (.remmina or a filetype "
-"supported by a plugin) or a supported URI (RDP, VNC, SSH or SPICE)"
-msgstr ""
-"Połącz się z pulpitem opisanym w pliku (.remmina lub typ pliku obsługiwany "
-"przez wtyczkę) lub obsługiwanym identyfikatorem URI (RDP, VNC, SSH lub SPICE)"
-
-#: src/remmina.c:88 src/remmina.c:90 src/remmina.c:92
-msgid "FILE"
-msgstr "PLIK"
-
-#. TRANSLATORS: Shown in terminal. Do not use characters that may be not supported on a terminal
-#: src/remmina.c:90
-msgid ""
-"Connect to a desktop described in a file (.remmina or a filetype supported "
-"by a plugin)"
-msgstr ""
-"Połącz z komputerem opisanym w pliku (.remmina lub typ pliku obsługiwany "
-"przez wtyczkę)"
-
-#. TRANSLATORS: Shown in terminal. Do not use characters that may be not supported on a terminal
-#: src/remmina.c:92
-msgid ""
-"Edit desktop connection described in file (.remmina or a filetype supported "
-"by plugin)"
-msgstr ""
-"Edytuj połączenie z komputerem określone w pliku (.remmina lub typ pliku "
-"obsługiwany przez wtyczkę)"
-
-#. TRANSLATORS: Shown in terminal. Do not use characters that may be not supported on a terminal
-#: src/remmina.c:95
-msgid "Start in kiosk mode"
-msgstr "Uruchom w trybie kiosku"
-
-#. TRANSLATORS: Shown in terminal. Do not use characters that may be not supported on a terminal
-#: src/remmina.c:97
-msgid "Create new connection profile"
-msgstr "Utwórz nowy profil połączenia"
-
-#. TRANSLATORS: Shown in terminal. Do not use characters that may be not supported on a terminal
->>>>>>> 050fc71c
 #: src/remmina.c:99
 msgid "Show preferences"
 msgstr "Pokaż preferencje"
@@ -830,19 +601,11 @@
 "https://gitlab.com/Remmina/Remmina/-/wikis/Usage/Remmina-debugging"
 
 #. TRANSLATORS: Shown in terminal. Do not use characters that may be not supported on a terminal
-<<<<<<< HEAD
-#: src/remmina.c:375
-msgid "- or protocol://username:encryptedpassword@host:port"
-msgstr "- lub protocol://username:encryptedpassword@host:port"
-
-#: src/remmina.c:378
-=======
 #: src/remmina.c:391
 msgid "- or protocol://username:encryptedpassword@host:port"
 msgstr "- lub protocol://username:encryptedpassword@host:port"
 
 #: src/remmina.c:394
->>>>>>> 050fc71c
 msgid ""
 "Examples:\n"
 "To connect using an existing connection profile, use:\n"
@@ -993,11 +756,7 @@
 msgid "Go to parent folder"
 msgstr "Przejdź do katalogu nadrzędnego"
 
-<<<<<<< HEAD
-#: src/remmina_ftp_client.c:758 plugins/rdp/rdp_plugin.c:2770
-=======
 #: src/remmina_ftp_client.c:758 plugins/rdp/rdp_plugin.c:2813
->>>>>>> 050fc71c
 #: plugins/vnc/vnc_plugin.c:2027
 msgid "Refresh"
 msgstr "Odśwież"
@@ -1013,7 +772,6 @@
 #: src/remmina_ftp_client.c:771
 msgid "Upload to server"
 msgstr "Prześlij pliki na serwer"
-<<<<<<< HEAD
 
 #: src/remmina_ftp_client.c:775 data/ui/remmina_main.glade:197
 msgid "Delete"
@@ -1044,231 +802,6 @@
 msgid "Permission"
 msgstr "Uprawnienia"
 
-#: src/remmina_ftp_client.c:990 plugins/rdp/rdp_plugin.c:2568
-msgid "Remote"
-msgstr "Zdalny"
-
-#: src/remmina_ftp_client.c:997 plugins/rdp/rdp_plugin.c:2567
-msgid "Local"
-msgstr "Lokalny"
-
-#: src/remmina_ftp_client.c:1011
-msgid "Progress"
-msgstr "Postęp"
-
-#: src/remmina_protocol_widget.c:290 src/remmina_ssh_plugin.c:829
-#: src/remmina_ssh_plugin.c:1445
-msgid "Open SFTP transfer…"
-msgstr "Otwórz przesyłanie SFTP…"
-
-#: src/remmina_protocol_widget.c:319
-msgid "Executing external commands…"
-msgstr "Wykonywanie zewnętrznych poleceń…"
-
-#. TRANSLATORS: “%s” is a placeholder for the connection profile name
-#: src/remmina_protocol_widget.c:327
-#, c-format
-msgid "Connecting to “%s”…"
-msgstr "Nawiązywanie połączenia z „%s”…"
-
-#. TRANSLATORS: “%s” is a placeholder for an hostname or an IP address.
-#: src/remmina_protocol_widget.c:915 src/remmina_protocol_widget.c:1100
-#, c-format
-msgid "Connecting to “%s” via SSH…"
-msgstr "Nawiązywanie połączenia z „%s\" przez SSH…"
-
-#. TRANSLATORS: “%i” is a placeholder for a TCP port number.
-#: src/remmina_protocol_widget.c:1164
-#, c-format
-msgid "Awaiting incoming SSH connection on port %i…"
-msgstr "Oczekiwanie na przychodzące połączenie SSH na porcie %i…"
-
-#: src/remmina_protocol_widget.c:1217
-#, c-format
-msgid "The “%s” command is not available on the SSH server."
-msgstr "Nie odnaleziono polecenia „%s” na serwerze SSH."
-
-#: src/remmina_protocol_widget.c:1222
-#, c-format
-msgid "Could not run the “%s” command on the SSH server (status = %i)."
-msgstr "Nie udało się wykonać polecenia „%s” na serwerze SSH (status = %i)."
-
-#. TRANSLATORS: %s is a placeholder for an error message
-#: src/remmina_protocol_widget.c:1230
-#, c-format
-msgid "Could not run command. %s"
-msgstr "Nie można wykonać polecenia. %s"
-
-#. TRANSLATORS: “%s” is a placeholder for a hostname or IP address.
-#: src/remmina_protocol_widget.c:1300
-#, c-format
-msgid "Connecting to %s via SSH…"
-msgstr "Nawiązywanie połączenia z „%s\" przez SSH…"
-
-#: src/remmina_protocol_widget.c:1694
-msgid "Type in SSH username and password."
-msgstr "Wpisz nazwę użytkownika i hasło dla SSH."
-
-#: src/remmina_protocol_widget.c:1749 src/remmina_protocol_widget.c:1781
-msgid "Fingerprint automatically accepted"
-msgstr "Odcisk klucza akceptowany automatycznie"
-
-#. TRANSLATORS: The user is asked to verify a new SSL certificate.
-#: src/remmina_protocol_widget.c:1757
-msgid "Certificate details:"
-msgstr "Szczegóły certyfikatu:"
-
-#. TRANSLATORS: An SSL certificate subject is usually the remote server the user connect to.
-#: src/remmina_protocol_widget.c:1759 src/remmina_protocol_widget.c:1791
-msgid "Subject:"
-msgstr "Temat:"
-
-#. TRANSLATORS: The name or email of the entity that have issued the SSL certificate
-#: src/remmina_protocol_widget.c:1761 src/remmina_protocol_widget.c:1793
-msgid "Issuer:"
-msgstr "Wydawca:"
-
-#. TRANSLATORS: An SSL certificate fingerprint, is a hash of a certificate calculated on all certificate's data and its signature.
-#: src/remmina_protocol_widget.c:1763
-msgid "Fingerprint:"
-msgstr "Odcisk klucza:"
-
-#. TRANSLATORS: The user is asked to accept or refuse a new SSL certificate.
-#: src/remmina_protocol_widget.c:1765
-msgid "Accept certificate?"
-msgstr "Zaakceptować certyfikat?"
-
-#. TRANSLATORS: The user is asked to verify a new SSL certificate.
-#: src/remmina_protocol_widget.c:1789
-msgid "The certificate changed! Details:"
-msgstr "Zmiana certyfikatu! Szczegóły:"
-
-#. TRANSLATORS: An SSL certificate fingerprint, is a hash of a certificate calculated on all certificate's data and its signature.
-#: src/remmina_protocol_widget.c:1795
-msgid "Old fingerprint:"
-msgstr "Stary odcisk klucza:"
-
-#. TRANSLATORS: An SSL certificate fingerprint, is a hash of a certificate calculated on all certificate's data and its signature.
-#: src/remmina_protocol_widget.c:1797
-msgid "New fingerprint:"
-msgstr "Nowy odcisk klucza:"
-
-#. TRANSLATORS: The user is asked to accept or refuse a new SSL certificate.
-#: src/remmina_protocol_widget.c:1799
-msgid "Accept changed certificate?"
-msgstr "Zaakceptować zmieniony certyfikat?"
-
-#. TRANSLATORS: “%i” is a placeholder for a port number. “%s”  is a placeholder for a protocol name (VNC).
-#: src/remmina_protocol_widget.c:1942
-#, c-format
-msgid "Listening on port %i for an incoming %s connection…"
-msgstr "Nasłuchiwanie portu %i oczekując na połączenie przychodzące %s…"
-
-#: src/remmina_protocol_widget.c:1967
-msgid "Could not authenticate, attempting reconnection…"
-msgstr "Nie można uwierzytelnić, próba ponownego połączenia…"
-
-#: src/remmina_protocol_widget.c:2029 src/remmina_file_editor.c:436
-#: src/remmina_file_editor.c:1172 data/ui/remmina_main.glade:478
-msgid "Server"
-msgstr "Serwer"
-
-#. TRANSLATORS: “%s” is a placeholder for a protocol name, like “RDP”.
-#: src/remmina_protocol_widget.c:2047
-#, c-format
-msgid "Install the %s protocol plugin first."
-msgstr "Zainstaluj najpierw wtyczkę protokołu %s."
-
-#: src/remmina_ssh.c:236
-#, c-format
-msgid "Could not authenticate with TOTP/OTP/2FA. %s"
-msgstr "Nie można uwierzytelnić hasłem od SSH. %s"
-
-#: src/remmina_ssh.c:295 src/remmina_ssh.c:676
-#, c-format
-msgid "Could not authenticate with SSH password. %s"
-msgstr "Nie można uwierzytelnić hasłem od SSH. %s"
-
-#: src/remmina_ssh.c:322 src/remmina_ssh.c:389
-msgid "No saved SSH passphrase supplied. Asking user to enter it."
-msgstr "Nie podano hasła SSH. Prośba do użytkownika o jego wprowadzenie."
-
-#. TRANSLATORS: The placeholder %s is an error message
-#: src/remmina_ssh.c:327 src/remmina_ssh.c:368 src/remmina_ssh.c:394
-#: src/remmina_ssh.c:433 src/remmina_ssh.c:746
-#, c-format
-msgid "Could not authenticate with public SSH key. %s"
-msgstr "Nie można uwierzytelnić publicznym kluczem SSH. %s"
-
-#. TRANSLATORS: The placeholder %s is an error message
-#: src/remmina_ssh.c:336
-#, c-format
-msgid "SSH certificate cannot be imported. %s"
-msgstr "Nie można zaimportować certyfikatu SSH. %s"
-
-#. TRANSLATORS: The placeholder %s is an error message
-#: src/remmina_ssh.c:345
-#, c-format
-msgid "SSH certificate cannot be copied into the private SSH key. %s"
-msgstr "Certyfikat SSH nie może być skopiowany do prywatnego klucza SSH. %s"
-
-#. TRANSLATORS: The placeholder %s is an error message
-#: src/remmina_ssh.c:355
-#, c-format
-msgid "Could not authenticate using SSH certificate. %s"
-msgstr "Nie można uwierzytelnić się przy użyciu certyfikatu SSH. %s"
-
-#: src/remmina_ssh.c:369
-msgid "SSH identity file not selected."
-msgstr "Nie określono klucza SSH."
-
-#. TRANSLATORS: The placeholder %s is an error message
-#: src/remmina_ssh.c:380
-#, c-format
-msgid "Public SSH key cannot be imported. %s"
-msgstr "Nie można zaimportować publicznego klucza SSH. %s"
-
-#: src/remmina_ssh.c:478
-#, c-format
-msgid "Could not authenticate automatically with public SSH key. %s"
-msgstr "Nie można automatycznie uwierzytelnić publicznym kluczem SSH. %s"
-
-#: src/remmina_ssh.c:523
-#, c-format
-msgid "Could not authenticate automatically with SSH agent. %s"
-msgstr "Nie można automatycznie uwierzytelnić publicznym kluczem SSH. %s"
-
-=======
-
-#: src/remmina_ftp_client.c:775 data/ui/remmina_main.glade:197
-msgid "Delete"
-msgstr "Usuń"
-
-#: src/remmina_ftp_client.c:776
-msgid "Delete files on server"
-msgstr "Usuń pliki z serwera"
-
-#: src/remmina_ftp_client.c:905 src/remmina_ftp_client.c:974
-msgid "Filename"
-msgstr "Nazwa pliku"
-
-#: src/remmina_ftp_client.c:918 src/remmina_ftp_client.c:1003
-msgid "Size"
-msgstr "Rozmiar"
-
-#: src/remmina_ftp_client.c:926
-msgid "User"
-msgstr "Użytkownik"
-
-#: src/remmina_ftp_client.c:932 src/remmina_file_editor.c:1933
-#: data/ui/remmina_mpc.glade:115 data/ui/remmina_main.glade:464
-msgid "Group"
-msgstr "Grupa"
-
-#: src/remmina_ftp_client.c:938
-msgid "Permission"
-msgstr "Uprawnienia"
-
 #: src/remmina_ftp_client.c:990 plugins/rdp/rdp_plugin.c:2611
 msgid "Remote"
 msgstr "Zdalny"
@@ -1463,7 +996,6 @@
 msgid "Could not authenticate automatically with SSH agent. %s"
 msgstr "Nie można automatycznie uwierzytelnić publicznym kluczem SSH. %s"
 
->>>>>>> 050fc71c
 #: src/remmina_ssh.c:569 src/remmina_ssh.c:856
 #, c-format
 msgid "Could not authenticate with SSH GSSAPI/Kerberos. %s"
@@ -1650,30 +1182,18 @@
 msgstr "Nie można rozpocząć sesji SFTP. %s"
 
 #. TRANSLATORS: The placeholder %s is an error message
-<<<<<<< HEAD
-#: src/remmina_ssh.c:2378
-=======
 #: src/remmina_ssh.c:2379
->>>>>>> 050fc71c
 #, c-format
 msgid "Could not open channel. %s"
 msgstr "Nie można otworzyć kanału. %s"
 
 #. TRANSLATORS: The placeholder %s is an error message
-<<<<<<< HEAD
-#: src/remmina_ssh.c:2393
-=======
 #: src/remmina_ssh.c:2394
->>>>>>> 050fc71c
 #, c-format
 msgid "Could not request shell. %s"
 msgstr "Nie można zażądać powłoki. %s"
 
-<<<<<<< HEAD
-#: src/remmina_ssh.c:2511
-=======
 #: src/remmina_ssh.c:2521
->>>>>>> 050fc71c
 msgid "Could not create PTY device."
 msgstr "Nie można stworzyć urządzenia PTY."
 
@@ -1681,7 +1201,6 @@
 #, c-format
 msgid "Plugin %s is not registered."
 msgstr "Wtyczka %s nie jest zarejestrowana."
-<<<<<<< HEAD
 
 #: src/remmina_main.c:669
 msgid "The latest successful connection attempt, or a pre-computed date"
@@ -1872,22 +1391,10 @@
 msgstr "Wybierz serwer zdalnego pulpitu"
 
 #: src/remmina_file_editor.c:460
-=======
-
-#: src/remmina_main.c:669
-msgid "The latest successful connection attempt, or a pre-computed date"
-msgstr "Ostatnia udana próba połączenia lub wstępnie obliczona data"
-
-#: src/remmina_main.c:671
->>>>>>> 050fc71c
-#, c-format
-msgid "Total %i item."
-msgid_plural "Total %i items."
-msgstr[0] "Łącznie %i element."
-msgstr[1] "Łącznie %i elementy."
-msgstr[2] "Łącznie %i elementów."
-
-<<<<<<< HEAD
+#, c-format
+msgid "Browse the network to find a %s server"
+msgstr "Przeszukaj sieć w poszukiwaniu serwera %s"
+
 #: src/remmina_file_editor.c:564
 msgid "Resolution"
 msgstr "Rozdzielczość"
@@ -1916,217 +1423,6 @@
 msgid "Execute a Command"
 msgstr "Wykonaj polecenie"
 
-=======
-#: src/remmina_main.c:865
-#, c-format
-msgid "Are you sure you want to delete “%s”?"
-msgstr "Czy na pewno chcesz usunąć „%s”?"
-
-#: src/remmina_main.c:989
-#, c-format
-msgid ""
-"Unable to import:\n"
-"%s"
-msgstr ""
-"Nie można zaimportować:\n"
-"%s"
-
-#: src/remmina_main.c:1015 data/ui/remmina_main.glade:285
-msgid "Import"
-msgstr "Importuj"
-
-#: src/remmina_main.c:1038 src/remmina_file_editor.c:1791
-msgid "_Save"
-msgstr "_Zapisz"
-
-#: src/remmina_main.c:1044
-msgid "This protocol does not support exporting."
-msgstr "Ten protokół nie obsługuje eksportowania."
-
-#: src/remmina_main.c:1361
-msgid "Remmina Remote Desktop Client"
-msgstr "Klient zdalnego pulpitu Remmina"
-
-#: src/remmina_main.c:1363
-msgid "Remmina Kiosk"
-msgstr "Kiosk Remmina"
-
-#. TRANSLATORS: The placeholder %s is a directory path
-#: src/remmina_sftp_client.c:173
-#, c-format
-msgid "Could not create the folder “%s”."
-msgstr "Nie można stworzyć folderu „%s”."
-
-#. TRANSLATORS: The placeholder %s is a file path
-#: src/remmina_sftp_client.c:181 src/remmina_sftp_client.c:202
-#, c-format
-msgid "Could not create the file “%s”."
-msgstr "Nie można stworzyć folderu „%s”."
-
-#. TRANSLATORS: The placeholders %s are a file path, and an error message.
-#: src/remmina_sftp_client.c:220
-#, c-format
-msgid "Could not open the file “%s” on the server. %s"
-msgstr "Nie można otworzyć pliku „%s” na serwerze. %s"
-
-#: src/remmina_sftp_client.c:242
-#, c-format
-msgid "Could not save the file “%s”."
-msgstr "Nie można zapisać pliku „%s”."
-
-#: src/remmina_sftp_client.c:281 src/remmina_sftp_client.c:698
-#: src/remmina_sftp_client.c:761
-#, c-format
-msgid "Could not open the folder “%s”. %s"
-msgstr "Nie można otworzyć katalogu „%s”. %s"
-
-#: src/remmina_sftp_client.c:385
-#, c-format
-msgid "Could not create the folder “%s” on the server. %s"
-msgstr "Nie można utworzyć katalogu „%s” na serwerze. %s"
-
-#: src/remmina_sftp_client.c:413 src/remmina_sftp_client.c:435
-#, c-format
-msgid "Could not create the file “%s” on the server. %s"
-msgstr "Nie można utworzyć pliku „%s” na serwerze. %s"
-
-#: src/remmina_sftp_client.c:456
-#, c-format
-msgid "Could not open the file “%s”."
-msgstr "Nie można otworzyć pliku „%s”."
-
-#: src/remmina_sftp_client.c:476
-#, c-format
-msgid "Could not write to the file “%s” on the server. %s"
-msgstr "Nie można zapisać do pliku „%s” na serwerze. %s"
-
-#: src/remmina_sftp_client.c:716
-#, c-format
-msgid "Could not read from the folder. %s"
-msgstr "Nie można odczytać z folderu. %s"
-
-#: src/remmina_sftp_client.c:823
-msgid "Are you sure you want to cancel the file transfer in progress?"
-msgstr "Jesteś pewien, że chcesz anulować trwający transfer pliku?"
-
-#: src/remmina_sftp_client.c:857
-#, c-format
-msgid "Could not delete “%s”. %s"
-msgstr "Nie można usunąć „%s”. %s"
-
-#: src/remmina_sftp_client.c:942
-msgid "The file exists already"
-msgstr "Ten plik już istnieje"
-
-#: src/remmina_sftp_client.c:945
-msgid "Resume"
-msgstr "Wznów"
-
-#: src/remmina_sftp_client.c:946
-msgid "Overwrite"
-msgstr "Zastąp"
-
-#: src/remmina_sftp_client.c:964
-msgid "The following file already exists in the target folder:"
-msgstr "Następujący plik już istnieje w katalogu docelowym:"
-
-#: src/remmina_file_editor.c:61
-msgid ""
-"<big>Supported formats\n"
-"• server\n"
-"• server[:port]\n"
-"VNC additional formats\n"
-"• ID:repeater ID number\n"
-"• unix:///path/socket.sock</big>"
-msgstr ""
-"<big>Obsługiwane formaty\n"
-"- serwer\n"
-"- serwer[:port]\n"
-"Dodatkowe formaty VNC\n"
-"- ID:numer identyfikacyjny repeatera\n"
-"- unix:///path/socket.sock</big>"
-
-#: src/remmina_file_editor.c:70
-msgid ""
-"<big>• command in PATH args %h\n"
-"• /path/to/foo -options %h %u\n"
-"• %h is substituted with the server name\n"
-"• %t is substituted with the SSH server name\n"
-"• %u is substituted with the username\n"
-"• %U is substituted with the SSH username\n"
-"• %p is substituted with Remmina profile name\n"
-"• %g is substituted with Remmina profile group name\n"
-"• %d is substituted with local date and time in ISO 8601 format\n"
-"Do not run in background if you want the command to be executed before "
-"connecting.\n"
-"</big>"
-msgstr ""
-"<big>• polecenie w PATH args %h\n"
-"• /path/to/foo -options %h %u\n"
-"• %h zastępuje nazwę serwera\n"
-"• %t zastępuje nazwę serwera SSH\n"
-"• %u zastępuje nazwę użytkownika\n"
-"• %U zastępuje nazwę użytkownika SSH\n"
-"• %p zastępuje nazwę profilu Remminy\n"
-"• %g zastępuje nazwę grupy profili Remminy\n"
-"• %d zastępuje lokalny czas w formacie iso8601\n"
-"Nie uruchamiaj w tle, jeśli chcesz wykonać polecenie przed połączeniem.\n"
-"</big>"
-
-#: src/remmina_file_editor.c:84
-msgid ""
-"<big>Supported formats\n"
-"• server\n"
-"• server[:port]\n"
-"• username@server[:port] (SSH protocol only)</big>"
-msgstr ""
-"<big>Obsługiwane formaty\n"
-"- serwer\n"
-"- serwer[:port]\n"
-"- username@server[:port] (tylko protokół SSH)</big>"
-
-#: src/remmina_file_editor.c:162
-msgid "Input is invalid."
-msgstr "Dane wejściowe są nieprawidłowe."
-
-#: src/remmina_file_editor.c:239
-msgid "Choose a Remote Desktop Server"
-msgstr "Wybierz serwer zdalnego pulpitu"
-
-#: src/remmina_file_editor.c:460
-#, c-format
-msgid "Browse the network to find a %s server"
-msgstr "Przeszukaj sieć w poszukiwaniu serwera %s"
-
-#: src/remmina_file_editor.c:564
-msgid "Resolution"
-msgstr "Rozdzielczość"
-
-#: src/remmina_file_editor.c:571
-msgid "Use initial window size"
-msgstr "Użyj początkowego rozmiaru okna"
-
-#: src/remmina_file_editor.c:575
-msgid "Use client resolution"
-msgstr "Użyj ustawień rozdzielczości klienta"
-
-#: src/remmina_file_editor.c:586 src/remmina_file_editor.c:1152
-msgid "Custom"
-msgstr "Własne"
-
-#: src/remmina_file_editor.c:945
-msgid "Keyboard mapping"
-msgstr "Mapowanie klawiatury"
-
-#: src/remmina_file_editor.c:1072
-msgid "Behavior"
-msgstr "Zachowanie"
-
-#: src/remmina_file_editor.c:1075
-msgid "Execute a Command"
-msgstr "Wykonaj polecenie"
-
->>>>>>> 050fc71c
 #: src/remmina_file_editor.c:1079
 msgid "Before connecting"
 msgstr "Przed połączeniem"
@@ -2168,11 +1464,7 @@
 msgid "Same server at port %i"
 msgstr "Ten sam serwer na porcie %i"
 
-<<<<<<< HEAD
-#: src/remmina_file_editor.c:1193 plugins/rdp/rdp_plugin.c:2724
-=======
 #: src/remmina_file_editor.c:1193 plugins/rdp/rdp_plugin.c:2767
->>>>>>> 050fc71c
 msgid "Start-up path"
 msgstr "Ścieżka startowa"
 
@@ -2217,13 +1509,8 @@
 "'setting_name_to_validate', 'value' lub 'gfe' są NULL!"
 
 #. TRANSLATORS: Meta-error. Shouldn't be visible.
-<<<<<<< HEAD
-#: src/remmina_file_editor.c:1445 plugins/x2go/x2go_plugin.c:856
-#: plugins/x2go/x2go_plugin.c:1440
-=======
 #: src/remmina_file_editor.c:1445 plugins/x2go/x2go_plugin.c:2188
 #: plugins/x2go/x2go_plugin.c:2817
->>>>>>> 050fc71c
 msgid "Internal error."
 msgstr "Błąd wewnętrzny."
 
@@ -2281,285 +1568,6 @@
 msgstr ""
 "Użycie parametru «rozdzielczość» w pliku ustawień programu Remmina jest "
 "przestarzałe.\n"
-<<<<<<< HEAD
-
-#: src/remmina_icon.c:136
-msgid "Open Main Window"
-msgstr "Wyświetl główne okno"
-
-#: src/remmina_icon.c:141 data/ui/remmina_main.glade:254
-msgid "_Preferences"
-msgstr "_Ustawienia"
-
-#: src/remmina_icon.c:146
-msgid "_About"
-msgstr "_O programie"
-
-#: src/remmina_icon.c:156
-msgid "Enable Service Discovery"
-msgstr "Uruchom wykrywanie usług"
-
-#: src/remmina_icon.c:168 data/ui/remmina_main.glade:404
-msgid "_Quit"
-msgstr "_Zakończ"
-
-#. TRANSLATORS: Applet name as per the Freedesktop Desktop entry specification https://specifications.freedesktop.org/desktop-entry-spec/latest/
-#. TRANSLATORS: Applet Name as per the Freedesktop Desktop entry specification https://specifications.freedesktop.org/desktop-entry-spec/latest/
-#: src/remmina_icon.c:294 src/remmina_icon.c:450
-msgid "Remmina Applet"
-msgstr "Aplet klienta zdalnego pulpitu Remmina"
-
-#. TRANSLATORS: Applet comment/description as per the Freedesktop Desktop entry specification https://specifications.freedesktop.org/desktop-entry-spec/latest/
-#: src/remmina_icon.c:296 src/remmina_icon.c:452
-msgid "Connect to remote desktops through the applet menu"
-msgstr "Połącz się ze zdalnymi komputerami za pomocą menu apletu"
-
-#: src/remmina_icon.c:359
-msgid "StatusNotifier/Appindicator support in “"
-msgstr "Obsługa StatusNotifier/Appindicator w “"
-
-#. TRANSLATORS: %s is a placeholder for "StatusNotifier/Appindicator suppor in “DESKTOP NAME”: "
-#: src/remmina_icon.c:366
-#, c-format
-msgid "%s your desktop does support it"
-msgstr "%s twój pulpit to obsługuje,"
-
-#. TRANSLATORS: %s is a placeholder for "StatusNotifier/Appindicator suppor in “DESKTOP NAME”: "
-#: src/remmina_icon.c:368
-#, c-format
-msgid "%s and Remmina has built-in (compiled) support for libappindicator."
-msgstr "%s a Remmina ma wbudowaną (skompilowaną) obsługę libappindicator."
-
-#. TRANSLATORS: %s is a placeholder for "StatusNotifier/Appindicator suppor in “DESKTOP NAME”: "
-#: src/remmina_icon.c:371
-#, c-format
-msgid ""
-"%s not supported natively by your Desktop Environment. libappindicator will "
-"try to fallback to GtkStatusIcon/xembed"
-msgstr ""
-"%s nieobsługiwane natywnie przez środowisko graficzne. libappindicator "
-"spróbuje wrócić do GtkStatusIcon/xembed"
-
-#. TRANSLATORS: %s is a placeholder for "StatusNotifier/Appindicator suppor in “DESKTOP NAME”: "
-#: src/remmina_icon.c:375
-#, c-format
-msgid "%s You may need to install, and use XApp Status Applet"
-msgstr "%s Może być konieczne zainstalowanie i użycie apletu stanu XApp"
-
-#. TRANSLATORS: %s is a placeholder for "StatusNotifier/Appindicator suppor in “DESKTOP NAME”: "
-#: src/remmina_icon.c:378
-#, c-format
-msgid "%s You may need to install, and use KStatusNotifierItem"
-msgstr "%s Może być konieczne zainstalowanie i użycie KStatusNotifierItem"
-
-#. TRANSLATORS: %s is a placeholder for "StatusNotifier/Appindicator suppor in “DESKTOP NAME”: "
-#: src/remmina_icon.c:381
-#, c-format
-msgid "%s You may need to install, and use XEmbed SNI Proxy"
-msgstr "%s Może być konieczne zainstalowanie i użycie XEmbed SNI Proxy"
-
-#. TRANSLATORS: %s is a placeholder for "StatusNotifier/Appindicator suppor in “DESKTOP NAME”: "
-#: src/remmina_icon.c:384
-#, c-format
-msgid "%s You may need to install, and use Gnome Shell Extension Appindicator"
-msgstr ""
-"%s Może być konieczne zainstalowanie i użycie aplikacji Gnome Shell "
-"Extension Appindicator"
-
-#. TRANSLATORS: %s is a placeholder for an error message
-#: src/remmina_ssh_plugin.c:539
-#, c-format
-msgid "Error: %s"
-msgstr "Błąd: %s"
-
-#: src/remmina_ssh_plugin.c:556
-msgid "Terminal content saved in"
-msgstr "Zawartość terminala zapisana w"
-
-#: src/remmina_ssh_plugin.c:822
-msgid "Select All (host+A)"
-msgstr "Zaznacz wszystko (host+A)"
-
-#: src/remmina_ssh_plugin.c:823
-msgid "Copy (host+C)"
-msgstr "Kopiuj (host+C)"
-
-#: src/remmina_ssh_plugin.c:824
-msgid "Paste (host+V)"
-msgstr "Wklej (host+V)"
-
-#: src/remmina_ssh_plugin.c:825
-msgid "Save session to file"
-msgstr "Zapisz sesję do pliku"
-
-#: src/remmina_ssh_plugin.c:826
-msgid "Increase font size (host+Page Up)"
-msgstr "Zwiększ rozmiar czcionki (host+Page_Up)"
-
-#: src/remmina_ssh_plugin.c:827
-msgid "Decrease font size (host+Page Down)"
-msgstr "Zmniejsz rozmiar czcionki (host+Page_Down)"
-
-#: src/remmina_ssh_plugin.c:828
-msgid "Find text (host+G)"
-msgstr "Wklej (host+V)"
-
-#: src/remmina_ssh_plugin.c:1439 data/ui/remmina_main.glade:177
-msgid "Copy"
-msgstr "Kopiuj"
-
-#: src/remmina_ssh_plugin.c:1439
-msgid "_Copy"
-msgstr "_Kopiuj"
-
-#: src/remmina_ssh_plugin.c:1440
-msgid "Paste"
-msgstr "Wklej"
-
-#: src/remmina_ssh_plugin.c:1440
-msgid "_Paste"
-msgstr "_Wklej"
-
-#: src/remmina_ssh_plugin.c:1441
-msgid "Select all"
-msgstr "Zaznacz wszystko"
-
-#: src/remmina_ssh_plugin.c:1441
-msgid "_Select all"
-msgstr "_Zaznacz wszystko"
-
-#: src/remmina_ssh_plugin.c:1442
-msgid "Increase font size"
-msgstr "Zwiększ rozmiar czcionki"
-
-#: src/remmina_ssh_plugin.c:1442
-msgid "_Increase font size"
-msgstr "_Zwiększ rozmiar czcionki"
-
-#: src/remmina_ssh_plugin.c:1443
-msgid "Decrease font size"
-msgstr "Zmniejsz rozmiar czcionki"
-
-#: src/remmina_ssh_plugin.c:1443
-msgid "_Decrease font size"
-msgstr "_Zmniejsz rozmiar czcionki"
-
-#: src/remmina_ssh_plugin.c:1444
-msgid "Find text"
-msgstr "Znajdź tekst"
-
-#: src/remmina_ssh_plugin.c:1444
-msgid "_Find text"
-msgstr "Znajdź _tekst"
-
-#: src/remmina_ssh_plugin.c:1471 plugins/spice/spice_plugin.c:674
-#: plugins/vnc/vnc_plugin.c:1977 plugins/vnc/vnc_plugin.c:1989
-msgid "User password"
-msgstr "Hasło użytkownika"
-
-#: src/remmina_ssh_plugin.c:1477 plugins/rdp/rdp_plugin.c:2723
-msgid "Start-up program"
-msgstr "Program startowy"
-
-#: src/remmina_ssh_plugin.c:1482
-msgid ""
-"The filename can use the following placeholders:\n"
-"\n"
-"  • %h is substituted with the server name\n"
-"  • %t is substituted with the SSH server name\n"
-"  • %u is substituted with the username\n"
-"  • %U is substituted with the SSH username\n"
-"  • %p is substituted with Remmina profile name\n"
-"  • %g is substituted with Remmina profile group name\n"
-"  • %d is substituted with local date and time in ISO 8601 format\n"
-msgstr ""
-"Nazwa pliku może używać następujących symboli:\n"
-"\n"
-"  • %h można zastąpić nazwą serwera\n"
-"  • %t można zastąpić nazwą serwera SSH\n"
-"  • %u można zastąpić nazwą użytkownika\n"
-"  • %U można zastąpić nazwą użytkownika SSH\n"
-"  • %p można zastąpić nazwą profilu Remminy\n"
-"  • %g można zastąpić nazwą grupy profili Remminy\n"
-"  • %d można zastąpić lokalnym czasem w formacie iso8601\n"
-
-#: src/remmina_ssh_plugin.c:1504
-msgid "Terminal colour scheme"
-msgstr "Schemat kolorów terminala"
-
-#: src/remmina_ssh_plugin.c:1505
-msgid "Character set"
-msgstr "Kodowanie znaków"
-
-#: src/remmina_ssh_plugin.c:1507
-msgid "KEX (Key Exchange) algorithms"
-msgstr "Algorytmy KEX (Key Exchange)"
-
-#: src/remmina_ssh_plugin.c:1508
-msgid "Symmetric cipher client to server"
-msgstr "Symetrycznie szyfrujący klient do serwera"
-
-#: src/remmina_ssh_plugin.c:1509
-msgid "Preferred server host key types"
-msgstr "Preferowane typy kluczy hosta serwera"
-
-#: src/remmina_ssh_plugin.c:1510
-msgid "Folder for SSH session log"
-msgstr "Folder na log sesji SSH"
-
-#: src/remmina_ssh_plugin.c:1511
-msgid "Filename for SSH session log"
-msgstr "Nazwa pliku dla logu sesji SSH"
-
-#: src/remmina_ssh_plugin.c:1512
-msgid "Log SSH session when exiting Remmina"
-msgstr "Zapisuj logi sesji SSH przy wychodzeniu z Remminy"
-
-#: src/remmina_ssh_plugin.c:1513
-msgid "Log SSH session asynchronously"
-msgstr "Asynchroniczne logowanie sesji SSH"
-
-#: src/remmina_ssh_plugin.c:1513
-msgid "Saving the session asynchronously may have a notable performance impact"
-msgstr ""
-"Zapisywanie sesji asynchronicznie może mieć znaczący wpływ na wydajność"
-
-#: src/remmina_ssh_plugin.c:1514
-msgid "Audible terminal bell"
-msgstr "Dźwiękowy dzwonek terminala"
-
-#: src/remmina_ssh_plugin.c:1515
-msgid "SSH compression"
-msgstr "Kompresja SSH"
-
-#: src/remmina_ssh_plugin.c:1516
-msgid "Don't remember passwords"
-msgstr "Nie zapamiętuj haseł"
-
-#: src/remmina_ssh_plugin.c:1517
-msgid "Strict host key checking"
-msgstr "Ścisłe sprawdzanie klucza hosta"
-
-#: src/remmina_ssh_plugin.c:1531
-msgid "SSH - Secure Shell"
-msgstr "SSH - Bezpieczna powłoka"
-
-#: plugins/kwallet/src/kwallet_plugin_main.c:118
-msgid "Secured password storage in KWallet"
-msgstr "Bezpieczne przechowywanie haseł w KWallet"
-
-#: plugins/rdp/rdp_settings.c:217
-msgid "<Auto-detect>"
-msgstr "<Automatyczne wykrywanie>"
-
-#: plugins/rdp/rdp_settings.c:249
-msgid "<Not set>"
-msgstr "<Nie ustawiono>"
-
-#: plugins/rdp/rdp_settings.c:280
-msgid "<Choose a quality level to edit…>"
-msgstr "<Wybierz poziom jakości do edycji…>"
-=======
 
 #: src/remmina_icon.c:136
 msgid "Open Main Window"
@@ -3763,19 +2771,11 @@
 #: plugins/spice/spice_plugin_usb.c:94
 msgid "USB redirection error"
 msgstr "Błąd przekierowania USB"
->>>>>>> 050fc71c
-
-#: plugins/rdp/rdp_settings.c:282 plugins/rdp/rdp_plugin.c:2542
-#: plugins/vnc/vnc_plugin.c:1934
-msgid "Poor (fastest)"
-msgstr "Niska (najszybciej)"
-
-<<<<<<< HEAD
-#: plugins/rdp/rdp_settings.c:284 plugins/rdp/rdp_plugin.c:2543
-#: plugins/vnc/vnc_plugin.c:1933
-msgid "Medium"
-msgstr "Średnia"
-=======
+
+#: plugins/vnc/vnc_plugin.c:772
+msgid "Enter VNC password"
+msgstr "Wprowadź hasło do VNC"
+
 #: plugins/vnc/vnc_plugin.c:825 plugins/gvnc/gvnc_plugin.c:539
 msgid "Enter VNC authentication credentials"
 msgstr "Wprowadź dane uwierzytelniające VNC"
@@ -3783,105 +2783,30 @@
 #: plugins/vnc/vnc_plugin.c:936
 msgid "Unable to connect to VNC server"
 msgstr "Nie można połączyć z serwerem VNC"
->>>>>>> 050fc71c
-
-#: plugins/rdp/rdp_settings.c:286 plugins/rdp/rdp_plugin.c:2544
-#: plugins/vnc/vnc_plugin.c:1931
-msgid "Good"
-msgstr "Dobra"
-
-#: plugins/rdp/rdp_settings.c:288 plugins/rdp/rdp_plugin.c:2545
-#: plugins/vnc/vnc_plugin.c:1932
-msgid "Best (slowest)"
-msgstr "Najwyższa (najwolniej)"
-
-#: plugins/rdp/rdp_settings.c:427
-msgid "Keyboard layout"
-msgstr "Układ klawiatury"
-
-#: plugins/rdp/rdp_settings.c:457
-msgid "Use client keyboard mapping"
-msgstr "Użyj mapowania klawiatury klienta"
-
-#: plugins/rdp/rdp_settings.c:468
-msgid "Keyboard scancode remapping"
-msgstr "Przekształcanie kodu skanowania klawiatury"
-
-<<<<<<< HEAD
-#: plugins/rdp/rdp_settings.c:483
-msgid "List of key=value,… pairs to remap scancodes. E.g. 0x56=0x29,0x29=0x56"
-msgstr ""
-"Lista par klucz=wartość,... do remapowania skankodów. Np. 0x56=0x29,0x29=0x56"
-
-#: plugins/rdp/rdp_settings.c:486
-msgid "FreeRDP > 2.3.0 is required to map scancodes"
-msgstr "FreeRDP > 2.3.0 jest wymagane do mapowania skankodów"
-
-#: plugins/rdp/rdp_settings.c:494
-msgid "Quality settings"
-msgstr "Ustawienia jakości"
-
-#: plugins/rdp/rdp_settings.c:517
-msgid "Wallpaper"
-msgstr "Tło pulpitu"
-
-#: plugins/rdp/rdp_settings.c:525
-msgid "Window drag"
-msgstr "Przemieszczanie okien"
-
-#: plugins/rdp/rdp_settings.c:532
-msgid "Menu animation"
-msgstr "Animacja menu"
-
-#: plugins/rdp/rdp_settings.c:540
-msgid "Theme"
-msgstr "Styl"
-
-#: plugins/rdp/rdp_settings.c:547
-msgid "Cursor shadow"
-msgstr "Cień kursora"
-
-#: plugins/rdp/rdp_settings.c:555
-msgid "Cursor blinking"
-msgstr "Miganie kursora"
-
-#: plugins/rdp/rdp_settings.c:562
-msgid "Font smoothing"
-msgstr "Wygładzanie czcionek"
-
-#: plugins/rdp/rdp_settings.c:570
-msgid "Composition"
-msgstr "Kompozycje"
-
-#: plugins/rdp/rdp_settings.c:580
-msgid "Remote scale factor"
-msgstr "Współczynnik skali zdalnej"
-
-#: plugins/rdp/rdp_settings.c:595
-msgid "Desktop scale factor %"
-msgstr "Współczynnik skali pulpitu %"
-
-#: plugins/rdp/rdp_settings.c:607
-msgid "Device scale factor %"
-msgstr "Współczynnik skali urządzenia %"
-
-#: plugins/rdp/rdp_settings.c:630
-msgid "Desktop orientation"
-msgstr "Orientacja pulpitu"
-
-#: plugins/rdp/rdp_settings.c:650
-msgid "Input device settings"
-msgstr "Ustawienia urządzenia wejściowego"
-
-#: plugins/rdp/rdp_settings.c:658 plugins/rdp/rdp_plugin.c:2686
-#: plugins/vnc/vnc_plugin.c:2014
-msgid "Disable smooth scrolling"
-msgstr "Wyłącz płynne przewijanie"
-
-#: plugins/rdp/rdp_settings.c:669
-msgid "General settings"
-msgstr "Ustawienia ogólne"
-=======
+
+#: plugins/vnc/vnc_plugin.c:937
+#, c-format
+msgid "Couldn’t convert '%s' to host address"
+msgstr "Nie można przekonwertować „%s” na adres hosta"
+
+#: plugins/vnc/vnc_plugin.c:938
+#, c-format
+msgid "VNC connection failed: %s"
+msgstr "Połączenie VNC się nie powiodło: %s"
+
+#: plugins/vnc/vnc_plugin.c:939
+msgid "Your connection has been rejected."
+msgstr "Twoje połączenie zostało odrzucone."
+
+#: plugins/vnc/vnc_plugin.c:966
+#, c-format
+msgid "The VNC server requested an unknown authentication method. %s"
+msgstr "Serwer VNC zażądał nieznanego sposobu uwierzytelnienia. %s"
+
+#: plugins/vnc/vnc_plugin.c:968
+msgid "Please retry after turning on encryption for this profile."
+msgstr "Spróbuj ponownie po włączeniu szyfrowania dla tego profilu."
+
 #: plugins/vnc/vnc_plugin.c:1939
 msgid ""
 "Connect to VNC using a repeater:\n"
@@ -3943,104 +2868,15 @@
 #: plugins/vnc/vnc_plugin.c:2028
 msgid "Open Chat…"
 msgstr "Otwórz czat…"
->>>>>>> 050fc71c
-
-#: plugins/rdp/rdp_settings.c:676 plugins/rdp/rdp_plugin.c:2738
-msgid "Reconnect attempts number"
-msgstr "Liczba prób ponownego nawiązania połączenia"
-
-#: plugins/rdp/rdp_settings.c:689 plugins/rdp/rdp_plugin.c:2738
-msgid ""
-"The maximum number of reconnect attempts upon an RDP disconnect (default: 20)"
-msgstr ""
-"Maksymalna liczba prób ponownego połączenia po rozłączeniu RDP (domyślnie: "
-"20)"
-
-<<<<<<< HEAD
-#: plugins/rdp/rdp_plugin.c:762 plugins/rdp/rdp_plugin.c:827
-msgid "Enter RDP authentication credentials"
-msgstr "Wprowadź dane uwierzytelniające RDP"
-
-#: plugins/rdp/rdp_plugin.c:835
-msgid "Enter RDP gateway authentication credentials"
-msgstr "Wprowadź dane uwierzytelniające dla bramki RDP"
-
-#: plugins/rdp/rdp_plugin.c:2073
-#, c-format
-msgid ""
-"Could not access the RDP server “%s”.\n"
-"Account locked out."
-msgstr ""
-"Nie można uzyskać dostępu do serwera RDP „%s”.\n"
-"Konto zablokowane."
-
-#: plugins/rdp/rdp_plugin.c:2080
-#, c-format
-msgid ""
-"Could not access the RDP server “%s”.\n"
-"Account expired."
-msgstr ""
-"Nie można uzyskać dostępu do serwera RDP „%s”.\n"
-"Konto wygasło."
-
-#: plugins/rdp/rdp_plugin.c:2087
-#, c-format
-msgid ""
-"Could not access the RDP server “%s”.\n"
-"Password expired."
-msgstr ""
-"Nie można uzyskać dostępu do serwera RDP „%s”.\n"
-"Hasło wygasło."
-
-#: plugins/rdp/rdp_plugin.c:2094
-#, c-format
-msgid ""
-"Could not access the RDP server “%s”.\n"
-"Account disabled."
-msgstr ""
-"Nie można uzyskać dostępu do serwera RDP „%s”.\n"
-"Konto wyłączone."
-
-#: plugins/rdp/rdp_plugin.c:2100
-#, c-format
-msgid ""
-"Could not access the RDP server “%s”.\n"
-"Insufficient user privileges."
-msgstr ""
-"Nie można uzyskać dostępu do serwera RDP „%s”.\n"
-"Niewystarczające uprawnienia użytkownika."
-
-#: plugins/rdp/rdp_plugin.c:2108
-#, c-format
-msgid ""
-"Could not access the RDP server “%s”.\n"
-"Account restricted."
-msgstr ""
-"Nie można uzyskać dostępu do serwera RDP „%s”.\n"
-"Konto ograniczone."
-
-#: plugins/rdp/rdp_plugin.c:2116
-#, c-format
-msgid ""
-"Could not access the RDP server “%s”.\n"
-"Change user password before connecting."
-msgstr ""
-"Nie można uzyskać dostępu do serwera RDP „%s”.\n"
-"Zmień hasło użytkownika przed połączeniem."
-
-#: plugins/rdp/rdp_plugin.c:2121
-#, c-format
-msgid "Lost connection to the RDP server “%s”."
-msgstr "Utracono połączenie z serwerem RDP „%s”."
-
-#: plugins/rdp/rdp_plugin.c:2124
-#, c-format
-msgid "Could not find the address for the RDP server “%s”."
-msgstr "Nie odnaleziono adresu serwera RDP „%s”."
-
-#: plugins/rdp/rdp_plugin.c:2128
-#, c-format
-=======
+
+#: plugins/vnc/vnc_plugin.h:41
+msgid "Remmina VNC Plugin"
+msgstr "Wtyczka VNC do Remminy"
+
+#: plugins/vnc/vnc_plugin.h:46
+msgid "Remmina VNC listener Plugin"
+msgstr "Wtyczka serwera VNC Remminy"
+
 #: plugins/www/www_config.h:43
 msgid "Remmina web-browser plugin"
 msgstr "Wtyczka Remminy do przeglądarki"
@@ -4110,7 +2946,6 @@
 msgstr "Nie ustawiono żadnego polecenia do wykonania"
 
 #: plugins/exec/exec_plugin.c:206
->>>>>>> 050fc71c
 msgid ""
 "Warning: Running a command synchronously may cause Remmina not to respond.\n"
 "Do you really want to continue?"
@@ -4119,42 +2954,6 @@
 "Remmina przestanie odpowiadać.\n"
 "Czy na pewno chcesz kontynuować?"
 
-<<<<<<< HEAD
-#. TRANSLATORS: the placeholder may be either an IP/FQDN or a server hostname
-#: plugins/rdp/rdp_plugin.c:2132
-#, c-format
-msgid ""
-"Unable to establish a connection to the RDP server “%s”. Check “Security "
-"protocol negotiation”."
-msgstr ""
-"Nie można nawiązać połączenia z serwerem RDP „%s”. Sprawdź opcję „Negocjacja "
-"protokołu bezpieczeństwa”."
-
-#: plugins/rdp/rdp_plugin.c:2140
-#, c-format
-msgid "Cannot connect to the RDP server “%s”."
-msgstr "Nie można połączyć z serwerem RDP „%s”."
-
-#: plugins/rdp/rdp_plugin.c:2143
-msgid "Could not start libfreerdp-gdi."
-msgstr "Nie można uruchomić libfreerdp-gdi."
-
-#: plugins/rdp/rdp_plugin.c:2146
-#, c-format
-msgid ""
-"You requested a H.264 GFX mode for the server “%s”, but your libfreerdp does "
-"not support H.264. Please use a non-AVC colour depth setting."
-msgstr ""
-"Zażądałeś trybu H.264 GFX dla serwera „%s”, ale Twój libfreerdp nie wspiera "
-"H.264. Użyj ustawień głębi kolorów innych niż AVC."
-
-#: plugins/rdp/rdp_plugin.c:2153
-#, c-format
-msgid "The “%s” server refused the connection."
-msgstr "Serwer „%s” odrzucił połączenie."
-
-#: plugins/rdp/rdp_plugin.c:2158
-=======
 #: plugins/exec/exec_plugin.c:274
 msgid "Command"
 msgstr "Polecenie"
@@ -4176,18 +2975,11 @@
 msgstr "Bezpieczne przechowywanie haseł w GNOME keyring"
 
 #: plugins/x2go/x2go_plugin.c:67
->>>>>>> 050fc71c
 #, c-format
 msgid ""
 "The command-line feature '%s' is not available! Attempting to start PyHoca-"
 "CLI without using this feature…"
 msgstr ""
-<<<<<<< HEAD
-"Remote Desktop Gateway „%s” odmówiło dostępu użytkownikowi „%s\\%s” zgodnie "
-"z polityką."
-
-#: plugins/rdp/rdp_plugin.c:2168
-=======
 "Funkcja wiersza poleceń '%s' jest niedostępna! Próba uruchomienia PyHoca-CLI "
 "bez użycia tej funkcji…"
 
@@ -4208,119 +3000,10 @@
 #: plugins/x2go/x2go_plugin.c:2897 plugins/x2go/x2go_plugin.c:2912
 #: plugins/x2go/x2go_plugin.c:2917 plugins/x2go/x2go_plugin.c:2922
 #: plugins/x2go/x2go_plugin.c:2927
->>>>>>> 050fc71c
 #, c-format
 msgid "Internal error: %s"
 msgstr "Błąd wewnętrzny: %s"
 
-<<<<<<< HEAD
-#: plugins/rdp/rdp_plugin.c:2511
-msgid "Automatic (32 bpp) (Server chooses its best format)"
-msgstr "Automatyczny (32 bpp) (Serwer wybiera najlepszy format)"
-
-#: plugins/rdp/rdp_plugin.c:2512
-msgid "GFX AVC444 (32 bpp)"
-msgstr "GFX AVC444 (32 bpp)"
-
-#: plugins/rdp/rdp_plugin.c:2513
-msgid "GFX AVC420 (32 bpp)"
-msgstr "GFX AVC420 (32 bpp)"
-
-#: plugins/rdp/rdp_plugin.c:2514
-msgid "GFX RFX (32 bpp)"
-msgstr "GFX RFX (32 bpp)"
-
-#: plugins/rdp/rdp_plugin.c:2515
-msgid "GFX RFX Progressive (32 bpp)"
-msgstr "GFX RFX Progressive (32 bpp)"
-
-#: plugins/rdp/rdp_plugin.c:2516
-msgid "RemoteFX (32 bpp)"
-msgstr "RemoteFX (32 bpp)"
-
-#: plugins/rdp/rdp_plugin.c:2517 plugins/vnc/vnc_plugin.c:1922
-msgid "True colour (32 bpp)"
-msgstr "True color (32 bpp)"
-
-#: plugins/rdp/rdp_plugin.c:2518
-msgid "True colour (24 bpp)"
-msgstr "True color (24 bpp)"
-
-#: plugins/rdp/rdp_plugin.c:2519 plugins/vnc/vnc_plugin.c:1923
-msgid "High colour (16 bpp)"
-msgstr "High color (16 bpp)"
-
-#: plugins/rdp/rdp_plugin.c:2520
-msgid "High colour (15 bpp)"
-msgstr "High color (15 bpp)"
-
-#: plugins/rdp/rdp_plugin.c:2521 plugins/vnc/vnc_plugin.c:1924
-msgid "256 colours (8 bpp)"
-msgstr "256 kolorów (8 bpp)"
-
-#: plugins/rdp/rdp_plugin.c:2552 data/ui/remmina_preferences.glade:641
-msgid "None"
-msgstr "<Brak>"
-
-#: plugins/rdp/rdp_plugin.c:2553
-msgid "Auto-detect"
-msgstr "<Automatyczne wykrywanie>"
-
-#: plugins/rdp/rdp_plugin.c:2554
-msgid "Modem"
-msgstr "Modem"
-
-#: plugins/rdp/rdp_plugin.c:2555
-msgid "Low performance broadband"
-msgstr "Niska wydajność łączy szerokopasmowych"
-
-#: plugins/rdp/rdp_plugin.c:2556
-msgid "Satellite"
-msgstr "Satelita"
-
-#: plugins/rdp/rdp_plugin.c:2557
-msgid "High performance broadband"
-msgstr "Wysokowydajne łącza szerokopasmowe"
-
-#: plugins/rdp/rdp_plugin.c:2558
-msgid "WAN"
-msgstr "WAN"
-
-#: plugins/rdp/rdp_plugin.c:2559
-msgid "LAN"
-msgstr "LAN"
-
-#: plugins/rdp/rdp_plugin.c:2566 plugins/spice/spice_plugin.c:635
-#: data/ui/remmina_preferences.glade:677
-msgid "Off"
-msgstr "Wyłączony"
-
-#: plugins/rdp/rdp_plugin.c:2575
-msgid "Automatic negotiation"
-msgstr "Automatyczna negocjacja"
-
-#: plugins/rdp/rdp_plugin.c:2576
-msgid "NLA protocol security"
-msgstr "Bezpieczeństwo protokołu NLA"
-
-#: plugins/rdp/rdp_plugin.c:2577
-msgid "TLS protocol security"
-msgstr "Bezpieczeństwo protokołu TLS"
-
-#: plugins/rdp/rdp_plugin.c:2578
-msgid "RDP protocol security"
-msgstr "Bezpieczeństwo protokołu RDP"
-
-#: plugins/rdp/rdp_plugin.c:2579
-msgid "NLA extended protocol security"
-msgstr "Rozszerzone bezpieczeństwo protokołu NLA"
-
-#: plugins/rdp/rdp_plugin.c:2592
-msgid "2600 (Windows XP), 7601 (Windows Vista/7), 9600 (Windows 8 and newer)"
-msgstr "2600 (Windows XP), 7601 (Windows Vista/7), 9600 (Windows 8 i nowsze)"
-
-#: plugins/rdp/rdp_plugin.c:2595
-=======
 #: plugins/x2go/x2go_plugin.c:288 plugins/x2go/x2go_plugin.c:420
 #: plugins/x2go/x2go_plugin.c:479 plugins/x2go/x2go_plugin.c:1078
 msgid "Parameter 'custom_data' is not initialized!"
@@ -4416,7 +3099,6 @@
 msgstr "Oba parametry 'dialog' i 'treeview' są niezainicjowane!"
 
 #: plugins/x2go/x2go_plugin.c:677
->>>>>>> 050fc71c
 msgid ""
 "GtkTreeModel of session chooser dialog could not be obtained for an unknown "
 "reason."
@@ -4424,72 +3106,16 @@
 "Nie można uzyskać GtkTreeModel okna dialogowego wyboru sesji z nieznanego "
 "powodu."
 
-<<<<<<< HEAD
-#: plugins/rdp/rdp_plugin.c:2603
-msgid ""
-"Options for redirection of audio input:\n"
-"  • [sys:<sys>,][dev:<dev>,][format:<format>,][rate:<rate>,]\n"
-"    [channel:<channel>] Audio input (microphone)\n"
-"  • sys:pulse\n"
-"  • format:1\n"
-"  • sys:oss,dev:1,format:1\n"
-"  • sys:alsa"
-msgstr ""
-"Opcje przekierowania wejścia audio:\n"
-"  • [sys:<sys>,][dev:<dev>,][format:<format>,][rate:<rate>,]\n"
-"    [kanał:<kanał>] Wejście audio (mikrofon)\n"
-"  • sys:pulse\n"
-"  • format:1\n"
-"  • sys:oss,dev:1,format:1\n"
-"  • sys:alsa"
-
-#: plugins/rdp/rdp_plugin.c:2612
-=======
 #: plugins/x2go/x2go_plugin.c:709
 msgid "Couldn't get currently selected row (session)!"
 msgstr "Nie udało się uzyskać aktualnie wybranego wiersza (sesji)!"
 
 #: plugins/x2go/x2go_plugin.c:725
 #, c-format
->>>>>>> 050fc71c
 msgid ""
 "Exactly one session should be selectable but '%i' rows (sessions) are "
 "selected."
 msgstr ""
-<<<<<<< HEAD
-"Opcje przekierowania wyjścia audio:\n"
-"  • [sys:<sys>,][dev:<dev>,][format:<format>,][rate:<rate>,]\n"
-"    [kanał:<kanał>] Wyjście audio\n"
-"  • sys:pulse\n"
-"  • format:1\n"
-"  • sys:oss,dev:1,format:1\n"
-"  • sys:alsa"
-
-#: plugins/rdp/rdp_plugin.c:2622
-msgid ""
-"Options for redirection of USB device:\n"
-"  • [dbg,][id:<vid>:<pid>#…,][addr:<bus>:<addr>#…,][auto]\n"
-"  • auto\n"
-"  • id:054c:0268#4669:6e6b,addr:04:0c"
-msgstr ""
-"Opcje przekierowania urządzenia USB:\n"
-"  • [dbg,][id: <vid>:<pid>#…,][addr:<bus>:<addr>#…,][auto]\n"
-"  • auto\n"
-"  • id: 054c:0268#4669:6e6b,addr:04:0c"
-
-#: plugins/rdp/rdp_plugin.c:2628
-msgid ""
-"Advanced setting for high latency links:\n"
-"Adjusts the connection timeout. Use if your connection times out.\n"
-"The highest possible value is 600000 ms (10 minutes).\n"
-msgstr ""
-"Zaawansowane ustawienia dla łączy o dużym opóźnieniu:\n"
-"Dostosuj limit czasu połączenia, użyj, jeśli napotkasz awarie limitu czasu "
-"połączenia.\n"
-"Najwyższa możliwa wartość to 600000 ms (10 minut)\n"
-
-#: plugins/rdp/rdp_plugin.c:2633
-=======
 "Należy wybrać dokładnie jedną sesję, ale zaznaczono '%i' wierszy(-e) (sesji(-"
 "e))."
 
@@ -4519,44 +3145,10 @@
 msgstr "Uruchomiono PyHoca-CLI z następującymi argumentami:"
 
 #: plugins/x2go/x2go_plugin.c:870
->>>>>>> 050fc71c
 msgid ""
 "The necessary PyHoca-CLI process has encountered a internet connection "
 "problem."
 msgstr ""
-<<<<<<< HEAD
-"Optymalizacja wydajności w oparciu o typ połączenia sieciowego:\n"
-"Zalecane jest korzystanie z automatycznego wykrywania.\n"
-"Jeśli „Automatyczne wykrywanie” nie powiedzie się, wybierz najbardziej "
-"odpowiednią opcję z listy.\n"
-
-#: plugins/rdp/rdp_plugin.c:2638
-msgid ""
-"Comma-separated list of monitor IDs and desktop orientations:\n"
-"  • [<id>:<orientation-in-degrees>,]\n"
-"  • 0,1,2,3\n"
-"  • 0:270,1:90\n"
-"Orientations are specified in degrees, valid values are:\n"
-"  •   0 (landscape)\n"
-"  •  90 (portrait)\n"
-"  • 180 (landscape flipped)\n"
-"  • 270 (portrait flipped)\n"
-"\n"
-msgstr ""
-"Oddzielona przecinkami lista identyfikatorów monitorów i orientacji "
-"pulpitów:\n"
-"  • [<id>:<orientation-in-degrees>,]\n"
-"  • 0,1,2,3\n"
-"  • 0:270,1:90\n"
-"Orientacje określane są w stopniach, ważne wartości to:\n"
-"  • 0 (landscape)\n"
-"  • 90 (portret)\n"
-"  • 180 (krajobraz odwrócony)\n"
-"  • 270 (portret odwrócony)\n"
-"\n"
-
-#: plugins/rdp/rdp_plugin.c:2650
-=======
 "Niezbędny proces PyHoca-CLI napotkał problem z połączeniem internetowym."
 
 #: plugins/x2go/x2go_plugin.c:880
@@ -4572,729 +3164,10 @@
 
 #: plugins/x2go/x2go_plugin.c:897
 #, c-format
->>>>>>> 050fc71c
 msgid ""
 "An unknown error occured while trying to start PyHoca-CLI. Exit code: %i. "
 "Error: '%s'"
 msgstr ""
-<<<<<<< HEAD
-"Przekieruj katalog <path> jako nazwany udział <name>.\n"
-"  • <nazwa>,<fullpath>[;<nazwa>,<fullpath>[;...]]\n"
-"  • MyHome,/home/remminer\n"
-"  • /home/remminer\n"
-"  • MyHome,/home/remminer;SomePath,/path/to/somepath\n"
-"Obsługa Hotplug jest włączona za pomocą:\n"
-"  • hotplug,*\n"
-"\n"
-
-#: plugins/rdp/rdp_plugin.c:2682 plugins/spice/spice_plugin.c:677
-msgid "Share folder"
-msgstr "Współdziel katalog"
-
-#: plugins/rdp/rdp_plugin.c:2682
-msgid "Use “Redirect directory” in the advanced tab for multiple directories"
-msgstr ""
-"Użyj opcji „Przekieruj katalog” z karty zaawansowane dla wielu katalogów"
-
-#: plugins/rdp/rdp_plugin.c:2683
-msgid "Restricted admin mode"
-msgstr "Ograniczony tryb administratora"
-
-#: plugins/rdp/rdp_plugin.c:2684
-msgid "Password hash"
-msgstr "Skrót hasła"
-
-#: plugins/rdp/rdp_plugin.c:2684
-msgid "Restricted admin mode password hash"
-msgstr "Skrót hasła trybu administratora z ograniczeniami"
-
-#: plugins/rdp/rdp_plugin.c:2685
-msgid "Left-handed mouse support"
-msgstr "Obsługa myszy dla leworęcznych"
-
-#: plugins/rdp/rdp_plugin.c:2685
-msgid "Swap left and right mouse buttons for left-handed mouse support"
-msgstr ""
-"Zamień lewy i prawy przycisk myszy, aby zapewnić obsługę myszy dla osób "
-"leworęcznych"
-
-#: plugins/rdp/rdp_plugin.c:2687
-msgid "Enable multi monitor"
-msgstr "Włącz wielu monitorów"
-
-#: plugins/rdp/rdp_plugin.c:2688
-msgid "Span screen over multiple monitors"
-msgstr "Rozdziel ekran na wiele monitorów"
-
-#: plugins/rdp/rdp_plugin.c:2689
-msgid "List monitor IDs"
-msgstr "Lista identyfikatorów monitorów"
-
-#: plugins/rdp/rdp_plugin.c:2691 plugins/vnc/vnc_plugin.c:1978
-#: plugins/vnc/vnc_plugin.c:1990 plugins/gvnc/gvnc_plugin.c:849
-msgid "Colour depth"
-msgstr "Głębia kolorów"
-
-#: plugins/rdp/rdp_plugin.c:2692
-msgid "Network connection type"
-msgstr "Nowy profil połączeń"
-
-#: plugins/rdp/rdp_plugin.c:2707 plugins/vnc/vnc_plugin.c:1979
-#: plugins/vnc/vnc_plugin.c:1991
-msgid "Quality"
-msgstr "Jakość"
-
-#: plugins/rdp/rdp_plugin.c:2708
-msgid "Security protocol negotiation"
-msgstr "Negocjacja protokołu bezpieczeństwa"
-
-#: plugins/rdp/rdp_plugin.c:2709
-msgid "Gateway transport type"
-msgstr "Typ transportu bramki"
-
-#: plugins/rdp/rdp_plugin.c:2710
-msgid "FreeRDP log level"
-msgstr "Poziom logowania FreeRDP"
-
-#: plugins/rdp/rdp_plugin.c:2711
-msgid "FreeRDP log filters"
-msgstr "Poziom logowania FreeRDP"
-
-#: plugins/rdp/rdp_plugin.c:2711
-msgid "tag:level[,tag:level[,…]]"
-msgstr "tag:level[,tag:level[,…]]"
-
-#: plugins/rdp/rdp_plugin.c:2712
-msgid "Audio output mode"
-msgstr "Tryb wyjścia audio"
-
-#: plugins/rdp/rdp_plugin.c:2713
-msgid "Redirect local audio output"
-msgstr "Przekieruj mikrofon lokalny"
-
-#: plugins/rdp/rdp_plugin.c:2714
-msgid "Redirect local microphone"
-msgstr "Przekieruj mikrofon lokalny"
-
-#: plugins/rdp/rdp_plugin.c:2715
-msgid "Connection timeout in ms"
-msgstr "Limit czasu połączenia w ms"
-
-#: plugins/rdp/rdp_plugin.c:2716
-msgid "Remote Desktop Gateway server"
-msgstr "Serwer Remote Desktop Gateway"
-
-#: plugins/rdp/rdp_plugin.c:2717
-msgid "Remote Desktop Gateway username"
-msgstr "Nazwa użytkownika Remote Desktop Gateway"
-
-#: plugins/rdp/rdp_plugin.c:2718
-msgid "Remote Desktop Gateway password"
-msgstr "Hasło Remote Desktop Gateway"
-
-#: plugins/rdp/rdp_plugin.c:2719
-msgid "Remote Desktop Gateway domain"
-msgstr "Domena Remote Desktop Gateway"
-
-#: plugins/rdp/rdp_plugin.c:2720
-msgid "Redirect directory"
-msgstr "Katalog przekierowań"
-
-#: plugins/rdp/rdp_plugin.c:2721
-msgid "Client name"
-msgstr "Nazwa klienta"
-
-#: plugins/rdp/rdp_plugin.c:2722
-msgid "Client build"
-msgstr "Wersja klienta"
-
-#: plugins/rdp/rdp_plugin.c:2725
-msgid "Load balance info"
-msgstr "Informacje o równoważeniu obciążenia"
-
-#. TRANSLATORS: Do not use typographic quotation marks, these must stay as "double quote", also know as “Typewriter ("programmer's") quote, ambidextrous.”
-#: plugins/rdp/rdp_plugin.c:2727
-msgid "Override printer drivers"
-msgstr "Zastąp sterowniki drukarki"
-
-#: plugins/rdp/rdp_plugin.c:2727
-msgid ""
-"\"Samsung_CLX-3300_Series\":\"Samsung CLX-3300 Series PS\";\"Canon MF410\":"
-"\"Canon MF410 Series UFR II\""
-msgstr ""
-"\"Samsung_CLX-3300_Series\":\"Samsung CLX-3300 Series PS\";\"Canon MF410\":"
-"\"Canon MF410 Series UFR II\""
-
-#: plugins/rdp/rdp_plugin.c:2728
-msgid "USB device redirection"
-msgstr "Przekierowanie urządzenia USB"
-
-#: plugins/rdp/rdp_plugin.c:2729
-msgid "Local serial name"
-msgstr "Lokalna nazwa portu szeregowego"
-
-#: plugins/rdp/rdp_plugin.c:2729
-msgid "COM1, COM2, etc."
-msgstr "COM1, COM2, itd."
-
-#: plugins/rdp/rdp_plugin.c:2730
-msgid "Local serial driver"
-msgstr "Lokalny sterownik portu szeregowego"
-
-#: plugins/rdp/rdp_plugin.c:2730
-msgid "Serial"
-msgstr "Szeregowy"
-
-#: plugins/rdp/rdp_plugin.c:2731
-msgid "Local serial path"
-msgstr "Lokalna ścieżka portu szeregowego"
-
-#: plugins/rdp/rdp_plugin.c:2731
-msgid "/dev/ttyS0, /dev/ttyS1, etc."
-msgstr "/dev/ttyS0, /dev/ttyS1, itd."
-
-#: plugins/rdp/rdp_plugin.c:2732
-msgid "Local parallel name"
-msgstr "Lokalna nazwa portu równoległego"
-
-#: plugins/rdp/rdp_plugin.c:2733
-msgid "Local parallel device"
-msgstr "Lokalny port równoległy"
-
-#: plugins/rdp/rdp_plugin.c:2734
-msgid "Name of smart card"
-msgstr "Nazwa karty inteligentnej"
-
-#: plugins/rdp/rdp_plugin.c:2735
-msgid "Dynamic virtual channel"
-msgstr "Dynamiczny kanał wirtualny"
-
-#: plugins/rdp/rdp_plugin.c:2735 plugins/rdp/rdp_plugin.c:2736
-msgid "<channel>[,<options>]"
-msgstr "<kanał>[,<opcje>]"
-
-#: plugins/rdp/rdp_plugin.c:2736
-msgid "Static virtual channel"
-msgstr "Statyczny kanał wirtualny"
-
-#: plugins/rdp/rdp_plugin.c:2737
-msgid "TCP redirection"
-msgstr "Przekierowanie TCP"
-
-#: plugins/rdp/rdp_plugin.c:2737
-msgid "/PATH/TO/rdp2tcp"
-msgstr "/ŚCIEŻKA/DO/rdp2tcp"
-
-#: plugins/rdp/rdp_plugin.c:2739
-msgid "Prefer IPv6 AAAA record over IPv4 A record"
-msgstr "Preferuj rekordy AAAA IPv6 zamiast IPv4 A"
-
-#: plugins/rdp/rdp_plugin.c:2740
-msgid "Share printers"
-msgstr "Udostępnij drukarki"
-
-#: plugins/rdp/rdp_plugin.c:2741
-msgid "Share serial ports"
-msgstr "Udostępnij porty szeregowe"
-
-#: plugins/rdp/rdp_plugin.c:2742
-msgid "(SELinux) permissive mode for serial ports"
-msgstr "(SELinux) permissive mode dla portów szeregowych"
-
-#: plugins/rdp/rdp_plugin.c:2743
-msgid "Share parallel ports"
-msgstr "Udostępnij porty równoległe"
-
-#: plugins/rdp/rdp_plugin.c:2744
-msgid "Share a smart card"
-msgstr "Udostępnij kartę inteligentną"
-
-#: plugins/rdp/rdp_plugin.c:2745 plugins/vnc/vnc_plugin.c:2009
-msgid "Turn off clipboard sync"
-msgstr "Wyłącz synchronizowanie schowka"
-
-#: plugins/rdp/rdp_plugin.c:2746
-msgid "Ignore certificate"
-msgstr "Zignoruj certyfikat"
-
-#: plugins/rdp/rdp_plugin.c:2747
-msgid "Use the old license workflow"
-msgstr "Użyj starego sposobu licencjonowania"
-
-#: plugins/rdp/rdp_plugin.c:2747
-msgid "It disables CAL and hwId is set to 0"
-msgstr "Wyłącza CAL, a parametr hwId jest ustawiony na 0"
-
-#: plugins/rdp/rdp_plugin.c:2748 plugins/spice/spice_plugin.c:702
-#: plugins/vnc/vnc_plugin.c:2013 plugins/www/www_plugin.c:919
-#: plugins/gvnc/gvnc_plugin.c:867
-msgid "Forget passwords after use"
-msgstr "Nie przechowuj hasła"
-
-#: plugins/rdp/rdp_plugin.c:2749
-msgid "Attach to console (2003/2003 R2)"
-msgstr "Dołącz do konsoli (Windows 2003 / 2003 R2)"
-
-#: plugins/rdp/rdp_plugin.c:2750
-msgid "Turn off fast-path"
-msgstr "Wyłącz fast-path"
-
-#: plugins/rdp/rdp_plugin.c:2751
-msgid "Server detection using Remote Desktop Gateway"
-msgstr "Wykrywanie serwera za pomocą Remote Desktop Gateway"
-
-#: plugins/rdp/rdp_plugin.c:2753
-msgid "Use system proxy settings"
-msgstr "Użyj systemowych ustawień proxy"
-
-#: plugins/rdp/rdp_plugin.c:2755
-msgid "Turn off automatic reconnection"
-msgstr "Wyłącz automatyczne ponowne łączenie"
-
-#: plugins/rdp/rdp_plugin.c:2756
-msgid "Relax order checks"
-msgstr "Rozluźnij kontrolę kolejności"
-
-#: plugins/rdp/rdp_plugin.c:2757
-msgid "Glyph cache"
-msgstr "Pamięć podręczna glifów"
-
-#: plugins/rdp/rdp_plugin.c:2758
-msgid "Enable multitransport protocol (UDP)"
-msgstr "Włącz protokół multitransportu (UDP)"
-
-#: plugins/rdp/rdp_plugin.c:2758
-msgid "Using the UDP protocol may improve performance"
-msgstr "Korzystanie z protokołu UDP może poprawić wydajność"
-
-#: plugins/rdp/rdp_plugin.c:2759
-msgid "Use base credentials for gateway too"
-msgstr "Użyj podstawowych danych uwierzytelniających również dla bramy"
-
-#: plugins/rdp/rdp_plugin.c:2761
-msgid "Enable Gateway websockets support"
-msgstr "Włącz obsługę websocketów Gateway"
-
-#: plugins/rdp/rdp_plugin.c:2774 plugins/spice/spice_plugin.c:715
-#: plugins/vnc/vnc_plugin.c:2029
-msgid "Send Ctrl+Alt+Delete"
-msgstr "Wyślij Ctrl+Alt+Delete"
-
-#: plugins/rdp/rdp_plugin.c:2787
-msgid "RDP - Remote Desktop Protocol"
-msgstr "RDP - Remote Desktop Protocol (Protokół pulpitu zdalnego)"
-
-#: plugins/rdp/rdp_plugin.c:2812
-msgid "RDP - RDP File Handler"
-msgstr "RDP - Obsługa plików RDP"
-
-#: plugins/rdp/rdp_plugin.c:2827
-msgid "RDP - Preferences"
-msgstr "RDP - Preferencje"
-
-#: plugins/rdp/rdp_plugin.c:2880
-msgid "Export connection in Windows .rdp file format"
-msgstr "Eksportuj połączenie w formacie pliku .rdp systemu Windows"
-
-#: plugins/rdp/rdp_event.c:344
-#, c-format
-msgid "Reconnection attempt %d of %d…"
-msgstr "Próba ponownego połączenia %d z %d…"
-
-#: plugins/spice/spice_plugin_file_transfer.c:82
-msgid "File Transfers"
-msgstr "Przesyłanie plików"
-
-#: plugins/spice/spice_plugin_file_transfer.c:219
-msgid "Transfer error"
-msgstr "Błąd przesyłania"
-
-#: plugins/spice/spice_plugin_file_transfer.c:220
-#, c-format
-msgid "%s: %s"
-msgstr "%s: %s"
-
-#: plugins/spice/spice_plugin_file_transfer.c:223
-msgid "Transfer completed"
-msgstr "Przesyłanie zakończone"
-
-#: plugins/spice/spice_plugin_file_transfer.c:224
-#, c-format
-msgid "The %s file has been transferred"
-msgstr "Plik %s został przesłany"
-
-#: plugins/spice/spice_plugin.c:351
-msgid "Enter SPICE password"
-msgstr "Wprowadź hasło do SPICE"
-
-#: plugins/spice/spice_plugin.c:386
-#, c-format
-msgid "Disconnected from the SPICE server “%s”."
-msgstr "Rozłączono z serwerem SPICE „%s”."
-
-#: plugins/spice/spice_plugin.c:402
-msgid "TLS connection error."
-msgstr "Błąd połączenia TLS."
-
-#: plugins/spice/spice_plugin.c:408
-msgid "Connection to the SPICE server dropped."
-msgstr "Połączenie z serwerem SPICE zostało przerwane."
-
-#: plugins/spice/spice_plugin.c:616 plugins/spice/spice_plugin.c:634
-msgid "Default"
-msgstr "Domyślne"
-
-#: plugins/spice/spice_plugin.c:636
-msgid "Auto GLZ"
-msgstr "Automatyczny GLZ"
-
-#: plugins/spice/spice_plugin.c:637
-msgid "Auto LZ"
-msgstr "Automatyczny LZ"
-
-#: plugins/spice/spice_plugin.c:650
-msgid "Disable video overlay if videos are not displayed properly.\n"
-msgstr "Wyłącz nakładkę wideo, jeśli filmy nie są wyświetlane prawidłowo.\n"
-
-#: plugins/spice/spice_plugin.c:675
-msgid "Use TLS encryption"
-msgstr "Użyj szyfrowania TLS"
-
-#: plugins/spice/spice_plugin.c:676
-msgid "Server CA certificate"
-msgstr "Certyfikat CA serwera"
-
-#: plugins/spice/spice_plugin.c:694
-msgid "Prefered video codec"
-msgstr "Preferencje"
-
-#: plugins/spice/spice_plugin.c:695
-msgid "Turn off GStreamer overlay"
-msgstr "Wyłącz urządzenia wejściowe"
-
-#: plugins/spice/spice_plugin.c:698
-msgid "Prefered image compression"
-msgstr "Preferowana kompresja obrazu"
-
-#: plugins/spice/spice_plugin.c:701 plugins/spice/spice_plugin.c:714
-#: plugins/gvnc/gvnc_plugin.c:866 plugins/gvnc/gvnc_plugin.c:880
-msgid "No clipboard sync"
-msgstr "Wyłącz synchronizowanie schowka"
-
-#: plugins/spice/spice_plugin.c:703 plugins/gvnc/gvnc_plugin.c:869
-msgid "Enable audio channel"
-msgstr "Włącz kanał audio"
-
-#: plugins/spice/spice_plugin.c:704
-msgid "Share smart card"
-msgstr "Udostępnij kartę inteligentną"
-
-#: plugins/spice/spice_plugin.c:705 plugins/spice/spice_plugin.c:713
-#: plugins/vnc/vnc_plugin.c:2008 plugins/vnc/vnc_plugin.c:2025
-#: plugins/gvnc/gvnc_plugin.c:870 plugins/gvnc/gvnc_plugin.c:879
-msgid "View only"
-msgstr "Tylko podgląd"
-
-#: plugins/spice/spice_plugin.c:716 plugins/spice/spice_plugin_usb.c:51
-msgid "Select USB devices for redirection"
-msgstr "Wybierz urządzenia USB do przekierowania"
-
-#: plugins/spice/spice_plugin.c:727
-msgid "SPICE - Simple Protocol for Independent Computing Environments"
-msgstr ""
-"SPICE - Simple Protocol for Independent Computing Environments (Prosty "
-"Protokół dla Niezależnych Środowisk Obliczeniowych)"
-
-#: plugins/spice/spice_plugin_usb.c:54
-msgid "_Close"
-msgstr "_Zamknij"
-
-#: plugins/spice/spice_plugin_usb.c:94
-msgid "USB redirection error"
-msgstr "Błąd przekierowania USB"
-
-#: plugins/vnc/vnc_plugin.c:772
-msgid "Enter VNC password"
-msgstr "Wprowadź hasło do VNC"
-
-#: plugins/vnc/vnc_plugin.c:825 plugins/gvnc/gvnc_plugin.c:539
-msgid "Enter VNC authentication credentials"
-msgstr "Wprowadź dane uwierzytelniające VNC"
-
-#: plugins/vnc/vnc_plugin.c:936
-msgid "Unable to connect to VNC server"
-msgstr "Nie można połączyć z serwerem VNC"
-
-#: plugins/vnc/vnc_plugin.c:937
-#, c-format
-msgid "Couldn’t convert '%s' to host address"
-msgstr "Nie można przekonwertować „%s” na adres hosta"
-
-#: plugins/vnc/vnc_plugin.c:938
-#, c-format
-msgid "VNC connection failed: %s"
-msgstr "Połączenie VNC się nie powiodło: %s"
-
-#: plugins/vnc/vnc_plugin.c:939
-msgid "Your connection has been rejected."
-msgstr "Twoje połączenie zostało odrzucone."
-
-#: plugins/vnc/vnc_plugin.c:966
-#, c-format
-msgid "The VNC server requested an unknown authentication method. %s"
-msgstr "Serwer VNC zażądał nieznanego sposobu uwierzytelnienia. %s"
-
-#: plugins/vnc/vnc_plugin.c:968
-msgid "Please retry after turning on encryption for this profile."
-msgstr "Spróbuj ponownie po włączeniu szyfrowania dla tego profilu."
-
-#: plugins/vnc/vnc_plugin.c:1939
-msgid ""
-"Connect to VNC using a repeater:\n"
-"  • The server field must contain the repeater ID, e.g. ID:123456789\n"
-"  • The repeater field have to be set to the repeater IP and port, like:\n"
-"    10.10.10.12:5901\n"
-"  • From the remote VNC server, you will connect to\n"
-"    the repeater, e.g. with x11vnc:\n"
-"    x11vnc -connect repeater=ID:123456789+10.10.10.12:5500"
-msgstr ""
-"Połącz się z VNC za pomocą repeatera:\n"
-"  • Pole serwer musi zawierać identyfikator repeatera, np. ID:123456789\n"
-"  • Pole repeatera musi być ustawione na IP repeatera i port, np:\n"
-"    10.10.10.12:5901\n"
-"  • Ze zdalnego serwera VNC połączymy się z\n"
-"    repeaterem, np. za pomocą x11vnc:\n"
-"    x11vnc -connect repeater=ID:123456789+10.10.10.12:5500"
-
-#: plugins/vnc/vnc_plugin.c:1948
-msgid ""
-"Listening for remote VNC connection:\n"
-"  • The \"Listen on port\" field is the port Remmina will listen to,\n"
-"    e.g. 8888\n"
-"  • From the remote VNC server, you will connect to\n"
-"    Remmina, e.g. with x11vnc:\n"
-"    x11vnc -display :0 -connect 192.168.1.36:8888"
-msgstr ""
-"Nasłuchiwanie zdalnego połączenia VNC:\n"
-"  • Pole „Słuchaj na porcie” to port, na którym Remmina będzie nasłuchiwać,\n"
-"    np. 8888\n"
-"  • Ze zdalnego serwera VNC połączysz się z\n"
-"    Remminą, m.in. z x11vnc:\n"
-"    x11vnc -wyświetlanie :0 -podłączanie 192.168.1.36:8888"
-
-#: plugins/vnc/vnc_plugin.c:1975
-msgid "Repeater"
-msgstr "Powielacz"
-
-#: plugins/vnc/vnc_plugin.c:1987
-msgid "Listen on port"
-msgstr "Słuchaj na porcie"
-
-#: plugins/vnc/vnc_plugin.c:2007
-msgid "Show remote cursor"
-msgstr "Pokaż zdalny kursor"
-
-#: plugins/vnc/vnc_plugin.c:2010
-msgid "Turn off encryption"
-msgstr "Użyj szyfrowania TLS"
-
-#: plugins/vnc/vnc_plugin.c:2011 plugins/vnc/vnc_plugin.c:2026
-msgid "Prevent local interaction on the server"
-msgstr "Zapobiegaj lokalnej interakcji na serwerze"
-
-#: plugins/vnc/vnc_plugin.c:2012 plugins/gvnc/gvnc_plugin.c:868
-msgid "Ignore remote bell messages"
-msgstr "Ignoruj komunikaty zdalnego dzwonka"
-
-#: plugins/vnc/vnc_plugin.c:2028
-msgid "Open Chat…"
-msgstr "Otwórz czat…"
-
-#: plugins/vnc/vnc_plugin.h:41
-msgid "Remmina VNC Plugin"
-msgstr "Wtyczka VNC do Remminy"
-
-#: plugins/vnc/vnc_plugin.h:46
-msgid "Remmina VNC listener Plugin"
-msgstr "Wtyczka serwera VNC Remminy"
-
-#: plugins/www/www_config.h:43
-msgid "Remmina web-browser plugin"
-msgstr "Wtyczka Remminy do przeglądarki"
-
-#: plugins/www/www_plugin.c:98
-msgid "File downloaded"
-msgstr "Pobrano plik"
-
-#: plugins/www/www_plugin.c:581
-msgid "Enter WWW authentication credentials"
-msgstr "Wprowadź dane uwierzytelniające dla WWW"
-
-#: plugins/www/www_plugin.c:893
-msgid "URL"
-msgstr "URL"
-
-#: plugins/www/www_plugin.c:893
-msgid "http://address or https://address"
-msgstr "http://adres lub https://adres"
-
-#: plugins/www/www_plugin.c:910
-msgid "User agent"
-msgstr "Klient użytkownika"
-
-#: plugins/www/www_plugin.c:911
-msgid "Proxy URL"
-msgstr "URL serwera pośredniczącego (proxy)"
-
-#: plugins/www/www_plugin.c:911
-msgid "E.g. https://example.org, socks://mysocks:1080"
-msgstr "Np. https://przykład.org, socks://pośrednik:1080"
-
-#: plugins/www/www_plugin.c:912
-msgid "Turn on Java support"
-msgstr "Włącz obsługę Java"
-
-#: plugins/www/www_plugin.c:913
-msgid "Turn on smooth scrolling"
-msgstr "Włącz płynne przewijanie"
-
-#: plugins/www/www_plugin.c:914
-msgid "Turn on spatial navigation"
-msgstr "Włącz nawigację przestrzenną"
-
-#: plugins/www/www_plugin.c:915
-msgid "Turn on plugin support"
-msgstr "Włącz obsługę wtyczek"
-
-#: plugins/www/www_plugin.c:916
-msgid "Turn on WebGL support"
-msgstr "Włącz obsługę WebGL"
-
-#: plugins/www/www_plugin.c:917
-msgid "Turn on HTML5 audio support"
-msgstr "Włącz obsługę HTML5 audio"
-
-#: plugins/www/www_plugin.c:918
-msgid "Ignore TLS errors"
-msgstr "Zignoruj błędy TLS"
-
-#: plugins/www/www_plugin.c:921
-msgid "Turn on Web Inspector"
-msgstr "Włącz Web Inspector"
-
-#: plugins/exec/exec_plugin.c:160
-msgid "You did not set any command to be executed"
-msgstr "Nie ustawiono żadnego polecenia do wykonania"
-
-#: plugins/exec/exec_plugin.c:206
-msgid ""
-"Warning: Running a command synchronously may cause Remmina not to respond.\n"
-"Do you really want to continue?"
-msgstr ""
-"Ostrzeżenie: Uruchamianie polecenia synchronicznie może spowodować, że "
-"Remmina przestanie odpowiadać.\n"
-"Czy na pewno chcesz kontynuować?"
-
-#: plugins/exec/exec_plugin.c:274
-msgid "Command"
-msgstr "Polecenie"
-
-#: plugins/exec/exec_plugin.c:275
-msgid "Asynchronous execution"
-msgstr "Wykonanie asynchroniczne"
-
-#: plugins/exec/exec_plugin_config.h:41
-msgid "Execute a command"
-msgstr "Wykonaj polecenie"
-
-#: plugins/tool_hello_world/plugin_config.h:40
-msgid "Hello, World!"
-msgstr "Hello, World!"
-
-#: plugins/secret/src/glibsecret_plugin.c:188
-msgid "Secured password storage in the GNOME keyring"
-msgstr "Bezpieczne przechowywanie haseł w GNOME keyring"
-
-#: plugins/x2go/x2go_plugin.c:275
-msgid "Broken `DialogData`! Aborting…"
-msgstr "Uszkodzone `DialogData`! Przerywam…"
-
-#: plugins/x2go/x2go_plugin.c:279
-msgid "Can't retrieve `DialogData`! Aborting…"
-msgstr "Nie można pobrać `DialogData`! Przerywam…"
-
-#: plugins/x2go/x2go_plugin.c:505
-msgid "PyHoca-CLI exited unexpectedly. This connection will now be closed."
-msgstr ""
-"PyHoca-CLI niespodziewanie się zakończył. To połączenie zostanie teraz "
-"zamknięte."
-
-#: plugins/x2go/x2go_plugin.c:514
-msgid "An error occured."
-msgstr "Wystąpił błąd."
-
-#: plugins/x2go/x2go_plugin.c:515
-msgid ""
-"The necessary child process 'pyhoca-cli' stopped unexpectedly.\n"
-"Please check your profile settings and PyHoca-CLI's output for possible "
-"errors. Also ensure the remote server is reachable."
-msgstr ""
-"Niezbędny proces potomny 'pyhoca-cli' niespodziewanie zatrzymał się.\n"
-"Sprawdź ustawienia profilu i dane wyjściowe PyHoca-CLI pod kątem "
-"ewentualnych błędów. Również upewnij się, że zdalny serwer jest osiągalny."
-
-#: plugins/x2go/x2go_plugin.c:561
-msgid "Started PyHoca-CLI with the following arguments:"
-msgstr "Uruchomiono PyHoca-CLI z następującymi argumentami:"
-
-#: plugins/x2go/x2go_plugin.c:580
-#, c-format
-msgid "Could not retrieve PyHoca-CLI's command-line features! Exit code: %i"
-msgstr "Nie można pobrać funkcji wiersza poleceń PyHoca-CLI! Kod wyjścia: %i"
-
-#: plugins/x2go/x2go_plugin.c:585
-#, c-format
-msgid "Error: '%s'"
-msgstr "Błąd: '%s'"
-
-#: plugins/x2go/x2go_plugin.c:609
-msgid "Can't save empty username!"
-msgstr "Nie można zapisać pustej nazwy użytkownika!"
-
-#: plugins/x2go/x2go_plugin.c:621
-msgid "Internal error: Could not save new credentials."
-msgstr "Błąd wewnętrzny: Nie można zapisać nowych danych uwierzytelniających."
-
-#: plugins/x2go/x2go_plugin.c:623
-msgid ""
-"An error occured while trying to save new credentials: 's_password' or "
-"'s_username' strings were not set."
-msgstr ""
-"Wystąpił błąd podczas próby zapisania nowych danych uwierzytelniających: "
-"ciągi 's_password' lub 's_username' nie zostały ustawione."
-
-#: plugins/x2go/x2go_plugin.c:659
-msgid "Enter X2Go credentials"
-msgstr "Wprowadź dane uwierzytelniające X2Go"
-
-#: plugins/x2go/x2go_plugin.c:818
-msgid "DPI setting is out of bounds. Please adjust it in profile settings."
-msgstr "Ustawienie DPI jest poza zakresem. Dostosuj to w ustawieniach profilu."
-
-#: plugins/x2go/x2go_plugin.c:838
-msgid "Started pyhoca-cli with following arguments:"
-msgstr "Uruchomiono pyhoca-cli z następującymi argumentami:"
-
-#: plugins/x2go/x2go_plugin.c:858
-msgid "An error occured while starting an X2Go session…"
-msgstr "Wystąpił błąd podczas uruchamiania sesji X2Go…"
-
-#: plugins/x2go/x2go_plugin.c:867
-msgid "Could not start X2Go session."
-msgstr "Nie można uruchomić sesji X2Go."
-
-#: plugins/x2go/x2go_plugin.c:868
-=======
 "Wystąpił nieznany błąd podczas próby uruchomienia PyHoca-CLI. Kod wyjścia: "
 "%i. Błąd: '%s'"
 
@@ -5458,16 +3331,11 @@
 msgstr "Nie można uruchomić sesji X2Go."
 
 #: plugins/x2go/x2go_plugin.c:2199
->>>>>>> 050fc71c
 #, c-format
 msgid "Could not start PyHoca-CLI (%i): '%s'"
 msgstr "Nie można uruchomić PyHoca-CLI (%i): '%s'"
 
-<<<<<<< HEAD
-#: plugins/x2go/x2go_plugin.c:945
-=======
 #: plugins/x2go/x2go_plugin.c:2314
->>>>>>> 050fc71c
 msgid ""
 "Couldn't get PyHoca-CLI's command-line features. This indicates it is either "
 "too old, or not installed. An old limited set of features will be used for "
@@ -5477,11 +3345,7 @@
 "albo za stary, albo nie jest zainstalowany. Na razie będzie używany stary, "
 "ograniczony zestaw funkcji."
 
-<<<<<<< HEAD
-#: plugins/x2go/x2go_plugin.c:956
-=======
 #: plugins/x2go/x2go_plugin.c:2323
->>>>>>> 050fc71c
 msgid ""
 "Could not parse PyHoca-CLI's command-line features. Using a limited feature-"
 "set for now."
@@ -5489,46 +3353,15 @@
 "Nie można przeanalizować funkcji wiersza poleceń PyHoca-CLI. Na razie będzie "
 "używany ograniczony zestaw funkcji."
 
-<<<<<<< HEAD
-#: plugins/x2go/x2go_plugin.c:962
-msgid "Retrieved the following PyHoca-CLI command-line features:"
-msgstr "Pobrano następujące funkcje wiersza polecenia PyHoca-CLI:"
-
-#: plugins/x2go/x2go_plugin.c:967
-=======
 #: plugins/x2go/x2go_plugin.c:2329
 msgid "Retrieved the following PyHoca-CLI command-line features:"
 msgstr "Pobrano następujące funkcje wiersza polecenia PyHoca-CLI:"
 
 #: plugins/x2go/x2go_plugin.c:2337
->>>>>>> 050fc71c
 #, c-format
 msgid "Available feature[%i]: '%s'"
 msgstr "Dostępna funkcja[%i]: '%s'"
 
-<<<<<<< HEAD
-#: plugins/x2go/x2go_plugin.c:1072
-msgid "Could not open X11 DISPLAY."
-msgstr "Nie można otworzyć X11 DISPLAY."
-
-#: plugins/x2go/x2go_plugin.c:1112
-msgid "Waiting for window of X2Go Agent to appear…"
-msgstr "Oczekiwanie na pojawienie się okna agenta X2Go…"
-
-#: plugins/x2go/x2go_plugin.c:1138
-msgid "Waiting for PyHoca-CLI to show the session's window…"
-msgstr "Oczekiwanie na PyHoca-CLI, aby wyświetlić okno sesji…"
-
-#: plugins/x2go/x2go_plugin.c:1189
-msgid "No X2Go session window appeared. Something went wrong…"
-msgstr "Nie pojawiło się okno sesji X2Go. Coś poszło nie tak…"
-
-#: plugins/x2go/x2go_plugin.c:1298
-msgid "Internal error: RemminaProtocolWidget* gp is NULL!"
-msgstr "Błąd wewnętrzny: RemminaProtocolWidget* gp jest NULL!"
-
-#: plugins/x2go/x2go_plugin.c:1319
-=======
 #: plugins/x2go/x2go_plugin.c:2442
 msgid "Could not open X11 DISPLAY."
 msgstr "Nie można otworzyć X11 DISPLAY."
@@ -5550,17 +3383,12 @@
 msgstr "RemminaProtocolWidget* gp jest 'NULL'!"
 
 #: plugins/x2go/x2go_plugin.c:2691
->>>>>>> 050fc71c
 #, c-format
 msgid "The %s protocol is unavailable because GtkSocket only works under X.org"
 msgstr ""
 "Protokół %s jest niedostępny, ponieważ GtkSocket działa tylko pod X.org"
 
-<<<<<<< HEAD
-#: plugins/x2go/x2go_plugin.c:1327
-=======
 #: plugins/x2go/x2go_plugin.c:2700
->>>>>>> 050fc71c
 msgid "Could not initialize pthread. Falling back to non-threaded mode…"
 msgstr "Nie można zainicjować wątku pthread. Powrót do trybu niewątkowego…"
 
@@ -5572,11 +3400,7 @@
 #. your language.
 #. (Except your listing-grammar differs from english.)
 #. 'value1' and 'value2'
-<<<<<<< HEAD
-#: plugins/x2go/x2go_plugin.c:1370 plugins/x2go/x2go_plugin.c:1388
-=======
 #: plugins/x2go/x2go_plugin.c:2743 plugins/x2go/x2go_plugin.c:2761
->>>>>>> 050fc71c
 #, c-format
 msgid "%sand '%s'"
 msgstr "%soraz '%s'"
@@ -5587,11 +3411,7 @@
 #. TRANSLATORS: Presumably you just want to leave it english.
 #. (Except your listing-grammar differs from english.)
 #. 'value1' and 'value2'
-<<<<<<< HEAD
-#: plugins/x2go/x2go_plugin.c:1375 plugins/x2go/x2go_plugin.c:1393
-=======
 #: plugins/x2go/x2go_plugin.c:2748 plugins/x2go/x2go_plugin.c:2766
->>>>>>> 050fc71c
 #, c-format
 msgid "%s'%s' "
 msgstr "%s'%s' "
@@ -5599,63 +3419,20 @@
 #. TRANSLATORS: Presumably you just want to leave it english.
 #. (Except your listing-grammar differs from english.)
 #. 'value1', 'value2', 'valueN-1' and 'valueN'
-<<<<<<< HEAD
-#: plugins/x2go/x2go_plugin.c:1380
-=======
 #: plugins/x2go/x2go_plugin.c:2753
->>>>>>> 050fc71c
 #, c-format
 msgid "%s'%s', "
 msgstr "%s'%s', "
 
-<<<<<<< HEAD
-#: plugins/x2go/x2go_plugin.c:1418
-msgid "Invalid validation data in ProtocolSettings array!"
-msgstr "Nieprawidłowe dane sprawdzania poprawności w tablicy ProtocolSettings!"
-
-#: plugins/x2go/x2go_plugin.c:1430 plugins/x2go/x2go_plugin.c:1492
-=======
 #: plugins/x2go/x2go_plugin.c:2792
 msgid "Invalid validation data in ProtocolSettings array!"
 msgstr "Nieprawidłowe dane sprawdzania poprawności w tablicy ProtocolSettings!"
 
 #: plugins/x2go/x2go_plugin.c:2807 plugins/x2go/x2go_plugin.c:2872
->>>>>>> 050fc71c
 msgid "Validation data in ProtocolSettings array is invalid!"
 msgstr ""
 "Dane sprawdzania poprawności w tablicy ProtocolSettings są nieprawidłowe!"
 
-<<<<<<< HEAD
-#: plugins/x2go/x2go_plugin.c:1457
-#, c-format
-msgid "Allowed values are %s."
-msgstr "Dozwolone wartości to %s."
-
-#: plugins/x2go/x2go_plugin.c:1459
-#, c-format
-msgid "The only allowed value is '%s'."
-msgstr "Jedyną dozwoloną wartością jest '%s'."
-
-#: plugins/x2go/x2go_plugin.c:1501
-msgid "The lower limit is not a valid integer!"
-msgstr "Dolna granica nie jest prawidłową liczbą całkowitą!"
-
-#: plugins/x2go/x2go_plugin.c:1503
-msgid "The lower limit is too high!"
-msgstr "Dolna granica jest za wysoka!"
-
-#: plugins/x2go/x2go_plugin.c:1505
-msgid "The lower limit is too low!"
-msgstr "Dolna granica jest za niska!"
-
-#: plugins/x2go/x2go_plugin.c:1507 plugins/x2go/x2go_plugin.c:1533
-#: plugins/x2go/x2go_plugin.c:1552
-msgid "Something went wrong."
-msgstr "Coś poszło nie tak."
-
-#: plugins/x2go/x2go_plugin.c:1511 plugins/x2go/x2go_plugin.c:1537
-#: plugins/x2go/x2go_plugin.c:1556
-=======
 #: plugins/x2go/x2go_plugin.c:2816
 msgid "Parameters 'key' or 'value' are 'NULL'!"
 msgstr "Parametry 'key' lub 'value' są 'NULL'!"
@@ -5689,77 +3466,70 @@
 
 #: plugins/x2go/x2go_plugin.c:2903 plugins/x2go/x2go_plugin.c:2933
 #: plugins/x2go/x2go_plugin.c:2952
->>>>>>> 050fc71c
 msgid "Please check the RemminaProtocolSetting array for possible errors."
 msgstr ""
 "Proszę sprawdzić tablicę RemminaProtocolSetting pod kątem ewentualnych "
 "błędów."
 
-<<<<<<< HEAD
-#: plugins/x2go/x2go_plugin.c:1520 plugins/x2go/x2go_plugin.c:1524
-#: plugins/x2go/x2go_plugin.c:1528 plugins/x2go/x2go_plugin.c:1532
-msgid "Internal error: "
-msgstr "Błąd wewnętrzny: "
-
-#: plugins/x2go/x2go_plugin.c:1521
+#: plugins/x2go/x2go_plugin.c:2913
 msgid "The upper limit is not a valid integer!"
 msgstr "Górna granica nie jest prawidłową liczbą całkowitą!"
 
-#: plugins/x2go/x2go_plugin.c:1525
+#: plugins/x2go/x2go_plugin.c:2918
 msgid "The upper limit is too high!"
 msgstr "Górna granica jest za wysoka!"
 
-#: plugins/x2go/x2go_plugin.c:1529
+#: plugins/x2go/x2go_plugin.c:2923
 msgid "The upper limit is too low!"
 msgstr "Górna granica jest za niska!"
 
-#: plugins/x2go/x2go_plugin.c:1547
+#: plugins/x2go/x2go_plugin.c:2943
 msgid "The input is not a valid integer!"
 msgstr "Dane wejściowe nie są prawidłową liczbą całkowitą!"
 
-#: plugins/x2go/x2go_plugin.c:1549 plugins/x2go/x2go_plugin.c:1568
+#: plugins/x2go/x2go_plugin.c:2945 plugins/x2go/x2go_plugin.c:2964
 #, c-format
 msgid "Input must be a number between %i and %i."
 msgstr "Dane wejściowe muszą być liczbą z zakresu od %i do %i."
 
-#: plugins/x2go/x2go_plugin.c:1597
+#: plugins/x2go/x2go_plugin.c:2993
 msgid "Startup program"
 msgstr "Program startowy"
 
-#: plugins/x2go/x2go_plugin.c:1599
+#: plugins/x2go/x2go_plugin.c:2995
 msgid "Which command should be executed after creating the X2Go session?"
 msgstr "Jakie polecenie należy wykonać po utworzeniu sesji X2Go?"
 
-#: plugins/x2go/x2go_plugin.c:1601
+#: plugins/x2go/x2go_plugin.c:2997
 msgid "Keyboard Layout (auto)"
 msgstr "Układ klawiatury (automatyczny)"
 
-#: plugins/x2go/x2go_plugin.c:1602
+#: plugins/x2go/x2go_plugin.c:2998
 msgid "Keyboard type (auto)"
 msgstr "Typ klawiatury (automatyczny)"
 
-#: plugins/x2go/x2go_plugin.c:1603
+#: plugins/x2go/x2go_plugin.c:2999
 msgid "Audio support"
 msgstr "Obsługa audio"
 
-#: plugins/x2go/x2go_plugin.c:1605
+#: plugins/x2go/x2go_plugin.c:3001
 msgid "The sound system of the X2Go server (default: 'pulse')."
 msgstr "System dźwiękowy serwera X2Go (domyślnie: 'pulse')."
 
-#: plugins/x2go/x2go_plugin.c:1608
+#: plugins/x2go/x2go_plugin.c:3004
 msgid "Clipboard direction"
 msgstr "Kierunek schowka"
 
-#: plugins/x2go/x2go_plugin.c:1610
+#: plugins/x2go/x2go_plugin.c:3006
 msgid "Which direction should clipboard content be copied? (default: 'both')."
 msgstr ""
 "W jakim kierunku należy kopiować zawartość schowka? (domyślnie: 'w obu')."
 
-#: plugins/x2go/x2go_plugin.c:1614
+#: plugins/x2go/x2go_plugin.c:3010
 msgid "DPI resolution"
 msgstr "Rozdzielczość DPI"
 
-#: plugins/x2go/x2go_plugin.c:1615
+#: plugins/x2go/x2go_plugin.c:3011
 msgid ""
 "Launch session with a specific resolution (in dots per inch). Must be "
 "between 20 and 400."
@@ -5767,7 +3537,7 @@
 "Uruchom sesję z określoną rozdzielczością (w punktach na cal). Musi być "
 "pomiędzy 20 a 400."
 
-#: plugins/x2go/x2go_plugin.c:1659
+#: plugins/x2go/x2go_plugin.c:3055
 msgid "X2Go plugin loaded."
 msgstr "Załadowano wtyczkę X2Go."
 
@@ -5901,208 +3671,6 @@
 msgid "Reset remote host (hard reboot)"
 msgstr "Zresetuj zdalnego hosta (twardy restart)"
 
-=======
-#: plugins/x2go/x2go_plugin.c:2913
-msgid "The upper limit is not a valid integer!"
-msgstr "Górna granica nie jest prawidłową liczbą całkowitą!"
-
-#: plugins/x2go/x2go_plugin.c:2918
-msgid "The upper limit is too high!"
-msgstr "Górna granica jest za wysoka!"
-
-#: plugins/x2go/x2go_plugin.c:2923
-msgid "The upper limit is too low!"
-msgstr "Górna granica jest za niska!"
-
-#: plugins/x2go/x2go_plugin.c:2943
-msgid "The input is not a valid integer!"
-msgstr "Dane wejściowe nie są prawidłową liczbą całkowitą!"
-
-#: plugins/x2go/x2go_plugin.c:2945 plugins/x2go/x2go_plugin.c:2964
-#, c-format
-msgid "Input must be a number between %i and %i."
-msgstr "Dane wejściowe muszą być liczbą z zakresu od %i do %i."
-
-#: plugins/x2go/x2go_plugin.c:2993
-msgid "Startup program"
-msgstr "Program startowy"
-
-#: plugins/x2go/x2go_plugin.c:2995
-msgid "Which command should be executed after creating the X2Go session?"
-msgstr "Jakie polecenie należy wykonać po utworzeniu sesji X2Go?"
-
-#: plugins/x2go/x2go_plugin.c:2997
-msgid "Keyboard Layout (auto)"
-msgstr "Układ klawiatury (automatyczny)"
-
-#: plugins/x2go/x2go_plugin.c:2998
-msgid "Keyboard type (auto)"
-msgstr "Typ klawiatury (automatyczny)"
-
-#: plugins/x2go/x2go_plugin.c:2999
-msgid "Audio support"
-msgstr "Obsługa audio"
-
-#: plugins/x2go/x2go_plugin.c:3001
-msgid "The sound system of the X2Go server (default: 'pulse')."
-msgstr "System dźwiękowy serwera X2Go (domyślnie: 'pulse')."
-
-#: plugins/x2go/x2go_plugin.c:3004
-msgid "Clipboard direction"
-msgstr "Kierunek schowka"
-
-#: plugins/x2go/x2go_plugin.c:3006
-msgid "Which direction should clipboard content be copied? (default: 'both')."
-msgstr ""
-"W jakim kierunku należy kopiować zawartość schowka? (domyślnie: 'w obu')."
-
-#: plugins/x2go/x2go_plugin.c:3010
-msgid "DPI resolution"
-msgstr "Rozdzielczość DPI"
-
-#: plugins/x2go/x2go_plugin.c:3011
-msgid ""
-"Launch session with a specific resolution (in dots per inch). Must be "
-"between 20 and 400."
-msgstr ""
-"Uruchom sesję z określoną rozdzielczością (w punktach na cal). Musi być "
-"pomiędzy 20 a 400."
-
-#: plugins/x2go/x2go_plugin.c:3055
-msgid "X2Go plugin loaded."
-msgstr "Załadowano wtyczkę X2Go."
-
-#: plugins/x2go/x2go_plugin.h:43
-msgid "X2Go - Launch an X2Go session"
-msgstr "X2Go - Uruchom sesję X2Go"
-
-#: plugins/gvnc/gvnc_plugin_config.h:40
-msgid "Remmina VNC plugin for GNOME and KVM"
-msgstr "Wtyczka Remmina VNC dla GNOME i KVM"
-
-#: plugins/gvnc/gvnc_plugin.c:477
-#, c-format
-msgid "Unsupported authentication type %u"
-msgstr "Nieobsługiwany typ uwierzytelniania %u"
-
-#: plugins/gvnc/gvnc_plugin.c:489
-#, c-format
-msgid "Authentication failure: %s"
-msgstr "Błąd uwierzytelniania: %s"
-
-#: plugins/gvnc/gvnc_plugin.c:820
-msgid "Use server settings"
-msgstr "Użyj ustawień serwera"
-
-#: plugins/gvnc/gvnc_plugin.c:821
-msgid "True colour (24 bits)"
-msgstr "True color (24 bity)"
-
-#: plugins/gvnc/gvnc_plugin.c:822
-msgid "High colour (16 bits)"
-msgstr "High color (16 bitów)"
-
-#: plugins/gvnc/gvnc_plugin.c:823
-msgid "Low colour (8 bits)"
-msgstr "Low color (8 bitów)"
-
-#: plugins/gvnc/gvnc_plugin.c:824
-msgid "Ultra low colour (3 bits)"
-msgstr "Ultra low color (3 bity)"
-
-#: plugins/gvnc/gvnc_plugin.c:848
-msgid "VNC password"
-msgstr "Hasło VNC"
-
-#: plugins/gvnc/gvnc_plugin.c:850
-msgid "Use JPEG Compression"
-msgstr "Użyj kompresji JPEG"
-
-#: plugins/gvnc/gvnc_plugin.c:850
-msgid "This might not work on all VNC servers"
-msgstr "To może nie działać na wszystkich serwerach VNC"
-
-#: plugins/gvnc/gvnc_plugin.c:851
-msgid "Enable GTK-VNC debug"
-msgstr "Włącz debugowanie GTK-VNC"
-
-#: plugins/gvnc/gvnc_plugin.c:871
-msgid "Shared connection"
-msgstr "Współdzielone połączenie"
-
-#: plugins/gvnc/gvnc_plugin.c:871
-msgid ""
-"If the server should try to share the desktop by leaving other clients "
-"connected"
-msgstr ""
-"Jeśli serwer powinien próbować udostępnić pulpit, pozostawiając innych "
-"klientów podłączonych"
-
-#: plugins/gvnc/gvnc_plugin.c:881
-msgid "Send Ctrl+Alt+_Del"
-msgstr "Wyślij Ctrl+Alt+_Del"
-
-#: plugins/gvnc/gvnc_plugin.c:882
-msgid "Send Ctrl+Alt+_Backspace"
-msgstr "Wyślij Ctrl+Alt+_Backspace"
-
-#: plugins/gvnc/gvnc_plugin.c:883
-msgid "Send Ctrl+Alt+_F1"
-msgstr "Wyślij Ctrl+Alt+_F1"
-
-#: plugins/gvnc/gvnc_plugin.c:884
-msgid "Send Ctrl+Alt+_F2"
-msgstr "Wyślij Ctrl+Alt+_F2"
-
-#: plugins/gvnc/gvnc_plugin.c:885
-msgid "Send Ctrl+Alt+_F3"
-msgstr "Wyślij Ctrl+Alt+_F3"
-
-#: plugins/gvnc/gvnc_plugin.c:886
-msgid "Send Ctrl+Alt+_F4"
-msgstr "Wyślij Ctrl+Alt+_F4"
-
-#: plugins/gvnc/gvnc_plugin.c:887
-msgid "Send Ctrl+Alt+_F5"
-msgstr "Wyślij Ctrl+Alt+_F5"
-
-#: plugins/gvnc/gvnc_plugin.c:888
-msgid "Send Ctrl+Alt+_F6"
-msgstr "Wyślij Ctrl+Alt+_F6"
-
-#: plugins/gvnc/gvnc_plugin.c:889
-msgid "Send Ctrl+Alt+_F7"
-msgstr "Wyślij Ctrl+Alt+_F7"
-
-#: plugins/gvnc/gvnc_plugin.c:890
-msgid "Send Ctrl+Alt+_F8"
-msgstr "Wyślij Ctrl+Alt+_F8"
-
-#: plugins/gvnc/gvnc_plugin.c:891
-msgid "Send Ctrl+Alt+_F9"
-msgstr "Wyślij Ctrl+Alt+_F9"
-
-#: plugins/gvnc/gvnc_plugin.c:892
-msgid "Send Ctrl+Alt+_F10"
-msgstr "Wyślij Ctrl+Alt+_F10"
-
-#: plugins/gvnc/gvnc_plugin.c:893
-msgid "Send Ctrl+Alt+_F11"
-msgstr "Wyślij Ctrl+Alt+_F11"
-
-#: plugins/gvnc/gvnc_plugin.c:894
-msgid "Send Ctrl+Alt+_F12"
-msgstr "Wyślij Ctrl+Alt+_F12"
-
-#: plugins/gvnc/gvnc_plugin.c:896
-msgid "Reboot remote host"
-msgstr "Ponownie uruchom zdalnego hosta"
-
-#: plugins/gvnc/gvnc_plugin.c:897
-msgid "Reset remote host (hard reboot)"
-msgstr "Zresetuj zdalnego hosta (twardy restart)"
-
->>>>>>> 050fc71c
 #: plugins/gvnc/gvnc_plugin.c:898
 msgid "Shutdown remote host"
 msgstr "Wyłącz zdalnego hosta"
@@ -6495,7 +4063,6 @@
 #: data/ui/remmina_main.glade:587
 msgid "Remmina main menu"
 msgstr "Główne menu Remminy"
-<<<<<<< HEAD
 
 #: data/ui/remmina_main.glade:594
 msgid "Actions"
@@ -6509,21 +4076,6 @@
 msgid "Please wait…"
 msgstr "Proszę czekać…"
 
-=======
-
-#: data/ui/remmina_main.glade:594
-msgid "Actions"
-msgstr "Akcje"
-
-#: data/ui/remmina_main.glade:609
-msgid "Toggle view"
-msgstr "Przełącz widok"
-
-#: data/ui/remmina_spinner.glade:54
-msgid "Please wait…"
-msgstr "Proszę czekać…"
-
->>>>>>> 050fc71c
 #: data/ui/remmina_preferences.glade:42
 msgid "Double-click action"
 msgstr "Podwójne kliknięcie"
@@ -7108,18 +4660,6 @@
 msgid "Master password"
 msgstr "Główne hasło"
 
-<<<<<<< HEAD
-#~ msgid "Website"
-#~ msgstr "Strona internetowa"
-
-#~ msgid "Given username can't get saved since it's empty!"
-#~ msgstr ""
-#~ "Podana nazwa użytkownika nie może zostać zapisana, ponieważ jest pusta!"
-
-#~ msgid "Limit minimum is too large!"
-#~ msgstr "Limit minimum jest zbyt duży!"
-
-=======
 #~ msgid "Started pyhoca-cli with following arguments:"
 #~ msgstr "Uruchomiono pyhoca-cli z następującymi argumentami:"
 
@@ -7155,7 +4695,6 @@
 #~ msgid "Limit minimum is too large!"
 #~ msgstr "Limit minimum jest zbyt duży!"
 
->>>>>>> 050fc71c
 #~ msgid "Limit minimum is too small!"
 #~ msgstr "Limit minimum jest zbyt mały!"
 
