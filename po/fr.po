--- conflicted
+++ resolved
@@ -1,5 +1,5 @@
 # French translation for Remmina
-# Copyright (c) 2012 Rosetta Contributors and Canonical Ltd 2012
+# Copyright © 2012 Rosetta Contributors and Canonical Ltd 2012
 # This file is distributed under the same license as the remmina package.
 # FIRST AUTHOR <EMAIL@ADDRESS>, 2012.
 # Davy Defaud <davy.defaud@free.fr>, 2016-2019.
@@ -8,13 +8,8 @@
 msgstr ""
 "Project-Id-Version: remmina\n"
 "Report-Msgid-Bugs-To: l10n@lists.remmina.org\n"
-<<<<<<< HEAD
-"POT-Creation-Date: 2019-12-05 20:28+0000\n"
-"PO-Revision-Date: 2019-12-08 23:03+0000\n"
-=======
 "POT-Creation-Date: 2019-12-07 11:16+0000\n"
 "PO-Revision-Date: 2019-11-21 14:30+0000\n"
->>>>>>> b2baf3c7
 "Last-Translator: Davy Defaud <davy.defaud@free.fr>\n"
 "Language-Team: French <https://hosted.weblate.org/projects/remmina/remmina/"
 "fr/>\n"
@@ -1336,13 +1331,8 @@
 msgstr "Agent SSH (automatique)"
 
 #: src/remmina_file_editor.c:994
-<<<<<<< HEAD
 msgid "Turn on autostart for this profile"
 msgstr "Activer le démarrage automatique pour ce profil"
-=======
-msgid "Turn on \"Autostart\" for this profile"
-msgstr ""
->>>>>>> b2baf3c7
 
 #: src/remmina_file_editor.c:1002
 msgid "Basic"
