--- conflicted
+++ resolved
@@ -9,15 +9,9 @@
 msgstr ""
 "Project-Id-Version: remmina\n"
 "Report-Msgid-Bugs-To: l10n@lists.remmina.org\n"
-<<<<<<< HEAD
-"POT-Creation-Date: 2019-12-09 00:49+0000\n"
-"PO-Revision-Date: 2019-11-21 14:30+0000\n"
-"Last-Translator: Davy Defaud <davy.defaud@free.fr>\n"
-=======
-"POT-Creation-Date: 2019-12-09 00:10+0000\n"
+"POT-Creation-Date: 2019-12-09 22:34+0100\n"
 "PO-Revision-Date: 2019-12-09 21:19+0000\n"
 "Last-Translator: Aroa Taha <Naturameuocat@protonmail.com>\n"
->>>>>>> a54d029c
 "Language-Team: French <https://hosted.weblate.org/projects/remmina/remmina/"
 "fr/>\n"
 "Language: fr\n"
@@ -27,355 +21,501 @@
 "Plural-Forms: nplurals=2; plural=n > 1;\n"
 "X-Generator: Weblate 3.10-dev\n"
 
-#: src/remmina_protocol_widget.c:248
-msgid "Connect via SSH from a new terminal"
-msgstr "Se connecter via SSH depuis a nouveau terminal"
-
-#: src/remmina_protocol_widget.c:254
-msgid "Open SFTP transfer"
-msgstr "Ouvrir un transfert de fichier sécurisé SFTP"
-
-#: src/remmina_protocol_widget.c:282
-msgid "Executing external commands…"
-msgstr "Exécution de commandes externes…"
-
-#: src/remmina_protocol_widget.c:289
-#, fuzzy, c-format
-msgid "Connecting to \"%s\"…"
-msgstr "Connexion à « %s » en cours…"
-
-#: src/remmina_protocol_widget.c:717 src/remmina_protocol_widget.c:805
-#, fuzzy, c-format
-msgid "Connecting to \"%s\" via SSH…"
-msgstr "Connexion à « %s » via SSH…"
-
-#: src/remmina_protocol_widget.c:855
-#, c-format
-msgid "Awaiting incoming SSH connection at port %i…"
-msgstr "En attente d’une connexion SSH entrante sur le port %i…"
-
-#: src/remmina_protocol_widget.c:900
-#, fuzzy, c-format
-msgid "The \"%s\" command is not available on the SSH server."
-msgstr "Impossible de trouver la commande « %s » sur le serveur SSH"
-
-#: src/remmina_protocol_widget.c:904
-#, fuzzy, c-format
-msgid "Could not run the \"%s\" command on the SSH server (status = %i)."
-msgstr ""
-"L’exécution de la commande %s sur le serveur SSH a échoué (statut = %i)."
-
-#. TRANSLATORS: %s is a placeholder for an error message
-#: src/remmina_protocol_widget.c:912
-#, fuzzy, c-format
-msgid "Could not run command. %s"
-msgstr "Impossible d’exécuter la commande : %s"
-
-#: src/remmina_protocol_widget.c:979
-#, c-format
-msgid "Connecting to %s via SSH…"
-msgstr "Connexion à « %s » via SSH…"
-
-#: src/remmina_protocol_widget.c:1339 src/remmina_protocol_widget.c:1358
-#: src/remmina_ssh_plugin.c:958 src/remmina_sftp_plugin.c:317
-#: src/remmina_sftp_plugin.c:350 src/remmina_file_editor.c:926
-#: plugins/www/www_plugin.c:793 plugins/rdp/rdp_plugin.c:1937
-#: data/ui/remmina_unlock.glade:116 data/ui/remmina_mpc.glade:116
-#: data/ui/remmina_preferences.glade:1533
-msgid "Password"
-msgstr "Mot de passe"
-
-#: src/remmina_protocol_widget.c:1357
-msgid "Type in username and password for SSH."
-msgstr "Entrez le nom d’utilisateur SSH et le mot de passe."
-
-#: src/remmina_protocol_widget.c:1413
-msgid "Certificate details:"
-msgstr "Détails du certificat :"
-
-#: src/remmina_protocol_widget.c:1414 src/remmina_protocol_widget.c:1435
-msgid "Subject:"
-msgstr "Sujet :"
-
-#: src/remmina_protocol_widget.c:1415 src/remmina_protocol_widget.c:1436
-msgid "Issuer:"
-msgstr "Émetteur :"
-
-#: src/remmina_protocol_widget.c:1416
-msgid "Fingerprint:"
-msgstr "Empreinte :"
-
-#: src/remmina_protocol_widget.c:1417
-msgid "Accept certificate?"
-msgstr "Accepter le certificat ?"
-
-#: src/remmina_protocol_widget.c:1434
-msgid "The certificate changed! Details:"
-msgstr "Le certificat a changé ! Détails :"
-
-#: src/remmina_protocol_widget.c:1437
-msgid "Old fingerprint:"
-msgstr "Ancienne empreinte :"
-
-#: src/remmina_protocol_widget.c:1438
-msgid "New fingerprint:"
-msgstr "Nouvelle empreinte :"
-
-#: src/remmina_protocol_widget.c:1439
-msgid "Accept changed certificate?"
-msgstr "Acceptez‐vous le nouveau certificat ?"
-
-#: src/remmina_protocol_widget.c:1581
-#, c-format
-msgid "Listening on port %i for an incoming %s connection…"
-msgstr "À l’écoute sur le port %i d’une connexion %s entrante…"
-
-#: src/remmina_protocol_widget.c:1606
-msgid "Could not authenticate, attempting reconnection…"
-msgstr "L’authentification a échoué. Nouvelle tentative de connexion…"
-
-#: src/remmina_protocol_widget.c:1668 src/remmina_file_editor.c:402
-#: src/remmina_file_editor.c:877 data/ui/remmina_main.glade:548
-msgid "Server"
-msgstr "Serveur"
-
-#: src/remmina_protocol_widget.c:1685
-#, c-format
-msgid "Install the %s protocol plugin first."
-msgstr "Veuillez d’abord installer le greffon pour le protocole %s."
+#: src/remmina_main.c:646
+#, c-format
+msgid "Total %i item."
+msgid_plural "Total %i items."
+msgstr[0] "%i élément au total."
+msgstr[1] "%i éléments au total."
+
+#: src/remmina_main.c:828
+#, fuzzy, c-format
+msgid "Are you sure you want to delete \"%s\"?"
+msgstr "Êtes‐vous sûr de vouloir supprimer « %s » ?"
+
+#: src/remmina_main.c:928
+#, c-format
+msgid ""
+"Unable to import:\n"
+"%s"
+msgstr ""
+"Importation impossible :\n"
+"%s"
+
+#: src/remmina_main.c:955 data/ui/remmina_main.glade:322
+msgid "Import"
+msgstr "Importer"
+
+#: src/remmina_main.c:978 src/remmina_file_editor.c:1312
+msgid "_Save"
+msgstr "_Enregistrer"
+
+#: src/remmina_main.c:985
+msgid "This protocol does not support exporting."
+msgstr "Ce protocole ne gère pas l’exportation."
+
+#: src/remmina_main.c:1216 src/remmina_icon.c:480 src/remmina_icon.c:481
+msgid "Remmina Remote Desktop Client"
+msgstr "Visionneur de bureaux distants Remmina"
+
+#: src/remmina_main.c:1218
+msgid "Remmina Kiosk"
+msgstr "Démarrer Remmina en mode Kiosque"
 
 #: src/remmina_exec.c:320
 #, c-format
 msgid "Plugin %s is not registered."
 msgstr "Le greffon %s n’est pas répertorié."
 
-#: src/remmina_pref_dialog.c:83 src/remmina_file_editor.c:491
-#: data/ui/remmina_preferences.glade:234
-msgid "Resolutions"
-msgstr "Définitions d’affichage"
-
-#: src/remmina_pref_dialog.c:83 src/remmina_file_editor.c:491
-msgid "Configure the available resolutions"
-msgstr "Configurer les définitions disponibles"
-
-#: src/remmina_pref_dialog.c:132
-msgid "Recent lists cleared."
-msgstr "Les listes récentes ont été vidées."
-
-#: src/remmina_pref_dialog.c:143 src/rcw.c:1815
-#: data/ui/remmina_preferences.glade:249 data/ui/remmina_preferences.glade:259
-msgid "Keystrokes"
-msgstr "Entrées clavier"
-
-#: src/remmina_pref_dialog.c:143
-msgid "Configure the keystrokes"
-msgstr "Configurer les entrées clavier"
-
-#. TRANSLATORS: Do not translate libsodium, is the name of a library
-#: src/remmina_pref_dialog.c:444
-msgid "libsodium >= 1.9.0 is required to use master password"
-msgstr ""
-"L’utilisation d’un mot de passe principal nécessite libsodium 1.9.0 ou "
-"supérieur"
-
-#: src/remmina_ssh_plugin.c:481
-#, c-format
-msgid "Error: %s"
-msgstr "Erreur : %s"
-
-#: src/remmina_ssh_plugin.c:498
-msgid "Terminal content saved under"
-msgstr "Contenu du terminal enregistré sous"
-
-#: src/remmina_ssh_plugin.c:552
-msgid "Select All (Host + A)"
-msgstr "Tout sélectionner (<hôte> + A)"
-
-#: src/remmina_ssh_plugin.c:553
-msgid "Copy (host + C)"
-msgstr "Copier (<hôte> + C)"
-
-#: src/remmina_ssh_plugin.c:554
-msgid "Paste (host + V)"
-msgstr "Coller (<hôte> + V)"
-
-#: src/remmina_ssh_plugin.c:555
-msgid "Save session to file"
-msgstr "Enregistrer la session dans un fichier"
-
-#: src/remmina_ssh_plugin.c:959 src/remmina_sftp_plugin.c:318
-msgid "SSH identity file"
-msgstr "Fichier d’identité SSH"
-
-#: src/remmina_ssh_plugin.c:960 src/remmina_sftp_plugin.c:319
-msgid "SSH agent"
-msgstr "Agent SSH"
-
-#: src/remmina_ssh_plugin.c:961 src/remmina_sftp_plugin.c:320
-#: src/remmina_file_editor.c:939
-msgid "Public key (automatic)"
-msgstr "Clef publique (automatique)"
-
-#: src/remmina_ssh_plugin.c:962 src/remmina_sftp_plugin.c:321
-msgid "Kerberos (GSSAPI)"
-msgstr "Kerberos (GSSAPI)"
-
-#: src/remmina_ssh_plugin.c:1037 data/ui/remmina_main.glade:248
-msgid "Copy"
-msgstr "Copier"
-
-#: src/remmina_ssh_plugin.c:1037
-msgid "_Copy"
-msgstr "_Copier"
-
-#: src/remmina_ssh_plugin.c:1038
-msgid "Paste"
-msgstr "Coller"
-
-#: src/remmina_ssh_plugin.c:1038
-msgid "_Paste"
-msgstr "C_oller"
-
-#: src/remmina_ssh_plugin.c:1039
-msgid "Select all"
-msgstr "Sélectionner tout"
-
-#: src/remmina_ssh_plugin.c:1039
-msgid "_Select all"
-msgstr "_Sélectionner tout"
-
-#: src/remmina_ssh_plugin.c:1057 src/remmina_message_panel.c:330
-#: src/remmina_sftp_plugin.c:349 src/remmina_file_editor.c:917
-#: plugins/www/www_plugin.c:792 plugins/vnc/vnc_plugin.c:1832
-#: plugins/vnc/vnc_plugin.c:1852 plugins/rdp/rdp_plugin.c:1936
-#: plugins/nx/nx_plugin.c:721 data/ui/remmina_mpc.glade:155
-msgid "Username"
-msgstr "Nom d’utilisateur"
-
-#: src/remmina_ssh_plugin.c:1058 plugins/vnc/vnc_plugin.c:1833
-#: plugins/vnc/vnc_plugin.c:1853 plugins/spice/spice_plugin.c:437
-#: plugins/nx/nx_plugin.c:722
-msgid "User password"
-msgstr "Mot de passe de l’utilisateur"
-
-#: src/remmina_ssh_plugin.c:1059 src/remmina_sftp_plugin.c:351
-msgid "Authentication type"
-msgstr "Type d’authentification"
-
-#: src/remmina_ssh_plugin.c:1060 src/remmina_sftp_plugin.c:352
-#: src/remmina_file_editor.c:356 src/remmina_file_editor.c:363
-#: plugins/nx/nx_plugin.c:720
-msgid "Identity file"
-msgstr "Fichier d’identité"
-
-#: src/remmina_ssh_plugin.c:1061 src/remmina_sftp_plugin.c:353
-msgid "Password to unlock private key"
-msgstr ""
-
-#: src/remmina_ssh_plugin.c:1062 plugins/xdmcp/xdmcp_plugin.c:370
-#: plugins/rdp/rdp_plugin.c:1965 plugins/nx/nx_plugin.c:725
-msgid "Startup program"
-msgstr "Programme de démarrage"
-
-#: src/remmina_ssh_plugin.c:1079
-msgid "Terminal color scheme"
-msgstr "Palette de couleurs du terminal"
-
-#: src/remmina_ssh_plugin.c:1080 src/remmina_file_editor.c:896
-msgid "Character set"
-msgstr "Jeu de caractères"
-
-#: src/remmina_ssh_plugin.c:1081
-msgid "SSH Proxy Command"
-msgstr "Commande mandataire SSH"
-
-#: src/remmina_ssh_plugin.c:1082
-msgid "KEX (Key Exchange) algorithms"
-msgstr "Algorithmes d’échange de clefs (KEX)"
-
-#: src/remmina_ssh_plugin.c:1083
-msgid "Symmetric cipher client to server"
-msgstr "Chiffrement symétrique client‐serveur"
-
-#: src/remmina_ssh_plugin.c:1084
-msgid "Preferred server host key types"
-msgstr "Types de clef d’hôte préférés"
-
-#: src/remmina_ssh_plugin.c:1085
-#, fuzzy
-msgid "Folder for SSH session log"
+#. TRANSLATORS: The placeholder %s is an error message
+#: src/remmina_ssh.c:203
+#, fuzzy, c-format
+msgid "Could not authenticate with SSH password. %s"
 msgstr "Impossible d’établir la connexion SSH : %s"
 
-#: src/remmina_ssh_plugin.c:1086
-#, fuzzy
-msgid "Filename for SSH session log"
-msgstr "Activer la journalisation de la session SSH en quittant"
-
-#: src/remmina_ssh_plugin.c:1087
-msgid "Log SSH session when exiting Remmina"
-msgstr ""
-
-#: src/remmina_ssh_plugin.c:1088
-#, fuzzy
-msgid "Audible terminal bell"
-msgstr "Activer le bip du terminal"
-
-#: src/remmina_ssh_plugin.c:1089
-#, fuzzy
-msgid "SSH compression"
-msgstr "Activer la compression SSH"
-
-#: src/remmina_ssh_plugin.c:1090
-#, fuzzy
-msgid "Don't remember passwords"
-msgstr "Confirmez le mot de passe"
-
-#: src/remmina_ssh_plugin.c:1091
-msgid "Strict host key checking"
-msgstr "Vérification stricte des clefs d’hôte"
-
-#: src/remmina_ssh_plugin.c:1105
-msgid "SSH - Secure Shell"
-msgstr "SSH — Shell sécurisé"
-
-#: src/remmina_applet_menu_item.c:121
-msgid "Discovered"
-msgstr "Détecté"
-
-#: src/remmina_applet_menu_item.c:126
-msgid "New Connection"
-msgstr "Nouvelle connexion"
-
-#: src/remmina_mpchange.c:234
-msgid "The passwords do not match"
-msgstr "Les mots de passe ne correspondent pas"
-
-#: src/remmina_mpchange.c:244
-msgid "Resetting passwords, please wait…"
-msgstr "Réinitialisation des mots de passe, veuillez patienter…"
-
-#: src/remmina_mpchange.c:327
-msgid "The multi password changer requires a secrecy plugin.\n"
-msgstr ""
-"Le modificateur de mots de passe multiples nécessite un greffon de connexion "
-"à un gestionnaire de mots de passe.\n"
-
-#: src/remmina_mpchange.c:330
-msgid "The multi password changer requires a secrecy service.\n"
-msgstr ""
-"Le modificateur de mots de passe multiples nécessite un gestionnaire de mots "
-"de passe.\n"
-
-#: src/remmina_mpchange.c:419
-#, c-format
-msgid "%d password changed."
-msgid_plural "%d passwords changed."
-msgstr[0] "%d mot de passe changé."
-msgstr[1] "%d mots de passe changés."
+#. TRANSLATORS: The placeholder %s is an error message
+#: src/remmina_ssh.c:224 src/remmina_ssh.c:248 src/remmina_ssh.c:257
+#, c-format
+msgid "Could not authenticate with public SSH key. %s"
+msgstr ""
+
+#: src/remmina_ssh.c:225
+msgid "SSH Key file not yet set."
+msgstr "Le fichier contenant la clef SSH n’a pas encore été défini."
+
+#. TRANSLATORS: The placeholder %s is an error message
+#: src/remmina_ssh.c:236
+#, fuzzy, c-format
+msgid "Public SSH key cannot be imported. %s"
+msgstr "L’importation de la clef SSH publique a échoué : %s"
+
+#: src/remmina_ssh.c:279 src/remmina_ssh.c:587 src/remmina_ssh.c:606
+#: plugins/nx/nx_plugin.c:202
+msgid "SSH credentials"
+msgstr "Identifiants SSH"
+
+#: src/remmina_ssh.c:282 src/remmina_ssh.c:563 src/remmina_ssh.c:590
+msgid "SSH private key passphrase"
+msgstr "Phrase de passe de la clef SSH privée"
+
+#. TRANSLATORS: The placeholder %s is an error message
+#: src/remmina_ssh.c:299
+#, c-format
+msgid "Could not authenticate automatically with public SSH key. %s"
+msgstr ""
+
+#. TRANSLATORS: The placeholder %s is an error message
+#: src/remmina_ssh.c:316
+#, c-format
+msgid "Could not authenticate with public SSH key using SSH agent. %s"
+msgstr ""
+
+#. TRANSLATORS: The placeholder %s is an error message
+#: src/remmina_ssh.c:336
+#, c-format
+msgid "Could not authenticate with SSH Kerberos/GSSAPI. %s"
+msgstr ""
+
+#: src/remmina_ssh.c:365
+msgid "The public SSH key changed!"
+msgstr "La clef SSH publique a changé !"
+
+#. TRANSLATORS: The placeholder %s is an error message
+#: src/remmina_ssh.c:492
+#, c-format
+msgid "Could not fetch the server's public SSH key. %s"
+msgstr ""
+
+#. TRANSLATORS: The placeholder %s is an error message
+#: src/remmina_ssh.c:499
+#, fuzzy, c-format
+msgid "Could not fetch public SSH key. %s"
+msgstr "Connexion au tunnel SSH impossible : %s"
+
+#. TRANSLATORS: The placeholder %s is an error message
+#: src/remmina_ssh.c:507
+#, fuzzy, c-format
+msgid "Could not fetch checksum for public SSH key. %s"
+msgstr "Impossible de vérifier la liste des hôtes SSH connus : %s"
+
+#: src/remmina_ssh.c:520
+msgid "The server is unknown. The public key fingerprint is:"
+msgstr "Le serveur est inconnu. L’empreinte de la clef publique est :"
+
+#: src/remmina_ssh.c:522 src/remmina_ssh.c:528
+msgid "Do you trust the new public key?"
+msgstr "Faites-vous confiance à la nouvelle clef publique ?"
+
+#: src/remmina_ssh.c:525
+#, fuzzy
+msgid ""
+"Warning: The server has changed its public key. This means either you are "
+"under attack,\n"
+"or the administrator has changed the key. The new public key fingerprint is:"
+msgstr ""
+"AVERTISSEMENT : la clef publique du serveur a changé. Cela signifie que soit "
+"vous êtes victime d’une attaque,\n"
+"soit que l’administrateur a changé la clef. La nouvelle empreinte de la clef "
+"publique est :"
+
+#. TRANSLATORS: The placeholder %s is an error message
+#: src/remmina_ssh.c:550
+#, fuzzy, c-format
+msgid "Could not check list of known SSH hosts. %s"
+msgstr "Impossible de vérifier la liste des hôtes SSH connus : %s"
+
+#: src/remmina_ssh.c:557
+msgid "SSH password"
+msgstr "Mot de passe SSH"
+
+#: src/remmina_ssh.c:567
+msgid "SSH Kerberos/GSSAPI"
+msgstr "SSH avec Kerberos/GSSAPI"
+
+#: src/remmina_ssh.c:628
+msgid "SSH authentication"
+msgstr "Authentification SSH"
+
+#. TRANSLATORS: The placeholder %s is an error message
+#: src/remmina_ssh.c:747
+#, fuzzy, c-format
+msgid "Could not start SSH session. %s"
+msgstr "Impossible d’établir la connexion SSH : %s"
+
+#. TRANSLATORS: The placeholder %s is an error message
+#: src/remmina_ssh.c:1106 src/remmina_ssh.c:1168
+#, fuzzy, c-format
+msgid "Could not create channel. %s"
+msgstr "Impossible de créer le canal : %s"
+
+#. TRANSLATORS: The placeholder %s is an error message
+#: src/remmina_ssh.c:1117
+#, fuzzy, c-format
+msgid "Could not connect to SSH tunnel. %s"
+msgstr "Connexion au tunnel SSH impossible : %s"
+
+#. TRANSLATORS: The placeholder %s is an error message
+#: src/remmina_ssh.c:1183 src/remmina_ssh.c:1781
+#, fuzzy, c-format
+msgid "Could not open channel. %s"
+msgstr "Impossible d’ouvrir le canal : %s"
+
+#: src/remmina_ssh.c:1189
+#, c-format
+msgid "Could not run %s on SSH server, %%s"
+msgstr "Impossible d’exécuter %s sur le serveur SSH, %%s"
+
+#. TRANSLATORS: The placeholder %s is an error message
+#: src/remmina_ssh.c:1227 src/remmina_ssh.c:1248 src/remmina_ssh.c:1257
+#, fuzzy, c-format
+msgid "Could not request port forwarding. %s"
+msgstr "Échec de la demande de redirection de port : %s"
+
+#: src/remmina_ssh.c:1292
+msgid "The server did not respond."
+msgstr "Le serveur n’a pas répondu."
+
+#: src/remmina_ssh.c:1335
+#, c-format
+msgid "Cannot connect to local port %i."
+msgstr "Impossible de se connecter au port local %i."
+
+#. TRANSLATORS: The placeholder %s is an error message
+#: src/remmina_ssh.c:1385
+#, fuzzy, c-format
+msgid "Could not write to SSH channel. %s"
+msgstr "Impossible de créer le canal : %s"
+
+#. TRANSLATORS: The placeholder %s is an error message
+#: src/remmina_ssh.c:1392
+#, fuzzy, c-format
+msgid "Could not read from tunnel listening socket. %s"
+msgstr "Impossible de lire sur le socket d’écoute du tunnel : %s"
+
+#. TRANSLATORS: The placeholder %s is an error message
+#: src/remmina_ssh.c:1412
+#, fuzzy, c-format
+msgid "Could not poll SSH channel. %s"
+msgstr "Impossible d’ouvrir le canal : %s"
+
+#. TRANSLATORS: The placeholder %s is an error message
+#: src/remmina_ssh.c:1419
+#, fuzzy, c-format
+msgid "Could not read SSH channel in a non-blocking way. %s"
+msgstr "Impossible d’exécuter la fonction ssh_channel_read_nonblocking() : %s"
+
+#. TRANSLATORS: The placeholder %s is an error message
+#: src/remmina_ssh.c:1438
+#, fuzzy, c-format
+msgid "Could not send data to tunnel listening socket. %s"
+msgstr "Impossible d’envoyer des données au socket d’écoute du tunnel : %s"
+
+#: src/remmina_ssh.c:1517
+msgid "Assign a destination port."
+msgstr "Attribuer un port de destination."
+
+#: src/remmina_ssh.c:1524
+msgid "Could not create socket."
+msgstr "Impossible de créer le socket."
+
+#: src/remmina_ssh.c:1534
+msgid "Could not bind server socket to local port."
+msgstr "Impossible de lier le socket serveur au port local."
+
+#: src/remmina_ssh.c:1540
+msgid "Could not listen to local port."
+msgstr "Impossible d’écouter le port local."
+
+#. TRANSLATORS: Do not translate pthread
+#: src/remmina_ssh.c:1550 src/remmina_ssh.c:1567 src/remmina_ssh.c:1602
+msgid "Could not start pthread."
+msgstr "Impossible de démarrer le fil d’exécution POSIX (pthread)."
+
+#. TRANSLATORS: Do not translate pthread
+#: src/remmina_ssh.c:1584
+msgid "Failed to initialize pthread."
+msgstr "Impossible d’initialiser le fil d’exécution POSIX (pthread)."
+
+#. TRANSLATORS: The placeholder %s is an error message
+#: src/remmina_ssh.c:1691
+#, fuzzy, c-format
+msgid "Could not create SFTP session. %s"
+msgstr "Impossible d’établir la session SFTP : %s"
+
+#. TRANSLATORS: The placeholder %s is an error message
+#: src/remmina_ssh.c:1696
+#, fuzzy, c-format
+msgid "Could not start SFTP session. %s"
+msgstr "Impossible d’établir la connexion SSH : %s"
+
+#. TRANSLATORS: The placeholder %s is an error message
+#: src/remmina_ssh.c:1811
+#, fuzzy, c-format
+msgid "Could not request shell. %s"
+msgstr "Impossible d’obtenir un shell : %s"
+
+#: src/remmina_ssh.c:1904
+msgid "Could not create PTY device."
+msgstr "Impossible de créer un pseudo‐terminal."
+
+#. TRANSLATORS: The placeholder %s is a directory path
+#: src/remmina_sftp_client.c:171
+#, fuzzy, c-format
+msgid "Could not create the folder \"%s\"."
+msgstr "Impossible d’ouvrir le canal : %s"
+
+#. TRANSLATORS: The placeholder %s is a file path
+#: src/remmina_sftp_client.c:179 src/remmina_sftp_client.c:200
+#, fuzzy, c-format
+msgid "Could not create the file \"%s\"."
+msgstr "Impossible d’ouvrir le canal : %s"
+
+#. TRANSLATORS: The placeholders %s are a file path and a server name
+#: src/remmina_sftp_client.c:218
+#, fuzzy, c-format
+msgid "Could not open the file \"%s\" on the server. %s"
+msgstr "Impossible d’ouvrir le canal : %s"
+
+#: src/remmina_sftp_client.c:240
+#, fuzzy, c-format
+msgid "Could not save the file \"%s\"."
+msgstr "Impossible d’ouvrir le canal : %s"
+
+#: src/remmina_sftp_client.c:279 src/remmina_sftp_client.c:733
+#, fuzzy, c-format
+msgid "Could not open the folder \"%s\". %s"
+msgstr "Impossible d’ouvrir le canal : %s"
+
+#: src/remmina_sftp_client.c:383
+#, fuzzy, c-format
+msgid "Could not create the folder \"%s\" on the server. %s"
+msgstr "Erreur lors de la création du dossier %s sur le serveur. %s"
+
+#: src/remmina_sftp_client.c:411 src/remmina_sftp_client.c:433
+#, fuzzy, c-format
+msgid "Could not create the file \"%s\" on the server. %s"
+msgstr "Erreur lors de la création du fichier %s sur le serveur. %s"
+
+#: src/remmina_sftp_client.c:454
+#, fuzzy, c-format
+msgid "Could not open the file \"%s\"."
+msgstr "Impossible d’ouvrir le canal : %s"
+
+#: src/remmina_sftp_client.c:474
+#, fuzzy, c-format
+msgid "Could not write to the file \"%s\" on the server. %s"
+msgstr "Erreur lors de l’écriture du fichier %s sur le serveur. %s"
+
+#: src/remmina_sftp_client.c:670
+#, fuzzy, c-format
+msgid "Could not open the folder  \"%s\". %s"
+msgstr "Impossible d’ouvrir le canal : %s"
+
+#: src/remmina_sftp_client.c:688
+#, fuzzy, c-format
+msgid "Could not read from the folder. %s"
+msgstr "Impossible d’ouvrir le canal : %s"
+
+#: src/remmina_sftp_client.c:795
+#, fuzzy
+msgid "Are you sure you want to cancel the file transfer in progress?"
+msgstr "Êtes‐vous sûr de vouloir supprimer « %s » ?"
+
+#: src/remmina_sftp_client.c:829
+#, fuzzy, c-format
+msgid "Could not delete \"%s\". %s"
+msgstr "Impossible d’ouvrir le canal : %s"
+
+#: src/remmina_sftp_client.c:910
+msgid "The file exists already"
+msgstr "Le fichier existe déjà"
+
+#: src/remmina_sftp_client.c:913
+msgid "Resume"
+msgstr "Reprendre"
+
+#: src/remmina_sftp_client.c:914
+msgid "Overwrite"
+msgstr "Écraser"
+
+#: src/remmina_sftp_client.c:915 src/remmina_message_panel.c:452
+#: src/remmina_message_panel.c:624 src/remmina_file_editor.c:160
+#: src/remmina_file_editor.c:364 src/remmina_file_editor.c:1304
+#: plugins/spice/spice_plugin_file_transfer.c:84
+#: plugins/nx/nx_session_manager.c:156 data/ui/remmina_key_chooser.glade:8
+#: data/ui/remmina_key_chooser.glade:9 data/ui/remmina_spinner.glade:8
+#: data/ui/remmina_spinner.glade:9
+msgid "_Cancel"
+msgstr "_Annuler"
+
+#: src/remmina_sftp_client.c:924
+msgid "Question"
+msgstr "Question"
+
+#: src/remmina_sftp_client.c:932
+msgid "The following file already exists in the target folder:"
+msgstr "Le fichier suivant est déjà présent dans le dossier de destination :"
+
+#: src/remmina_ftp_client.c:388
+msgid "Choose download location"
+msgstr "Choisir le dossier de téléchargement"
+
+#: src/remmina_ftp_client.c:528
+msgid "Are you sure to delete the selected files on server?"
+msgstr ""
+"Êtes‐vous sûr(e) de vouloir supprimer les fichiers sélectionnés sur le "
+"serveur ?"
+
+#: src/remmina_ftp_client.c:585
+msgid "Choose a file to upload"
+msgstr "Veuillez choisir un fichier à téléverser"
+
+#: src/remmina_ftp_client.c:592
+msgid "Upload folder"
+msgstr "Répertoire de destination"
+
+#: src/remmina_ftp_client.c:648 src/remmina_ftp_client.c:770
+msgid "Download"
+msgstr "Télécharger"
+
+#: src/remmina_ftp_client.c:655 src/remmina_ftp_client.c:781
+msgid "Upload"
+msgstr "Téléverser"
+
+#: src/remmina_ftp_client.c:662
+msgid "_Delete"
+msgstr "_Effacer"
+
+#: src/remmina_ftp_client.c:749
+msgid "Home"
+msgstr "Dossier personnel"
+
+#: src/remmina_ftp_client.c:751
+msgid "Go to home folder"
+msgstr "Aller dans votre dossier personnel"
+
+#: src/remmina_ftp_client.c:756
+msgid "Up"
+msgstr "Remonter"
+
+#: src/remmina_ftp_client.c:758
+msgid "Go to parent folder"
+msgstr "Remonter au dossier parent"
+
+#: src/remmina_ftp_client.c:763 plugins/rdp/rdp_plugin.c:2001
+#: plugins/vnc/vnc_plugin.c:1889
+msgid "Refresh"
+msgstr "Actualiser"
+
+#: src/remmina_ftp_client.c:765
+msgid "Refresh current folder"
+msgstr "Actualiser le dossier courant"
+
+#: src/remmina_ftp_client.c:772
+msgid "Download from server"
+msgstr "Télécharger depuis le serveur"
+
+#: src/remmina_ftp_client.c:783
+msgid "Upload to server"
+msgstr "Téléverser sur le serveur"
+
+#: src/remmina_ftp_client.c:790 data/ui/remmina_main.glade:268
+msgid "Delete"
+msgstr "Supprimer"
+
+#: src/remmina_ftp_client.c:792
+msgid "Delete files on server"
+msgstr "Supprimer les fichiers sur le serveur"
+
+#: src/remmina_ftp_client.c:903 src/remmina_ftp_client.c:972
+msgid "Filename"
+msgstr "Nom du fichier"
+
+#: src/remmina_ftp_client.c:916 src/remmina_ftp_client.c:1001
+msgid "Size"
+msgstr "Taille"
+
+#: src/remmina_ftp_client.c:924
+msgid "User"
+msgstr "Utilisateur"
+
+#: src/remmina_ftp_client.c:930 src/remmina_file_editor.c:1454
+#: data/ui/remmina_mpc.glade:102 data/ui/remmina_main.glade:534
+msgid "Group"
+msgstr "Groupe"
+
+#: src/remmina_ftp_client.c:936
+msgid "Permission"
+msgstr "Permissions"
+
+#: src/remmina_ftp_client.c:988 plugins/rdp/rdp_plugin.c:1902
+msgid "Remote"
+msgstr "Distant"
+
+#: src/remmina_ftp_client.c:995 plugins/rdp/rdp_plugin.c:1898
+msgid "Local"
+msgstr "Local"
+
+#: src/remmina_ftp_client.c:1009
+msgid "Progress"
+msgstr "État d’avancement"
 
 #: src/remmina_public.c:639
 msgid "Please enter format 'widthxheight'."
 msgstr "Veuillez entrer un format de type « largeurxhauteur »."
+
+#: src/remmina_chat_window.c:178
+#, c-format
+msgid "Chat with %s"
+msgstr "Discussion avec %s"
+
+#: src/remmina_chat_window.c:230
+msgid "_Send"
+msgstr "_Envoyer"
+
+#: src/remmina_chat_window.c:240
+msgid "_Clear"
+msgstr "_Effacer"
 
 #. TRANSLATORS: translator-credits should be replaced with a formatted list of translators in your own language
 #: src/remmina_about.c:54
@@ -398,194 +538,42 @@
 "  Vic https://launchpad.net/~llyzs\n"
 "  Yannis B. https://launchpad.net/~yannisb"
 
-#: src/remmina_ftp_client.c:388
-msgid "Choose download location"
-msgstr "Choisir le dossier de téléchargement"
-
-#: src/remmina_ftp_client.c:528
-msgid "Are you sure to delete the selected files on server?"
-msgstr ""
-"Êtes‐vous sûr(e) de vouloir supprimer les fichiers sélectionnés sur le "
-"serveur ?"
-
-#: src/remmina_ftp_client.c:585
-msgid "Choose a file to upload"
-msgstr "Veuillez choisir un fichier à téléverser"
-
-#: src/remmina_ftp_client.c:592
-msgid "Upload folder"
-msgstr "Répertoire de destination"
-
-#: src/remmina_ftp_client.c:648 src/remmina_ftp_client.c:770
-msgid "Download"
-msgstr "Télécharger"
-
-#: src/remmina_ftp_client.c:655 src/remmina_ftp_client.c:781
-msgid "Upload"
-msgstr "Téléverser"
-
-#: src/remmina_ftp_client.c:662
-msgid "_Delete"
-msgstr "_Effacer"
-
-#: src/remmina_ftp_client.c:749
-msgid "Home"
-msgstr "Dossier personnel"
-
-#: src/remmina_ftp_client.c:751
-msgid "Go to home folder"
-msgstr "Aller dans votre dossier personnel"
-
-#: src/remmina_ftp_client.c:756
-msgid "Up"
-msgstr "Remonter"
-
-#: src/remmina_ftp_client.c:758
-msgid "Go to parent folder"
-msgstr "Remonter au dossier parent"
-
-#: src/remmina_ftp_client.c:763 plugins/vnc/vnc_plugin.c:1889
-#: plugins/rdp/rdp_plugin.c:2001
-msgid "Refresh"
-msgstr "Actualiser"
-
-#: src/remmina_ftp_client.c:765
-msgid "Refresh current folder"
-msgstr "Actualiser le dossier courant"
-
-#: src/remmina_ftp_client.c:772
-msgid "Download from server"
-msgstr "Télécharger depuis le serveur"
-
-#: src/remmina_ftp_client.c:783
-msgid "Upload to server"
-msgstr "Téléverser sur le serveur"
-
-#: src/remmina_ftp_client.c:790 data/ui/remmina_main.glade:268
-msgid "Delete"
-msgstr "Supprimer"
-
-#: src/remmina_ftp_client.c:792
-msgid "Delete files on server"
-msgstr "Supprimer les fichiers sur le serveur"
-
-#: src/remmina_ftp_client.c:903 src/remmina_ftp_client.c:972
-msgid "Filename"
-msgstr "Nom du fichier"
-
-#: src/remmina_ftp_client.c:916 src/remmina_ftp_client.c:1001
-msgid "Size"
-msgstr "Taille"
-
-#: src/remmina_ftp_client.c:924
-msgid "User"
-msgstr "Utilisateur"
-
-#: src/remmina_ftp_client.c:930 src/remmina_file_editor.c:1454
-#: data/ui/remmina_main.glade:534 data/ui/remmina_mpc.glade:102
-msgid "Group"
-msgstr "Groupe"
-
-#: src/remmina_ftp_client.c:936
-msgid "Permission"
-msgstr "Permissions"
-
-#: src/remmina_ftp_client.c:988 plugins/rdp/rdp_plugin.c:1902
-msgid "Remote"
-msgstr "Distant"
-
-#: src/remmina_ftp_client.c:995 plugins/rdp/rdp_plugin.c:1898
-msgid "Local"
-msgstr "Local"
-
-#: src/remmina_ftp_client.c:1009
-msgid "Progress"
-msgstr "État d’avancement"
-
-#. TRANSLATORS: Shown in terminal. Do not use charcters that may be not supported on a terminal
-#: src/remmina.c:84
-msgid "Show 'About'"
-msgstr "Afficher la fenêtre « À propos »"
-
-#. TRANSLATORS: Shown in terminal. Do not use charcters that may be not supported on a terminal
-#: src/remmina.c:86 src/remmina.c:88
-msgid ""
-"Connect to desktop described in file (.remmina or type supported by plugin)"
-msgstr ""
-"Établir une connexion au bureau définie par un fichier (« *.remmina » ou "
-"format géré par un greffon)"
-
-#. TRANSLATORS: Shown in terminal. Do not use charcters that may be not supported on a terminal
-#: src/remmina.c:90
-msgid ""
-"Edit desktop connection described in file (.remmina or type supported by "
-"plugin)"
-msgstr ""
-"Éditer une connexion au bureau définie par un fichier (« *.remmina » ou "
-"format géré par un greffon)"
-
-#. TRANSLATORS: Shown in terminal. Do not use charcters that may be not supported on a terminal
-#: src/remmina.c:93
-msgid "Start in kiosk mode"
-msgstr "Démarrer Remmina en mode kiosque"
-
-#. TRANSLATORS: Shown in terminal. Do not use charcters that may be not supported on a terminal
-#: src/remmina.c:95
-msgid "Create new connection profile"
-msgstr "Créer un nouveau profil de connexion"
-
-#. TRANSLATORS: Shown in terminal. Do not use charcters that may be not supported on a terminal
-#: src/remmina.c:97
-msgid "Show preferences"
-msgstr "Afficher les préférences"
-
-#. TRANSLATORS: Shown in terminal. Do not use charcters that may be not supported on a terminal
-#: src/remmina.c:99
-msgid "Run a plugin"
-msgstr "Exécuter un greffon"
-
-#. TRANSLATORS: Shown in terminal. Do not use charcters that may be not supported on a terminal
-#: src/remmina.c:101
-msgid "Quit"
-msgstr "Quitter"
-
-#. TRANSLATORS: Shown in terminal. Do not use charcters that may be not supported on a terminal
-#: src/remmina.c:103
-msgid "Use default server name (for --new)"
-msgstr "Utiliser le nom du serveur par défaut (pour les --new)"
-
-#. TRANSLATORS: Shown in terminal. Do not use charcters that may be not supported on a terminal
-#: src/remmina.c:105
-msgid "Use default protocol (for --new)"
-msgstr "Utiliser le protocole par défaut (pour les --new)"
-
-#. TRANSLATORS: Shown in terminal. Do not use charcters that may be not supported on a terminal
-#: src/remmina.c:107
-msgid "Start in tray"
-msgstr "Démarrer en icône de notification"
-
-#. TRANSLATORS: Shown in terminal. Do not use charcters that may be not supported on a terminal
-#: src/remmina.c:109
-msgid "Show the application version"
-msgstr "Afficher la version de l’application"
-
-#. TRANSLATORS: Shown in terminal. Do not use charcters that may be not supported on a terminal
-#: src/remmina.c:111
-msgid "Show version of the application and its plugins"
-msgstr "Afficher la version de l’application et de ses greffons"
-
-#. TRANSLATORS: Shown in terminal. Do not use charcters that may be not supported on a terminal
-#: src/remmina.c:113
-#, fuzzy
-msgid "Modify connection profile (requires --set-option)"
-msgstr "Modifier le profil de connexion, (nécessite --set-option)"
-
-#. TRANSLATORS: Shown in terminal. Do not use charcters that may be not supported on a terminal
-#: src/remmina.c:115
-msgid "Set one or more profile settings, to be used with --update-profile"
-msgstr ""
-"Définir un ou plusieurs profils de paramètres, à utiliser avec --update-"
-"profile"
+#: src/remmina_applet_menu_item.c:121
+msgid "Discovered"
+msgstr "Détecté"
+
+#: src/remmina_applet_menu_item.c:126
+msgid "New Connection"
+msgstr "Nouvelle connexion"
+
+#: src/remmina_pref_dialog.c:83 src/remmina_file_editor.c:491
+#: data/ui/remmina_preferences.glade:234
+msgid "Resolutions"
+msgstr "Définitions d’affichage"
+
+#: src/remmina_pref_dialog.c:83 src/remmina_file_editor.c:491
+msgid "Configure the available resolutions"
+msgstr "Configurer les définitions disponibles"
+
+#: src/remmina_pref_dialog.c:132
+msgid "Recent lists cleared."
+msgstr "Les listes récentes ont été vidées."
+
+#: src/remmina_pref_dialog.c:143 src/rcw.c:1815
+#: data/ui/remmina_preferences.glade:249 data/ui/remmina_preferences.glade:259
+msgid "Keystrokes"
+msgstr "Entrées clavier"
+
+#: src/remmina_pref_dialog.c:143
+msgid "Configure the keystrokes"
+msgstr "Configurer les entrées clavier"
+
+#. TRANSLATORS: Do not translate libsodium, is the name of a library
+#: src/remmina_pref_dialog.c:444
+msgid "libsodium >= 1.9.0 is required to use master password"
+msgstr ""
+"L’utilisation d’un mot de passe principal nécessite libsodium 1.9.0 ou "
+"supérieur"
 
 #: src/remmina_icon.c:139
 msgid "Open Main Window"
@@ -615,9 +603,122 @@
 msgid "Connect to remote desktops through the applet menu"
 msgstr "Se connecter aux bureaux distants via le menu de l’appliquette"
 
-#: src/remmina_icon.c:480 src/remmina_icon.c:481 src/remmina_main.c:1216
-msgid "Remmina Remote Desktop Client"
-msgstr "Visionneur de bureaux distants Remmina"
+#: src/remmina_protocol_widget.c:248
+msgid "Connect via SSH from a new terminal"
+msgstr "Se connecter via SSH depuis a nouveau terminal"
+
+#: src/remmina_protocol_widget.c:254
+msgid "Open SFTP transfer"
+msgstr "Ouvrir un transfert de fichier sécurisé SFTP"
+
+#: src/remmina_protocol_widget.c:282
+msgid "Executing external commands…"
+msgstr "Exécution de commandes externes…"
+
+#: src/remmina_protocol_widget.c:289
+#, fuzzy, c-format
+msgid "Connecting to \"%s\"…"
+msgstr "Connexion à « %s » en cours…"
+
+#: src/remmina_protocol_widget.c:717 src/remmina_protocol_widget.c:805
+#, fuzzy, c-format
+msgid "Connecting to \"%s\" via SSH…"
+msgstr "Connexion à « %s » via SSH…"
+
+#: src/remmina_protocol_widget.c:855
+#, c-format
+msgid "Awaiting incoming SSH connection at port %i…"
+msgstr "En attente d’une connexion SSH entrante sur le port %i…"
+
+#: src/remmina_protocol_widget.c:900
+#, fuzzy, c-format
+msgid "The \"%s\" command is not available on the SSH server."
+msgstr "Impossible de trouver la commande « %s » sur le serveur SSH"
+
+#: src/remmina_protocol_widget.c:904
+#, fuzzy, c-format
+msgid "Could not run the \"%s\" command on the SSH server (status = %i)."
+msgstr ""
+"L’exécution de la commande %s sur le serveur SSH a échoué (statut = %i)."
+
+#. TRANSLATORS: %s is a placeholder for an error message
+#: src/remmina_protocol_widget.c:912
+#, fuzzy, c-format
+msgid "Could not run command. %s"
+msgstr "Impossible d’exécuter la commande : %s"
+
+#: src/remmina_protocol_widget.c:979
+#, c-format
+msgid "Connecting to %s via SSH…"
+msgstr "Connexion à « %s » via SSH…"
+
+#: src/remmina_protocol_widget.c:1339 src/remmina_protocol_widget.c:1358
+#: src/remmina_sftp_plugin.c:317 src/remmina_sftp_plugin.c:350
+#: src/remmina_ssh_plugin.c:958 src/remmina_file_editor.c:926
+#: plugins/rdp/rdp_plugin.c:1937 plugins/www/www_plugin.c:793
+#: data/ui/remmina_mpc.glade:116 data/ui/remmina_preferences.glade:1533
+#: data/ui/remmina_unlock.glade:116
+msgid "Password"
+msgstr "Mot de passe"
+
+#: src/remmina_protocol_widget.c:1357
+msgid "Type in username and password for SSH."
+msgstr "Entrez le nom d’utilisateur SSH et le mot de passe."
+
+#: src/remmina_protocol_widget.c:1413
+msgid "Certificate details:"
+msgstr "Détails du certificat :"
+
+#: src/remmina_protocol_widget.c:1414 src/remmina_protocol_widget.c:1435
+msgid "Subject:"
+msgstr "Sujet :"
+
+#: src/remmina_protocol_widget.c:1415 src/remmina_protocol_widget.c:1436
+msgid "Issuer:"
+msgstr "Émetteur :"
+
+#: src/remmina_protocol_widget.c:1416
+msgid "Fingerprint:"
+msgstr "Empreinte :"
+
+#: src/remmina_protocol_widget.c:1417
+msgid "Accept certificate?"
+msgstr "Accepter le certificat ?"
+
+#: src/remmina_protocol_widget.c:1434
+msgid "The certificate changed! Details:"
+msgstr "Le certificat a changé ! Détails :"
+
+#: src/remmina_protocol_widget.c:1437
+msgid "Old fingerprint:"
+msgstr "Ancienne empreinte :"
+
+#: src/remmina_protocol_widget.c:1438
+msgid "New fingerprint:"
+msgstr "Nouvelle empreinte :"
+
+#: src/remmina_protocol_widget.c:1439
+msgid "Accept changed certificate?"
+msgstr "Acceptez‐vous le nouveau certificat ?"
+
+#: src/remmina_protocol_widget.c:1581
+#, c-format
+msgid "Listening on port %i for an incoming %s connection…"
+msgstr "À l’écoute sur le port %i d’une connexion %s entrante…"
+
+#: src/remmina_protocol_widget.c:1606
+msgid "Could not authenticate, attempting reconnection…"
+msgstr "L’authentification a échoué. Nouvelle tentative de connexion…"
+
+#: src/remmina_protocol_widget.c:1668 src/remmina_file_editor.c:402
+#: src/remmina_file_editor.c:877 data/ui/remmina_main.glade:548
+msgid "Server"
+msgstr "Serveur"
+
+#: src/remmina_protocol_widget.c:1685
+#, c-format
+msgid "Install the %s protocol plugin first."
+msgstr "Veuillez d’abord installer le greffon pour le protocole %s."
 
 #: src/rcw.c:585
 #, fuzzy, c-format
@@ -713,221 +814,8 @@
 "Attention : ce greffon nécessite GtkSocket, mais ce dernier n’est pas "
 "disponible."
 
-#: src/remmina_plugin_manager.c:69 src/remmina_file_editor.c:1472
-msgid "Protocol"
-msgstr "Protocole"
-
-#: src/remmina_plugin_manager.c:69
-msgid "Entry"
-msgstr "Entrée"
-
-#: src/remmina_plugin_manager.c:69
-msgid "File"
-msgstr "Fichier"
-
-#: src/remmina_plugin_manager.c:69
-msgid "Tool"
-msgstr "Outil"
-
-#: src/remmina_plugin_manager.c:69
-msgid "Preference"
-msgstr "Préférences"
-
-#: src/remmina_plugin_manager.c:69
-msgid "Secret"
-msgstr "Secret"
-
-#: src/remmina_plugin_manager.c:440 data/ui/remmina_main.glade:376
-msgid "Plugins"
-msgstr "Greffons"
-
-#: src/remmina_plugin_manager.c:440 src/remmina_message_panel.c:447
-#: src/remmina_message_panel.c:616 src/remmina_file_editor.c:161
-msgid "_OK"
-msgstr "_OK"
-
-#: src/remmina_plugin_manager.c:458 src/remmina_file_editor.c:1429
-#: plugins/nx/nx_session_manager.c:204 data/ui/remmina_main.glade:512
-msgid "Name"
-msgstr "Nom"
-
-#: src/remmina_plugin_manager.c:464 plugins/nx/nx_session_manager.c:183
-msgid "Type"
-msgstr "Type"
-
-#: src/remmina_plugin_manager.c:470
-msgid "Description"
-msgstr "Description"
-
-#: src/remmina_plugin_manager.c:476
-msgid "Version"
-msgstr "Version"
-
-#: src/remmina_main.c:646
-#, c-format
-msgid "Total %i item."
-msgid_plural "Total %i items."
-msgstr[0] "%i élément au total."
-msgstr[1] "%i éléments au total."
-
-#: src/remmina_main.c:828
-#, fuzzy, c-format
-msgid "Are you sure you want to delete \"%s\"?"
-msgstr "Êtes‐vous sûr de vouloir supprimer « %s » ?"
-
-#: src/remmina_main.c:928
-#, c-format
-msgid ""
-"Unable to import:\n"
-"%s"
-msgstr ""
-"Importation impossible :\n"
-"%s"
-
-#: src/remmina_main.c:955 data/ui/remmina_main.glade:322
-msgid "Import"
-msgstr "Importer"
-
-#: src/remmina_main.c:978 src/remmina_file_editor.c:1312
-msgid "_Save"
-msgstr "_Enregistrer"
-
-#: src/remmina_main.c:985
-msgid "This protocol does not support exporting."
-msgstr "Ce protocole ne gère pas l’exportation."
-
-#: src/remmina_main.c:1218
-msgid "Remmina Kiosk"
-msgstr "Démarrer Remmina en mode Kiosque"
-
-#: src/remmina_key_chooser.h:38
-msgid "Shift+"
-msgstr "Maj + "
-
-#: src/remmina_key_chooser.h:39
-msgid "Ctrl+"
-msgstr "Ctrl + "
-
-#: src/remmina_key_chooser.h:40
-msgid "Alt+"
-msgstr "Alt + "
-
-#: src/remmina_key_chooser.h:41
-msgid "Super+"
-msgstr "Super + "
-
-#: src/remmina_key_chooser.h:42
-msgid "Hyper+"
-msgstr "Hyper + "
-
-#: src/remmina_key_chooser.h:43
-msgid "Meta+"
-msgstr "Méta + "
-
-#: src/remmina_key_chooser.h:44
-msgid "<None>"
-msgstr "<aucune>"
-
-#. TRANSLATORS: The placeholder %s is a directory path
-#: src/remmina_sftp_client.c:171
-#, fuzzy, c-format
-msgid "Could not create the folder \"%s\"."
-msgstr "Impossible d’ouvrir le canal : %s"
-
-#. TRANSLATORS: The placeholder %s is a file path
-#: src/remmina_sftp_client.c:179 src/remmina_sftp_client.c:200
-#, fuzzy, c-format
-msgid "Could not create the file \"%s\"."
-msgstr "Impossible d’ouvrir le canal : %s"
-
-#. TRANSLATORS: The placeholders %s are a file path and a server name
-#: src/remmina_sftp_client.c:218
-#, fuzzy, c-format
-msgid "Could not open the file \"%s\" on the server. %s"
-msgstr "Impossible d’ouvrir le canal : %s"
-
-#: src/remmina_sftp_client.c:240
-#, fuzzy, c-format
-msgid "Could not save the file \"%s\"."
-msgstr "Impossible d’ouvrir le canal : %s"
-
-#: src/remmina_sftp_client.c:279 src/remmina_sftp_client.c:733
-#, fuzzy, c-format
-msgid "Could not open the folder \"%s\". %s"
-msgstr "Impossible d’ouvrir le canal : %s"
-
-#: src/remmina_sftp_client.c:383
-#, fuzzy, c-format
-msgid "Could not create the folder \"%s\" on the server. %s"
-msgstr "Erreur lors de la création du dossier %s sur le serveur. %s"
-
-#: src/remmina_sftp_client.c:411 src/remmina_sftp_client.c:433
-#, fuzzy, c-format
-msgid "Could not create the file \"%s\" on the server. %s"
-msgstr "Erreur lors de la création du fichier %s sur le serveur. %s"
-
-#: src/remmina_sftp_client.c:454
-#, fuzzy, c-format
-msgid "Could not open the file \"%s\"."
-msgstr "Impossible d’ouvrir le canal : %s"
-
-#: src/remmina_sftp_client.c:474
-#, fuzzy, c-format
-msgid "Could not write to the file \"%s\" on the server. %s"
-msgstr "Erreur lors de l’écriture du fichier %s sur le serveur. %s"
-
-#: src/remmina_sftp_client.c:670
-#, fuzzy, c-format
-msgid "Could not open the folder  \"%s\". %s"
-msgstr "Impossible d’ouvrir le canal : %s"
-
-#: src/remmina_sftp_client.c:688
-#, fuzzy, c-format
-msgid "Could not read from the folder. %s"
-msgstr "Impossible d’ouvrir le canal : %s"
-
-#: src/remmina_sftp_client.c:795
-#, fuzzy
-msgid "Are you sure you want to cancel the file transfer in progress?"
-msgstr "Êtes‐vous sûr de vouloir supprimer « %s » ?"
-
-#: src/remmina_sftp_client.c:829
-#, fuzzy, c-format
-msgid "Could not delete \"%s\". %s"
-msgstr "Impossible d’ouvrir le canal : %s"
-
-#: src/remmina_sftp_client.c:910
-msgid "The file exists already"
-msgstr "Le fichier existe déjà"
-
-#: src/remmina_sftp_client.c:913
-msgid "Resume"
-msgstr "Reprendre"
-
-#: src/remmina_sftp_client.c:914
-msgid "Overwrite"
-msgstr "Écraser"
-
-#: src/remmina_sftp_client.c:915 src/remmina_message_panel.c:452
-#: src/remmina_message_panel.c:624 src/remmina_file_editor.c:160
-#: src/remmina_file_editor.c:364 src/remmina_file_editor.c:1304
-#: plugins/spice/spice_plugin_file_transfer.c:84
-#: plugins/nx/nx_session_manager.c:156 data/ui/remmina_spinner.glade:8
-#: data/ui/remmina_spinner.glade:9 data/ui/remmina_key_chooser.glade:8
-#: data/ui/remmina_key_chooser.glade:9
-msgid "_Cancel"
-msgstr "_Annuler"
-
-#: src/remmina_sftp_client.c:924
-msgid "Question"
-msgstr "Question"
-
-#: src/remmina_sftp_client.c:932
-msgid "The following file already exists in the target folder:"
-msgstr "Le fichier suivant est déjà présent dans le dossier de destination :"
-
-#: src/remmina_message_panel.c:163 data/ui/remmina_unlock.glade:46
-#: data/ui/remmina_mpc.glade:38
+#: src/remmina_message_panel.c:163 data/ui/remmina_mpc.glade:38
+#: data/ui/remmina_unlock.glade:46
 msgid "Cancel"
 msgstr "Annuler"
 
@@ -946,6 +834,14 @@
 msgid "No"
 msgstr "Non"
 
+#: src/remmina_message_panel.c:330 src/remmina_sftp_plugin.c:349
+#: src/remmina_ssh_plugin.c:1057 src/remmina_file_editor.c:917
+#: plugins/rdp/rdp_plugin.c:1936 plugins/vnc/vnc_plugin.c:1832
+#: plugins/vnc/vnc_plugin.c:1852 plugins/nx/nx_plugin.c:721
+#: plugins/www/www_plugin.c:792 data/ui/remmina_mpc.glade:155
+msgid "Username"
+msgstr "Nom d’utilisateur"
+
 #: src/remmina_message_panel.c:387 plugins/rdp/rdp_plugin.c:1938
 #: data/ui/remmina_mpc.glade:141
 msgid "Domain"
@@ -955,6 +851,11 @@
 msgid "Save password"
 msgstr "Enregistrer le mot de passe"
 
+#: src/remmina_message_panel.c:447 src/remmina_message_panel.c:616
+#: src/remmina_plugin_manager.c:440 src/remmina_file_editor.c:161
+msgid "_OK"
+msgstr "_OK"
+
 #: src/remmina_message_panel.c:508
 msgid "Enter certificate authentication files"
 msgstr "Entrez les fichiers des certificats d’authentification"
@@ -975,6 +876,153 @@
 msgid "Client Certificate Key"
 msgstr "Clef privée associée au certificat client"
 
+#: src/remmina_plugin_manager.c:69 src/remmina_file_editor.c:1472
+msgid "Protocol"
+msgstr "Protocole"
+
+#: src/remmina_plugin_manager.c:69
+msgid "Entry"
+msgstr "Entrée"
+
+#: src/remmina_plugin_manager.c:69
+msgid "File"
+msgstr "Fichier"
+
+#: src/remmina_plugin_manager.c:69
+msgid "Tool"
+msgstr "Outil"
+
+#: src/remmina_plugin_manager.c:69
+msgid "Preference"
+msgstr "Préférences"
+
+#: src/remmina_plugin_manager.c:69
+msgid "Secret"
+msgstr "Secret"
+
+#: src/remmina_plugin_manager.c:440 data/ui/remmina_main.glade:376
+msgid "Plugins"
+msgstr "Greffons"
+
+#: src/remmina_plugin_manager.c:458 src/remmina_file_editor.c:1429
+#: plugins/nx/nx_session_manager.c:204 data/ui/remmina_main.glade:512
+msgid "Name"
+msgstr "Nom"
+
+#: src/remmina_plugin_manager.c:464 plugins/nx/nx_session_manager.c:183
+msgid "Type"
+msgstr "Type"
+
+#: src/remmina_plugin_manager.c:470
+msgid "Description"
+msgstr "Description"
+
+#: src/remmina_plugin_manager.c:476
+msgid "Version"
+msgstr "Version"
+
+#. TRANSLATORS: Shown in terminal. Do not use charcters that may be not supported on a terminal
+#: src/remmina.c:84
+msgid "Show 'About'"
+msgstr "Afficher la fenêtre « À propos »"
+
+#. TRANSLATORS: Shown in terminal. Do not use charcters that may be not supported on a terminal
+#: src/remmina.c:86 src/remmina.c:88
+msgid ""
+"Connect to desktop described in file (.remmina or type supported by plugin)"
+msgstr ""
+"Établir une connexion au bureau définie par un fichier (« *.remmina » ou "
+"format géré par un greffon)"
+
+#. TRANSLATORS: Shown in terminal. Do not use charcters that may be not supported on a terminal
+#: src/remmina.c:90
+msgid ""
+"Edit desktop connection described in file (.remmina or type supported by "
+"plugin)"
+msgstr ""
+"Éditer une connexion au bureau définie par un fichier (« *.remmina » ou "
+"format géré par un greffon)"
+
+#. TRANSLATORS: Shown in terminal. Do not use charcters that may be not supported on a terminal
+#: src/remmina.c:93
+msgid "Start in kiosk mode"
+msgstr "Démarrer Remmina en mode kiosque"
+
+#. TRANSLATORS: Shown in terminal. Do not use charcters that may be not supported on a terminal
+#: src/remmina.c:95
+msgid "Create new connection profile"
+msgstr "Créer un nouveau profil de connexion"
+
+#. TRANSLATORS: Shown in terminal. Do not use charcters that may be not supported on a terminal
+#: src/remmina.c:97
+msgid "Show preferences"
+msgstr "Afficher les préférences"
+
+#. TRANSLATORS: Shown in terminal. Do not use charcters that may be not supported on a terminal
+#: src/remmina.c:99
+msgid "Run a plugin"
+msgstr "Exécuter un greffon"
+
+#. TRANSLATORS: Shown in terminal. Do not use charcters that may be not supported on a terminal
+#: src/remmina.c:101
+msgid "Quit"
+msgstr "Quitter"
+
+#. TRANSLATORS: Shown in terminal. Do not use charcters that may be not supported on a terminal
+#: src/remmina.c:103
+msgid "Use default server name (for --new)"
+msgstr "Utiliser le nom du serveur par défaut (pour les --new)"
+
+#. TRANSLATORS: Shown in terminal. Do not use charcters that may be not supported on a terminal
+#: src/remmina.c:105
+msgid "Use default protocol (for --new)"
+msgstr "Utiliser le protocole par défaut (pour les --new)"
+
+#. TRANSLATORS: Shown in terminal. Do not use charcters that may be not supported on a terminal
+#: src/remmina.c:107
+msgid "Start in tray"
+msgstr "Démarrer en icône de notification"
+
+#. TRANSLATORS: Shown in terminal. Do not use charcters that may be not supported on a terminal
+#: src/remmina.c:109
+msgid "Show the application version"
+msgstr "Afficher la version de l’application"
+
+#. TRANSLATORS: Shown in terminal. Do not use charcters that may be not supported on a terminal
+#: src/remmina.c:111
+msgid "Show version of the application and its plugins"
+msgstr "Afficher la version de l’application et de ses greffons"
+
+#. TRANSLATORS: Shown in terminal. Do not use charcters that may be not supported on a terminal
+#: src/remmina.c:113
+#, fuzzy
+msgid "Modify connection profile (requires --set-option)"
+msgstr "Modifier le profil de connexion, (nécessite --set-option)"
+
+#. TRANSLATORS: Shown in terminal. Do not use charcters that may be not supported on a terminal
+#: src/remmina.c:115
+msgid "Set one or more profile settings, to be used with --update-profile"
+msgstr ""
+"Définir un ou plusieurs profils de paramètres, à utiliser avec --update-"
+"profile"
+
+#: src/remmina_sftp_plugin.c:318 src/remmina_ssh_plugin.c:959
+msgid "SSH identity file"
+msgstr "Fichier d’identité SSH"
+
+#: src/remmina_sftp_plugin.c:319 src/remmina_ssh_plugin.c:960
+msgid "SSH agent"
+msgstr "Agent SSH"
+
+#: src/remmina_sftp_plugin.c:320 src/remmina_ssh_plugin.c:961
+#: src/remmina_file_editor.c:939
+msgid "Public key (automatic)"
+msgstr "Clef publique (automatique)"
+
+#: src/remmina_sftp_plugin.c:321 src/remmina_ssh_plugin.c:962
+msgid "Kerberos (GSSAPI)"
+msgstr "Kerberos (GSSAPI)"
+
 #: src/remmina_sftp_plugin.c:330
 msgid "Show Hidden Files"
 msgstr "Afficher les fichiers cachés"
@@ -983,240 +1031,172 @@
 msgid "Overwrite all"
 msgstr "Tout écraser"
 
+#: src/remmina_sftp_plugin.c:351 src/remmina_ssh_plugin.c:1059
+msgid "Authentication type"
+msgstr "Type d’authentification"
+
+#: src/remmina_sftp_plugin.c:352 src/remmina_ssh_plugin.c:1060
+#: src/remmina_file_editor.c:356 src/remmina_file_editor.c:363
+#: plugins/nx/nx_plugin.c:720
+msgid "Identity file"
+msgstr "Fichier d’identité"
+
+#: src/remmina_sftp_plugin.c:353 src/remmina_ssh_plugin.c:1061
+msgid "Password to unlock private key"
+msgstr ""
+
 #: src/remmina_sftp_plugin.c:362
 msgid "SFTP - Secure File Transfer"
 msgstr "SFTP — transfert de fichiers sécurisé"
 
-#. TRANSLATORS: The placeholder %s is an error message
-#: src/remmina_ssh.c:203
-#, fuzzy, c-format
-msgid "Could not authenticate with SSH password. %s"
+#: src/remmina_key_chooser.h:38
+msgid "Shift+"
+msgstr "Maj + "
+
+#: src/remmina_key_chooser.h:39
+msgid "Ctrl+"
+msgstr "Ctrl + "
+
+#: src/remmina_key_chooser.h:40
+msgid "Alt+"
+msgstr "Alt + "
+
+#: src/remmina_key_chooser.h:41
+msgid "Super+"
+msgstr "Super + "
+
+#: src/remmina_key_chooser.h:42
+msgid "Hyper+"
+msgstr "Hyper + "
+
+#: src/remmina_key_chooser.h:43
+msgid "Meta+"
+msgstr "Méta + "
+
+#: src/remmina_key_chooser.h:44
+msgid "<None>"
+msgstr "<aucune>"
+
+#: src/remmina_ssh_plugin.c:481
+#, c-format
+msgid "Error: %s"
+msgstr "Erreur : %s"
+
+#: src/remmina_ssh_plugin.c:498
+msgid "Terminal content saved under"
+msgstr "Contenu du terminal enregistré sous"
+
+#: src/remmina_ssh_plugin.c:552
+msgid "Select All (Host + A)"
+msgstr "Tout sélectionner (<hôte> + A)"
+
+#: src/remmina_ssh_plugin.c:553
+msgid "Copy (host + C)"
+msgstr "Copier (<hôte> + C)"
+
+#: src/remmina_ssh_plugin.c:554
+msgid "Paste (host + V)"
+msgstr "Coller (<hôte> + V)"
+
+#: src/remmina_ssh_plugin.c:555
+msgid "Save session to file"
+msgstr "Enregistrer la session dans un fichier"
+
+#: src/remmina_ssh_plugin.c:1037 data/ui/remmina_main.glade:248
+msgid "Copy"
+msgstr "Copier"
+
+#: src/remmina_ssh_plugin.c:1037
+msgid "_Copy"
+msgstr "_Copier"
+
+#: src/remmina_ssh_plugin.c:1038
+msgid "Paste"
+msgstr "Coller"
+
+#: src/remmina_ssh_plugin.c:1038
+msgid "_Paste"
+msgstr "C_oller"
+
+#: src/remmina_ssh_plugin.c:1039
+msgid "Select all"
+msgstr "Sélectionner tout"
+
+#: src/remmina_ssh_plugin.c:1039
+msgid "_Select all"
+msgstr "_Sélectionner tout"
+
+#: src/remmina_ssh_plugin.c:1058 plugins/spice/spice_plugin.c:437
+#: plugins/vnc/vnc_plugin.c:1833 plugins/vnc/vnc_plugin.c:1853
+#: plugins/nx/nx_plugin.c:722
+msgid "User password"
+msgstr "Mot de passe de l’utilisateur"
+
+#: src/remmina_ssh_plugin.c:1062 plugins/rdp/rdp_plugin.c:1965
+#: plugins/xdmcp/xdmcp_plugin.c:370 plugins/nx/nx_plugin.c:725
+msgid "Startup program"
+msgstr "Programme de démarrage"
+
+#: src/remmina_ssh_plugin.c:1079
+msgid "Terminal color scheme"
+msgstr "Palette de couleurs du terminal"
+
+#: src/remmina_ssh_plugin.c:1080 src/remmina_file_editor.c:896
+msgid "Character set"
+msgstr "Jeu de caractères"
+
+#: src/remmina_ssh_plugin.c:1081
+msgid "SSH Proxy Command"
+msgstr "Commande mandataire SSH"
+
+#: src/remmina_ssh_plugin.c:1082
+msgid "KEX (Key Exchange) algorithms"
+msgstr "Algorithmes d’échange de clefs (KEX)"
+
+#: src/remmina_ssh_plugin.c:1083
+msgid "Symmetric cipher client to server"
+msgstr "Chiffrement symétrique client‐serveur"
+
+#: src/remmina_ssh_plugin.c:1084
+msgid "Preferred server host key types"
+msgstr "Types de clef d’hôte préférés"
+
+#: src/remmina_ssh_plugin.c:1085
+#, fuzzy
+msgid "Folder for SSH session log"
 msgstr "Impossible d’établir la connexion SSH : %s"
 
-#. TRANSLATORS: The placeholder %s is an error message
-#: src/remmina_ssh.c:224 src/remmina_ssh.c:248 src/remmina_ssh.c:257
-#, c-format
-msgid "Could not authenticate with public SSH key. %s"
-msgstr ""
-
-#: src/remmina_ssh.c:225
-msgid "SSH Key file not yet set."
-msgstr "Le fichier contenant la clef SSH n’a pas encore été défini."
-
-#. TRANSLATORS: The placeholder %s is an error message
-#: src/remmina_ssh.c:236
-#, fuzzy, c-format
-msgid "Public SSH key cannot be imported. %s"
-msgstr "L’importation de la clef SSH publique a échoué : %s"
-
-#: src/remmina_ssh.c:279 src/remmina_ssh.c:587 src/remmina_ssh.c:606
-#: plugins/nx/nx_plugin.c:202
-msgid "SSH credentials"
-msgstr "Identifiants SSH"
-
-#: src/remmina_ssh.c:282 src/remmina_ssh.c:563 src/remmina_ssh.c:590
-msgid "SSH private key passphrase"
-msgstr "Phrase de passe de la clef SSH privée"
-
-#. TRANSLATORS: The placeholder %s is an error message
-#: src/remmina_ssh.c:299
-#, c-format
-msgid "Could not authenticate automatically with public SSH key. %s"
-msgstr ""
-
-#. TRANSLATORS: The placeholder %s is an error message
-#: src/remmina_ssh.c:316
-#, c-format
-msgid "Could not authenticate with public SSH key using SSH agent. %s"
-msgstr ""
-
-#. TRANSLATORS: The placeholder %s is an error message
-#: src/remmina_ssh.c:336
-#, c-format
-msgid "Could not authenticate with SSH Kerberos/GSSAPI. %s"
-msgstr ""
-
-#: src/remmina_ssh.c:365
-msgid "The public SSH key changed!"
-msgstr "La clef SSH publique a changé !"
-
-#. TRANSLATORS: The placeholder %s is an error message
-#: src/remmina_ssh.c:492
-#, c-format
-msgid "Could not fetch the server's public SSH key. %s"
-msgstr ""
-
-#. TRANSLATORS: The placeholder %s is an error message
-#: src/remmina_ssh.c:499
-#, fuzzy, c-format
-msgid "Could not fetch public SSH key. %s"
-msgstr "Connexion au tunnel SSH impossible : %s"
-
-#. TRANSLATORS: The placeholder %s is an error message
-#: src/remmina_ssh.c:507
-#, fuzzy, c-format
-msgid "Could not fetch checksum for public SSH key. %s"
-msgstr "Impossible de vérifier la liste des hôtes SSH connus : %s"
-
-#: src/remmina_ssh.c:520
-msgid "The server is unknown. The public key fingerprint is:"
-msgstr "Le serveur est inconnu. L’empreinte de la clef publique est :"
-
-#: src/remmina_ssh.c:522 src/remmina_ssh.c:528
-msgid "Do you trust the new public key?"
-msgstr "Faites-vous confiance à la nouvelle clef publique ?"
-
-#: src/remmina_ssh.c:525
-#, fuzzy
-msgid ""
-"Warning: The server has changed its public key. This means either you are "
-"under attack,\n"
-"or the administrator has changed the key. The new public key fingerprint is:"
-msgstr ""
-"AVERTISSEMENT : la clef publique du serveur a changé. Cela signifie que soit "
-"vous êtes victime d’une attaque,\n"
-"soit que l’administrateur a changé la clef. La nouvelle empreinte de la clef "
-"publique est :"
-
-#. TRANSLATORS: The placeholder %s is an error message
-#: src/remmina_ssh.c:550
-#, fuzzy, c-format
-msgid "Could not check list of known SSH hosts. %s"
-msgstr "Impossible de vérifier la liste des hôtes SSH connus : %s"
-
-#: src/remmina_ssh.c:557
-msgid "SSH password"
-msgstr "Mot de passe SSH"
-
-#: src/remmina_ssh.c:567
-msgid "SSH Kerberos/GSSAPI"
-msgstr "SSH avec Kerberos/GSSAPI"
-
-#: src/remmina_ssh.c:628
-msgid "SSH authentication"
-msgstr "Authentification SSH"
-
-#. TRANSLATORS: The placeholder %s is an error message
-#: src/remmina_ssh.c:747
-#, fuzzy, c-format
-msgid "Could not start SSH session. %s"
-msgstr "Impossible d’établir la connexion SSH : %s"
-
-#. TRANSLATORS: The placeholder %s is an error message
-#: src/remmina_ssh.c:1106 src/remmina_ssh.c:1168
-#, fuzzy, c-format
-msgid "Could not create channel. %s"
-msgstr "Impossible de créer le canal : %s"
-
-#. TRANSLATORS: The placeholder %s is an error message
-#: src/remmina_ssh.c:1117
-#, fuzzy, c-format
-msgid "Could not connect to SSH tunnel. %s"
-msgstr "Connexion au tunnel SSH impossible : %s"
-
-#. TRANSLATORS: The placeholder %s is an error message
-#: src/remmina_ssh.c:1183 src/remmina_ssh.c:1781
-#, fuzzy, c-format
-msgid "Could not open channel. %s"
-msgstr "Impossible d’ouvrir le canal : %s"
-
-#: src/remmina_ssh.c:1189
-#, c-format
-msgid "Could not run %s on SSH server, %%s"
-msgstr "Impossible d’exécuter %s sur le serveur SSH, %%s"
-
-#. TRANSLATORS: The placeholder %s is an error message
-#: src/remmina_ssh.c:1227 src/remmina_ssh.c:1248 src/remmina_ssh.c:1257
-#, fuzzy, c-format
-msgid "Could not request port forwarding. %s"
-msgstr "Échec de la demande de redirection de port : %s"
-
-#: src/remmina_ssh.c:1292
-msgid "The server did not respond."
-msgstr "Le serveur n’a pas répondu."
-
-#: src/remmina_ssh.c:1335
-#, c-format
-msgid "Cannot connect to local port %i."
-msgstr "Impossible de se connecter au port local %i."
-
-#. TRANSLATORS: The placeholder %s is an error message
-#: src/remmina_ssh.c:1385
-#, fuzzy, c-format
-msgid "Could not write to SSH channel. %s"
-msgstr "Impossible de créer le canal : %s"
-
-#. TRANSLATORS: The placeholder %s is an error message
-#: src/remmina_ssh.c:1392
-#, fuzzy, c-format
-msgid "Could not read from tunnel listening socket. %s"
-msgstr "Impossible de lire sur le socket d’écoute du tunnel : %s"
-
-#. TRANSLATORS: The placeholder %s is an error message
-#: src/remmina_ssh.c:1412
-#, fuzzy, c-format
-msgid "Could not poll SSH channel. %s"
-msgstr "Impossible d’ouvrir le canal : %s"
-
-#. TRANSLATORS: The placeholder %s is an error message
-#: src/remmina_ssh.c:1419
-#, fuzzy, c-format
-msgid "Could not read SSH channel in a non-blocking way. %s"
-msgstr "Impossible d’exécuter la fonction ssh_channel_read_nonblocking() : %s"
-
-#. TRANSLATORS: The placeholder %s is an error message
-#: src/remmina_ssh.c:1438
-#, fuzzy, c-format
-msgid "Could not send data to tunnel listening socket. %s"
-msgstr "Impossible d’envoyer des données au socket d’écoute du tunnel : %s"
-
-#: src/remmina_ssh.c:1517
-msgid "Assign a destination port."
-msgstr "Attribuer un port de destination."
-
-#: src/remmina_ssh.c:1524
-msgid "Could not create socket."
-msgstr "Impossible de créer le socket."
-
-#: src/remmina_ssh.c:1534
-msgid "Could not bind server socket to local port."
-msgstr "Impossible de lier le socket serveur au port local."
-
-#: src/remmina_ssh.c:1540
-msgid "Could not listen to local port."
-msgstr "Impossible d’écouter le port local."
-
-#. TRANSLATORS: Do not translate pthread
-#: src/remmina_ssh.c:1550 src/remmina_ssh.c:1567 src/remmina_ssh.c:1602
-msgid "Could not start pthread."
-msgstr "Impossible de démarrer le fil d’exécution POSIX (pthread)."
-
-#. TRANSLATORS: Do not translate pthread
-#: src/remmina_ssh.c:1584
-msgid "Failed to initialize pthread."
-msgstr "Impossible d’initialiser le fil d’exécution POSIX (pthread)."
-
-#. TRANSLATORS: The placeholder %s is an error message
-#: src/remmina_ssh.c:1691
-#, fuzzy, c-format
-msgid "Could not create SFTP session. %s"
-msgstr "Impossible d’établir la session SFTP : %s"
-
-#. TRANSLATORS: The placeholder %s is an error message
-#: src/remmina_ssh.c:1696
-#, fuzzy, c-format
-msgid "Could not start SFTP session. %s"
-msgstr "Impossible d’établir la connexion SSH : %s"
-
-#. TRANSLATORS: The placeholder %s is an error message
-#: src/remmina_ssh.c:1811
-#, fuzzy, c-format
-msgid "Could not request shell. %s"
-msgstr "Impossible d’obtenir un shell : %s"
-
-#: src/remmina_ssh.c:1904
-msgid "Could not create PTY device."
-msgstr "Impossible de créer un pseudo‐terminal."
+#: src/remmina_ssh_plugin.c:1086
+#, fuzzy
+msgid "Filename for SSH session log"
+msgstr "Activer la journalisation de la session SSH en quittant"
+
+#: src/remmina_ssh_plugin.c:1087
+msgid "Log SSH session when exiting Remmina"
+msgstr ""
+
+#: src/remmina_ssh_plugin.c:1088
+#, fuzzy
+msgid "Audible terminal bell"
+msgstr "Activer le bip du terminal"
+
+#: src/remmina_ssh_plugin.c:1089
+#, fuzzy
+msgid "SSH compression"
+msgstr "Activer la compression SSH"
+
+#: src/remmina_ssh_plugin.c:1090
+#, fuzzy
+msgid "Don't remember passwords"
+msgstr "Confirmez le mot de passe"
+
+#: src/remmina_ssh_plugin.c:1091
+msgid "Strict host key checking"
+msgstr "Vérification stricte des clefs d’hôte"
+
+#: src/remmina_ssh_plugin.c:1105
+msgid "SSH - Secure Shell"
+msgstr "SSH — Shell sécurisé"
 
 #: src/remmina_file_editor.c:74
 msgid ""
@@ -1405,43 +1385,855 @@
 msgid "Could not find the file \"%s\"."
 msgstr "Impossible d’ouvrir le canal : %s"
 
-#: src/remmina_chat_window.c:178
-#, c-format
-msgid "Chat with %s"
-msgstr "Discussion avec %s"
-
-#: src/remmina_chat_window.c:230
-msgid "_Send"
-msgstr "_Envoyer"
-
-#: src/remmina_chat_window.c:240
-msgid "_Clear"
-msgstr "_Effacer"
+#: src/remmina_mpchange.c:234
+msgid "The passwords do not match"
+msgstr "Les mots de passe ne correspondent pas"
+
+#: src/remmina_mpchange.c:244
+msgid "Resetting passwords, please wait…"
+msgstr "Réinitialisation des mots de passe, veuillez patienter…"
+
+#: src/remmina_mpchange.c:327
+msgid "The multi password changer requires a secrecy plugin.\n"
+msgstr ""
+"Le modificateur de mots de passe multiples nécessite un greffon de connexion "
+"à un gestionnaire de mots de passe.\n"
+
+#: src/remmina_mpchange.c:330
+msgid "The multi password changer requires a secrecy service.\n"
+msgstr ""
+"Le modificateur de mots de passe multiples nécessite un gestionnaire de mots "
+"de passe.\n"
+
+#: src/remmina_mpchange.c:419
+#, c-format
+msgid "%d password changed."
+msgid_plural "%d passwords changed."
+msgstr[0] "%d mot de passe changé."
+msgstr[1] "%d mots de passe changés."
+
+#: plugins/secret/src/glibsecret_plugin.c:188
+msgid "Secure password storing in the GNOME keyring"
+msgstr "Stockage sécurisé des mots de passe dans le porte-clefs GNOME"
+
+#: plugins/rdp/rdp_plugin.c:577
+msgid "Enter RDP authentication credentials"
+msgstr "Entrez vos paramètres d’authentification"
+
+#: plugins/rdp/rdp_plugin.c:641
+msgid "Enter RDP gateway authentication credentials"
+msgstr "Entrez les paramètres d’authentification sur la passerelle RDP"
+
+#: plugins/rdp/rdp_plugin.c:1496
+#, c-format
+msgid ""
+"Access to RDP server %s failed.\n"
+"Account is locked out."
+msgstr ""
+"L’accès au serveur RDP %s a échoué.\n"
+"Le compte est verrouillé."
+
+#: plugins/rdp/rdp_plugin.c:1503
+#, c-format
+msgid ""
+"Access to RDP server %s failed.\n"
+"Account is expired."
+msgstr ""
+"L’accès au serveur RDP %s a échoué.\n"
+"Le compte a expiré."
+
+#: plugins/rdp/rdp_plugin.c:1510
+#, c-format
+msgid ""
+"Access to RDP server %s failed.\n"
+"Password expired."
+msgstr ""
+"L’accès au serveur RDP %s a échoué.\n"
+"Le mot de passe a expiré."
+
+#: plugins/rdp/rdp_plugin.c:1517
+#, c-format
+msgid ""
+"Access to RDP server %s failed.\n"
+"Account is disabled."
+msgstr ""
+"L’accès au serveur RDP %s a échoué.\n"
+"Le compte est désactivé."
+
+#: plugins/rdp/rdp_plugin.c:1523
+#, c-format
+msgid ""
+"Access to RDP server %s failed.\n"
+"User has insufficient privileges."
+msgstr ""
+"L’accès au serveur RDP %s a échoué.\n"
+"Les privilèges de l’utilisateur sont insuffisants."
+
+#: plugins/rdp/rdp_plugin.c:1531
+#, c-format
+msgid ""
+"Access to RDP server %s failed.\n"
+"Account has restrictions."
+msgstr ""
+"L’accès au serveur RDP %s a échoué.\n"
+"Le compte est soumis à des restrictions."
+
+#: plugins/rdp/rdp_plugin.c:1539
+#, c-format
+msgid ""
+"Access to RDP server %s failed.\n"
+"User must change password before connecting."
+msgstr ""
+"L’accès au serveur RDP %s a échoué.\n"
+"L’utilisateur doit changer son mot de passe avant de se connecter."
+
+#: plugins/rdp/rdp_plugin.c:1544
+#, fuzzy, c-format
+msgid "Lost connection to the RDP server \"%s\"."
+msgstr "Connexion au serveur RDP %s impossible."
+
+#: plugins/rdp/rdp_plugin.c:1547
+#, fuzzy, c-format
+msgid "Could not find the address for the RDP server \"%s\"."
+msgstr "Impossible de trouver l’adresse du serveur RDP %s."
+
+#: plugins/rdp/rdp_plugin.c:1551
+#, fuzzy, c-format
+msgid ""
+"Could not connect to the RDP server \"%s\" via TLS. Check that client and "
+"server support a common TLS version."
+msgstr ""
+"Erreur lors de la connexion au serveur RDP %s. La connexion TLS a échoué. "
+"Veuillez vérifier que client et serveur prennent en charge une version "
+"commune de TLS."
+
+#: plugins/rdp/rdp_plugin.c:1554
+#, fuzzy, c-format
+msgid "Unable to establish a connection to the RDP server \"%s\"."
+msgstr "Impossible d’établir une connexion RDP avec le serveur %s."
+
+#: plugins/rdp/rdp_plugin.c:1562
+#, fuzzy, c-format
+msgid "Cannot connect to the RDP server \"%s\"."
+msgstr "Connexion au serveur RDP %s impossible."
+
+#: plugins/rdp/rdp_plugin.c:1565
+#, fuzzy
+msgid "Could not start libfreerdp-gdi."
+msgstr "Impossible de démarrer libfreerdp-gdi"
+
+#: plugins/rdp/rdp_plugin.c:1568
+#, fuzzy, c-format
+msgid ""
+"You requested a H.264 GFX mode for the server \"%s\", but your libfreerdp "
+"does not support H.264. Please use a non-AVC colour depth setting."
+msgstr ""
+"Vous avez demandé le mode d’affichage graphique H.264 pour le serveur %s, "
+"mais votre version de la bibliothèque libfreerdp ne le prend pas en charge. "
+"Veuillez sélectionner un mode de profondeur de couleur autre qu’AVC."
+
+#: plugins/rdp/rdp_plugin.c:1575
+#, fuzzy, c-format
+msgid "The \"%s\" server refused the connection."
+msgstr "Le serveur %s a refusé la connexion."
+
+#: plugins/rdp/rdp_plugin.c:1580
+#, fuzzy, c-format
+msgid ""
+"The Remote Desktop Gateway \"%s\" denied the user \"%s\"\\%s access due to "
+"policy."
+msgstr ""
+"La passerelle de bureau à distance %s a refusé l’accès à l’utilisateur %s\\"
+"%s en raison de sa politique de sécurité."
+
+#: plugins/rdp/rdp_plugin.c:1590
+#, fuzzy, c-format
+msgid "Cannot connect to the \"%s\" RDP server."
+msgstr "Connexion au serveur RDP %s impossible."
+
+#: plugins/rdp/rdp_plugin.c:1872
+msgid "GFX AVC444 (32 bpp)"
+msgstr "GFX AVC 4:4:4 (32 bpp)"
+
+#: plugins/rdp/rdp_plugin.c:1873
+msgid "GFX AVC420 (32 bpp)"
+msgstr "GFX AVC 4:2:0 (32 bpp)"
+
+#: plugins/rdp/rdp_plugin.c:1874
+msgid "GFX RFX (32 bpp)"
+msgstr "GFX RFX (32 bpp)"
+
+#: plugins/rdp/rdp_plugin.c:1875
+msgid "RemoteFX (32 bpp)"
+msgstr "RemoteFX (32 bpp)"
+
+#: plugins/rdp/rdp_plugin.c:1876
+#, fuzzy
+msgid "True colour (32 bpp)"
+msgstr "Vraie couleur (32 bpp)"
+
+#: plugins/rdp/rdp_plugin.c:1877
+#, fuzzy
+msgid "True colour (24 bpp)"
+msgstr "Vraie couleur (24 bpp)"
+
+#: plugins/rdp/rdp_plugin.c:1878
+#, fuzzy
+msgid "High colour (16 bpp)"
+msgstr "Haute couleur (16 bpp)"
+
+#: plugins/rdp/rdp_plugin.c:1879
+#, fuzzy
+msgid "High colour (15 bpp)"
+msgstr "Haute couleur (15 bpp)"
+
+#: plugins/rdp/rdp_plugin.c:1880
+#, fuzzy
+msgid "256 colours (8 bpp)"
+msgstr "256 couleurs (8 bpp)"
+
+#: plugins/rdp/rdp_plugin.c:1887 plugins/rdp/rdp_settings.c:269
+#: plugins/vnc/vnc_plugin.c:1812 plugins/nx/nx_plugin.c:701
+msgid "Poor (fastest)"
+msgstr "Mauvaise (le plus rapide)"
+
+#: plugins/rdp/rdp_plugin.c:1888 plugins/rdp/rdp_settings.c:271
+#: plugins/vnc/vnc_plugin.c:1813 plugins/nx/nx_plugin.c:702
+msgid "Medium"
+msgstr "Moyenne"
+
+#: plugins/rdp/rdp_plugin.c:1889 plugins/rdp/rdp_settings.c:273
+#: plugins/vnc/vnc_plugin.c:1814 plugins/nx/nx_plugin.c:703
+msgid "Good"
+msgstr "Bonne"
+
+#: plugins/rdp/rdp_plugin.c:1890 plugins/rdp/rdp_settings.c:275
+#: plugins/vnc/vnc_plugin.c:1815 plugins/nx/nx_plugin.c:704
+msgid "Best (slowest)"
+msgstr "Excellente (le plus lent)"
+
+#: plugins/rdp/rdp_plugin.c:1897 data/ui/remmina_preferences.glade:658
+msgid "Off"
+msgstr "Désactivé"
+
+#: plugins/rdp/rdp_plugin.c:1899
+msgid "Local - low quality"
+msgstr "Local — basse qualité"
+
+#: plugins/rdp/rdp_plugin.c:1900
+msgid "Local - medium quality"
+msgstr "Local — qualité moyenne"
+
+#: plugins/rdp/rdp_plugin.c:1901
+msgid "Local - high quality"
+msgstr "Local — haute qualité"
+
+#: plugins/rdp/rdp_plugin.c:1909
+msgid "Negotiate"
+msgstr "Négocier"
+
+#: plugins/rdp/rdp_plugin.c:1940 plugins/xdmcp/xdmcp_plugin.c:369
+#, fuzzy
+msgid "Colour depth"
+msgstr "Profondeur de couleur"
+
+#: plugins/rdp/rdp_plugin.c:1941 plugins/spice/spice_plugin.c:440
+msgid "Share folder"
+msgstr "Dossier partagé"
+
+#: plugins/rdp/rdp_plugin.c:1956 plugins/vnc/vnc_plugin.c:1835
+#: plugins/vnc/vnc_plugin.c:1855 plugins/nx/nx_plugin.c:724
+msgid "Quality"
+msgstr "Qualité"
+
+#: plugins/rdp/rdp_plugin.c:1957
+msgid "Sound"
+msgstr "Son"
+
+#: plugins/rdp/rdp_plugin.c:1958 data/ui/remmina_preferences.glade:1602
+msgid "Security"
+msgstr "Sécurité"
+
+#: plugins/rdp/rdp_plugin.c:1959
+msgid "Gateway transport type"
+msgstr "Type de transport de la passerelle"
+
+#: plugins/rdp/rdp_plugin.c:1960
+msgid "Remote Desktop Gateway server"
+msgstr "Passerelle d’accès bureau à distance"
+
+#: plugins/rdp/rdp_plugin.c:1961
+msgid "Remote Desktop Gateway username"
+msgstr "Nom d’utilisateur sur la passerelle RDP"
+
+#: plugins/rdp/rdp_plugin.c:1962
+msgid "Remote Desktop Gateway password"
+msgstr "Mot de passe sur la passerelle RDP"
+
+#: plugins/rdp/rdp_plugin.c:1963
+msgid "Remote Desktop Gateway domain"
+msgstr "Domaine de la passerelle RDP"
+
+#: plugins/rdp/rdp_plugin.c:1964
+msgid "Client name"
+msgstr "Nom du client"
+
+#: plugins/rdp/rdp_plugin.c:1967
+msgid "Load balance info"
+msgstr "Info d’équilibrage de charge"
+
+#: plugins/rdp/rdp_plugin.c:1968
+msgid "Override printer drivers"
+msgstr "Remplacer les pilotes d’imprimante"
+
+#: plugins/rdp/rdp_plugin.c:1968
+msgid ""
+"\"Samsung_CLX-3300_Series\":\"Samsung CLX-3300 Series PS\";\"Canon MF410\":"
+"\"Canon MF410 Series UFR II\""
+msgstr ""
+"Nom complet du pilote d’impression, p. ex. « Samsung CLX-3300 Series PS »"
+
+#: plugins/rdp/rdp_plugin.c:1969
+msgid "Local serial name"
+msgstr "Nom du port série local"
+
+#: plugins/rdp/rdp_plugin.c:1969
+msgid "COM1, COM2, etc."
+msgstr "COM1, COM2, etc."
+
+#: plugins/rdp/rdp_plugin.c:1970
+msgid "Local serial driver"
+msgstr "Pilote du port série local"
+
+#: plugins/rdp/rdp_plugin.c:1970
+msgid "Serial"
+msgstr "Série"
+
+#: plugins/rdp/rdp_plugin.c:1971
+msgid "Local serial path"
+msgstr "Chemin d’accès du port série local"
+
+#: plugins/rdp/rdp_plugin.c:1971
+msgid "/dev/ttyS0, /dev/ttyS1, etc."
+msgstr "/dev/ttyS0, /dev/ttyS1, etc."
+
+#: plugins/rdp/rdp_plugin.c:1972
+msgid "Local parallel name"
+msgstr "Nom du port parallèle local"
+
+#: plugins/rdp/rdp_plugin.c:1973
+msgid "Local parallel device"
+msgstr "Périphérique du port parallèle local"
+
+#: plugins/rdp/rdp_plugin.c:1974
+msgid "Smartcard name"
+msgstr "Nom de la carte à puce"
+
+#: plugins/rdp/rdp_plugin.c:1975
+msgid "Share printers"
+msgstr "Partager les imprimantes"
+
+#: plugins/rdp/rdp_plugin.c:1976
+msgid "Share serial ports"
+msgstr "Partager les ports série"
+
+#: plugins/rdp/rdp_plugin.c:1977
+msgid "(SELinux) permissive mode for serial ports"
+msgstr ""
+
+#: plugins/rdp/rdp_plugin.c:1978
+msgid "Share parallel ports"
+msgstr "Partager les ports parallèles"
+
+#: plugins/rdp/rdp_plugin.c:1979 plugins/spice/spice_plugin.c:459
+msgid "Share smartcard"
+msgstr "Partager la carte à puce"
+
+#: plugins/rdp/rdp_plugin.c:1980
+msgid "Redirect local microphone"
+msgstr "Rediriger le microphone local"
+
+#: plugins/rdp/rdp_plugin.c:1981
+msgid "Turn off clipboard sync"
+msgstr "Désactiver la synchro du presse‐papiers"
+
+#: plugins/rdp/rdp_plugin.c:1982
+msgid "Ignore certificate"
+msgstr "Ignorer le certificat"
+
+#: plugins/rdp/rdp_plugin.c:1983
+msgid "Use the old license workflow"
+msgstr "Utiliser l’ancienne attribution de licence"
+
+#: plugins/rdp/rdp_plugin.c:1983
+msgid "It disables CAL and hwId is set to 0"
+msgstr "Ceci désactive la licence d’accès client (CAL) et hwId est à 0"
+
+#: plugins/rdp/rdp_plugin.c:1984
+msgid "Turn off password storing"
+msgstr "Désactiver l’enregistrement des mots de passe"
+
+#: plugins/rdp/rdp_plugin.c:1985
+msgid "Attach to console (2003/2003 R2)"
+msgstr "Attacher à la console (Windows 2003 / 2003 R2)"
+
+#: plugins/rdp/rdp_plugin.c:1986
+msgid "Turn off fast-path"
+msgstr "Désactiver le mode fast‐path"
+
+#: plugins/rdp/rdp_plugin.c:1987
+msgid "Server detection using Remote Desktop Gateway"
+msgstr "Détection du serveur par la passerelle RDP"
+
+#: plugins/rdp/rdp_plugin.c:1989
+msgid "Turn on proxy support"
+msgstr "Activer la prise en charge des serveurs mandataires (proxy)"
+
+#: plugins/rdp/rdp_plugin.c:1991
+msgid "Turn off automatic reconnection"
+msgstr "Désactiver la reconnexion automatique"
+
+#: plugins/rdp/rdp_plugin.c:1992
+msgid "Relax order checks"
+msgstr "Assouplir les vérifications des ordres"
+
+#: plugins/rdp/rdp_plugin.c:1993
+msgid "Glyph cache"
+msgstr "Cache des glyphes"
+
+#: plugins/rdp/rdp_plugin.c:2004 plugins/spice/spice_plugin.c:472
+#: plugins/xdmcp/xdmcp_plugin.c:381 plugins/vnc/vnc_plugin.c:1891
+#: plugins/nx/nx_plugin.c:751
+msgid "Send Ctrl+Alt+Delete"
+msgstr "Envoyer un Ctrl + Alt + Suppr"
+
+#: plugins/rdp/rdp_plugin.c:2017
+msgid "RDP - Remote Desktop Protocol"
+msgstr "RDP — Remote Desktop Protocol"
+
+#: plugins/rdp/rdp_plugin.c:2040
+msgid "RDP - RDP File Handler"
+msgstr "RDP — gestionnaire de fichiers RDP"
+
+#: plugins/rdp/rdp_plugin.c:2055
+msgid "RDP - Preferences"
+msgstr "RDP — Préférences"
+
+#: plugins/rdp/rdp_plugin.c:2108
+msgid "Export connection in Windows .rdp file format"
+msgstr "Exporter la connexion au format Windows .rdp"
+
+#: plugins/rdp/rdp_settings.c:200
+msgid "<Auto detect>"
+msgstr "<auto‐détecter>"
+
+#: plugins/rdp/rdp_settings.c:233
+msgid "<Not set>"
+msgstr "<non défini>"
+
+#: plugins/rdp/rdp_settings.c:267
+msgid "<Choose a quality level to edit…>"
+msgstr "<choisissez un niveau de qualité à éditer…>"
+
+#: plugins/rdp/rdp_settings.c:418
+msgid "Keyboard layout"
+msgstr "Disposition du clavier"
+
+#: plugins/rdp/rdp_settings.c:443
+msgid "Use client keyboard mapping"
+msgstr "Utiliser la disposition clavier du client"
+
+#: plugins/rdp/rdp_settings.c:453
+msgid "Quality settings"
+msgstr "Paramètres de qualité"
+
+#: plugins/rdp/rdp_settings.c:473
+msgid "Wallpaper"
+msgstr "Fond d’écran"
+
+#: plugins/rdp/rdp_settings.c:480
+msgid "Window drag"
+msgstr "Glissement des fenêtres"
+
+#: plugins/rdp/rdp_settings.c:487
+msgid "Menu animation"
+msgstr "Animation des menus"
+
+#: plugins/rdp/rdp_settings.c:494
+msgid "Theme"
+msgstr "Thème"
+
+#: plugins/rdp/rdp_settings.c:501
+msgid "Cursor shadow"
+msgstr "Ombre du curseur"
+
+#: plugins/rdp/rdp_settings.c:508
+msgid "Cursor blinking"
+msgstr "Clignotement du curseur"
+
+#: plugins/rdp/rdp_settings.c:515
+msgid "Font smoothing"
+msgstr "Lissage des polices de caractères"
+
+#: plugins/rdp/rdp_settings.c:522
+msgid "Composition"
+msgstr "Composition"
+
+#: plugins/rdp/rdp_settings.c:532
+msgid "Remote scale factor"
+msgstr "Facteur de redimensionnement distant"
+
+#: plugins/rdp/rdp_settings.c:545
+msgid "Desktop scale factor %"
+msgstr "Rapport de redimensionnement du bureau (%)"
+
+#: plugins/rdp/rdp_settings.c:556
+msgid "Device scale factor %"
+msgstr "Rapport de redimensionnement de l’appareil (%)"
+
+#: plugins/rdp/rdp_settings.c:578
+msgid "Desktop orientation"
+msgstr "Orientation du bureau"
+
+#: plugins/rdp/rdp_event.c:299
+#, c-format
+msgid "Reconnection attempt %d of %d…"
+msgstr "Tentative de reconnexion %d sur %d…"
+
+#: plugins/spice/spice_plugin_file_transfer.c:82
+msgid "File Transfers"
+msgstr "Transferts de fichiers"
+
+#: plugins/spice/spice_plugin_file_transfer.c:219
+msgid "Transfer error"
+msgstr "Erreur de transfert"
+
+#: plugins/spice/spice_plugin_file_transfer.c:220
+#, c-format
+msgid "%s: %s"
+msgstr "%s : %s"
+
+#: plugins/spice/spice_plugin_file_transfer.c:223
+msgid "Transfer completed"
+msgstr "Transfert effectué"
+
+#: plugins/spice/spice_plugin_file_transfer.c:224
+#, c-format
+msgid "The %s file has been transferred"
+msgstr "Le fichier %s a été transféré"
+
+#: plugins/spice/spice_plugin_usb.c:51 plugins/spice/spice_plugin.c:473
+msgid "Select USB devices for redirection"
+msgstr "Sélectionnez les périphériques USB à rediriger"
+
+#: plugins/spice/spice_plugin_usb.c:54
+msgid "_Close"
+msgstr "_Fermer"
+
+#: plugins/spice/spice_plugin_usb.c:94
+msgid "USB redirection error"
+msgstr "Erreur de redirection USB"
+
+#: plugins/spice/spice_plugin.c:239
+msgid "Enter SPICE password"
+msgstr "Entrez le mot de passe SPICE"
+
+#: plugins/spice/spice_plugin.c:274
+#, fuzzy, c-format
+msgid "Disconnected from the SPICE server \"%s\"."
+msgstr "Déconnecté du serveur SPICE %s."
+
+#: plugins/spice/spice_plugin.c:290
+msgid "TLS connection error."
+msgstr "Erreur de connexion TLS."
+
+#: plugins/spice/spice_plugin.c:296
+#, fuzzy
+msgid "Connection to the SPICE server dropped."
+msgstr "Échec de la connexion au serveur SPICE."
+
+#: plugins/spice/spice_plugin.c:438
+msgid "Use TLS encryption"
+msgstr "Utiliser le chiffrement TLS"
+
+#: plugins/spice/spice_plugin.c:439
+msgid "Server CA certificate"
+msgstr "Certificat d’AC du serveur"
+
+#: plugins/spice/spice_plugin.c:455 plugins/spice/spice_plugin.c:471
+#: plugins/vnc/vnc_plugin.c:1873 plugins/nx/nx_plugin.c:740
+msgid "Disable clipboard sync"
+msgstr "Désactiver la synchro du presse‐papiers"
+
+#: plugins/spice/spice_plugin.c:456 plugins/vnc/vnc_plugin.c:1876
+#: plugins/nx/nx_plugin.c:743
+msgid "Disable password storing"
+msgstr "Désactiver l’enregistrement des mots de passe"
+
+#: plugins/spice/spice_plugin.c:457
+msgid "Enable audio channel"
+msgstr "Activer le canal audio"
+
+#: plugins/spice/spice_plugin.c:458 plugins/spice/spice_plugin.c:470
+msgid "Resize guest to match window size"
+msgstr "Redimensionner l’invité à la taille de la fenêtre"
+
+#: plugins/spice/spice_plugin.c:460 plugins/spice/spice_plugin.c:469
+#: plugins/vnc/vnc_plugin.c:1872 plugins/vnc/vnc_plugin.c:1887
+msgid "View only"
+msgstr "Visualisation uniquement"
+
+#: plugins/spice/spice_plugin.c:482
+msgid "SPICE - Simple Protocol for Independent Computing Environments"
+msgstr "SPICE — Simple Protocol for Independent Computing Environments"
+
+#: plugins/xdmcp/xdmcp_plugin.c:97
+msgid "Run out of available local X display number."
+msgstr "Manque de numéros d’affichage X locaux."
+
+#: plugins/xdmcp/xdmcp_plugin.c:264 plugins/nx/nx_plugin.c:608
+#, fuzzy, c-format
+msgid ""
+"The protocol \"%s\" is unavailable because GtkSocket only works under X.Org."
+msgstr ""
+"Le protocole %s est indisponible car GtkSocket ne fonctionne qu’avec X.Org"
+
+#: plugins/xdmcp/xdmcp_plugin.c:348
+msgid "Default"
+msgstr "Par défaut"
+
+#: plugins/xdmcp/xdmcp_plugin.c:349
+msgid "Grayscale"
+msgstr "Niveaux de gris"
+
+#: plugins/xdmcp/xdmcp_plugin.c:350
+#, fuzzy
+msgid "256 colours"
+msgstr "256 couleurs (8 bits)"
+
+#: plugins/xdmcp/xdmcp_plugin.c:351
+#, fuzzy
+msgid "High colour (16 bit)"
+msgstr "Haute couleur (16 bits)"
+
+#: plugins/xdmcp/xdmcp_plugin.c:352
+#, fuzzy
+msgid "True colour (24 bit)"
+msgstr "Vraie couleur (24 bits)"
+
+#: plugins/xdmcp/xdmcp_plugin.c:371 plugins/nx/nx_plugin.c:742
+msgid "Use local cursor"
+msgstr "Utiliser le curseur local"
+
+#: plugins/xdmcp/xdmcp_plugin.c:372
+msgid "Disconnect after first session"
+msgstr "Se déconnecter après la première session"
+
+#: plugins/xdmcp/xdmcp_plugin.c:373
+msgid "Listen for TCP connections"
+msgstr "Écouter les connexions TCP"
+
+#: plugins/xdmcp/xdmcp_plugin.c:391
+msgid "XDMCP - X Remote Session"
+msgstr "XDMCP — session X distante"
+
+#: plugins/vnc/vnc_plugin.c:734
+msgid "Enter VNC password"
+msgstr "Mot de passe VNC"
+
+#: plugins/vnc/vnc_plugin.c:787
+msgid "Enter VNC authentication credentials"
+msgstr "Entrez vos paramètres d’authentification VNC"
+
+#: plugins/vnc/vnc_plugin.c:890
+msgid "Unable to connect to VNC server"
+msgstr "Impossible de se connecter au serveur VNC"
+
+#: plugins/vnc/vnc_plugin.c:891
+#, c-format
+msgid "Couldn’t convert '%s' to host address"
+msgstr "Impossible de convertir « %s » en adresse d’hôte"
+
+#: plugins/vnc/vnc_plugin.c:892
+#, c-format
+msgid "VNC connection failed: %s"
+msgstr "La connexion VNC a échoué : %s"
+
+#: plugins/vnc/vnc_plugin.c:893
+msgid "Your connection has been rejected."
+msgstr "La connexion a été rejetée."
+
+#: plugins/vnc/vnc_plugin.c:919
+#, c-format
+msgid "The VNC server requested an unknown authentication method. %s"
+msgstr "Le serveur VNC a demandé une methode d'authentification inconnue. %s"
+
+#: plugins/vnc/vnc_plugin.c:921
+#, fuzzy
+msgid "Please retry after turning on encryption for this profile."
+msgstr "Veuillez réessayer après activation du chiffrement pour ce profil."
+
+#: plugins/vnc/vnc_plugin.c:1803
+msgid "256 colors (8 bpp)"
+msgstr "256 couleurs (8 bpp)"
+
+#: plugins/vnc/vnc_plugin.c:1804
+msgid "High color (16 bpp)"
+msgstr "Haute couleur (16 bpp)"
+
+#: plugins/vnc/vnc_plugin.c:1805
+msgid "True color (32 bpp)"
+msgstr "Vraie couleur (32 bpp)"
+
+#: plugins/vnc/vnc_plugin.c:1831
+msgid "Repeater"
+msgstr "Répéteur"
+
+#: plugins/vnc/vnc_plugin.c:1834 plugins/vnc/vnc_plugin.c:1854
+msgid "Color depth"
+msgstr "Profondeur de couleur"
+
+#: plugins/vnc/vnc_plugin.c:1851
+msgid "Listen on port"
+msgstr "Écouter sur le port"
+
+#: plugins/vnc/vnc_plugin.c:1871
+msgid "Show remote cursor"
+msgstr "Afficher le curseur distant"
+
+#: plugins/vnc/vnc_plugin.c:1874 plugins/nx/nx_plugin.c:741
+msgid "Disable encryption"
+msgstr "Désactiver le chiffrement"
+
+#: plugins/vnc/vnc_plugin.c:1875 plugins/vnc/vnc_plugin.c:1888
+msgid "Disable server input"
+msgstr "Désactiver les entrées du serveur"
+
+#: plugins/vnc/vnc_plugin.c:1890
+msgid "Open Chat…"
+msgstr "Ouvrir une discussion…"
+
+#: plugins/vnc/vnc_plugin.h:41
+msgid "Remmina VNC Plugin"
+msgstr "Greffon VNC pour Remmina"
+
+#: plugins/vnc/vnc_plugin.h:46
+msgid "Remmina VNC listener Plugin"
+msgstr "Greffon VNC en mode écoute pour Remmina"
+
+#: plugins/st/st_plugin.c:237
+msgid "Terminal Emulator"
+msgstr "Émulateur de terminal"
+
+#: plugins/st/st_plugin.c:238
+msgid "Command to be executed"
+msgstr "Commande à exécuter"
+
+#: plugins/st/st_plugin.c:253
+msgid "Detached window"
+msgstr "Fenêtre séparée"
+
+#: plugins/st/st_plugin_config.h:43
+#, fuzzy
+msgid "Remmina simple terminal"
+msgstr "Terminal simple de Remmina"
+
+#: plugins/nx/nx_plugin.c:205
+msgid "Password for private SSH key"
+msgstr ""
+
+#: plugins/nx/nx_plugin.c:367
+msgid "Enter NX authentication credentials"
+msgstr "Entrez vos paramètres d’authentification NX"
+
+#: plugins/nx/nx_plugin.c:761
+msgid "NX - NX Technology"
+msgstr "NX — Technologie NX"
+
+#: plugins/nx/nx_session_manager.c:98
+#, fuzzy
+msgid "Terminating…"
+msgstr "Déconnexion"
+
+#: plugins/nx/nx_session_manager.c:143
+#, c-format
+msgid "NX Sessions on %s"
+msgstr "Sessions NX sur %s"
+
+#: plugins/nx/nx_session_manager.c:147
+msgid "Attach"
+msgstr "Attacher"
+
+#: plugins/nx/nx_session_manager.c:151
+msgid "Restore"
+msgstr "Restaurer"
+
+#: plugins/nx/nx_session_manager.c:152
+msgid "Start"
+msgstr "Démarrer"
+
+#: plugins/nx/nx_session_manager.c:158
+msgid "Terminate"
+msgstr "Terminer"
+
+#: plugins/nx/nx_session_manager.c:190
+msgid "Display"
+msgstr "Afficher"
+
+#: plugins/nx/nx_session_manager.c:197
+msgid "Status"
+msgstr "Statut"
+
+#: plugins/exec/exec_plugin.c:158
+msgid "You did not set any command to be executed"
+msgstr "Vous n’avez indiqué aucune commande à exécuter"
+
+#: plugins/exec/exec_plugin.c:204
+#, fuzzy
+msgid ""
+"Warning: Running a command synchronously may cause Remmina not to respond.\n"
+"Do you really want to continue?"
+msgstr ""
+"Attention ! Exécuter une commande synchrone, peut bloquer Remmina.\n"
+"Voulez‐vous vraiment continuer ?"
+
+#: plugins/exec/exec_plugin.c:264
+msgid "Command"
+msgstr "Commande"
+
+#: plugins/exec/exec_plugin.c:265
+msgid "Asynchrounous execution"
+msgstr "Exécution asynchrone"
 
 #: plugins/exec/exec_plugin_config.h:41
 msgid "Execute a command"
 msgstr "Exécute une commande"
 
-#: plugins/exec/exec_plugin.c:158
-msgid "You did not set any command to be executed"
-msgstr "Vous n’avez indiqué aucune commande à exécuter"
-
-#: plugins/exec/exec_plugin.c:204
-#, fuzzy
-msgid ""
-"Warning: Running a command synchronously may cause Remmina not to respond.\n"
-"Do you really want to continue?"
-msgstr ""
-"Attention ! Exécuter une commande synchrone, peut bloquer Remmina.\n"
-"Voulez‐vous vraiment continuer ?"
-
-#: plugins/exec/exec_plugin.c:264
-msgid "Command"
-msgstr "Commande"
-
-#: plugins/exec/exec_plugin.c:265
-msgid "Asynchrounous execution"
-msgstr "Exécution asynchrone"
+#: plugins/telepathy/telepathy_plugin.c:57
+msgid "Telepathy - Desktop Sharing"
+msgstr "Telepathy — partage de bureau"
+
+#: plugins/telepathy/telepathy_channel_handler.c:237
+#, fuzzy, c-format
+msgid ""
+"%s wants to share their desktop.\n"
+"Do you accept?"
+msgstr ""
+"%s désire partager son bureau.\n"
+"Acceptez‐vous son invitation ?"
+
+#: plugins/telepathy/telepathy_channel_handler.c:240
+msgid "Desktop sharing invitation"
+msgstr "Invitation à partager le bureau"
+
+#: plugins/tool_hello_world/plugin_config.h:40
+msgid "Hello World!"
+msgstr "Bonjour le monde !"
+
+#: plugins/kwallet/src/kwallet_plugin_main.c:118
+#, fuzzy
+msgid "Secure passwords storage in KWallet"
+msgstr "Stockage sécurisé des mots de passe dans KDE Wallet"
 
 #: plugins/www/www_plugin.c:97
 msgid "File downloaded"
@@ -1504,822 +2296,53 @@
 msgid "Remmina web-browser plugin"
 msgstr "Greffon navigateur pour Remmina"
 
-#: plugins/secret/src/glibsecret_plugin.c:188
-msgid "Secure password storing in the GNOME keyring"
-msgstr "Stockage sécurisé des mots de passe dans le porte-clefs GNOME"
-
-#: plugins/tool_hello_world/plugin_config.h:40
-msgid "Hello World!"
-msgstr "Bonjour le monde !"
-
-#: plugins/vnc/vnc_plugin.c:734
-msgid "Enter VNC password"
-msgstr "Mot de passe VNC"
-
-#: plugins/vnc/vnc_plugin.c:787
-msgid "Enter VNC authentication credentials"
-msgstr "Entrez vos paramètres d’authentification VNC"
-
-#: plugins/vnc/vnc_plugin.c:890
-msgid "Unable to connect to VNC server"
-msgstr "Impossible de se connecter au serveur VNC"
-
-#: plugins/vnc/vnc_plugin.c:891
-#, c-format
-msgid "Couldn’t convert '%s' to host address"
-msgstr "Impossible de convertir « %s » en adresse d’hôte"
-
-#: plugins/vnc/vnc_plugin.c:892
-#, c-format
-msgid "VNC connection failed: %s"
-msgstr "La connexion VNC a échoué : %s"
-
-#: plugins/vnc/vnc_plugin.c:893
-msgid "Your connection has been rejected."
-msgstr "La connexion a été rejetée."
-
-#: plugins/vnc/vnc_plugin.c:919
-#, c-format
-msgid "The VNC server requested an unknown authentication method. %s"
-msgstr "Le serveur VNC a demandé une methode d'authentification inconnue. %s"
-
-#: plugins/vnc/vnc_plugin.c:921
-#, fuzzy
-msgid "Please retry after turning on encryption for this profile."
-msgstr "Veuillez réessayer après activation du chiffrement pour ce profil."
-
-#: plugins/vnc/vnc_plugin.c:1803
-msgid "256 colors (8 bpp)"
-msgstr "256 couleurs (8 bpp)"
-
-#: plugins/vnc/vnc_plugin.c:1804
-msgid "High color (16 bpp)"
-msgstr "Haute couleur (16 bpp)"
-
-#: plugins/vnc/vnc_plugin.c:1805
-msgid "True color (32 bpp)"
-msgstr "Vraie couleur (32 bpp)"
-
-#: plugins/vnc/vnc_plugin.c:1812 plugins/rdp/rdp_plugin.c:1887
-#: plugins/rdp/rdp_settings.c:269 plugins/nx/nx_plugin.c:701
-msgid "Poor (fastest)"
-msgstr "Mauvaise (le plus rapide)"
-
-#: plugins/vnc/vnc_plugin.c:1813 plugins/rdp/rdp_plugin.c:1888
-#: plugins/rdp/rdp_settings.c:271 plugins/nx/nx_plugin.c:702
-msgid "Medium"
-msgstr "Moyenne"
-
-#: plugins/vnc/vnc_plugin.c:1814 plugins/rdp/rdp_plugin.c:1889
-#: plugins/rdp/rdp_settings.c:273 plugins/nx/nx_plugin.c:703
-msgid "Good"
-msgstr "Bonne"
-
-#: plugins/vnc/vnc_plugin.c:1815 plugins/rdp/rdp_plugin.c:1890
-#: plugins/rdp/rdp_settings.c:275 plugins/nx/nx_plugin.c:704
-msgid "Best (slowest)"
-msgstr "Excellente (le plus lent)"
-
-#: plugins/vnc/vnc_plugin.c:1831
-msgid "Repeater"
-msgstr "Répéteur"
-
-#: plugins/vnc/vnc_plugin.c:1834 plugins/vnc/vnc_plugin.c:1854
-msgid "Color depth"
-msgstr "Profondeur de couleur"
-
-#: plugins/vnc/vnc_plugin.c:1835 plugins/vnc/vnc_plugin.c:1855
-#: plugins/rdp/rdp_plugin.c:1956 plugins/nx/nx_plugin.c:724
-msgid "Quality"
-msgstr "Qualité"
-
-#: plugins/vnc/vnc_plugin.c:1851
-msgid "Listen on port"
-msgstr "Écouter sur le port"
-
-#: plugins/vnc/vnc_plugin.c:1871
-msgid "Show remote cursor"
-msgstr "Afficher le curseur distant"
-
-#: plugins/vnc/vnc_plugin.c:1872 plugins/vnc/vnc_plugin.c:1887
-#: plugins/spice/spice_plugin.c:460 plugins/spice/spice_plugin.c:469
-msgid "View only"
-msgstr "Visualisation uniquement"
-
-#: plugins/vnc/vnc_plugin.c:1873 plugins/spice/spice_plugin.c:455
-#: plugins/spice/spice_plugin.c:471 plugins/nx/nx_plugin.c:740
-msgid "Disable clipboard sync"
-msgstr "Désactiver la synchro du presse‐papiers"
-
-#: plugins/vnc/vnc_plugin.c:1874 plugins/nx/nx_plugin.c:741
-msgid "Disable encryption"
-msgstr "Désactiver le chiffrement"
-
-#: plugins/vnc/vnc_plugin.c:1875 plugins/vnc/vnc_plugin.c:1888
-msgid "Disable server input"
-msgstr "Désactiver les entrées du serveur"
-
-#: plugins/vnc/vnc_plugin.c:1876 plugins/spice/spice_plugin.c:456
-#: plugins/nx/nx_plugin.c:743
-msgid "Disable password storing"
-msgstr "Désactiver l’enregistrement des mots de passe"
-
-#: plugins/vnc/vnc_plugin.c:1890
-msgid "Open Chat…"
-msgstr "Ouvrir une discussion…"
-
-#: plugins/vnc/vnc_plugin.c:1891 plugins/spice/spice_plugin.c:472
-#: plugins/xdmcp/xdmcp_plugin.c:381 plugins/rdp/rdp_plugin.c:2004
-#: plugins/nx/nx_plugin.c:751
-msgid "Send Ctrl+Alt+Delete"
-msgstr "Envoyer un Ctrl + Alt + Suppr"
-
-#: plugins/vnc/vnc_plugin.h:41
-msgid "Remmina VNC Plugin"
-msgstr "Greffon VNC pour Remmina"
-
-#: plugins/vnc/vnc_plugin.h:46
-msgid "Remmina VNC listener Plugin"
-msgstr "Greffon VNC en mode écoute pour Remmina"
-
-#: plugins/spice/spice_plugin_usb.c:51 plugins/spice/spice_plugin.c:473
-msgid "Select USB devices for redirection"
-msgstr "Sélectionnez les périphériques USB à rediriger"
-
-#: plugins/spice/spice_plugin_usb.c:54
-msgid "_Close"
-msgstr "_Fermer"
-
-#: plugins/spice/spice_plugin_usb.c:94
-msgid "USB redirection error"
-msgstr "Erreur de redirection USB"
-
-#: plugins/spice/spice_plugin.c:239
-msgid "Enter SPICE password"
-msgstr "Entrez le mot de passe SPICE"
-
-#: plugins/spice/spice_plugin.c:274
-#, fuzzy, c-format
-msgid "Disconnected from the SPICE server \"%s\"."
-msgstr "Déconnecté du serveur SPICE %s."
-
-#: plugins/spice/spice_plugin.c:290
-msgid "TLS connection error."
-msgstr "Erreur de connexion TLS."
-
-#: plugins/spice/spice_plugin.c:296
-#, fuzzy
-msgid "Connection to the SPICE server dropped."
-msgstr "Échec de la connexion au serveur SPICE."
-
-#: plugins/spice/spice_plugin.c:438
-msgid "Use TLS encryption"
-msgstr "Utiliser le chiffrement TLS"
-
-#: plugins/spice/spice_plugin.c:439
-msgid "Server CA certificate"
-msgstr "Certificat d’AC du serveur"
-
-#: plugins/spice/spice_plugin.c:440 plugins/rdp/rdp_plugin.c:1941
-msgid "Share folder"
-msgstr "Dossier partagé"
-
-#: plugins/spice/spice_plugin.c:457
-msgid "Enable audio channel"
-msgstr "Activer le canal audio"
-
-#: plugins/spice/spice_plugin.c:458 plugins/spice/spice_plugin.c:470
-msgid "Resize guest to match window size"
-msgstr "Redimensionner l’invité à la taille de la fenêtre"
-
-#: plugins/spice/spice_plugin.c:459 plugins/rdp/rdp_plugin.c:1979
-msgid "Share smartcard"
-msgstr "Partager la carte à puce"
-
-#: plugins/spice/spice_plugin.c:482
-msgid "SPICE - Simple Protocol for Independent Computing Environments"
-msgstr "SPICE — Simple Protocol for Independent Computing Environments"
-
-#: plugins/spice/spice_plugin_file_transfer.c:82
-msgid "File Transfers"
-msgstr "Transferts de fichiers"
-
-#: plugins/spice/spice_plugin_file_transfer.c:219
-msgid "Transfer error"
-msgstr "Erreur de transfert"
-
-#: plugins/spice/spice_plugin_file_transfer.c:220
-#, c-format
-msgid "%s: %s"
-msgstr "%s : %s"
-
-#: plugins/spice/spice_plugin_file_transfer.c:223
-msgid "Transfer completed"
-msgstr "Transfert effectué"
-
-#: plugins/spice/spice_plugin_file_transfer.c:224
-#, c-format
-msgid "The %s file has been transferred"
-msgstr "Le fichier %s a été transféré"
-
-#: plugins/xdmcp/xdmcp_plugin.c:97
-msgid "Run out of available local X display number."
-msgstr "Manque de numéros d’affichage X locaux."
-
-#: plugins/xdmcp/xdmcp_plugin.c:264 plugins/nx/nx_plugin.c:608
-#, fuzzy, c-format
-msgid ""
-"The protocol \"%s\" is unavailable because GtkSocket only works under X.Org."
-msgstr ""
-"Le protocole %s est indisponible car GtkSocket ne fonctionne qu’avec X.Org"
-
-#: plugins/xdmcp/xdmcp_plugin.c:348
-msgid "Default"
-msgstr "Par défaut"
-
-#: plugins/xdmcp/xdmcp_plugin.c:349
-msgid "Grayscale"
-msgstr "Niveaux de gris"
-
-#: plugins/xdmcp/xdmcp_plugin.c:350
-#, fuzzy
-msgid "256 colours"
-msgstr "256 couleurs (8 bits)"
-
-#: plugins/xdmcp/xdmcp_plugin.c:351
-#, fuzzy
-msgid "High colour (16 bit)"
-msgstr "Haute couleur (16 bits)"
-
-#: plugins/xdmcp/xdmcp_plugin.c:352
-#, fuzzy
-msgid "True colour (24 bit)"
-msgstr "Vraie couleur (24 bits)"
-
-#: plugins/xdmcp/xdmcp_plugin.c:369 plugins/rdp/rdp_plugin.c:1940
-#, fuzzy
-msgid "Colour depth"
-msgstr "Profondeur de couleur"
-
-#: plugins/xdmcp/xdmcp_plugin.c:371 plugins/nx/nx_plugin.c:742
-msgid "Use local cursor"
-msgstr "Utiliser le curseur local"
-
-#: plugins/xdmcp/xdmcp_plugin.c:372
-msgid "Disconnect after first session"
-msgstr "Se déconnecter après la première session"
-
-#: plugins/xdmcp/xdmcp_plugin.c:373
-msgid "Listen for TCP connections"
-msgstr "Écouter les connexions TCP"
-
-#: plugins/xdmcp/xdmcp_plugin.c:391
-msgid "XDMCP - X Remote Session"
-msgstr "XDMCP — session X distante"
-
-#: plugins/st/st_plugin.c:237
-msgid "Terminal Emulator"
-msgstr "Émulateur de terminal"
-
-#: plugins/st/st_plugin.c:238
-msgid "Command to be executed"
-msgstr "Commande à exécuter"
-
-#: plugins/st/st_plugin.c:253
-msgid "Detached window"
-msgstr "Fenêtre séparée"
-
-#: plugins/st/st_plugin_config.h:43
-#, fuzzy
-msgid "Remmina simple terminal"
-msgstr "Terminal simple de Remmina"
-
-#: plugins/rdp/rdp_plugin.c:577
-msgid "Enter RDP authentication credentials"
-msgstr "Entrez vos paramètres d’authentification"
-
-#: plugins/rdp/rdp_plugin.c:641
-msgid "Enter RDP gateway authentication credentials"
-msgstr "Entrez les paramètres d’authentification sur la passerelle RDP"
-
-#: plugins/rdp/rdp_plugin.c:1496
-#, c-format
-msgid ""
-"Access to RDP server %s failed.\n"
-"Account is locked out."
-msgstr ""
-"L’accès au serveur RDP %s a échoué.\n"
-"Le compte est verrouillé."
-
-#: plugins/rdp/rdp_plugin.c:1503
-#, c-format
-msgid ""
-"Access to RDP server %s failed.\n"
-"Account is expired."
-msgstr ""
-"L’accès au serveur RDP %s a échoué.\n"
-"Le compte a expiré."
-
-#: plugins/rdp/rdp_plugin.c:1510
-#, c-format
-msgid ""
-"Access to RDP server %s failed.\n"
-"Password expired."
-msgstr ""
-"L’accès au serveur RDP %s a échoué.\n"
-"Le mot de passe a expiré."
-
-#: plugins/rdp/rdp_plugin.c:1517
-#, c-format
-msgid ""
-"Access to RDP server %s failed.\n"
-"Account is disabled."
-msgstr ""
-"L’accès au serveur RDP %s a échoué.\n"
-"Le compte est désactivé."
-
-#: plugins/rdp/rdp_plugin.c:1523
-#, c-format
-msgid ""
-"Access to RDP server %s failed.\n"
-"User has insufficient privileges."
-msgstr ""
-"L’accès au serveur RDP %s a échoué.\n"
-"Les privilèges de l’utilisateur sont insuffisants."
-
-#: plugins/rdp/rdp_plugin.c:1531
-#, c-format
-msgid ""
-"Access to RDP server %s failed.\n"
-"Account has restrictions."
-msgstr ""
-"L’accès au serveur RDP %s a échoué.\n"
-"Le compte est soumis à des restrictions."
-
-#: plugins/rdp/rdp_plugin.c:1539
-#, c-format
-msgid ""
-"Access to RDP server %s failed.\n"
-"User must change password before connecting."
-msgstr ""
-"L’accès au serveur RDP %s a échoué.\n"
-"L’utilisateur doit changer son mot de passe avant de se connecter."
-
-#: plugins/rdp/rdp_plugin.c:1544
-#, fuzzy, c-format
-msgid "Lost connection to the RDP server \"%s\"."
-msgstr "Connexion au serveur RDP %s impossible."
-
-#: plugins/rdp/rdp_plugin.c:1547
-#, fuzzy, c-format
-msgid "Could not find the address for the RDP server \"%s\"."
-msgstr "Impossible de trouver l’adresse du serveur RDP %s."
-
-#: plugins/rdp/rdp_plugin.c:1551
-#, fuzzy, c-format
-msgid ""
-"Could not connect to the RDP server \"%s\" via TLS. Check that client and "
-"server support a common TLS version."
-msgstr ""
-"Erreur lors de la connexion au serveur RDP %s. La connexion TLS a échoué. "
-"Veuillez vérifier que client et serveur prennent en charge une version "
-"commune de TLS."
-
-#: plugins/rdp/rdp_plugin.c:1554
-#, fuzzy, c-format
-msgid "Unable to establish a connection to the RDP server \"%s\"."
-msgstr "Impossible d’établir une connexion RDP avec le serveur %s."
-
-#: plugins/rdp/rdp_plugin.c:1562
-#, fuzzy, c-format
-msgid "Cannot connect to the RDP server \"%s\"."
-msgstr "Connexion au serveur RDP %s impossible."
-
-#: plugins/rdp/rdp_plugin.c:1565
-#, fuzzy
-msgid "Could not start libfreerdp-gdi."
-msgstr "Impossible de démarrer libfreerdp-gdi"
-
-#: plugins/rdp/rdp_plugin.c:1568
-#, fuzzy, c-format
-msgid ""
-"You requested a H.264 GFX mode for the server \"%s\", but your libfreerdp "
-"does not support H.264. Please use a non-AVC colour depth setting."
-msgstr ""
-"Vous avez demandé le mode d’affichage graphique H.264 pour le serveur %s, "
-"mais votre version de la bibliothèque libfreerdp ne le prend pas en charge. "
-"Veuillez sélectionner un mode de profondeur de couleur autre qu’AVC."
-
-#: plugins/rdp/rdp_plugin.c:1575
-#, fuzzy, c-format
-msgid "The \"%s\" server refused the connection."
-msgstr "Le serveur %s a refusé la connexion."
-
-#: plugins/rdp/rdp_plugin.c:1580
-#, fuzzy, c-format
-msgid ""
-"The Remote Desktop Gateway \"%s\" denied the user \"%s\"\\%s access due to "
-"policy."
-msgstr ""
-"La passerelle de bureau à distance %s a refusé l’accès à l’utilisateur %s\\"
-"%s en raison de sa politique de sécurité."
-
-#: plugins/rdp/rdp_plugin.c:1590
-#, fuzzy, c-format
-msgid "Cannot connect to the \"%s\" RDP server."
-msgstr "Connexion au serveur RDP %s impossible."
-
-#: plugins/rdp/rdp_plugin.c:1872
-msgid "GFX AVC444 (32 bpp)"
-msgstr "GFX AVC 4:4:4 (32 bpp)"
-
-#: plugins/rdp/rdp_plugin.c:1873
-msgid "GFX AVC420 (32 bpp)"
-msgstr "GFX AVC 4:2:0 (32 bpp)"
-
-#: plugins/rdp/rdp_plugin.c:1874
-msgid "GFX RFX (32 bpp)"
-msgstr "GFX RFX (32 bpp)"
-
-#: plugins/rdp/rdp_plugin.c:1875
-msgid "RemoteFX (32 bpp)"
-msgstr "RemoteFX (32 bpp)"
-
-#: plugins/rdp/rdp_plugin.c:1876
-#, fuzzy
-msgid "True colour (32 bpp)"
-msgstr "Vraie couleur (32 bpp)"
-
-#: plugins/rdp/rdp_plugin.c:1877
-#, fuzzy
-msgid "True colour (24 bpp)"
-msgstr "Vraie couleur (24 bpp)"
-
-#: plugins/rdp/rdp_plugin.c:1878
-#, fuzzy
-msgid "High colour (16 bpp)"
-msgstr "Haute couleur (16 bpp)"
-
-#: plugins/rdp/rdp_plugin.c:1879
-#, fuzzy
-msgid "High colour (15 bpp)"
-msgstr "Haute couleur (15 bpp)"
-
-#: plugins/rdp/rdp_plugin.c:1880
-#, fuzzy
-msgid "256 colours (8 bpp)"
-msgstr "256 couleurs (8 bpp)"
-
-#: plugins/rdp/rdp_plugin.c:1897 data/ui/remmina_preferences.glade:658
-msgid "Off"
-msgstr "Désactivé"
-
-#: plugins/rdp/rdp_plugin.c:1899
-msgid "Local - low quality"
-msgstr "Local — basse qualité"
-
-#: plugins/rdp/rdp_plugin.c:1900
-msgid "Local - medium quality"
-msgstr "Local — qualité moyenne"
-
-#: plugins/rdp/rdp_plugin.c:1901
-msgid "Local - high quality"
-msgstr "Local — haute qualité"
-
-#: plugins/rdp/rdp_plugin.c:1909
-msgid "Negotiate"
-msgstr "Négocier"
-
-#: plugins/rdp/rdp_plugin.c:1957
-msgid "Sound"
-msgstr "Son"
-
-#: plugins/rdp/rdp_plugin.c:1958 data/ui/remmina_preferences.glade:1602
-msgid "Security"
-msgstr "Sécurité"
-
-#: plugins/rdp/rdp_plugin.c:1959
-msgid "Gateway transport type"
-msgstr "Type de transport de la passerelle"
-
-#: plugins/rdp/rdp_plugin.c:1960
-msgid "Remote Desktop Gateway server"
-msgstr "Passerelle d’accès bureau à distance"
-
-#: plugins/rdp/rdp_plugin.c:1961
-msgid "Remote Desktop Gateway username"
-msgstr "Nom d’utilisateur sur la passerelle RDP"
-
-#: plugins/rdp/rdp_plugin.c:1962
-msgid "Remote Desktop Gateway password"
-msgstr "Mot de passe sur la passerelle RDP"
-
-#: plugins/rdp/rdp_plugin.c:1963
-msgid "Remote Desktop Gateway domain"
-msgstr "Domaine de la passerelle RDP"
-
-#: plugins/rdp/rdp_plugin.c:1964
-msgid "Client name"
-msgstr "Nom du client"
-
-#: plugins/rdp/rdp_plugin.c:1967
-msgid "Load balance info"
-msgstr "Info d’équilibrage de charge"
-
-#: plugins/rdp/rdp_plugin.c:1968
-msgid "Override printer drivers"
-msgstr "Remplacer les pilotes d’imprimante"
-
-#: plugins/rdp/rdp_plugin.c:1968
-msgid ""
-"\"Samsung_CLX-3300_Series\":\"Samsung CLX-3300 Series PS\";\"Canon MF410\":"
-"\"Canon MF410 Series UFR II\""
-msgstr ""
-"Nom complet du pilote d’impression, p. ex. « Samsung CLX-3300 Series PS »"
-
-#: plugins/rdp/rdp_plugin.c:1969
-msgid "Local serial name"
-msgstr "Nom du port série local"
-
-#: plugins/rdp/rdp_plugin.c:1969
-msgid "COM1, COM2, etc."
-msgstr "COM1, COM2, etc."
-
-#: plugins/rdp/rdp_plugin.c:1970
-msgid "Local serial driver"
-msgstr "Pilote du port série local"
-
-#: plugins/rdp/rdp_plugin.c:1970
-msgid "Serial"
-msgstr "Série"
-
-#: plugins/rdp/rdp_plugin.c:1971
-msgid "Local serial path"
-msgstr "Chemin d’accès du port série local"
-
-#: plugins/rdp/rdp_plugin.c:1971
-msgid "/dev/ttyS0, /dev/ttyS1, etc."
-msgstr "/dev/ttyS0, /dev/ttyS1, etc."
-
-#: plugins/rdp/rdp_plugin.c:1972
-msgid "Local parallel name"
-msgstr "Nom du port parallèle local"
-
-#: plugins/rdp/rdp_plugin.c:1973
-msgid "Local parallel device"
-msgstr "Périphérique du port parallèle local"
-
-#: plugins/rdp/rdp_plugin.c:1974
-msgid "Smartcard name"
-msgstr "Nom de la carte à puce"
-
-#: plugins/rdp/rdp_plugin.c:1975
-msgid "Share printers"
-msgstr "Partager les imprimantes"
-
-#: plugins/rdp/rdp_plugin.c:1976
-msgid "Share serial ports"
-msgstr "Partager les ports série"
-
-#: plugins/rdp/rdp_plugin.c:1977
-msgid "(SELinux) permissive mode for serial ports"
-msgstr ""
-
-#: plugins/rdp/rdp_plugin.c:1978
-msgid "Share parallel ports"
-msgstr "Partager les ports parallèles"
-
-#: plugins/rdp/rdp_plugin.c:1980
-msgid "Redirect local microphone"
-msgstr "Rediriger le microphone local"
-
-#: plugins/rdp/rdp_plugin.c:1981
-msgid "Turn off clipboard sync"
-msgstr "Désactiver la synchro du presse‐papiers"
-
-#: plugins/rdp/rdp_plugin.c:1982
-msgid "Ignore certificate"
-msgstr "Ignorer le certificat"
-
-#: plugins/rdp/rdp_plugin.c:1983
-msgid "Use the old license workflow"
-msgstr "Utiliser l’ancienne attribution de licence"
-
-#: plugins/rdp/rdp_plugin.c:1983
-msgid "It disables CAL and hwId is set to 0"
-msgstr "Ceci désactive la licence d’accès client (CAL) et hwId est à 0"
-
-#: plugins/rdp/rdp_plugin.c:1984
-msgid "Turn off password storing"
-msgstr "Désactiver l’enregistrement des mots de passe"
-
-#: plugins/rdp/rdp_plugin.c:1985
-msgid "Attach to console (2003/2003 R2)"
-msgstr "Attacher à la console (Windows 2003 / 2003 R2)"
-
-#: plugins/rdp/rdp_plugin.c:1986
-msgid "Turn off fast-path"
-msgstr "Désactiver le mode fast‐path"
-
-#: plugins/rdp/rdp_plugin.c:1987
-msgid "Server detection using Remote Desktop Gateway"
-msgstr "Détection du serveur par la passerelle RDP"
-
-#: plugins/rdp/rdp_plugin.c:1989
-msgid "Turn on proxy support"
-msgstr "Activer la prise en charge des serveurs mandataires (proxy)"
-
-#: plugins/rdp/rdp_plugin.c:1991
-msgid "Turn off automatic reconnection"
-msgstr "Désactiver la reconnexion automatique"
-
-#: plugins/rdp/rdp_plugin.c:1992
-msgid "Relax order checks"
-msgstr "Assouplir les vérifications des ordres"
-
-#: plugins/rdp/rdp_plugin.c:1993
-msgid "Glyph cache"
-msgstr "Cache des glyphes"
-
-#: plugins/rdp/rdp_plugin.c:2017
-msgid "RDP - Remote Desktop Protocol"
-msgstr "RDP — Remote Desktop Protocol"
-
-#: plugins/rdp/rdp_plugin.c:2040
-msgid "RDP - RDP File Handler"
-msgstr "RDP — gestionnaire de fichiers RDP"
-
-#: plugins/rdp/rdp_plugin.c:2055
-msgid "RDP - Preferences"
-msgstr "RDP — Préférences"
-
-#: plugins/rdp/rdp_plugin.c:2108
-msgid "Export connection in Windows .rdp file format"
-msgstr "Exporter la connexion au format Windows .rdp"
-
-#: plugins/rdp/rdp_settings.c:200
-msgid "<Auto detect>"
-msgstr "<auto‐détecter>"
-
-#: plugins/rdp/rdp_settings.c:233
-msgid "<Not set>"
-msgstr "<non défini>"
-
-#: plugins/rdp/rdp_settings.c:267
-msgid "<Choose a quality level to edit…>"
-msgstr "<choisissez un niveau de qualité à éditer…>"
-
-#: plugins/rdp/rdp_settings.c:418
-msgid "Keyboard layout"
-msgstr "Disposition du clavier"
-
-#: plugins/rdp/rdp_settings.c:443
-msgid "Use client keyboard mapping"
-msgstr "Utiliser la disposition clavier du client"
-
-#: plugins/rdp/rdp_settings.c:453
-msgid "Quality settings"
-msgstr "Paramètres de qualité"
-
-#: plugins/rdp/rdp_settings.c:473
-msgid "Wallpaper"
-msgstr "Fond d’écran"
-
-#: plugins/rdp/rdp_settings.c:480
-msgid "Window drag"
-msgstr "Glissement des fenêtres"
-
-#: plugins/rdp/rdp_settings.c:487
-msgid "Menu animation"
-msgstr "Animation des menus"
-
-#: plugins/rdp/rdp_settings.c:494
-msgid "Theme"
-msgstr "Thème"
-
-#: plugins/rdp/rdp_settings.c:501
-msgid "Cursor shadow"
-msgstr "Ombre du curseur"
-
-#: plugins/rdp/rdp_settings.c:508
-msgid "Cursor blinking"
-msgstr "Clignotement du curseur"
-
-#: plugins/rdp/rdp_settings.c:515
-msgid "Font smoothing"
-msgstr "Lissage des polices de caractères"
-
-#: plugins/rdp/rdp_settings.c:522
-msgid "Composition"
-msgstr "Composition"
-
-#: plugins/rdp/rdp_settings.c:532
-msgid "Remote scale factor"
-msgstr "Facteur de redimensionnement distant"
-
-#: plugins/rdp/rdp_settings.c:545
-msgid "Desktop scale factor %"
-msgstr "Rapport de redimensionnement du bureau (%)"
-
-#: plugins/rdp/rdp_settings.c:556
-msgid "Device scale factor %"
-msgstr "Rapport de redimensionnement de l’appareil (%)"
-
-#: plugins/rdp/rdp_settings.c:578
-msgid "Desktop orientation"
-msgstr "Orientation du bureau"
-
-#: plugins/rdp/rdp_event.c:299
-#, c-format
-msgid "Reconnection attempt %d of %d…"
-msgstr "Tentative de reconnexion %d sur %d…"
-
-#: plugins/nx/nx_session_manager.c:98
-#, fuzzy
-msgid "Terminating…"
-msgstr "Déconnexion"
-
-#: plugins/nx/nx_session_manager.c:143
-#, c-format
-msgid "NX Sessions on %s"
-msgstr "Sessions NX sur %s"
-
-#: plugins/nx/nx_session_manager.c:147
-msgid "Attach"
-msgstr "Attacher"
-
-#: plugins/nx/nx_session_manager.c:151
-msgid "Restore"
-msgstr "Restaurer"
-
-#: plugins/nx/nx_session_manager.c:152
-msgid "Start"
-msgstr "Démarrer"
-
-#: plugins/nx/nx_session_manager.c:158
-msgid "Terminate"
-msgstr "Terminer"
-
-#: plugins/nx/nx_session_manager.c:190
-msgid "Display"
-msgstr "Afficher"
-
-#: plugins/nx/nx_session_manager.c:197
-msgid "Status"
-msgstr "Statut"
-
-#: plugins/nx/nx_plugin.c:205
-msgid "Password for private SSH key"
-msgstr ""
-
-#: plugins/nx/nx_plugin.c:367
-msgid "Enter NX authentication credentials"
-msgstr "Entrez vos paramètres d’authentification NX"
-
-#: plugins/nx/nx_plugin.c:761
-msgid "NX - NX Technology"
-msgstr "NX — Technologie NX"
-
-#: plugins/kwallet/src/kwallet_plugin_main.c:118
-#, fuzzy
-msgid "Secure passwords storage in KWallet"
-msgstr "Stockage sécurisé des mots de passe dans KDE Wallet"
-
-#: plugins/telepathy/telepathy_channel_handler.c:237
-#, fuzzy, c-format
-msgid ""
-"%s wants to share their desktop.\n"
-"Do you accept?"
-msgstr ""
-"%s désire partager son bureau.\n"
-"Acceptez‐vous son invitation ?"
-
-#: plugins/telepathy/telepathy_channel_handler.c:240
-msgid "Desktop sharing invitation"
-msgstr "Invitation à partager le bureau"
-
-#: plugins/telepathy/telepathy_plugin.c:57
-msgid "Telepathy - Desktop Sharing"
-msgstr "Telepathy — partage de bureau"
-
-#: data/ui/remmina_snap_info_dialog.glade:46
-msgid ""
-"It seems that Remmina is running on your system as a SNAP package. To enable "
-"access to some important features, like password saving in your keyring and "
-"RDP printer sharing, please open your software center and give the "
-"appropriate permissions to Remmina. As an alternative you can enter the "
-"following commands in a terminal window:"
-msgstr ""
-"La version de Remmina en cours d’exécution semble provenir d’un paquet Snap. "
-"Afin de permettre l’accès à certaines fonctionnalités importantes, comme la "
-"sauvegarde des mots de passe ou le partage d’imprimantes via le protocole "
-"RDP, veuillez lancer votre gestionnaire de logiciels et donner à Remmina les "
-"permissions adéquates. Vous pouvez également le faire en tapant les "
-"commandes suivantes dans un terminal :"
-
-#: data/ui/remmina_snap_info_dialog.glade:82
-msgid "Do not show this message again"
-msgstr "Ne plus réafficher ce message"
+#: data/ui/remmina_mpc.glade:7
+msgid "Remmina - Multi Password Changer"
+msgstr "Remmina — Modificateur de mots de passe multiples"
+
+#: data/ui/remmina_mpc.glade:24
+msgid "Change"
+msgstr "Changer"
+
+#: data/ui/remmina_mpc.glade:64
+msgid "<span weight='bold' size='larger'>Multi Password Changer</span>"
+msgstr ""
+"<span weight='bold' size='larger'>Modificateur de mots de passe multiples</"
+"span>"
+
+#: data/ui/remmina_mpc.glade:169
+msgid "Selection criteria"
+msgstr "Critère de sélection"
+
+#: data/ui/remmina_mpc.glade:198
+msgid "Confirm password"
+msgstr "Confirmez le mot de passe"
+
+#: data/ui/remmina_mpc.glade:211
+msgctxt "Multi password changer"
+msgid "Set new password"
+msgstr "Nouveau mot de passe"
+
+#. A column table with multiple check-boxes
+#: data/ui/remmina_mpc.glade:305
+msgctxt "Multi password changer"
+msgid "Select"
+msgstr "Sélectionner"
+
+#: data/ui/remmina_mpc.glade:317
+msgctxt "Multi password changer table"
+msgid "Name"
+msgstr "Nom"
+
+#: data/ui/remmina_mpc.glade:328
+msgctxt "Multi password changer table"
+msgid "Group"
+msgstr "Groupe"
+
+#: data/ui/remmina_mpc.glade:339
+msgctxt "Multi password changer table"
+msgid "Domain\\Username"
+msgstr "Domaine\\Nom d’utilisateur"
 
 #: data/ui/remmina_about.glade:30 data/ui/remmina_main.glade:444
 msgid "About"
@@ -2328,111 +2351,6 @@
 #: data/ui/remmina_about.glade:40
 msgid "Website"
 msgstr "Site Web"
-
-#: data/ui/remmina_main.glade:69
-msgid "New connection profile"
-msgstr "Nouveau profil de connexion"
-
-#: data/ui/remmina_main.glade:81
-msgid "Show search bar"
-msgstr "Afficher la barre de recherche"
-
-#: data/ui/remmina_main.glade:106
-msgid "Actions"
-msgstr "Actions"
-
-#: data/ui/remmina_main.glade:120
-msgid "Toggle view"
-msgstr "Basculer l’affichage"
-
-#: data/ui/remmina_main.glade:168
-#, fuzzy
-msgid "Search string or server name/IP address for \"\\Quick Connect\\\""
-msgstr ""
-"recherche une chaîne de caractères, le nom ou l’adresse IP d’un serveur"
-
-#: data/ui/remmina_main.glade:172 data/ui/remmina_main.glade:174
-msgid "Server name or IP address"
-msgstr "Nom ou adresse IP du serveur"
-
-#: data/ui/remmina_main.glade:173 data/ui/remmina_main.glade:175
-#: data/ui/remmina_preferences.glade:214
-msgid "Clear"
-msgstr "Effacer"
-
-#: data/ui/remmina_main.glade:258
-msgid "Edit"
-msgstr "Modifier"
-
-#: data/ui/remmina_main.glade:288
-msgid "Collapse all"
-msgstr "Tout replier"
-
-#: data/ui/remmina_main.glade:298
-msgid "Expand all"
-msgstr "Tout déplier"
-
-#: data/ui/remmina_main.glade:332
-msgid "Export"
-msgstr "Exporter"
-
-#: data/ui/remmina_main.glade:342
-msgid "Multi password changer"
-msgstr "Modificateur de mots de passe multiples"
-
-#: data/ui/remmina_main.glade:359
-msgid "Debugging"
-msgstr "Débogage"
-
-#: data/ui/remmina_main.glade:404
-msgid "Homepage"
-msgstr "Site Web de Remmina"
-
-#: data/ui/remmina_main.glade:414
-msgid "Wiki"
-msgstr "Wiki"
-
-#. Remmina community website
-#: data/ui/remmina_main.glade:424
-msgid "Online Community"
-msgstr "Communauté en ligne"
-
-#: data/ui/remmina_main.glade:434
-msgid "Donations"
-msgstr "Faire un don"
-
-#: data/ui/remmina_main.glade:460
-msgid "Set as default remote desktop client"
-msgstr "Définir comme client de bureau à distance par défaut"
-
-#: data/ui/remmina_main.glade:562
-msgid "Plugin"
-msgstr "Greffon"
-
-#: data/ui/remmina_main.glade:576
-msgid "Last used"
-msgstr "Dernière utilisation"
-
-#: data/ui/remmina_unlock.glade:60
-msgid "Unlock"
-msgstr "Déverrouiller"
-
-#: data/ui/remmina_unlock.glade:94
-msgid "Unlock Remmina"
-msgstr "Déverrouiller Remmina"
-
-#: data/ui/remmina_unlock.glade:128
-msgid "Master password secret key"
-msgstr "Clef secrète du mot de passe principal"
-
-#: data/ui/remmina_spinner.glade:29 data/ui/remmina_key_chooser.glade:38
-#: data/ui/remmina_key_chooser.glade:53
-msgid "button"
-msgstr "bouton"
-
-#: data/ui/remmina_spinner.glade:54
-msgid "Please wait…"
-msgstr "Veuillez patienter…"
 
 #: data/ui/remmina_news.glade:108
 msgid ""
@@ -2475,53 +2393,110 @@
 msgid "<big>Contribute</big>"
 msgstr "<big>Contribuer</big>"
 
-#: data/ui/remmina_mpc.glade:7
-msgid "Remmina - Multi Password Changer"
-msgstr "Remmina — Modificateur de mots de passe multiples"
-
-#: data/ui/remmina_mpc.glade:24
-msgid "Change"
-msgstr "Changer"
-
-#: data/ui/remmina_mpc.glade:64
-msgid "<span weight='bold' size='larger'>Multi Password Changer</span>"
-msgstr ""
-"<span weight='bold' size='larger'>Modificateur de mots de passe multiples</"
-"span>"
-
-#: data/ui/remmina_mpc.glade:169
-msgid "Selection criteria"
-msgstr "Critère de sélection"
-
-#: data/ui/remmina_mpc.glade:198
-msgid "Confirm password"
-msgstr "Confirmez le mot de passe"
-
-#: data/ui/remmina_mpc.glade:211
-msgctxt "Multi password changer"
-msgid "Set new password"
-msgstr "Nouveau mot de passe"
-
-#. A column table with multiple check-boxes
-#: data/ui/remmina_mpc.glade:305
-msgctxt "Multi password changer"
-msgid "Select"
-msgstr "Sélectionner"
-
-#: data/ui/remmina_mpc.glade:317
-msgctxt "Multi password changer table"
-msgid "Name"
-msgstr "Nom"
-
-#: data/ui/remmina_mpc.glade:328
-msgctxt "Multi password changer table"
-msgid "Group"
-msgstr "Groupe"
-
-#: data/ui/remmina_mpc.glade:339
-msgctxt "Multi password changer table"
-msgid "Domain\\Username"
-msgstr "Domaine\\Nom d’utilisateur"
+#: data/ui/remmina_key_chooser.glade:14 data/ui/remmina_key_chooser.glade:15
+msgid "_Remove"
+msgstr "_Retirer"
+
+#: data/ui/remmina_key_chooser.glade:23
+msgid "Choose a new key"
+msgstr "Choisir une nouvelle touche"
+
+#: data/ui/remmina_key_chooser.glade:38 data/ui/remmina_key_chooser.glade:53
+#: data/ui/remmina_spinner.glade:29
+msgid "button"
+msgstr "bouton"
+
+#: data/ui/remmina_key_chooser.glade:82
+msgid "Please press the new key…"
+msgstr "Veuillez appuyer sur la nouvelle touche…"
+
+#: data/ui/remmina_main.glade:69
+msgid "New connection profile"
+msgstr "Nouveau profil de connexion"
+
+#: data/ui/remmina_main.glade:81
+msgid "Show search bar"
+msgstr "Afficher la barre de recherche"
+
+#: data/ui/remmina_main.glade:106
+msgid "Actions"
+msgstr "Actions"
+
+#: data/ui/remmina_main.glade:120
+msgid "Toggle view"
+msgstr "Basculer l’affichage"
+
+#: data/ui/remmina_main.glade:168
+#, fuzzy
+msgid "Search string or server name/IP address for \"\\Quick Connect\\\""
+msgstr ""
+"recherche une chaîne de caractères, le nom ou l’adresse IP d’un serveur"
+
+#: data/ui/remmina_main.glade:172 data/ui/remmina_main.glade:174
+msgid "Server name or IP address"
+msgstr "Nom ou adresse IP du serveur"
+
+#: data/ui/remmina_main.glade:173 data/ui/remmina_main.glade:175
+#: data/ui/remmina_preferences.glade:214
+msgid "Clear"
+msgstr "Effacer"
+
+#: data/ui/remmina_main.glade:258
+msgid "Edit"
+msgstr "Modifier"
+
+#: data/ui/remmina_main.glade:288
+msgid "Collapse all"
+msgstr "Tout replier"
+
+#: data/ui/remmina_main.glade:298
+msgid "Expand all"
+msgstr "Tout déplier"
+
+#: data/ui/remmina_main.glade:332
+msgid "Export"
+msgstr "Exporter"
+
+#: data/ui/remmina_main.glade:342
+msgid "Multi password changer"
+msgstr "Modificateur de mots de passe multiples"
+
+#: data/ui/remmina_main.glade:359
+msgid "Debugging"
+msgstr "Débogage"
+
+#: data/ui/remmina_main.glade:404
+msgid "Homepage"
+msgstr "Site Web de Remmina"
+
+#: data/ui/remmina_main.glade:414
+msgid "Wiki"
+msgstr "Wiki"
+
+#. Remmina community website
+#: data/ui/remmina_main.glade:424
+msgid "Online Community"
+msgstr "Communauté en ligne"
+
+#: data/ui/remmina_main.glade:434
+msgid "Donations"
+msgstr "Faire un don"
+
+#: data/ui/remmina_main.glade:460
+msgid "Set as default remote desktop client"
+msgstr "Définir comme client de bureau à distance par défaut"
+
+#: data/ui/remmina_main.glade:562
+msgid "Plugin"
+msgstr "Greffon"
+
+#: data/ui/remmina_main.glade:576
+msgid "Last used"
+msgstr "Dernière utilisation"
+
+#: data/ui/remmina_spinner.glade:54
+msgid "Please wait…"
+msgstr "Veuillez patienter…"
 
 #: data/ui/remmina_preferences.glade:41
 msgid "Remmina Preferences"
@@ -3051,6 +3026,37 @@
 msgid "Terminal"
 msgstr "Terminal"
 
+#: data/ui/remmina_unlock.glade:60
+msgid "Unlock"
+msgstr "Déverrouiller"
+
+#: data/ui/remmina_unlock.glade:94
+msgid "Unlock Remmina"
+msgstr "Déverrouiller Remmina"
+
+#: data/ui/remmina_unlock.glade:128
+msgid "Master password secret key"
+msgstr "Clef secrète du mot de passe principal"
+
+#: data/ui/remmina_snap_info_dialog.glade:46
+msgid ""
+"It seems that Remmina is running on your system as a SNAP package. To enable "
+"access to some important features, like password saving in your keyring and "
+"RDP printer sharing, please open your software center and give the "
+"appropriate permissions to Remmina. As an alternative you can enter the "
+"following commands in a terminal window:"
+msgstr ""
+"La version de Remmina en cours d’exécution semble provenir d’un paquet Snap. "
+"Afin de permettre l’accès à certaines fonctionnalités importantes, comme la "
+"sauvegarde des mots de passe ou le partage d’imprimantes via le protocole "
+"RDP, veuillez lancer votre gestionnaire de logiciels et donner à Remmina les "
+"permissions adéquates. Vous pouvez également le faire en tapant les "
+"commandes suivantes dans un terminal :"
+
+#: data/ui/remmina_snap_info_dialog.glade:82
+msgid "Do not show this message again"
+msgstr "Ne plus réafficher ce message"
+
 #: data/ui/remmina_string_list.glade:14 data/ui/remmina_string_list.glade:158
 msgid "Add"
 msgstr "Ajouter"
@@ -3065,16 +3071,4 @@
 
 #: data/ui/remmina_string_list.glade:32 data/ui/remmina_string_list.glade:95
 msgid "Move down"
-msgstr "Déplacer vers le bas"
-
-#: data/ui/remmina_key_chooser.glade:14 data/ui/remmina_key_chooser.glade:15
-msgid "_Remove"
-msgstr "_Retirer"
-
-#: data/ui/remmina_key_chooser.glade:23
-msgid "Choose a new key"
-msgstr "Choisir une nouvelle touche"
-
-#: data/ui/remmina_key_chooser.glade:82
-msgid "Please press the new key…"
-msgstr "Veuillez appuyer sur la nouvelle touche…"+msgstr "Déplacer vers le bas"