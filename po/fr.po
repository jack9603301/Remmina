# French translation for Remmina
# Copyright © 2012 Rosetta Contributors and Canonical Ltd 2012
# This file is distributed under the same license as the remmina package.
# FIRST AUTHOR <EMAIL@ADDRESS>, 2012.
# Davy Defaud <davy.defaud@free.fr>, 2016-2019, 2020, 2021.
# Nathan <bonnemainsnathan@gmail.com>, 2019, 2020.
# Aroa Taha <Naturameuocat@protonmail.com>, 2019.
# Goten <jonathan.breysse@delphisoft.de>, 2020.
# Antenore Gatta <antenore@simbiosi.org>, 2020, 2021.
# Allan Nordhøy <epost@anotheragency.no>, 2020, 2021.
# J. Lavoie <j.lavoie@net-c.ca>, 2020.
# Yannick A. <yannick.armand@protonmail.com>, 2020.
# Julien Humbert <julroy67@gmail.com>, 2020.
# Papil Bubraski <papil04dub@yopmail.com>, 2020.
# phlostically <phlostically@mailinator.com>, 2021.
# Wivik <seb+weblate@zedas.fr>, 2021.
<<<<<<< HEAD
=======
# Giovanni Panozzo <giovanni@panozzo.it>, 2021.
>>>>>>> 050fc71c
msgid ""
msgstr ""
"Project-Id-Version: remmina\n"
"Report-Msgid-Bugs-To: l10n@lists.remmina.org\n"
<<<<<<< HEAD
"POT-Creation-Date: 2021-10-29 12:14+0000\n"
"PO-Revision-Date: 2021-10-13 19:30+0000\n"
"Last-Translator: phlostically <phlostically@mailinator.com>\n"
=======
"POT-Creation-Date: 2021-12-03 09:34+0000\n"
"PO-Revision-Date: 2021-11-30 11:53+0000\n"
"Last-Translator: Davy Defaud <davy.defaud@free.fr>\n"
>>>>>>> 050fc71c
"Language-Team: French <https://hosted.weblate.org/projects/remmina/remmina/"
"fr/>\n"
"Language: fr\n"
"MIME-Version: 1.0\n"
"Content-Type: text/plain; charset=UTF-8\n"
"Content-Transfer-Encoding: 8bit\n"
"Plural-Forms: nplurals=2; plural=n > 1;\n"
<<<<<<< HEAD
"X-Generator: Weblate 4.9-dev\n"

#: src/remmina_sftp_plugin.c:310 src/remmina_sftp_plugin.c:354
#: src/remmina_protocol_widget.c:1676 src/remmina_protocol_widget.c:1695
#: src/remmina_file_editor.c:1101 src/remmina_file_editor.c:1222
#: src/remmina_ssh_plugin.c:1360 plugins/rdp/rdp_plugin.c:2680
#: plugins/www/www_plugin.c:895 plugins/x2go/x2go_plugin.c:1596
=======
"X-Generator: Weblate 4.10-dev\n"

#: src/remmina_sftp_plugin.c:310 src/remmina_sftp_plugin.c:354
#: src/remmina_protocol_widget.c:1677 src/remmina_protocol_widget.c:1696
#: src/remmina_file_editor.c:1101 src/remmina_file_editor.c:1222
#: src/remmina_ssh_plugin.c:1360 plugins/rdp/rdp_plugin.c:2723
#: plugins/www/www_plugin.c:895 plugins/x2go/x2go_plugin.c:2992
>>>>>>> 050fc71c
#: data/ui/remmina_mpc.glade:236 data/ui/remmina_preferences.glade:1675
#: data/ui/remmina_unlock.glade:116
msgid "Password"
msgstr "Mot de passe"

#: src/remmina_sftp_plugin.c:311 src/remmina_sftp_plugin.c:356
#: src/remmina_file_editor.c:1102 src/remmina_ssh_plugin.c:1361
#: src/remmina_ssh_plugin.c:1472
msgid "SSH identity file"
msgstr "Fichier d’identité SSH"

#: src/remmina_sftp_plugin.c:312 src/remmina_file_editor.c:1103
#: src/remmina_ssh_plugin.c:1362
msgid "SSH agent"
msgstr "Agent SSH"

#: src/remmina_sftp_plugin.c:313 src/remmina_file_editor.c:1104
#: src/remmina_ssh_plugin.c:1363
msgid "Public key (automatic)"
msgstr "Clef publique (automatique)"

#: src/remmina_sftp_plugin.c:314 src/remmina_file_editor.c:1105
#: src/remmina_ssh_plugin.c:1364
msgid "Kerberos (GSSAPI)"
msgstr "Kerberos (GSSAPI)"

#: src/remmina_sftp_plugin.c:323
msgid "Show Hidden Files"
msgstr "Afficher les fichiers cachés"

#: src/remmina_sftp_plugin.c:325
msgid "Overwrite all files"
msgstr "Écraser tous les fichiers"

#: src/remmina_sftp_plugin.c:327
msgid "Resume all file transfers"
msgstr "Reprendre tous les transferts de fichiers"

<<<<<<< HEAD
#: src/remmina_sftp_plugin.c:328 src/remmina_protocol_widget.c:283
=======
#: src/remmina_sftp_plugin.c:328 src/remmina_protocol_widget.c:284
>>>>>>> 050fc71c
msgid "Connect via SSH from a new terminal"
msgstr "Se connecter via SSH depuis un nouveau terminal"

#: src/remmina_sftp_plugin.c:353 src/remmina_message_panel.c:330
#: src/remmina_file_editor.c:1216 src/remmina_ssh_plugin.c:1470
<<<<<<< HEAD
#: plugins/rdp/rdp_plugin.c:2679 plugins/vnc/vnc_plugin.c:1976
#: plugins/vnc/vnc_plugin.c:1988 plugins/www/www_plugin.c:894
#: plugins/x2go/x2go_plugin.c:1595 data/ui/remmina_mpc.glade:144
=======
#: plugins/rdp/rdp_plugin.c:2722 plugins/vnc/vnc_plugin.c:1976
#: plugins/vnc/vnc_plugin.c:1988 plugins/www/www_plugin.c:894
#: plugins/x2go/x2go_plugin.c:574 plugins/x2go/x2go_plugin.c:2991
#: data/ui/remmina_mpc.glade:144
>>>>>>> 050fc71c
msgid "Username"
msgstr "Nom d’utilisateur"

#: src/remmina_sftp_plugin.c:355 src/remmina_file_editor.c:1207
#: src/remmina_ssh_plugin.c:1469
msgid "Authentication type"
msgstr "Type d’authentification"

#: src/remmina_sftp_plugin.c:357 src/remmina_file_editor.c:1240
#: src/remmina_ssh_plugin.c:1476
msgid "Password to unlock private key"
msgstr "Mot de passe de déverrouillage de la clef privée"

<<<<<<< HEAD
#: src/remmina_sftp_plugin.c:358 src/remmina_ssh_plugin.c:1506
=======
#: src/remmina_sftp_plugin.c:358 src/remmina_ssh_plugin.c:1507
>>>>>>> 050fc71c
msgid "SSH Proxy Command"
msgstr "Commande mandataire SSH"

#: src/remmina_sftp_plugin.c:367
msgid "SFTP - Secure File Transfer"
msgstr "SFTP — transfert de fichiers sécurisé"

#: src/remmina_plugin_manager.c:73 src/remmina_file_editor.c:1951
msgid "Protocol"
msgstr "Protocole"

#: src/remmina_plugin_manager.c:73
msgid "Entry"
msgstr "Entrée"

#: src/remmina_plugin_manager.c:73
msgid "File"
msgstr "Fichier"

#: src/remmina_plugin_manager.c:73
msgid "Tool"
msgstr "Outil"

#: src/remmina_plugin_manager.c:73
msgid "Preference"
msgstr "Préférences"

#: src/remmina_plugin_manager.c:73
msgid "Secret"
msgstr "Secret"

#: src/remmina_plugin_manager.c:461 data/ui/remmina_main.glade:305
msgid "Plugins"
msgstr "Greffons"

#: src/remmina_plugin_manager.c:461 src/remmina_message_panel.c:452
#: src/remmina_message_panel.c:621 src/remmina_file_editor.c:242
msgid "_OK"
msgstr "_OK"

#: src/remmina_plugin_manager.c:479 src/remmina_file_editor.c:1908
#: data/ui/remmina_main.glade:442
msgid "Name"
msgstr "Nom"

#: src/remmina_plugin_manager.c:485
msgid "Type"
msgstr "Type"

#: src/remmina_plugin_manager.c:491
msgid "Description"
msgstr "Description"

#: src/remmina_plugin_manager.c:497
msgid "Version"
msgstr "Version"

#: src/remmina_chat_window.c:178
#, c-format
msgid "Chat with %s"
msgstr "Discussion avec %s"

#: src/remmina_chat_window.c:230
msgid "_Send"
msgstr "_Envoyer"

#: src/remmina_chat_window.c:240
msgid "_Clear"
msgstr "_Effacer"

#: src/remmina_applet_menu_item.c:121
msgid "Discovered"
msgstr "Détecté"

#: src/remmina_applet_menu_item.c:126
msgid "New Connection"
msgstr "Nouvelle connexion"

#: src/remmina_key_chooser.h:38
msgid "Shift+"
msgstr "Maj +"

#: src/remmina_key_chooser.h:39
msgid "Ctrl+"
msgstr "Ctrl +"

#: src/remmina_key_chooser.h:40
msgid "Alt+"
msgstr "Alt +"

#: src/remmina_key_chooser.h:41
msgid "Super+"
msgstr "Super +"
<<<<<<< HEAD

#: src/remmina_key_chooser.h:42
msgid "Hyper+"
msgstr "Hyper +"

#: src/remmina_key_chooser.h:43
msgid "Meta+"
msgstr "Méta +"

#: src/remmina_key_chooser.h:44
msgid "<None>"
msgstr "<aucune>"

=======

#: src/remmina_key_chooser.h:42
msgid "Hyper+"
msgstr "Hyper +"

#: src/remmina_key_chooser.h:43
msgid "Meta+"
msgstr "Méta +"

#: src/remmina_key_chooser.h:44
msgid "<None>"
msgstr "<aucune>"

>>>>>>> 050fc71c
#: src/remmina_pref_dialog.c:91 src/remmina_file_editor.c:528
msgid "Resolutions"
msgstr "Définitions d’affichage"

#: src/remmina_pref_dialog.c:91 src/remmina_file_editor.c:528
msgid "Configure the available resolutions"
msgstr "Configurer les définitions disponibles"

#: src/remmina_pref_dialog.c:143
msgid "Recent lists cleared."
msgstr "Les listes récentes ont été vidées."

#: src/remmina_pref_dialog.c:154 src/rcw.c:2028
#: data/ui/remmina_preferences.glade:169 data/ui/remmina_preferences.glade:179
msgid "Keystrokes"
msgstr "Entrées clavier"

#: src/remmina_pref_dialog.c:154
msgid "Configure the keystrokes"
msgstr "Configurer les entrées clavier"

#. TRANSLATORS: Do not translate libsodium, is the name of a library
#: src/remmina_pref_dialog.c:487
msgid "libsodium >= 1.9.0 is required to use master password"
msgstr ""
"L’utilisation d’un mot de passe principal nécessite libsodium 1.9.0 ou "
"supérieur"

#: src/remmina_pref_dialog.c:806
msgid "Picking a terminal colouring file replaces the file: "
msgstr ""
"Le choix d’un fichier de thème de terminal remplace celui sélectionné : "

#: src/remmina_pref_dialog.c:810
msgid ""
"This file contains the “Custom” terminal colour scheme selectable from the "
"“Advanced” tab of terminal connections and editable in the “Terminal” tab in "
"the settings."
msgstr ""
"Ce fichier contient un thème de couleurs de terminal « personnalisé », "
"sélectionnable depuis l’onglet « Avancé » des connexions du terminal et "
"modifiable dans l’onglet « Terminal » dans les paramètres."

#: src/remmina_message_panel.c:163 data/ui/remmina_mpc.glade:46
#: data/ui/remmina_unlock.glade:46
msgid "Cancel"
msgstr "Annuler"
<<<<<<< HEAD

#: src/remmina_message_panel.c:199 data/ui/remmina_snap_info_dialog.glade:28
#: data/ui/remmina_string_list.glade:8 data/ui/remmina_string_list.glade:9
#: data/ui/remmina_string_list.glade:63 data/ui/remmina_news.glade:33
#: data/ui/remmina_preferences.glade:2622
msgid "Close"
msgstr "Fermer"

#: src/remmina_message_panel.c:260
msgid "Yes"
msgstr "Oui"

#: src/remmina_message_panel.c:267
msgid "No"
msgstr "Non"

#: src/remmina_message_panel.c:391 plugins/rdp/rdp_plugin.c:2681
#: data/ui/remmina_mpc.glade:172
msgid "Domain"
msgstr "Domaine"

#: src/remmina_message_panel.c:420
msgid "Save password"
msgstr "Enregistrer le mot de passe"

#: src/remmina_message_panel.c:457 src/remmina_message_panel.c:629
#: src/remmina_sftp_client.c:947 src/remmina_file_editor.c:241
#: src/remmina_file_editor.c:1783 plugins/spice/spice_plugin_file_transfer.c:84
#: data/ui/remmina_key_chooser.glade:8 data/ui/remmina_key_chooser.glade:9
#: data/ui/remmina_spinner.glade:8 data/ui/remmina_spinner.glade:9
msgid "_Cancel"
msgstr "_Annuler"

#: src/remmina_message_panel.c:513
msgid "Enter certificate authentication files"
msgstr "Entrez les fichiers des certificats d’authentification"

#: src/remmina_message_panel.c:525
msgid "CA Certificate File"
msgstr "Fichier du certificat de l’AC"

#: src/remmina_message_panel.c:547
msgid "CA CRL File"
msgstr "Liste de révocation de l’AC"

=======

#: src/remmina_message_panel.c:199 data/ui/remmina_snap_info_dialog.glade:28
#: data/ui/remmina_string_list.glade:8 data/ui/remmina_string_list.glade:9
#: data/ui/remmina_string_list.glade:63 data/ui/remmina_news.glade:33
#: data/ui/remmina_preferences.glade:2622
msgid "Close"
msgstr "Fermer"

#: src/remmina_message_panel.c:260
msgid "Yes"
msgstr "Oui"

#: src/remmina_message_panel.c:267
msgid "No"
msgstr "Non"

#: src/remmina_message_panel.c:391 plugins/rdp/rdp_plugin.c:2724
#: data/ui/remmina_mpc.glade:172
msgid "Domain"
msgstr "Domaine"

#: src/remmina_message_panel.c:420
msgid "Save password"
msgstr "Enregistrer le mot de passe"

#: src/remmina_message_panel.c:457 src/remmina_message_panel.c:629
#: src/remmina_sftp_client.c:947 src/remmina_file_editor.c:241
#: src/remmina_file_editor.c:1783 plugins/spice/spice_plugin_file_transfer.c:84
#: data/ui/remmina_key_chooser.glade:8 data/ui/remmina_key_chooser.glade:9
#: data/ui/remmina_spinner.glade:8 data/ui/remmina_spinner.glade:9
msgid "_Cancel"
msgstr "_Annuler"

#: src/remmina_message_panel.c:513
msgid "Enter certificate authentication files"
msgstr "Entrez les fichiers des certificats d’authentification"

#: src/remmina_message_panel.c:525
msgid "CA Certificate File"
msgstr "Fichier du certificat de l’AC"

#: src/remmina_message_panel.c:547
msgid "CA CRL File"
msgstr "Liste de révocation de l’AC"

>>>>>>> 050fc71c
#: src/remmina_message_panel.c:569
msgid "Client Certificate File"
msgstr "Fichier certificat client"

#: src/remmina_message_panel.c:591
msgid "Client Certificate Key"
msgstr "Clef privée associée au certificat client"

#: src/rcw.c:655
#, c-format
msgid ""
"Are you sure you want to close %i active connections in the current window?"
msgstr ""
"Êtes‐vous sûr(e) de vouloir clore les %i connexions actives de la fenêtre "
"courante ?"

#: src/rcw.c:1399
msgid "Viewport fullscreen mode"
msgstr "Mode plein écran avec zone de visualisation"

#: src/rcw.c:1407 data/ui/remmina_preferences.glade:607
msgid "Scrolled fullscreen"
msgstr "plein écran avec barres de défilement"

#: src/rcw.c:1493
msgid "Keep aspect ratio when scaled"
msgstr "Garder le rapport d’aspect lors du redimensionnement"

#: src/rcw.c:1501
msgid "Fill client window when scaled"
msgstr "Remplir la fenêtre d’affichage lors du redimensionnement"

#: src/rcw.c:2049
msgid "Send clipboard content as keystrokes"
msgstr "Envoyer le contenu du presse‑papiers comme une saisie au clavier"

#: src/rcw.c:2155
msgid "Turn off scaling to avoid screenshot distortion."
msgstr ""
"Désactiver la mise à l’échelle afin d’éviter l’étirement des captures "
"d’écran."

#: src/rcw.c:2215 plugins/www/www_plugin.c:855
msgid "Screenshot taken"
msgstr "Capture d’écran effectuée"

#: src/rcw.c:2298
msgid "_Menu"
msgstr "_Menu"

#: src/rcw.c:2299
msgid "Menu"
msgstr "Menu"

#: src/rcw.c:2308
msgid "Open the Remmina main window"
msgstr "Ouvrir la fenêtre principale de Remmina"

#: src/rcw.c:2318
msgid "Duplicate current connection"
msgstr "Dupliquer la connexion actuelle"

#: src/rcw.c:2335
msgid "Resize the window to fit in remote resolution"
msgstr "Redimensionner la fenêtre en fonction de la définition distante"

#: src/rcw.c:2346
msgid "Toggle fullscreen mode"
msgstr "Basculer en mode plein écran"

#: src/rcw.c:2392 data/ui/remmina_preferences.glade:1332
#: data/ui/remmina_preferences.glade:1342
msgid "Multi monitor"
msgstr "Multi‑écran"

#: src/rcw.c:2408
msgid "Toggle dynamic resolution update"
msgstr "Commuter la mise à jour dynamique de la définition"

#: src/rcw.c:2418
msgid "Toggle scaled mode"
msgstr "Basculer en mode réduit"

#: src/rcw.c:2458 data/ui/remmina_preferences.glade:1066
msgid "Switch tab pages"
msgstr "Changer d’onglet"

#: src/rcw.c:2468
msgid "Grab all keyboard events"
msgstr "Capturer les événements du clavier"

#: src/rcw.c:2478
msgid "Preferences"
msgstr "Préférences"

#: src/rcw.c:2487
msgid "_Tools"
msgstr "_Outils"

#: src/rcw.c:2488 data/ui/remmina_main.glade:207
msgid "Tools"
msgstr "Outils"

#: src/rcw.c:2501 data/ui/remmina_preferences.glade:1267
#: data/ui/remmina_preferences.glade:1277
msgid "Screenshot"
msgstr "Capture d’écran"

#: src/rcw.c:2515 data/ui/remmina_preferences.glade:1174
msgid "Minimize window"
msgstr "Réduire la fenêtre"

#: src/rcw.c:2525 data/ui/remmina_preferences.glade:1205
msgid "Disconnect"
msgstr "Se déconnecter"

#: src/rcw.c:4297
#, c-format
msgid "The file “%s” is corrupted, unreadable, or could not be found."
msgstr ""
"Le fichier « %s » est corrompu, inaccessible en lecture ou introuvable."
<<<<<<< HEAD

#: src/rcw.c:4466
msgid "Warning: This plugin requires GtkSocket, but it’s not available."
msgstr ""
"Attention : ce greffon nécessite GtkSocket, mais ce dernier n’est pas "
"disponible."
=======

#. TRANSLATORS: This should be a link to the Remmina Wiki page:
#. TRANSLATORS: 'GtkSocket feature is not available'.
#: src/rcw.c:4372
msgid ""
"https://gitlab.com/Remmina/Remmina/-/wikis/GtkSocket-feature-is-not-"
"available-in-a-Wayland-session"
msgstr ""
"https://gitlab.com/Remmina/Remmina/-/wikis/GtkSocket-feature-is-not-"
"available-in-a-Wayland-session"

#: src/rcw.c:4509
msgid ""
"Warning: This plugin requires GtkSocket, but this feature is unavailable in "
"a Wayland session."
msgstr ""
"Attention : ce greffon nécessite GtkSocket, mais ce dernier n’est pas "
"disponible avec une session Wayland."

#. TRANSLATORS: This should be a link to the Remmina Wiki page:
#. 'GtkSocket feature is not available'.
#: src/rcw.c:4515
msgid ""
"Plugins relying on GtkSocket can't run in a Wayland session.\n"
"For more information and a possible workaround, please visit the Remmina "
"Wiki at:\n"
"\n"
"https://gitlab.com/Remmina/Remmina/-/wikis/GtkSocket-feature-is-not-"
"available-in-a-Wayland-session"
msgstr ""
"Les greffons dépendant de GtkSocket ne peuvent fonctionner avec une session "
"Wayland.\n"
"Pour de plus amples informations et une potentielle solution, veuillez "
"consulter l’entrée du Wiki de Remmina suivante :\n"
"\n"
"https://gitlab.com/Remmina/Remmina/-/wikis/GtkSocket-feature-is-not-"
"available-in-a-Wayland-session"

#: src/rcw.c:4529
msgid "Open in browser"
msgstr "Ouvrir dans un navigateur"
>>>>>>> 050fc71c

#: src/remmina_mpchange.c:234
msgid "The passwords do not match"
msgstr "Les mots de passe ne correspondent pas"

#: src/remmina_mpchange.c:244
msgid "Resetting passwords, please wait…"
msgstr "Réinitialisation des mots de passe, veuillez patienter…"

#: src/remmina_mpchange.c:327
msgid "The multi password changer requires a secrecy plugin.\n"
msgstr ""
"Le modificateur de mots de passe multiples nécessite un greffon de connexion "
"à un gestionnaire de mots de passe.\n"

#: src/remmina_mpchange.c:330
msgid "The multi password changer requires a secrecy service.\n"
msgstr ""
"Le modificateur de mots de passe multiples nécessite un gestionnaire de mots "
"de passe.\n"

#: src/remmina_mpchange.c:409
#, c-format
msgid "%d password changed."
msgid_plural "%d passwords changed."
msgstr[0] "%d mot de passe changé."
msgstr[1] "%d mots de passe changés."

#. TRANSLATORS: Shown in terminal. Do not use characters that may be not supported on a terminal
#: src/remmina.c:86
msgid "Show 'About'"
msgstr "Afficher la fenêtre « À propos »"

#. TRANSLATORS: Shown in terminal. Do not use characters that may be not supported on a terminal
#: src/remmina.c:88
msgid ""
"Connect either to a desktop described in a file (.remmina or a filetype "
"supported by a plugin) or a supported URI (RDP, VNC, SSH or SPICE)"
msgstr ""
"Établit une connexion au bureau définie par un fichier (*.remmina ou format "
"de fichier géré par un greffon) ou une URI compatible (RDP, VNC, SSH ou "
"SPICE)"

#: src/remmina.c:88 src/remmina.c:90 src/remmina.c:92
msgid "FILE"
msgstr "FICHIER"

#. TRANSLATORS: Shown in terminal. Do not use characters that may be not supported on a terminal
#: src/remmina.c:90
<<<<<<< HEAD
msgid ""
"Connect to a desktop described in a file (.remmina or a type supported by a "
"plugin)"
=======
#, fuzzy
#| msgid ""
#| "Connect to a desktop described in a file (.remmina or a type supported by "
#| "a plugin)"
msgid ""
"Connect to a desktop described in a file (.remmina or a filetype supported "
"by a plugin)"
>>>>>>> 050fc71c
msgstr ""
"Connexion à un bureau définie par un fichier (*.remmina ou format géré par "
"un greffon)"

#. TRANSLATORS: Shown in terminal. Do not use characters that may be not supported on a terminal
#: src/remmina.c:92
#, fuzzy
#| msgid ""
#| "Edit desktop connection described in file (.remmina or type supported by "
#| "plugin)"
msgid ""
"Edit desktop connection described in file (.remmina or a filetype supported "
"by plugin)"
msgstr ""
"Éditer une connexion au bureau définie par un fichier (« *.remmina » ou "
"format géré par un greffon)"

#. TRANSLATORS: Shown in terminal. Do not use characters that may be not supported on a terminal
#: src/remmina.c:95
msgid "Start in kiosk mode"
msgstr "Démarrer Remmina en mode kiosque"

#. TRANSLATORS: Shown in terminal. Do not use characters that may be not supported on a terminal
#: src/remmina.c:97
msgid "Create new connection profile"
msgstr "Créer un nouveau profil de connexion"

#. TRANSLATORS: Shown in terminal. Do not use characters that may be not supported on a terminal
#: src/remmina.c:99
msgid "Show preferences"
msgstr "Afficher les préférences"

#: src/remmina.c:99
msgid "TABINDEX"
msgstr "INDEX_ONGLET"

#. TRANSLATORS: Shown in terminal. Do not use characters that may be not supported on a terminal
#: src/remmina.c:106
msgid "Quit"
msgstr "Quitter"

#. TRANSLATORS: Shown in terminal. Do not use characters that may be not supported on a terminal
#: src/remmina.c:108
msgid "Use default server name (for --new)"
msgstr "Utiliser le nom du serveur par défaut (pour les --new)"

#: src/remmina.c:108
msgid "SERVER"
msgstr "SERVEUR"

#. TRANSLATORS: Shown in terminal. Do not use characters that may be not supported on a terminal
#: src/remmina.c:110
msgid "Use default protocol (for --new)"
msgstr "Utiliser le protocole par défaut (pour les --new)"

#: src/remmina.c:110
msgid "PROTOCOL"
msgstr "PROTOCOLE"

#. TRANSLATORS: Shown in terminal. Do not use characters that may be not supported on a terminal
#: src/remmina.c:112
msgid "Start in tray"
msgstr "Démarrer en icône de notification"

#. TRANSLATORS: Shown in terminal. Do not use characters that may be not supported on a terminal
#: src/remmina.c:114
msgid "Show the application version"
msgstr "Afficher la version de l’application"

#. TRANSLATORS: Shown in terminal. Do not use characters that may be not supported on a terminal
#: src/remmina.c:116
msgid "Show version of the application and its plugins"
msgstr "Afficher la version de l’application et de ses greffons"

#. TRANSLATORS: Shown in terminal. Do not use characters that may be not supported on a terminal
#: src/remmina.c:118
msgid "Modify connection profile (requires --set-option)"
msgstr "Modifier le profil de connexion (nécessite --set-option)"

#. TRANSLATORS: Shown in terminal. Do not use characters that may be not supported on a terminal
#: src/remmina.c:120
msgid "Set one or more profile settings, to be used with --update-profile"
msgstr ""
"Définir un ou plusieurs profils de paramètres, à utiliser avec --update-"
"profile"

#: src/remmina.c:121
msgid "Encrypt a password"
msgstr "Chiffrer un mot de passe"

#. TRANSLATORS:
#. * This link should point to a resource explaining how to get Remmina
#. * to log more verbose statements.
#.
#: src/remmina.c:337
#, fuzzy
#| msgid ""
#| "Remmina does not log all output statements. To enable a more verbose "
#| "output please use G_MESSAGES_DEBUG=all as an environment variable.\n"
#| "For more information, please visit the Remmina Wiki at:\n"
#| "https://gitlab.com/Remmina/Remmina/-/wikis/Usage/Remmina-debugging"
msgid ""
"Remmina does not log all output statements. Turn on more verbose output by "
"using \"G_MESSAGES_DEBUG=all\" as an environment variable.\n"
"More info available on the Remmina wiki at:\n"
"https://gitlab.com/Remmina/Remmina/-/wikis/Usage/Remmina-debugging"
msgstr ""
"Remmina ne journalise pas la sortie de toutes les actions. Pour augmenter la "
"verbosité, veuillez définir la variable d’environnement G_MESSAGES_DEBUG à "
"« all » (G_MESSAGES_DEBUG=all).\n"
"Pour de plus amples informations, veuillez consulter la page du Wiki de "
"Remmina suivante :\n"
"https://gitlab.com/Remmina/Remmina/-/wikis/Usage/Remmina-debugging"

#. TRANSLATORS: Shown in terminal. Do not use characters that may be not supported on a terminal
#: src/remmina.c:391
msgid "- or protocol://username:encryptedpassword@host:port"
msgstr "- ou protocole://utilisateur:motdepassechiffré@hôte:port"

#: src/remmina.c:394
msgid ""
"Examples:\n"
"To connect using an existing connection profile, use:\n"
"\n"
"\tremmina -c FILE.remmina\n"
"\n"
"To quick connect using a URI:\n"
"\n"
"\tremmina -c rdp://username@server\n"
"\tremmina -c rdp://domain\\\\username@server\n"
"\tremmina -c vnc://username@server\n"
"\tremmina -c vnc://server?VncUsername=username\n"
"\tremmina -c ssh://user@server\n"
"\tremmina -c spice://server\n"
"\n"
"To quick connect using a URI along with an encrypted password:\n"
"\n"
"\tremmina -c rdp://username:encrypted-password@server\n"
"\tremmina -c vnc://username:encrypted-password@server\n"
"\tremmina -c vnc://server?VncUsername=username\\&VncPassword=encrypted-"
"password\n"
"\n"
"To encrypt a password for use with a URI:\n"
"\n"
"\tremmina --encrypt-password\n"
"\n"
"To update username and password and set a different resolution mode of a "
"Remmina connection profile, use:\n"
"\n"
"\techo \"username\\napassword\" | remmina --update-profile /PATH/TO/FOO."
"remmina --set-option username --set-option resolution_mode=2 --set-option "
"password\n"
msgstr ""
"Exemples :\n"
"\n"
"• pour se connecter à partir d’un profile de connexion existant, tapez :\n"
"\n"
"\tremmina -c FILE.remmina\n"
"\n"
"• pour une connexion rapide à partir d’un URI :\n"
"\n"
"\tremmina -c rdp://username@server\n"
"\tremmina -c rdp://domain\\\\username@server\n"
"\tremmina -c vnc://username@server\n"
"\tremmina -c vnc://server?VncUsername=username\n"
"\tremmina -c ssh://user@server\n"
"\tremmina -c spice://server\n"
"\n"
"• pour une connexion rapide à partir d’un URI et d’un mot de passe "
"chiffré :\n"
"\n"
"\tremmina -c rdp://username:encrypted-password@server\n"
"\tremmina -c vnc://username:encrypted-password@server\n"
"\tremmina -c vnc://server?VncUsername=username\\&VncPassword=encrypted-"
"password\n"
"\n"
"• pour chiffrer un mot de passe afin de l’utiliser dans un URI :\n"
"\n"
"\tremmina --encrypt-password\n"
"\n"
"• pour modifier le nom d’utilisateur, le mot de passe et le mode de "
"définition d’affichage d’un profile de connexion Remmina :\n"
"\n"
"\techo \"nouvelutilisateur\\nnouveaumotdepasse\" | remmina --update-profile /"
"CHEMIN/VERS/NOMPROFILE.remmina --set-option username --set-option "
"resolution_mode=2 --set-option password\n"

#: src/remmina_public.c:345
#, c-format
msgid "Address is too long for UNIX socket_path: %s"
msgstr "Le chemin d’accès du socket UNIX est trop long : %s"

#: src/remmina_public.c:355
#, c-format
msgid "Creating UNIX socket failed: %s"
msgstr "Erreur lors de la création du socket UNIX : %s"

#: src/remmina_public.c:361
#, c-format
msgid "Connecting to UNIX socket failed: %s"
msgstr "La connexion au socket UNIX a échoué : %s"

#: src/remmina_public.c:631
msgid "Please enter format 'widthxheight'."
msgstr "Veuillez entrer un format de type « largeurxhauteur »."

#: src/remmina_public.c:653
msgid "Change security settings"
msgstr "Modifier les paramètres de sécurité"

#. TRANSLATORS: translator-credits should be replaced with a formatted list of translators in your own language
#: src/remmina_about.c:54
msgid "translator-credits"
msgstr ""
"Contributions Launchpad :\n"
"• Davy Defaud https://launchpad.net/~davy-defaud\n"
"• Emmanuel Andry https://launchpad.net/~eandry\n"
"• Étienne Bersac https://launchpad.net/~bersace \n"
"• Florent Deutsch https://launchpad.net/~florent-arawn\n"
"• Gisèle Perreault https://launchpad.net/~gisele-perreault\n"
"• Guilhem Lettron https://launchpad.net/~guilhem-fr\n"
"• Jérôme Portal https://launchpad.net/~portal-j\n"
"• Laurent Roche https://launchpad.net/~laurent-roche\n"
"• Jean‐Christophe Leroy https://launchpad.net/~celtic2-deactivatedaccount\n"
"• Matthieu Jouan https://launchpad.net/~mat-jouan\n"
"• Olivier Febwin https://launchpad.net/~febcrash\n"
"• Pierre Slamich https://launchpad.net/~pierre-slamich\n"
"• Sylvie Gallet https://launchpad.net/~sylvie-gallet\n"
"• Vic https://launchpad.net/~llyzs\n"
"• Yannis B. https://launchpad.net/~yannisb"

#: src/remmina_ftp_client.c:389
msgid "Choose download location"
msgstr "Choisir le dossier de téléchargement"

#: src/remmina_ftp_client.c:529
msgid "Are you sure to delete the selected files on server?"
msgstr ""
"Êtes‐vous sûr(e) de vouloir supprimer les fichiers sélectionnés sur le "
"serveur ?"

#: src/remmina_ftp_client.c:586
msgid "Choose a file to upload"
msgstr "Veuillez choisir un fichier à téléverser"

#: src/remmina_ftp_client.c:593
msgid "Upload folder"
msgstr "Répertoire de destination"

#: src/remmina_ftp_client.c:649 src/remmina_ftp_client.c:763
msgid "Download"
msgstr "Télécharger"

#: src/remmina_ftp_client.c:656 src/remmina_ftp_client.c:770
msgid "Upload"
msgstr "Téléverser"

#: src/remmina_ftp_client.c:663
msgid "_Delete"
msgstr "_Effacer"

#: src/remmina_ftp_client.c:748
msgid "Home"
msgstr "Dossier personnel"

#: src/remmina_ftp_client.c:749
msgid "Go to home folder"
msgstr "Aller dans votre dossier personnel"

#: src/remmina_ftp_client.c:753
msgid "Up"
msgstr "Répertoire parent"

#: src/remmina_ftp_client.c:754
msgid "Go to parent folder"
msgstr "Remonter au dossier parent"

<<<<<<< HEAD
#: src/remmina_ftp_client.c:758 plugins/rdp/rdp_plugin.c:2770
=======
#: src/remmina_ftp_client.c:758 plugins/rdp/rdp_plugin.c:2813
>>>>>>> 050fc71c
#: plugins/vnc/vnc_plugin.c:2027
msgid "Refresh"
msgstr "Actualiser"

#: src/remmina_ftp_client.c:759
msgid "Refresh current folder"
msgstr "Actualiser le dossier courant"

#: src/remmina_ftp_client.c:764
msgid "Download from server"
msgstr "Télécharger depuis le serveur"

#: src/remmina_ftp_client.c:771
msgid "Upload to server"
msgstr "Téléverser sur le serveur"

#: src/remmina_ftp_client.c:775 data/ui/remmina_main.glade:197
msgid "Delete"
msgstr "Supprimer"

#: src/remmina_ftp_client.c:776
msgid "Delete files on server"
msgstr "Supprimer les fichiers sur le serveur"

#: src/remmina_ftp_client.c:905 src/remmina_ftp_client.c:974
msgid "Filename"
msgstr "Nom du fichier"

#: src/remmina_ftp_client.c:918 src/remmina_ftp_client.c:1003
msgid "Size"
msgstr "Taille"

#: src/remmina_ftp_client.c:926
msgid "User"
msgstr "Utilisateur"

#: src/remmina_ftp_client.c:932 src/remmina_file_editor.c:1933
#: data/ui/remmina_mpc.glade:115 data/ui/remmina_main.glade:464
msgid "Group"
msgstr "Groupe"

#: src/remmina_ftp_client.c:938
msgid "Permission"
msgstr "Permissions"

<<<<<<< HEAD
#: src/remmina_ftp_client.c:990 plugins/rdp/rdp_plugin.c:2568
msgid "Remote"
msgstr "Distant"

#: src/remmina_ftp_client.c:997 plugins/rdp/rdp_plugin.c:2567
=======
#: src/remmina_ftp_client.c:990 plugins/rdp/rdp_plugin.c:2611
msgid "Remote"
msgstr "Distant"

#: src/remmina_ftp_client.c:997 plugins/rdp/rdp_plugin.c:2610
>>>>>>> 050fc71c
msgid "Local"
msgstr "Local"

#: src/remmina_ftp_client.c:1011
msgid "Progress"
msgstr "État d’avancement"

<<<<<<< HEAD
#: src/remmina_protocol_widget.c:290 src/remmina_ssh_plugin.c:829
=======
#: src/remmina_protocol_widget.c:291 src/remmina_ssh_plugin.c:829
>>>>>>> 050fc71c
#: src/remmina_ssh_plugin.c:1445
msgid "Open SFTP transfer…"
msgstr "Ouvrir un transfert de fichier sécurisé SFTP…"

<<<<<<< HEAD
#: src/remmina_protocol_widget.c:319
msgid "Executing external commands…"
msgstr "Exécution de commandes externes…"

#. TRANSLATORS: “%s” is a placeholder for the connection profile name
#: src/remmina_protocol_widget.c:327
#, c-format
msgid "Connecting to “%s”…"
msgstr "Connexion à « %s »…"

#. TRANSLATORS: “%s” is a placeholder for an hostname or an IP address.
#: src/remmina_protocol_widget.c:915 src/remmina_protocol_widget.c:1100
#, c-format
msgid "Connecting to “%s” via SSH…"
msgstr "Connexion à « %s » via SSH…"

#. TRANSLATORS: “%i” is a placeholder for a TCP port number.
#: src/remmina_protocol_widget.c:1164
#, c-format
msgid "Awaiting incoming SSH connection on port %i…"
msgstr "En attente d’une connexion SSH entrante sur le port %i…"

#: src/remmina_protocol_widget.c:1217
#, c-format
msgid "The “%s” command is not available on the SSH server."
msgstr "Impossible de trouver la commande « %s » sur le serveur SSH."

#: src/remmina_protocol_widget.c:1222
=======
#: src/remmina_protocol_widget.c:320
msgid "Executing external commands…"
msgstr "Exécution de commandes externes…"

#. TRANSLATORS: “%s” is a placeholder for the connection profile name
#: src/remmina_protocol_widget.c:328
#, c-format
msgid "Connecting to “%s”…"
msgstr "Connexion à « %s »…"

#. TRANSLATORS: “%s” is a placeholder for an hostname or an IP address.
#: src/remmina_protocol_widget.c:916 src/remmina_protocol_widget.c:1101
#, c-format
msgid "Connecting to “%s” via SSH…"
msgstr "Connexion à « %s » via SSH…"

#. TRANSLATORS: “%i” is a placeholder for a TCP port number.
#: src/remmina_protocol_widget.c:1165
#, c-format
msgid "Awaiting incoming SSH connection on port %i…"
msgstr "En attente d’une connexion SSH entrante sur le port %i…"

#: src/remmina_protocol_widget.c:1218
#, c-format
msgid "The “%s” command is not available on the SSH server."
msgstr "Impossible de trouver la commande « %s » sur le serveur SSH."

#: src/remmina_protocol_widget.c:1223
>>>>>>> 050fc71c
#, c-format
msgid "Could not run the “%s” command on the SSH server (status = %i)."
msgstr ""
"L’exécution de la commande « %s » sur le serveur SSH a échoué (statut = %i)."

#. TRANSLATORS: %s is a placeholder for an error message
<<<<<<< HEAD
#: src/remmina_protocol_widget.c:1230
=======
#: src/remmina_protocol_widget.c:1231
>>>>>>> 050fc71c
#, c-format
msgid "Could not run command. %s"
msgstr "Impossible d’exécuter la commande. %s"

#. TRANSLATORS: “%s” is a placeholder for a hostname or IP address.
<<<<<<< HEAD
#: src/remmina_protocol_widget.c:1300
=======
#: src/remmina_protocol_widget.c:1301
>>>>>>> 050fc71c
#, c-format
msgid "Connecting to %s via SSH…"
msgstr "Connexion à « %s » via SSH…"

<<<<<<< HEAD
#: src/remmina_protocol_widget.c:1694
msgid "Type in SSH username and password."
msgstr "Entrez le nom d’utilisateur SSH et le mot de passe."

#: src/remmina_protocol_widget.c:1749 src/remmina_protocol_widget.c:1781
=======
#: src/remmina_protocol_widget.c:1695
msgid "Type in SSH username and password."
msgstr "Entrez le nom d’utilisateur SSH et le mot de passe."

#: src/remmina_protocol_widget.c:1750 src/remmina_protocol_widget.c:1782
>>>>>>> 050fc71c
msgid "Fingerprint automatically accepted"
msgstr "Empreinte acceptée automatiquement"

#. TRANSLATORS: The user is asked to verify a new SSL certificate.
<<<<<<< HEAD
#: src/remmina_protocol_widget.c:1757
=======
#: src/remmina_protocol_widget.c:1758
>>>>>>> 050fc71c
msgid "Certificate details:"
msgstr "Détails du certificat :"

#. TRANSLATORS: An SSL certificate subject is usually the remote server the user connect to.
<<<<<<< HEAD
#: src/remmina_protocol_widget.c:1759 src/remmina_protocol_widget.c:1791
=======
#: src/remmina_protocol_widget.c:1760 src/remmina_protocol_widget.c:1792
>>>>>>> 050fc71c
msgid "Subject:"
msgstr "Sujet :"

#. TRANSLATORS: The name or email of the entity that have issued the SSL certificate
<<<<<<< HEAD
#: src/remmina_protocol_widget.c:1761 src/remmina_protocol_widget.c:1793
=======
#: src/remmina_protocol_widget.c:1762 src/remmina_protocol_widget.c:1794
>>>>>>> 050fc71c
msgid "Issuer:"
msgstr "Émetteur :"

#. TRANSLATORS: An SSL certificate fingerprint, is a hash of a certificate calculated on all certificate's data and its signature.
<<<<<<< HEAD
#: src/remmina_protocol_widget.c:1763
=======
#: src/remmina_protocol_widget.c:1764
>>>>>>> 050fc71c
msgid "Fingerprint:"
msgstr "Empreinte :"

#. TRANSLATORS: The user is asked to accept or refuse a new SSL certificate.
<<<<<<< HEAD
#: src/remmina_protocol_widget.c:1765
=======
#: src/remmina_protocol_widget.c:1766
>>>>>>> 050fc71c
msgid "Accept certificate?"
msgstr "Accepter le certificat ?"

#. TRANSLATORS: The user is asked to verify a new SSL certificate.
<<<<<<< HEAD
#: src/remmina_protocol_widget.c:1789
=======
#: src/remmina_protocol_widget.c:1790
>>>>>>> 050fc71c
msgid "The certificate changed! Details:"
msgstr "Le certificat a changé ! Détails :"

#. TRANSLATORS: An SSL certificate fingerprint, is a hash of a certificate calculated on all certificate's data and its signature.
<<<<<<< HEAD
#: src/remmina_protocol_widget.c:1795
=======
#: src/remmina_protocol_widget.c:1796
>>>>>>> 050fc71c
msgid "Old fingerprint:"
msgstr "Ancienne empreinte :"

#. TRANSLATORS: An SSL certificate fingerprint, is a hash of a certificate calculated on all certificate's data and its signature.
<<<<<<< HEAD
#: src/remmina_protocol_widget.c:1797
=======
#: src/remmina_protocol_widget.c:1798
>>>>>>> 050fc71c
msgid "New fingerprint:"
msgstr "Nouvelle empreinte :"

#. TRANSLATORS: The user is asked to accept or refuse a new SSL certificate.
<<<<<<< HEAD
#: src/remmina_protocol_widget.c:1799
=======
#: src/remmina_protocol_widget.c:1800
>>>>>>> 050fc71c
msgid "Accept changed certificate?"
msgstr "Acceptez‐vous le nouveau certificat ?"

#. TRANSLATORS: “%i” is a placeholder for a port number. “%s”  is a placeholder for a protocol name (VNC).
<<<<<<< HEAD
#: src/remmina_protocol_widget.c:1942
=======
#: src/remmina_protocol_widget.c:1943
>>>>>>> 050fc71c
#, c-format
msgid "Listening on port %i for an incoming %s connection…"
msgstr "À l’écoute sur le port %i d’une connexion %s entrante…"

<<<<<<< HEAD
#: src/remmina_protocol_widget.c:1967
msgid "Could not authenticate, attempting reconnection…"
msgstr "L’authentification a échoué. Nouvelle tentative de connexion…"

#: src/remmina_protocol_widget.c:2029 src/remmina_file_editor.c:436
=======
#: src/remmina_protocol_widget.c:1968
msgid "Could not authenticate, attempting reconnection…"
msgstr "L’authentification a échoué. Nouvelle tentative de connexion…"

#: src/remmina_protocol_widget.c:2030 src/remmina_file_editor.c:436
>>>>>>> 050fc71c
#: src/remmina_file_editor.c:1172 data/ui/remmina_main.glade:478
msgid "Server"
msgstr "Serveur"

#. TRANSLATORS: “%s” is a placeholder for a protocol name, like “RDP”.
<<<<<<< HEAD
#: src/remmina_protocol_widget.c:2047
=======
#: src/remmina_protocol_widget.c:2048
>>>>>>> 050fc71c
#, c-format
msgid "Install the %s protocol plugin first."
msgstr "Veuillez d’abord installer le greffon pour le protocole %s."

#: src/remmina_ssh.c:236
#, c-format
msgid "Could not authenticate with TOTP/OTP/2FA. %s"
msgstr ""
"Authentification par mot de passe à usage unique (TOTP, OTP ou "
"2FA )impossible. %s"

#: src/remmina_ssh.c:295 src/remmina_ssh.c:676
#, c-format
msgid "Could not authenticate with SSH password. %s"
msgstr "Authentification SSH par mot de passe impossible. %s"

#: src/remmina_ssh.c:322 src/remmina_ssh.c:389
msgid "No saved SSH passphrase supplied. Asking user to enter it."
msgstr ""
"Aucune phrase de passe SSH n’est enregistrée. L’utilisateur est sollicité à "
"en saisir une."

#. TRANSLATORS: The placeholder %s is an error message
#: src/remmina_ssh.c:327 src/remmina_ssh.c:368 src/remmina_ssh.c:394
#: src/remmina_ssh.c:433 src/remmina_ssh.c:746
#, c-format
msgid "Could not authenticate with public SSH key. %s"
msgstr "Authentification SSH par clef publique impossible. %s"

#. TRANSLATORS: The placeholder %s is an error message
#: src/remmina_ssh.c:336
#, c-format
msgid "SSH certificate cannot be imported. %s"
msgstr "Le certificat SSH n’a pas pu être importé. %s"

#. TRANSLATORS: The placeholder %s is an error message
#: src/remmina_ssh.c:345
#, c-format
msgid "SSH certificate cannot be copied into the private SSH key. %s"
msgstr ""
"Un certificat SSH ne peut être copié dans un fichier de clef SSH privée. %s"

#. TRANSLATORS: The placeholder %s is an error message
#: src/remmina_ssh.c:355
#, c-format
msgid "Could not authenticate using SSH certificate. %s"
msgstr "Authentification par certificat SSH impossible. %s"

#: src/remmina_ssh.c:369
msgid "SSH identity file not selected."
msgstr "Le fichier d’identité SSH n’a pas été sélectionné."

#. TRANSLATORS: The placeholder %s is an error message
#: src/remmina_ssh.c:380
#, c-format
msgid "Public SSH key cannot be imported. %s"
msgstr "La clef SSH publique n’a pas pu être importée. %s"

#: src/remmina_ssh.c:478
#, c-format
msgid "Could not authenticate automatically with public SSH key. %s"
msgstr "Authentification automatique par clef publique SSH impossible. %s"

#: src/remmina_ssh.c:523
#, c-format
msgid "Could not authenticate automatically with SSH agent. %s"
msgstr "L’authentification automatique via l’agent SSH a échoué. %s"

#: src/remmina_ssh.c:569 src/remmina_ssh.c:856
#, c-format
msgid "Could not authenticate with SSH GSSAPI/Kerberos. %s"
msgstr "Authentification SSH via GSSAPI/Kerberos impossible. %s"

#: src/remmina_ssh.c:598
msgid "The public SSH key changed!"
msgstr "La clef SSH publique a changé !"

#: src/remmina_ssh.c:711
#, c-format
msgid "Could not authenticate with keyboard-interactive. %s"
msgstr "Authentification SSH par saisie interactive impossible. %s"

#: src/remmina_ssh.c:813
#, c-format
msgid "Could not authenticate with automatic public SSH key. %s"
msgstr "Authentification SSH par clef publique impossible. %s"

#. TRANSLATORS: The placeholder %s is an error message
#: src/remmina_ssh.c:921
#, c-format
msgid "Could not fetch the server's public SSH key. %s"
msgstr "Récupération de la clef publique SSH du serveur impossible. %s"

#. TRANSLATORS: The placeholder %s is an error message
#: src/remmina_ssh.c:928
#, c-format
msgid "Could not fetch public SSH key. %s"
msgstr "Récupération de la clef publique SSH impossible. %s"

#. TRANSLATORS: The placeholder %s is an error message
#: src/remmina_ssh.c:936
#, c-format
msgid "Could not fetch checksum of the public SSH key. %s"
msgstr ""
"Impossible de récupérer la somme de contrôle de la clef publique SSH. %s"

#: src/remmina_ssh.c:949
msgid "The server is unknown. The public key fingerprint is:"
msgstr "Le serveur est inconnu. L’empreinte de la clef publique est :"

#: src/remmina_ssh.c:951 src/remmina_ssh.c:957
msgid "Do you trust the new public key?"
msgstr "Faites-vous confiance à la nouvelle clef publique ?"

#: src/remmina_ssh.c:954
msgid ""
"Warning: The server has changed its public key. This means you are either "
"under attack,\n"
"or the administrator has changed the key. The new public key fingerprint is:"
msgstr ""
"AVERTISSEMENT : la clef publique du serveur a changé. Cela signifie que soit "
"vous êtes victime d’une attaque,\n"
"soit que l’administrateur a changé la clef. L’empreinte de la nouvelle clef "
"publique est :"

#. TRANSLATORS: The placeholder %s is an error message
#: src/remmina_ssh.c:979
#, c-format
msgid "Could not check list of known SSH hosts. %s"
msgstr "Impossible de vérifier la liste des hôtes SSH connus. %s"

#: src/remmina_ssh.c:988
msgid "SSH password"
msgstr "Mot de passe SSH"

#: src/remmina_ssh.c:995 src/remmina_ssh.c:1039
msgid "SSH private key passphrase"
msgstr "Phrase de passe de la clef SSH privée"

#: src/remmina_ssh.c:1000
msgid "SSH Kerberos/GSSAPI"
msgstr "SSH avec Kerberos/GSSAPI"

#: src/remmina_ssh.c:1005
msgid "Enter TOTP/OTP/2FA code"
msgstr "Entrez le code TOTP, OTP ou 2FA"

#: src/remmina_ssh.c:1035 src/remmina_ssh.c:1061
msgid "SSH tunnel credentials"
msgstr "Identifiants du tunnel SSH"

#: src/remmina_ssh.c:1035 src/remmina_ssh.c:1061
msgid "SSH credentials"
msgstr "Identifiants SSH"

#: src/remmina_ssh.c:1112
msgid "Keyboard interactive login, TOTP/OTP/2FA"
msgstr "Authentification par saisie interactive, TOTP/OTP/2FA"

#. TRANSLATORS: The placeholder %s is an error message
#: src/remmina_ssh.c:1337
#, c-format
msgid "Could not start SSH session. %s"
msgstr "Impossible d’établir la connexion SSH. %s"

#. TRANSLATORS: The placeholder %s is an error message
#: src/remmina_ssh.c:1735
#, c-format
msgid "Could not create channel. %s"
msgstr "Impossible de créer le canal. %s"

#. TRANSLATORS: The placeholder %s is an error message
#: src/remmina_ssh.c:1746
#, c-format
msgid "Could not connect to SSH tunnel. %s"
msgstr "Connexion au tunnel SSH impossible. %s"

#. TRANSLATORS: The placeholder %s is an error message
#: src/remmina_ssh.c:1816 src/remmina_ssh.c:1837 src/remmina_ssh.c:1846
#, c-format
msgid "Could not request port forwarding. %s"
msgstr "Échec de la demande de redirection de port. %s"

#: src/remmina_ssh.c:1876
msgid "The server did not respond."
msgstr "Le serveur n’a pas répondu."

#: src/remmina_ssh.c:1916
#, c-format
msgid "Cannot connect to local port %i."
msgstr "Impossible de se connecter au port local %i."

#. TRANSLATORS: The placeholder %s is an error message
#: src/remmina_ssh.c:1965
#, c-format
msgid "Could not write to SSH channel. %s"
msgstr "Écriture dans le canal SSH impossible. %s"

#. TRANSLATORS: The placeholder %s is an error message
#: src/remmina_ssh.c:1972
#, c-format
msgid "Could not read from tunnel listening socket. %s"
msgstr "Impossible de lire depuis le socket d’écoute du tunnel. %s"

#. TRANSLATORS: The placeholder %s is an error message
#: src/remmina_ssh.c:1992
#, c-format
msgid "Could not poll SSH channel. %s"
msgstr "Impossible d’interroger le canal SSH. %s"

#. TRANSLATORS: The placeholder %s is an error message
#: src/remmina_ssh.c:1999
#, c-format
msgid "Could not read SSH channel in a non-blocking way. %s"
msgstr "Impossible de lire le canal SSH de manière non bloquante. %s"

#. TRANSLATORS: The placeholder %s is an error message
#: src/remmina_ssh.c:2018
#, c-format
msgid "Could not send data to tunnel listening socket. %s"
msgstr "Impossible d’envoyer des données au socket d’écoute du tunnel. %s"

#: src/remmina_ssh.c:2120
msgid "Assign a destination port."
msgstr "Attribuer un port de destination."

#: src/remmina_ssh.c:2127
msgid "Could not create socket."
msgstr "Impossible de créer le socket."

#: src/remmina_ssh.c:2137
msgid "Could not bind server socket to local port."
msgstr "Impossible de lier le socket serveur au port local."

#: src/remmina_ssh.c:2143
msgid "Could not listen to local port."
msgstr "Impossible d’écouter le port local."

#. TRANSLATORS: Do not translate pthread
#: src/remmina_ssh.c:2153 src/remmina_ssh.c:2170 src/remmina_ssh.c:2188
msgid "Could not start pthread."
msgstr "Impossible de démarrer le fil d’exécution POSIX (pthread)."

#. TRANSLATORS: The placeholder %s is an error message
#: src/remmina_ssh.c:2280
#, c-format
msgid "Could not create SFTP session. %s"
msgstr "Impossible d’établir la session SFTP. %s"

#. TRANSLATORS: The placeholder %s is an error message
#: src/remmina_ssh.c:2285
#, c-format
msgid "Could not start SFTP session. %s"
msgstr "Impossible d’établir la connexion SFTP. %s"

#. TRANSLATORS: The placeholder %s is an error message
<<<<<<< HEAD
#: src/remmina_ssh.c:2378
=======
#: src/remmina_ssh.c:2379
>>>>>>> 050fc71c
#, c-format
msgid "Could not open channel. %s"
msgstr "Ouverture du canal impossible. %s"

#. TRANSLATORS: The placeholder %s is an error message
<<<<<<< HEAD
#: src/remmina_ssh.c:2393
=======
#: src/remmina_ssh.c:2394
>>>>>>> 050fc71c
#, c-format
msgid "Could not request shell. %s"
msgstr "Impossible d’obtenir un shell. %s"

<<<<<<< HEAD
#: src/remmina_ssh.c:2511
=======
#: src/remmina_ssh.c:2521
>>>>>>> 050fc71c
msgid "Could not create PTY device."
msgstr "Impossible de créer un pseudo‐terminal."

#: src/remmina_exec.c:475
#, c-format
msgid "Plugin %s is not registered."
msgstr "Le greffon %s n’est pas répertorié."

#: src/remmina_main.c:669
msgid "The latest successful connection attempt, or a pre-computed date"
<<<<<<< HEAD
msgstr ""

#: src/remmina_main.c:671
#, c-format
msgid "Total %i item."
msgid_plural "Total %i items."
msgstr[0] "%i élément au total."
msgstr[1] "%i éléments au total."

#: src/remmina_main.c:865
#, c-format
msgid "Are you sure you want to delete “%s”?"
msgstr "Êtes‐vous sûr(e) de vouloir supprimer « %s » ?"

=======
msgstr "La dernière tentative de connexion réussie, ou une date précalculée"

#: src/remmina_main.c:671
#, c-format
msgid "Total %i item."
msgid_plural "Total %i items."
msgstr[0] "%i élément au total."
msgstr[1] "%i éléments au total."

#: src/remmina_main.c:865
#, c-format
msgid "Are you sure you want to delete “%s”?"
msgstr "Êtes‐vous sûr(e) de vouloir supprimer « %s » ?"

>>>>>>> 050fc71c
#: src/remmina_main.c:989
#, c-format
msgid ""
"Unable to import:\n"
"%s"
msgstr ""
"Importation impossible :\n"
"%s"

#: src/remmina_main.c:1015 data/ui/remmina_main.glade:285
msgid "Import"
msgstr "Importer"

#: src/remmina_main.c:1038 src/remmina_file_editor.c:1791
msgid "_Save"
msgstr "_Enregistrer"

#: src/remmina_main.c:1044
msgid "This protocol does not support exporting."
msgstr "Ce protocole ne gère pas l’exportation."

#: src/remmina_main.c:1361
msgid "Remmina Remote Desktop Client"
msgstr "Visionneur de bureaux distants Remmina"

#: src/remmina_main.c:1363
msgid "Remmina Kiosk"
msgstr "Démarrer Remmina en mode Kiosque"

#. TRANSLATORS: The placeholder %s is a directory path
#: src/remmina_sftp_client.c:173
#, c-format
msgid "Could not create the folder “%s”."
msgstr "Création du répertoire « %s » impossible."

#. TRANSLATORS: The placeholder %s is a file path
#: src/remmina_sftp_client.c:181 src/remmina_sftp_client.c:202
#, c-format
msgid "Could not create the file “%s”."
msgstr "Création du fichier « %s » impossible."

#. TRANSLATORS: The placeholders %s are a file path, and an error message.
#: src/remmina_sftp_client.c:220
#, c-format
msgid "Could not open the file “%s” on the server. %s"
msgstr "Impossible d’ouvrir le fichier « %s » sur le serveur. %s"

#: src/remmina_sftp_client.c:242
#, c-format
msgid "Could not save the file “%s”."
msgstr "Impossible d’enregistrer le fichier « %s »."

#: src/remmina_sftp_client.c:281 src/remmina_sftp_client.c:698
#: src/remmina_sftp_client.c:761
#, c-format
msgid "Could not open the folder “%s”. %s"
msgstr "Ouverture du répertoire « %s » impossible. %s"

#: src/remmina_sftp_client.c:385
#, c-format
msgid "Could not create the folder “%s” on the server. %s"
msgstr "Création du répertoire « %s » sur le serveur impossible. %s"

#: src/remmina_sftp_client.c:413 src/remmina_sftp_client.c:435
#, c-format
msgid "Could not create the file “%s” on the server. %s"
msgstr "Création du fichier « %s » sur le serveur impossible. %s"

#: src/remmina_sftp_client.c:456
#, c-format
msgid "Could not open the file “%s”."
msgstr "Ouverture du fichier « %s » impossible."

#: src/remmina_sftp_client.c:476
#, c-format
msgid "Could not write to the file “%s” on the server. %s"
msgstr "Écriture dans fichier « %s » sur le serveur impossible. %s"

#: src/remmina_sftp_client.c:716
#, c-format
msgid "Could not read from the folder. %s"
msgstr "Lecture du répertoire impossible. %s"

#: src/remmina_sftp_client.c:823
msgid "Are you sure you want to cancel the file transfer in progress?"
msgstr "Êtes‐vous sûr(e) de vouloir annuler le transfert de fichier en cours ?"

#: src/remmina_sftp_client.c:857
#, c-format
msgid "Could not delete “%s”. %s"
msgstr "Suppression de « %s » impossible. %s"

#: src/remmina_sftp_client.c:942
msgid "The file exists already"
msgstr "Le fichier existe déjà"

#: src/remmina_sftp_client.c:945
msgid "Resume"
msgstr "Reprendre"

#: src/remmina_sftp_client.c:946
msgid "Overwrite"
msgstr "Écraser"

#: src/remmina_sftp_client.c:964
msgid "The following file already exists in the target folder:"
msgstr "Le fichier suivant est déjà présent dans le dossier de destination :"

#: src/remmina_file_editor.c:61
msgid ""
"<big>Supported formats\n"
"• server\n"
"• server[:port]\n"
"VNC additional formats\n"
"• ID:repeater ID number\n"
"• unix:///path/socket.sock</big>"
msgstr ""
"<big>Formats pris en charge :\n"
"• <tt>serveur</tt>\n"
"• <tt>serveur[:port]</tt>\n"
<<<<<<< HEAD
=======
"\n"
>>>>>>> 050fc71c
"Formats additionnels pour VNC :\n"
"• <tt>ID:identifiant numérique du répéteur</tt>\n"
"• <tt>unix:///chemin/vers/socket.sock</tt></big>"

#: src/remmina_file_editor.c:70
msgid ""
"<big>• command in PATH args %h\n"
"• /path/to/foo -options %h %u\n"
"• %h is substituted with the server name\n"
"• %t is substituted with the SSH server name\n"
"• %u is substituted with the username\n"
"• %U is substituted with the SSH username\n"
"• %p is substituted with Remmina profile name\n"
"• %g is substituted with Remmina profile group name\n"
"• %d is substituted with local date and time in ISO 8601 format\n"
"Do not run in background if you want the command to be executed before "
"connecting.\n"
"</big>"
msgstr ""
"<big>\n"
"• <tt>commande</tt> (accessible depuis les chemins d’accès définis dans "
"<tt>PATH</tt>) <tt>[arguments] %h</tt>\n"
"• <tt>/chemin/vers/commande -options %h %u</tt>\n"
"• <tt>%h</tt> est remplacé par le nom du serveur\n"
"• <tt>%t</tt> est remplacé par nom du serveur SSH\n"
"• <tt>%u</tt> est remplacé par le nom d’utilisateur\n"
"• <tt>%U</tt> est remplacé par le nom d’utilisateur SSH\n"
"• <tt>%p</tt> est remplacé par le nom du profil Remmina\n"
"• <tt>%g</tt> est remplacé par le nom de groupe du profil Remmina\n"
"• <tt>%d</tt> est remplacé par l’horodatage local au format ISO 8601\n"
"Ne lancez pas la commande en tâche de fond si vous voulez qu’elle soit "
"exécutée avant la connexion.\n"
"</big>"

#: src/remmina_file_editor.c:84
msgid ""
"<big>Supported formats\n"
"• server\n"
"• server[:port]\n"
"• username@server[:port] (SSH protocol only)</big>"
msgstr ""
"<big>Formats pris en charge :\n"
"• <tt>serveur</tt> ;\n"
"• <tt>serveur:port</tt> ;\n"
"• <tt>utilisateur@serveur[:port]</tt> (uniquement pour le protocole SSH).</"
"big>"

#: src/remmina_file_editor.c:162
<<<<<<< HEAD
#, fuzzy
msgid "Input is invalid."
msgstr "L'entrée n'est pas valide."
=======
msgid "Input is invalid."
msgstr "L’entrée est incorrecte."
>>>>>>> 050fc71c

#: src/remmina_file_editor.c:239
msgid "Choose a Remote Desktop Server"
msgstr "Choisir un serveur de bureau distant"

#: src/remmina_file_editor.c:460
#, c-format
msgid "Browse the network to find a %s server"
msgstr "Parcourir le réseau à la recherche d’un serveur %s"

#: src/remmina_file_editor.c:564
msgid "Resolution"
msgstr "Définitions d’affichage"

#: src/remmina_file_editor.c:571
msgid "Use initial window size"
msgstr "Utiliser la taille de fenêtre initiale"

#: src/remmina_file_editor.c:575
msgid "Use client resolution"
msgstr "Utiliser la définition d’affichage du client"

#: src/remmina_file_editor.c:586 src/remmina_file_editor.c:1152
msgid "Custom"
msgstr "Personnalisée"

#: src/remmina_file_editor.c:945
msgid "Keyboard mapping"
msgstr "Agencement du clavier"

#: src/remmina_file_editor.c:1072
msgid "Behavior"
msgstr "Comportement"

#: src/remmina_file_editor.c:1075
msgid "Execute a Command"
msgstr "Exécute une commande"

#: src/remmina_file_editor.c:1079
msgid "Before connecting"
msgstr "Avant connexion"

#: src/remmina_file_editor.c:1081
msgid "command %h %u %t %U %p %g --option"
msgstr "commande %h %u %t %U %p %g --option"

#: src/remmina_file_editor.c:1086
msgid "After connecting"
msgstr "Après connexion"

#: src/remmina_file_editor.c:1088
msgid "/path/to/command -opt1 arg %h %u %t -opt2 %U %p %g"
msgstr "/chemin/vers/la/commande -option1 argument %h %u %t -option2 %U %p %g"

#: src/remmina_file_editor.c:1092
msgid "Start-up"
msgstr "Démarrage"

#: src/remmina_file_editor.c:1095
msgid "Auto-start this profile"
msgstr "Démarrer automatiquement ce profil"

#: src/remmina_file_editor.c:1125
msgid "SSH Tunnel"
msgstr "Tunnel SSH"

#: src/remmina_file_editor.c:1126
msgid "Enable SSH tunnel"
msgstr "Activer le tunnel SSH"

#: src/remmina_file_editor.c:1133
msgid "Tunnel via loopback address"
msgstr "Tunnel via l’adresse de bouclage"

#: src/remmina_file_editor.c:1143
#, c-format
msgid "Same server at port %i"
msgstr "Même serveur sur le port %i"

<<<<<<< HEAD
#: src/remmina_file_editor.c:1193 plugins/rdp/rdp_plugin.c:2724
=======
#: src/remmina_file_editor.c:1193 plugins/rdp/rdp_plugin.c:2767
>>>>>>> 050fc71c
msgid "Start-up path"
msgstr "Chemin d’accès au démarrage"

#: src/remmina_file_editor.c:1202
msgid "SSH Authentication"
msgstr "Authentification SSH"

#: src/remmina_file_editor.c:1229
msgid "SSH private key file"
msgstr "Fichier contenant la clef SSH privée"

#: src/remmina_file_editor.c:1235 src/remmina_ssh_plugin.c:1474
msgid "SSH certificate file"
msgstr "Fichier du certificat SSH"

#: src/remmina_file_editor.c:1293
msgid "Basic"
msgstr "Basique"

#: src/remmina_file_editor.c:1299
msgid "Advanced"
msgstr "Avancé"

#: src/remmina_file_editor.c:1310
msgid "Notes"
msgstr "Notes"

#: src/remmina_file_editor.c:1438
<<<<<<< HEAD
#, fuzzy, c-format
msgid "(%s: %i): Can't validate setting '%s' since 'value' or 'gfe' are NULL!"
msgstr ""
"(%s : %i) : Impossible de valider le paramètre '%s] puisque 'value' ou 'gfe' "
"sont NULL !"

#: src/remmina_file_editor.c:1441
#, fuzzy, c-format
=======
#, c-format
msgid "(%s: %i): Can't validate setting '%s' since 'value' or 'gfe' are NULL!"
msgstr ""
"(%s : %i) : impossible de valider le paramètre « %s » car « value » ou "
"« gfe » est à NULL !"

#: src/remmina_file_editor.c:1441
#, c-format
>>>>>>> 050fc71c
msgid ""
"(%s: %i): Can't validate user input since 'setting_name_to_validate', "
"'value' or 'gfe' are NULL!"
msgstr ""
<<<<<<< HEAD
"(%s : %i) : Impossible de valider l'entrée utilisateur car "
"'setting_name_to_validate', 'value' ou 'gfe' sont NULL !"

#. TRANSLATORS: Meta-error. Shouldn't be visible.
#: src/remmina_file_editor.c:1445 plugins/x2go/x2go_plugin.c:856
#: plugins/x2go/x2go_plugin.c:1440
=======
"(%s : %i) : impossible de valider l’entrée utilisateur car "
"« setting_name_to_validate », « value » ou « gfe » est à NULL !"

#. TRANSLATORS: Meta-error. Shouldn't be visible.
#: src/remmina_file_editor.c:1445 plugins/x2go/x2go_plugin.c:2188
#: plugins/x2go/x2go_plugin.c:2817
>>>>>>> 050fc71c
msgid "Internal error."
msgstr "Erreur interne."

#: src/remmina_file_editor.c:1667 src/remmina_file_editor.c:1703
#: src/remmina_file_editor.c:1724 src/remmina_file_editor.c:1747
<<<<<<< HEAD
#, fuzzy, c-format
#| msgid "Could not create SFTP session. %s"
msgid "Couldn't validate user input. %s"
msgstr "Impossible de valider la saisie de l'utilisateur. %s"
=======
#, c-format
msgid "Couldn't validate user input. %s"
msgstr "Impossible de valider la saisie de l’utilisateur. %s"
>>>>>>> 050fc71c

#: src/remmina_file_editor.c:1691
msgid "Default settings saved."
msgstr "Les paramètres par défaut ont été enregistrés."

#: src/remmina_file_editor.c:1781
msgid "Remote Connection Profile"
msgstr "Profil de connexion à distance"

#: src/remmina_file_editor.c:1787
msgid "Save as Default"
msgstr "Définir par défaut"

#: src/remmina_file_editor.c:1788
msgid "Use the current settings as the default for all new connection profiles"
msgstr ""
"Utiliser les paramètres actuels comme paramètres par défaut pour les "
"nouveaux profils de connexion"

#: src/remmina_file_editor.c:1796 data/ui/remmina_main.glade:160
msgid "Connect"
msgstr "Connexion"

#: src/remmina_file_editor.c:1799
msgid "_Save and Connect"
msgstr "_Enregistrer et se connecter"

#: src/remmina_file_editor.c:1922
msgid "Quick Connect"
msgstr "Connexion rapide"

#: src/remmina_file_editor.c:1946
#, c-format
msgid "Use '%s' as subgroup delimiter"
msgstr "Utiliser « %s » comme délimiteur de sous‐groupe"

#: src/remmina_file_editor.c:2012 src/remmina_file_editor.c:2030
#, c-format
msgid "Could not find the file “%s”."
msgstr "Le fichier « %s » est introuvable."

#. TRANSLATORS: This is a message that pops up when an external Remmina plugin tries to set the window resolution using a legacy parameter.
#. TRANSLATORS: This is a message that pop-up when an external Remmina plugin tries to set the windows resolution using a legacy parameter.
#: src/remmina_file.c:451 src/remmina_file.c:497
msgid ""
"Using the «resolution» parameter in the Remmina preferences file is "
"deprecated.\n"
msgstr ""
<<<<<<< HEAD

#: src/remmina_icon.c:136
msgid "Open Main Window"
msgstr "Ouvrir la fenêtre principale"

#: src/remmina_icon.c:141 data/ui/remmina_main.glade:254
msgid "_Preferences"
msgstr "_Préférences"

#: src/remmina_icon.c:146
msgid "_About"
msgstr "À _propos"

#: src/remmina_icon.c:156
msgid "Enable Service Discovery"
msgstr "Activer la découverte de services"

#: src/remmina_icon.c:168 data/ui/remmina_main.glade:404
msgid "_Quit"
msgstr "_Quitter"

#. TRANSLATORS: Applet name as per the Freedesktop Desktop entry specification https://specifications.freedesktop.org/desktop-entry-spec/latest/
#. TRANSLATORS: Applet Name as per the Freedesktop Desktop entry specification https://specifications.freedesktop.org/desktop-entry-spec/latest/
#: src/remmina_icon.c:294 src/remmina_icon.c:450
msgid "Remmina Applet"
msgstr "Appliquette Remmina"

#. TRANSLATORS: Applet comment/description as per the Freedesktop Desktop entry specification https://specifications.freedesktop.org/desktop-entry-spec/latest/
#: src/remmina_icon.c:296 src/remmina_icon.c:452
msgid "Connect to remote desktops through the applet menu"
msgstr "Se connecter aux bureaux distants via le menu de l’appliquette"

#: src/remmina_icon.c:359
msgid "StatusNotifier/Appindicator support in “"
msgstr ""

#. TRANSLATORS: %s is a placeholder for "StatusNotifier/Appindicator suppor in “DESKTOP NAME”: "
#: src/remmina_icon.c:366
#, c-format
msgid "%s your desktop does support it"
msgstr ""

#. TRANSLATORS: %s is a placeholder for "StatusNotifier/Appindicator suppor in “DESKTOP NAME”: "
#: src/remmina_icon.c:368
#, c-format
msgid "%s and Remmina has built-in (compiled) support for libappindicator."
msgstr ""

#. TRANSLATORS: %s is a placeholder for "StatusNotifier/Appindicator suppor in “DESKTOP NAME”: "
#: src/remmina_icon.c:371
#, c-format
msgid ""
"%s not supported natively by your Desktop Environment. libappindicator will "
"try to fallback to GtkStatusIcon/xembed"
msgstr ""

#. TRANSLATORS: %s is a placeholder for "StatusNotifier/Appindicator suppor in “DESKTOP NAME”: "
#: src/remmina_icon.c:375
#, c-format
msgid "%s You may need to install, and use XApp Status Applet"
msgstr ""

#. TRANSLATORS: %s is a placeholder for "StatusNotifier/Appindicator suppor in “DESKTOP NAME”: "
#: src/remmina_icon.c:378
#, c-format
msgid "%s You may need to install, and use KStatusNotifierItem"
msgstr ""

#. TRANSLATORS: %s is a placeholder for "StatusNotifier/Appindicator suppor in “DESKTOP NAME”: "
#: src/remmina_icon.c:381
#, c-format
msgid "%s You may need to install, and use XEmbed SNI Proxy"
msgstr ""

#. TRANSLATORS: %s is a placeholder for "StatusNotifier/Appindicator suppor in “DESKTOP NAME”: "
#: src/remmina_icon.c:384
#, c-format
msgid "%s You may need to install, and use Gnome Shell Extension Appindicator"
msgstr ""

#. TRANSLATORS: %s is a placeholder for an error message
#: src/remmina_ssh_plugin.c:539
#, c-format
msgid "Error: %s"
msgstr "Erreur : %s"

#: src/remmina_ssh_plugin.c:556
msgid "Terminal content saved in"
msgstr "Contenu du terminal enregistré sous"

#: src/remmina_ssh_plugin.c:822
msgid "Select All (host+A)"
msgstr "Tout sélectionner (<hôte> + A)"

#: src/remmina_ssh_plugin.c:823
msgid "Copy (host+C)"
msgstr "Copier (<hôte> + C)"

#: src/remmina_ssh_plugin.c:824
msgid "Paste (host+V)"
msgstr "Coller (<hôte> + V)"

#: src/remmina_ssh_plugin.c:825
msgid "Save session to file"
msgstr "Enregistrer la session dans un fichier"

#: src/remmina_ssh_plugin.c:826
msgid "Increase font size (host+Page Up)"
msgstr "Augmenter la taille de la police (<hôte> + ⇞)"

#: src/remmina_ssh_plugin.c:827
msgid "Decrease font size (host+Page Down)"
msgstr "Réduire la taille de la police (<hôte> + ⇟)"

#: src/remmina_ssh_plugin.c:828
msgid "Find text (host+G)"
msgstr "Recherche de texte (<hôte> + G)"

#: src/remmina_ssh_plugin.c:1439 data/ui/remmina_main.glade:177
msgid "Copy"
msgstr "Copier"

#: src/remmina_ssh_plugin.c:1439
msgid "_Copy"
msgstr "_Copier"

#: src/remmina_ssh_plugin.c:1440
msgid "Paste"
msgstr "Coller"

#: src/remmina_ssh_plugin.c:1440
msgid "_Paste"
msgstr "C_oller"

#: src/remmina_ssh_plugin.c:1441
msgid "Select all"
msgstr "Tout sélectionner"

#: src/remmina_ssh_plugin.c:1441
msgid "_Select all"
msgstr "_Tout sélectionner"

#: src/remmina_ssh_plugin.c:1442
msgid "Increase font size"
msgstr "Augmenter la taille de la police"

#: src/remmina_ssh_plugin.c:1442
msgid "_Increase font size"
msgstr "_Réduire la taille de la police"

#: src/remmina_ssh_plugin.c:1443
msgid "Decrease font size"
msgstr "Réduire la taille de la police"

#: src/remmina_ssh_plugin.c:1443
msgid "_Decrease font size"
msgstr "_Réduire la taille de la police"

#: src/remmina_ssh_plugin.c:1444
msgid "Find text"
msgstr "Rechercher un texte"

#: src/remmina_ssh_plugin.c:1444
msgid "_Find text"
msgstr "_Recherche de texte"

#: src/remmina_ssh_plugin.c:1471 plugins/spice/spice_plugin.c:674
#: plugins/vnc/vnc_plugin.c:1977 plugins/vnc/vnc_plugin.c:1989
msgid "User password"
msgstr "Mot de passe de l’utilisateur"

#: src/remmina_ssh_plugin.c:1477 plugins/rdp/rdp_plugin.c:2723
msgid "Start-up program"
msgstr "Programme de démarrage"

#: src/remmina_ssh_plugin.c:1482
msgid ""
"The filename can use the following placeholders:\n"
"\n"
"  • %h is substituted with the server name\n"
"  • %t is substituted with the SSH server name\n"
"  • %u is substituted with the username\n"
"  • %U is substituted with the SSH username\n"
"  • %p is substituted with Remmina profile name\n"
"  • %g is substituted with Remmina profile group name\n"
"  • %d is substituted with local date and time in ISO 8601 format\n"
msgstr ""
"Le nom de fichier peut être composé à l’aide des instructions de formatage "
"suivantes :\n"
"\n"
"  • <tt>%h</tt>, qui sera remplacé par le nom du serveur ;\n"
"  • <tt>%t</tt>, qui sera remplacé par nom du serveur SSH ;\n"
"  • <tt>%u</tt>, qui sera remplacé par le nom d’utilisateur ;\n"
"  • <tt>%U</tt>, qui sera remplacé par le nom d’utilisateur SSH ;\n"
"  • <tt>%p</tt>, qui sera remplacé par le nom du profil Remmina ;\n"
"  • <tt>%g</tt>, qui sera remplacé par le nom de groupe du profil Remmina ;\n"
"  • <tt>%d</tt>, qui sera remplacé par l’horodatage local au format "
"ISO 8601.\n"

#: src/remmina_ssh_plugin.c:1504
msgid "Terminal colour scheme"
msgstr "Palette de couleurs du terminal"

#: src/remmina_ssh_plugin.c:1505
msgid "Character set"
msgstr "Jeu de caractères"

#: src/remmina_ssh_plugin.c:1507
msgid "KEX (Key Exchange) algorithms"
msgstr "Algorithmes d’échange de clefs (KEX)"

#: src/remmina_ssh_plugin.c:1508
msgid "Symmetric cipher client to server"
msgstr "Chiffrement symétrique client‐serveur"

#: src/remmina_ssh_plugin.c:1509
msgid "Preferred server host key types"
msgstr "Types de clef d’hôte préférés"

#: src/remmina_ssh_plugin.c:1510
msgid "Folder for SSH session log"
msgstr "Dossier du journal de la session SSH"

#: src/remmina_ssh_plugin.c:1511
msgid "Filename for SSH session log"
msgstr "Nom de fichier du journal de la session SSH"

#: src/remmina_ssh_plugin.c:1512
msgid "Log SSH session when exiting Remmina"
msgstr "Enregistrer le journal de la session SSH à la fermeture de Remmina"

#: src/remmina_ssh_plugin.c:1513
msgid "Log SSH session asynchronously"
msgstr "Journaliser la session SSH de manière asynchrone"

#: src/remmina_ssh_plugin.c:1513
msgid "Saving the session asynchronously may have a notable performance impact"
msgstr ""
"Enregistrer la session de manière asynchrone peut avoir un impact notable "
"sur les performances"

#: src/remmina_ssh_plugin.c:1514
msgid "Audible terminal bell"
msgstr "Bip du terminal"

#: src/remmina_ssh_plugin.c:1515
msgid "SSH compression"
msgstr "Compression SSH"

#: src/remmina_ssh_plugin.c:1516
msgid "Don't remember passwords"
msgstr "Ne pas enregistrer les mots de passe"

#: src/remmina_ssh_plugin.c:1517
msgid "Strict host key checking"
msgstr "Vérification stricte des clefs d’hôte"

#: src/remmina_ssh_plugin.c:1531
msgid "SSH - Secure Shell"
msgstr "SSH — Shell sécurisé"

#: plugins/kwallet/src/kwallet_plugin_main.c:118
msgid "Secured password storage in KWallet"
msgstr "Stockage sécurisé des mots de passe dans KWallet"

#: plugins/rdp/rdp_settings.c:217
msgid "<Auto-detect>"
msgstr "<auto‑détecter>"

#: plugins/rdp/rdp_settings.c:249
msgid "<Not set>"
msgstr "<non défini>"

#: plugins/rdp/rdp_settings.c:280
msgid "<Choose a quality level to edit…>"
msgstr "<choisissez un niveau de qualité à éditer…>"

#: plugins/rdp/rdp_settings.c:282 plugins/rdp/rdp_plugin.c:2542
#: plugins/vnc/vnc_plugin.c:1934
msgid "Poor (fastest)"
msgstr "Mauvaise (le plus rapide)"

#: plugins/rdp/rdp_settings.c:284 plugins/rdp/rdp_plugin.c:2543
#: plugins/vnc/vnc_plugin.c:1933
msgid "Medium"
msgstr "Moyenne"

#: plugins/rdp/rdp_settings.c:286 plugins/rdp/rdp_plugin.c:2544
#: plugins/vnc/vnc_plugin.c:1931
msgid "Good"
msgstr "Bonne"

#: plugins/rdp/rdp_settings.c:288 plugins/rdp/rdp_plugin.c:2545
#: plugins/vnc/vnc_plugin.c:1932
msgid "Best (slowest)"
msgstr "Excellente (le plus lent)"

#: plugins/rdp/rdp_settings.c:427
msgid "Keyboard layout"
msgstr "Disposition du clavier"

#: plugins/rdp/rdp_settings.c:457
msgid "Use client keyboard mapping"
msgstr "Utiliser la disposition clavier du client"

#: plugins/rdp/rdp_settings.c:468
#, fuzzy
#| msgid "Keyboard mapping"
msgid "Keyboard scancode remapping"
msgstr "Remplacement du scancode du clavier"

#: plugins/rdp/rdp_settings.c:483
#, fuzzy
msgid "List of key=value,… pairs to remap scancodes. E.g. 0x56=0x29,0x29=0x56"
msgstr ""
"Liste de paires clé=valeur,... pour remapper les scancodes. Par exemple : "
"0x56=0x29,0x29=0x56"

#: plugins/rdp/rdp_settings.c:486
#, fuzzy
msgid "FreeRDP > 2.3.0 is required to map scancodes"
msgstr "FreeRDP > 2.3.0 est nécessaire pour mapper les scancodes."

#: plugins/rdp/rdp_settings.c:494
msgid "Quality settings"
msgstr "Paramètres de qualité"

#: plugins/rdp/rdp_settings.c:517
msgid "Wallpaper"
msgstr "Fond d’écran"

#: plugins/rdp/rdp_settings.c:525
msgid "Window drag"
msgstr "Glissement des fenêtres"

#: plugins/rdp/rdp_settings.c:532
msgid "Menu animation"
msgstr "Animation des menus"

#: plugins/rdp/rdp_settings.c:540
msgid "Theme"
msgstr "Thème"

#: plugins/rdp/rdp_settings.c:547
msgid "Cursor shadow"
msgstr "Ombre du curseur"

#: plugins/rdp/rdp_settings.c:555
msgid "Cursor blinking"
msgstr "Clignotement du curseur"

#: plugins/rdp/rdp_settings.c:562
msgid "Font smoothing"
msgstr "Lissage des polices de caractères"

#: plugins/rdp/rdp_settings.c:570
msgid "Composition"
msgstr "Composition"

#: plugins/rdp/rdp_settings.c:580
msgid "Remote scale factor"
msgstr "Facteur de redimensionnement distant"

#: plugins/rdp/rdp_settings.c:595
msgid "Desktop scale factor %"
msgstr "Rapport de redimensionnement du bureau (%)"

#: plugins/rdp/rdp_settings.c:607
msgid "Device scale factor %"
msgstr "Rapport de redimensionnement de l’appareil (%)"

#: plugins/rdp/rdp_settings.c:630
msgid "Desktop orientation"
msgstr "Orientation du bureau"

#: plugins/rdp/rdp_settings.c:650
msgid "Input device settings"
msgstr "Paramètres du périphérique d’entrée"

#: plugins/rdp/rdp_settings.c:658 plugins/rdp/rdp_plugin.c:2686
#: plugins/vnc/vnc_plugin.c:2014
msgid "Disable smooth scrolling"
msgstr "Désactiver le défilement doux"

#: plugins/rdp/rdp_settings.c:669
msgid "General settings"
msgstr "Paramètres généraux"
=======
"L’utilisation du paramètre « résolution » dans le fichier de préférences de "
"Remmina est obsolète.\n"

#: src/remmina_icon.c:136
msgid "Open Main Window"
msgstr "Ouvrir la fenêtre principale"

#: src/remmina_icon.c:141 data/ui/remmina_main.glade:254
msgid "_Preferences"
msgstr "_Préférences"

#: src/remmina_icon.c:146
msgid "_About"
msgstr "À _propos"

#: src/remmina_icon.c:156
msgid "Enable Service Discovery"
msgstr "Activer la découverte de services"

#: src/remmina_icon.c:168 data/ui/remmina_main.glade:404
msgid "_Quit"
msgstr "_Quitter"

#. TRANSLATORS: Applet name as per the Freedesktop Desktop entry specification https://specifications.freedesktop.org/desktop-entry-spec/latest/
#. TRANSLATORS: Applet Name as per the Freedesktop Desktop entry specification https://specifications.freedesktop.org/desktop-entry-spec/latest/
#: src/remmina_icon.c:294 src/remmina_icon.c:450
msgid "Remmina Applet"
msgstr "Appliquette Remmina"

#. TRANSLATORS: Applet comment/description as per the Freedesktop Desktop entry specification https://specifications.freedesktop.org/desktop-entry-spec/latest/
#: src/remmina_icon.c:296 src/remmina_icon.c:452
msgid "Connect to remote desktops through the applet menu"
msgstr "Se connecter aux bureaux distants via le menu de l’appliquette"

#: src/remmina_icon.c:359
msgid "StatusNotifier/Appindicator support in “"
msgstr "Prise en charge des StatusNotifier et Appindicator dans «"

#. TRANSLATORS: %s is a placeholder for "StatusNotifier/Appindicator suppor in “DESKTOP NAME”: "
#: src/remmina_icon.c:366
#, c-format
msgid "%s your desktop does support it"
msgstr "%s votre environnement de bureau le prend en charge"

#. TRANSLATORS: %s is a placeholder for "StatusNotifier/Appindicator suppor in “DESKTOP NAME”: "
#: src/remmina_icon.c:368
#, c-format
msgid "%s and Remmina has built-in (compiled) support for libappindicator."
msgstr "%s et Remmina intègre la prise en charge de libappindicator."

#. TRANSLATORS: %s is a placeholder for "StatusNotifier/Appindicator suppor in “DESKTOP NAME”: "
#: src/remmina_icon.c:371
#, c-format
msgid ""
"%s not supported natively by your Desktop Environment. libappindicator will "
"try to fallback to GtkStatusIcon/xembed"
msgstr ""
"%s n’est pas géré nativement par votre environnement de bureau. "
"libappindicator essaiera de se rabattre sur GtkStatusIcon/xembed"

#. TRANSLATORS: %s is a placeholder for "StatusNotifier/Appindicator suppor in “DESKTOP NAME”: "
#: src/remmina_icon.c:375
#, c-format
msgid "%s You may need to install, and use XApp Status Applet"
msgstr ""
"%s Vous devrez peut‐être installer et utiliser l’appliquette d’état XApp"

#. TRANSLATORS: %s is a placeholder for "StatusNotifier/Appindicator suppor in “DESKTOP NAME”: "
#: src/remmina_icon.c:378
#, c-format
msgid "%s You may need to install, and use KStatusNotifierItem"
msgstr "%s Vous devrez peut‐être installer et utiliser KStatusNotifierItem"

#. TRANSLATORS: %s is a placeholder for "StatusNotifier/Appindicator suppor in “DESKTOP NAME”: "
#: src/remmina_icon.c:381
#, c-format
msgid "%s You may need to install, and use XEmbed SNI Proxy"
msgstr "%s Vous devrez peut‐être installer et utiliser XEmbed SNI Proxy"

#. TRANSLATORS: %s is a placeholder for "StatusNotifier/Appindicator suppor in “DESKTOP NAME”: "
#: src/remmina_icon.c:384
#, c-format
msgid "%s You may need to install, and use Gnome Shell Extension Appindicator"
msgstr ""
"%s Vous pouvez avoir besoin d’installer et d’utiliser l’extension "
"AppIndicator de GNOME Shell"

#. TRANSLATORS: %s is a placeholder for an error message
#: src/remmina_ssh_plugin.c:539
#, c-format
msgid "Error: %s"
msgstr "Erreur : %s"

#: src/remmina_ssh_plugin.c:556
msgid "Terminal content saved in"
msgstr "Contenu du terminal enregistré sous"

#: src/remmina_ssh_plugin.c:822
msgid "Select All (host+A)"
msgstr "Tout sélectionner (<hôte> + A)"

#: src/remmina_ssh_plugin.c:823
msgid "Copy (host+C)"
msgstr "Copier (<hôte> + C)"

#: src/remmina_ssh_plugin.c:824
msgid "Paste (host+V)"
msgstr "Coller (<hôte> + V)"

#: src/remmina_ssh_plugin.c:825
msgid "Save session to file"
msgstr "Enregistrer la session dans un fichier"

#: src/remmina_ssh_plugin.c:826
msgid "Increase font size (host+Page Up)"
msgstr "Augmenter la taille de la police (<hôte> + ⇞)"

#: src/remmina_ssh_plugin.c:827
msgid "Decrease font size (host+Page Down)"
msgstr "Réduire la taille de la police (<hôte> + ⇟)"

#: src/remmina_ssh_plugin.c:828
msgid "Find text (host+G)"
msgstr "Recherche de texte (<hôte> + G)"

#: src/remmina_ssh_plugin.c:1439 data/ui/remmina_main.glade:177
msgid "Copy"
msgstr "Copier"

#: src/remmina_ssh_plugin.c:1439
msgid "_Copy"
msgstr "_Copier"

#: src/remmina_ssh_plugin.c:1440
msgid "Paste"
msgstr "Coller"

#: src/remmina_ssh_plugin.c:1440
msgid "_Paste"
msgstr "C_oller"

#: src/remmina_ssh_plugin.c:1441
msgid "Select all"
msgstr "Tout sélectionner"

#: src/remmina_ssh_plugin.c:1441
msgid "_Select all"
msgstr "_Tout sélectionner"

#: src/remmina_ssh_plugin.c:1442
msgid "Increase font size"
msgstr "Augmenter la taille de la police"

#: src/remmina_ssh_plugin.c:1442
msgid "_Increase font size"
msgstr "_Réduire la taille de la police"

#: src/remmina_ssh_plugin.c:1443
msgid "Decrease font size"
msgstr "Réduire la taille de la police"

#: src/remmina_ssh_plugin.c:1443
msgid "_Decrease font size"
msgstr "_Réduire la taille de la police"

#: src/remmina_ssh_plugin.c:1444
msgid "Find text"
msgstr "Rechercher un texte"

#: src/remmina_ssh_plugin.c:1444
msgid "_Find text"
msgstr "_Recherche de texte"

#: src/remmina_ssh_plugin.c:1471 plugins/spice/spice_plugin.c:674
#: plugins/vnc/vnc_plugin.c:1977 plugins/vnc/vnc_plugin.c:1989
msgid "User password"
msgstr "Mot de passe de l’utilisateur"

#: src/remmina_ssh_plugin.c:1477
#, fuzzy
#| msgid "Pre-command"
msgid "Opening command"
msgstr "Précommande"

#: src/remmina_ssh_plugin.c:1478
#, fuzzy
#| msgid "Start-up program"
msgid "Start-up background program"
msgstr "Programme de démarrage"

#: src/remmina_ssh_plugin.c:1483
msgid ""
"The filename can use the following placeholders:\n"
"\n"
"  • %h is substituted with the server name\n"
"  • %t is substituted with the SSH server name\n"
"  • %u is substituted with the username\n"
"  • %U is substituted with the SSH username\n"
"  • %p is substituted with Remmina profile name\n"
"  • %g is substituted with Remmina profile group name\n"
"  • %d is substituted with local date and time in ISO 8601 format\n"
msgstr ""
"Le nom de fichier peut être composé à l’aide des instructions de formatage "
"suivantes :\n"
"\n"
"  • <tt>%h</tt>, qui sera remplacé par le nom du serveur ;\n"
"  • <tt>%t</tt>, qui sera remplacé par nom du serveur SSH ;\n"
"  • <tt>%u</tt>, qui sera remplacé par le nom d’utilisateur ;\n"
"  • <tt>%U</tt>, qui sera remplacé par le nom d’utilisateur SSH ;\n"
"  • <tt>%p</tt>, qui sera remplacé par le nom du profil Remmina ;\n"
"  • <tt>%g</tt>, qui sera remplacé par le nom de groupe du profil Remmina ;\n"
"  • <tt>%d</tt>, qui sera remplacé par l’horodatage local au format "
"ISO 8601.\n"

#: src/remmina_ssh_plugin.c:1505
msgid "Terminal colour scheme"
msgstr "Palette de couleurs du terminal"

#: src/remmina_ssh_plugin.c:1506
msgid "Character set"
msgstr "Jeu de caractères"

#: src/remmina_ssh_plugin.c:1508
msgid "KEX (Key Exchange) algorithms"
msgstr "Algorithmes d’échange de clefs (KEX)"

#: src/remmina_ssh_plugin.c:1509
msgid "Symmetric cipher client to server"
msgstr "Chiffrement symétrique client‐serveur"

#: src/remmina_ssh_plugin.c:1510
msgid "Preferred server host key types"
msgstr "Types de clef d’hôte préférés"

#: src/remmina_ssh_plugin.c:1511
msgid "Folder for SSH session log"
msgstr "Dossier du journal de la session SSH"

#: src/remmina_ssh_plugin.c:1512
msgid "Filename for SSH session log"
msgstr "Nom de fichier du journal de la session SSH"

#: src/remmina_ssh_plugin.c:1513
msgid "Log SSH session when exiting Remmina"
msgstr "Enregistrer le journal de la session SSH à la fermeture de Remmina"

#: src/remmina_ssh_plugin.c:1514
msgid "Log SSH session asynchronously"
msgstr "Journaliser la session SSH de manière asynchrone"

#: src/remmina_ssh_plugin.c:1514
msgid "Saving the session asynchronously may have a notable performance impact"
msgstr ""
"Enregistrer la session de manière asynchrone peut avoir un impact notable "
"sur les performances"

#: src/remmina_ssh_plugin.c:1515
msgid "Audible terminal bell"
msgstr "Bip du terminal"

#: src/remmina_ssh_plugin.c:1516
msgid "SSH compression"
msgstr "Compression SSH"

#: src/remmina_ssh_plugin.c:1517
msgid "Don't remember passwords"
msgstr "Ne pas enregistrer les mots de passe"

#: src/remmina_ssh_plugin.c:1518
msgid "Strict host key checking"
msgstr "Vérification stricte des clefs d’hôte"

#: src/remmina_ssh_plugin.c:1532
msgid "SSH - Secure Shell"
msgstr "SSH — Shell sécurisé"

#: plugins/kwallet/src/kwallet_plugin_main.c:118
msgid "Secured password storage in KWallet"
msgstr "Stockage sécurisé des mots de passe dans KWallet"

#: plugins/rdp/rdp_settings.c:217
msgid "<Auto-detect>"
msgstr "<auto‑détecter>"

#: plugins/rdp/rdp_settings.c:249
msgid "<Not set>"
msgstr "<non défini>"

#: plugins/rdp/rdp_settings.c:280
msgid "<Choose a quality level to edit…>"
msgstr "<choisissez un niveau de qualité à éditer…>"

#: plugins/rdp/rdp_settings.c:282 plugins/rdp/rdp_plugin.c:2585
#: plugins/vnc/vnc_plugin.c:1934
msgid "Poor (fastest)"
msgstr "Mauvaise (le plus rapide)"

#: plugins/rdp/rdp_settings.c:284 plugins/rdp/rdp_plugin.c:2586
#: plugins/vnc/vnc_plugin.c:1933
msgid "Medium"
msgstr "Moyenne"

#: plugins/rdp/rdp_settings.c:286 plugins/rdp/rdp_plugin.c:2587
#: plugins/vnc/vnc_plugin.c:1931
msgid "Good"
msgstr "Bonne"

#: plugins/rdp/rdp_settings.c:288 plugins/rdp/rdp_plugin.c:2588
#: plugins/vnc/vnc_plugin.c:1932
msgid "Best (slowest)"
msgstr "Excellente (le plus lent)"

#: plugins/rdp/rdp_settings.c:427
msgid "Keyboard layout"
msgstr "Disposition du clavier"

#: plugins/rdp/rdp_settings.c:457
msgid "Use client keyboard mapping"
msgstr "Utiliser la disposition clavier du client"

#: plugins/rdp/rdp_settings.c:468
msgid "Keyboard scancode remapping"
msgstr "Transcription des codes clavier"

#: plugins/rdp/rdp_settings.c:483
msgid "List of key=value,… pairs to remap scancodes. E.g. 0x56=0x29,0x29=0x56"
msgstr ""
"Liste de paires clef=valeur séparées par des virgules permettant de "
"transcrire les codes clavier, p. ex. 0x56=0x29,0x29=0x56"

#: plugins/rdp/rdp_settings.c:486
msgid "FreeRDP > 2.3.0 is required to map scancodes"
msgstr ""
"La transcription des codes clavier nécessite au moins une version 2.3.0 de "
"FreeRDP"

#: plugins/rdp/rdp_settings.c:494
msgid "Quality settings"
msgstr "Paramètres de qualité"

#: plugins/rdp/rdp_settings.c:517
msgid "Wallpaper"
msgstr "Fond d’écran"

#: plugins/rdp/rdp_settings.c:525
msgid "Window drag"
msgstr "Glissement des fenêtres"

#: plugins/rdp/rdp_settings.c:532
msgid "Menu animation"
msgstr "Animation des menus"

#: plugins/rdp/rdp_settings.c:540
msgid "Theme"
msgstr "Thème"

#: plugins/rdp/rdp_settings.c:547
msgid "Cursor shadow"
msgstr "Ombre du curseur"

#: plugins/rdp/rdp_settings.c:555
msgid "Cursor blinking"
msgstr "Clignotement du curseur"

#: plugins/rdp/rdp_settings.c:562
msgid "Font smoothing"
msgstr "Lissage des polices de caractères"

#: plugins/rdp/rdp_settings.c:570
msgid "Composition"
msgstr "Composition"

#: plugins/rdp/rdp_settings.c:580
msgid "Remote scale factor"
msgstr "Facteur de redimensionnement distant"

#: plugins/rdp/rdp_settings.c:595
msgid "Desktop scale factor %"
msgstr "Rapport de redimensionnement du bureau (%)"

#: plugins/rdp/rdp_settings.c:607
msgid "Device scale factor %"
msgstr "Rapport de redimensionnement de l’appareil (%)"

#: plugins/rdp/rdp_settings.c:630
msgid "Desktop orientation"
msgstr "Orientation du bureau"

#: plugins/rdp/rdp_settings.c:650
msgid "Input device settings"
msgstr "Paramètres du périphérique d’entrée"

#: plugins/rdp/rdp_settings.c:658 plugins/rdp/rdp_plugin.c:2729
#: plugins/vnc/vnc_plugin.c:2014
msgid "Disable smooth scrolling"
msgstr "Désactiver le défilement doux"

#: plugins/rdp/rdp_settings.c:669
msgid "General settings"
msgstr "Paramètres généraux"

#: plugins/rdp/rdp_settings.c:676 plugins/rdp/rdp_plugin.c:2781
msgid "Reconnect attempts number"
msgstr "Nombre de tentatives de reconnexion"

#: plugins/rdp/rdp_settings.c:689 plugins/rdp/rdp_plugin.c:2781
msgid ""
"The maximum number of reconnect attempts upon an RDP disconnect (default: 20)"
msgstr ""
"Le nombre maximal de tentatives de reconnexion après une déconnexion RDP (20 "
"par défaut)"

#: plugins/rdp/rdp_plugin.c:769 plugins/rdp/rdp_plugin.c:834
msgid "Enter RDP authentication credentials"
msgstr "Entrez vos paramètres d’authentification"

#: plugins/rdp/rdp_plugin.c:842
msgid "Enter RDP gateway authentication credentials"
msgstr "Entrez les paramètres d’authentification sur la passerelle RDP"

#: plugins/rdp/rdp_plugin.c:2116
#, c-format
msgid ""
"Could not access the RDP server “%s”.\n"
"Account locked out."
msgstr ""
"Impossible d’accéder au serveur RDP « %s ».\n"
"Le compte est verrouillé."

#: plugins/rdp/rdp_plugin.c:2123
#, c-format
msgid ""
"Could not access the RDP server “%s”.\n"
"Account expired."
msgstr ""
"L’accès au serveur RDP « %s » a échoué.\n"
"Le compte a expiré."

#: plugins/rdp/rdp_plugin.c:2130
#, c-format
msgid ""
"Could not access the RDP server “%s”.\n"
"Password expired."
msgstr ""
"L’accès au serveur RDP « %s » a échoué.\n"
"Le mot de passe a expiré."

#: plugins/rdp/rdp_plugin.c:2137
#, c-format
msgid ""
"Could not access the RDP server “%s”.\n"
"Account disabled."
msgstr ""
"L’accès au serveur RDP « %s » a échoué.\n"
"Le compte est désactivé."

#: plugins/rdp/rdp_plugin.c:2143
#, c-format
msgid ""
"Could not access the RDP server “%s”.\n"
"Insufficient user privileges."
msgstr ""
"L’accès au serveur RDP « %s » a échoué.\n"
"Les privilèges de l’utilisateur sont insuffisants."

#: plugins/rdp/rdp_plugin.c:2151
#, c-format
msgid ""
"Could not access the RDP server “%s”.\n"
"Account restricted."
msgstr ""
"L’accès au serveur RDP « %s » a échoué.\n"
"Le compte est soumis à des restrictions."

#: plugins/rdp/rdp_plugin.c:2159
#, c-format
msgid ""
"Could not access the RDP server “%s”.\n"
"Change user password before connecting."
msgstr ""
"L’accès au serveur RDP « %s » a échoué.\n"
"L’utilisateur doit changer son mot de passe pour pouvoir se connecter."

#: plugins/rdp/rdp_plugin.c:2164
#, c-format
msgid "Lost connection to the RDP server “%s”."
msgstr "La connexion au serveur RDP « %s » a été perdue."

#: plugins/rdp/rdp_plugin.c:2167
#, c-format
msgid "Could not find the address for the RDP server “%s”."
msgstr "Impossible de trouver l’adresse du serveur RDP « %s »."

#: plugins/rdp/rdp_plugin.c:2171
#, c-format
msgid ""
"Could not connect to the RDP server “%s” via TLS. Check that client and "
"server support a common TLS version."
msgstr ""
"Erreur lors de la connexion au serveur RDP « %s » via TLS. Veuillez vérifier "
"que client et serveur prennent en charge une version commune de TLS."

#. TRANSLATORS: the placeholder may be either an IP/FQDN or a server hostname
#: plugins/rdp/rdp_plugin.c:2175
#, c-format
msgid ""
"Unable to establish a connection to the RDP server “%s”. Check “Security "
"protocol negotiation”."
msgstr ""
"Impossible d’établir une connexion avec le serveur RDP « %s ». Vérifiez la "
"« Négociation du protocole de sécurité »."

#: plugins/rdp/rdp_plugin.c:2183
#, c-format
msgid "Cannot connect to the RDP server “%s”."
msgstr "Connexion au serveur RDP « %s » impossible."

#: plugins/rdp/rdp_plugin.c:2186
msgid "Could not start libfreerdp-gdi."
msgstr "Impossible de démarrer libfreerdp-gdi."

#: plugins/rdp/rdp_plugin.c:2189
#, c-format
msgid ""
"You requested a H.264 GFX mode for the server “%s”, but your libfreerdp does "
"not support H.264. Please use a non-AVC colour depth setting."
msgstr ""
"Vous avez demandé le mode d’affichage graphique H.264 pour le serveur "
"« %s », mais votre version de la bibliothèque libfreerdp ne le prend pas en "
"charge. Veuillez sélectionner un mode de profondeur de couleur autre qu’AVC."

#: plugins/rdp/rdp_plugin.c:2196
#, c-format
msgid "The “%s” server refused the connection."
msgstr "Le serveur « %s » a refusé la connexion."

#: plugins/rdp/rdp_plugin.c:2201
#, c-format
msgid ""
"The Remote Desktop Gateway “%s” denied the user “%s\\%s” access due to "
"policy."
msgstr ""
"La passerelle de bureau à distance « %s » a refusé l’accès à l’utilisateur "
"« %s\\%s » en raison de sa politique de sécurité."

#: plugins/rdp/rdp_plugin.c:2211
#, c-format
msgid "Cannot connect to the “%s” RDP server."
msgstr "Connexion au serveur RDP « %s » impossible."

#: plugins/rdp/rdp_plugin.c:2554
msgid "Automatic (32 bpp) (Server chooses its best format)"
msgstr ""
"Automatique (32 bits par pixel) (le serveur choisit le meilleur format)"

#: plugins/rdp/rdp_plugin.c:2555
msgid "GFX AVC444 (32 bpp)"
msgstr "GFX AVC 4:4:4 (32 bpp)"

#: plugins/rdp/rdp_plugin.c:2556
msgid "GFX AVC420 (32 bpp)"
msgstr "GFX AVC 4:2:0 (32 bpp)"

#: plugins/rdp/rdp_plugin.c:2557
msgid "GFX RFX (32 bpp)"
msgstr "GFX RFX (32 bpp)"

#: plugins/rdp/rdp_plugin.c:2558
msgid "GFX RFX Progressive (32 bpp)"
msgstr "GFX RFX progressif (32 bpp)"

#: plugins/rdp/rdp_plugin.c:2559
msgid "RemoteFX (32 bpp)"
msgstr "RemoteFX (32 bpp)"

#: plugins/rdp/rdp_plugin.c:2560 plugins/vnc/vnc_plugin.c:1922
msgid "True colour (32 bpp)"
msgstr "Vraie couleur (32 bpp)"

#: plugins/rdp/rdp_plugin.c:2561
msgid "True colour (24 bpp)"
msgstr "Vraie couleur (24 bpp)"

#: plugins/rdp/rdp_plugin.c:2562 plugins/vnc/vnc_plugin.c:1923
msgid "High colour (16 bpp)"
msgstr "Haute couleur (16 bpp)"

#: plugins/rdp/rdp_plugin.c:2563
msgid "High colour (15 bpp)"
msgstr "Haute couleur (15 bpp)"

#: plugins/rdp/rdp_plugin.c:2564 plugins/vnc/vnc_plugin.c:1924
msgid "256 colours (8 bpp)"
msgstr "256 couleurs (8 bpp)"

#: plugins/rdp/rdp_plugin.c:2595 data/ui/remmina_preferences.glade:641
msgid "None"
msgstr "aucun onglet"

#: plugins/rdp/rdp_plugin.c:2596
msgid "Auto-detect"
msgstr "Auto‑détection"

#: plugins/rdp/rdp_plugin.c:2597
msgid "Modem"
msgstr "Modem"

#: plugins/rdp/rdp_plugin.c:2598
msgid "Low performance broadband"
msgstr "Connexion à bas débit"

#: plugins/rdp/rdp_plugin.c:2599
msgid "Satellite"
msgstr "Satellite"

#: plugins/rdp/rdp_plugin.c:2600
msgid "High performance broadband"
msgstr "Connexion haut débit"

#: plugins/rdp/rdp_plugin.c:2601
msgid "WAN"
msgstr "réseau étendu"

#: plugins/rdp/rdp_plugin.c:2602
msgid "LAN"
msgstr "réseau local"

#: plugins/rdp/rdp_plugin.c:2609 plugins/spice/spice_plugin.c:635
#: data/ui/remmina_preferences.glade:677
msgid "Off"
msgstr "Désactivé"

#: plugins/rdp/rdp_plugin.c:2618
msgid "Automatic negotiation"
msgstr "négociation automatique"

#: plugins/rdp/rdp_plugin.c:2619
msgid "NLA protocol security"
msgstr "Protocole de sécurité NLA"

#: plugins/rdp/rdp_plugin.c:2620
msgid "TLS protocol security"
msgstr "Protocole de sécurité TLS"

#: plugins/rdp/rdp_plugin.c:2621
msgid "RDP protocol security"
msgstr "Protocole de sécurité RDP"

#: plugins/rdp/rdp_plugin.c:2622
msgid "NLA extended protocol security"
msgstr "Protocole de sécurité NLA étendu"

#: plugins/rdp/rdp_plugin.c:2635
msgid "2600 (Windows XP), 7601 (Windows Vista/7), 9600 (Windows 8 and newer)"
msgstr ""
"2600 (Windows XP), 7601 (Windows Vista et 7), 9600 (Windows 8 et supérieur)"

#: plugins/rdp/rdp_plugin.c:2638
msgid ""
"Used i.a. by terminal services in a smart card channel to distinguish client "
"capabilities:\n"
"  • < 4034: Windows XP base smart card functions\n"
"  • 4034-7064: Windows Vista/7: SCardReadCache(),\n"
"    SCardWriteCache(), SCardGetTransmitCount()\n"
"  • >= 7065: Windows 8 and newer: SCardGetReaderIcon(),\n"
"    SCardGetDeviceTypeId()"
msgstr ""
"Utilisé notamment par les connexions bureau à distance chiffrées par carte à "
"puce pour distinguer les capacités des clients :\n"
"  • < 4 033 : fonctions pour cartes à puce pour Windows XP ;\n"
"  • de 4 034 à 7 064 : Windows Vista/7 : SCardReadCache(), \n"
"     SCardWriteCache() et SCardGetTransmitCount() ;\n"
"  •  ≥ 7 065 : Windows 8 et supérieurs : SCardGetReaderIcon()\n"
"     et SCardGetDeviceTypeId()."

#: plugins/rdp/rdp_plugin.c:2646
msgid ""
"Options for redirection of audio input:\n"
"  • [sys:<sys>,][dev:<dev>,][format:<format>,][rate:<rate>,]\n"
"    [channel:<channel>] Audio input (microphone)\n"
"  • sys:pulse\n"
"  • format:1\n"
"  • sys:oss,dev:1,format:1\n"
"  • sys:alsa"
msgstr ""
"Options de redirection de l’entrée audio :\n"
"  • [sys:<sys>,][dev:<dev>,][format:<format>,][rate:<fréq>,]\n"
"    [channel:<canal>] entrée audio (microphone)\n"
"  • sys:pulse\n"
"  • format:1\n"
"  • sys:oss,dev:1,format:1\n"
"  • sys:alsa"

#: plugins/rdp/rdp_plugin.c:2655
msgid ""
"Options for redirection of audio output:\n"
"  • [sys:<sys>,][dev:<dev>,][format:<format>,][rate:<rate>,]\n"
"    [channel:<channel>] Audio output\n"
"  • sys:pulse\n"
"  • format:1\n"
"  • sys:oss,dev:1,format:1\n"
"  • sys:alsa"
msgstr ""
"Options de redirection de la sortie audio :\n"
"  • [sys:<sys>,][dev:<dev>,][format:<format>,][rate:<fréq>,]\n"
"    [channel:<canal>] sortie audio\n"
"  • sys:pulse\n"
"  • format:1\n"
"  • sys:oss,dev:1,format:1\n"
"  • sys:alsa"

#: plugins/rdp/rdp_plugin.c:2665
msgid ""
"Options for redirection of USB device:\n"
"  • [dbg,][id:<vid>:<pid>#…,][addr:<bus>:<addr>#…,][auto]\n"
"  • auto\n"
"  • id:054c:0268#4669:6e6b,addr:04:0c"
msgstr ""
"Options de redirection de périphérique USB :\n"
"  • [dbg,][id:<vid>:<pid>#…,][addr:<bus>:<addr>#…,][auto]\n"
"  • auto\n"
"  • id:054c:0268#4669:6e6b,addr:04:0c"

#: plugins/rdp/rdp_plugin.c:2671
msgid ""
"Advanced setting for high latency links:\n"
"Adjusts the connection timeout. Use if your connection times out.\n"
"The highest possible value is 600000 ms (10 minutes).\n"
msgstr ""
"Paramétrage avancé pour les liens à forte latence :\n"
"ajuster le délai d’attente de la connexion, à utiliser si votre connexion "
"est interrompue ;\n"
"la valeur la plus élevée possible est de 600 000 ms (10 minutes).\n"

#: plugins/rdp/rdp_plugin.c:2676
msgid ""
"Performance optimisations based on the network connection type:\n"
"Using auto-detection is advised.\n"
"If “Auto-detect” fails, choose the most appropriate option in the list.\n"
msgstr ""
"Optimisation des performances basée sur le type de connexion réseau :\n"
"• il est conseillé d’utiliser l’auto‑détection ;\n"
"• si « Auto‑détection » échoue, choisissez l’option la plus appropriée dans "
"la liste.\n"

#: plugins/rdp/rdp_plugin.c:2681
msgid ""
"Comma-separated list of monitor IDs and desktop orientations:\n"
"  • [<id>:<orientation-in-degrees>,]\n"
"  • 0,1,2,3\n"
"  • 0:270,1:90\n"
"Orientations are specified in degrees, valid values are:\n"
"  •   0 (landscape)\n"
"  •  90 (portrait)\n"
"  • 180 (landscape flipped)\n"
"  • 270 (portrait flipped)\n"
"\n"
msgstr ""
"Liste d’identifiants de moniteur et d’orientations d’affichage :\n"
" • <ident. 1>[:<orientation en degrés>][,<ident. 2>:<orientation en degrés>]"
"…\n"
" • 0,1,2,3\n"
" • 0:270,1:90\n"
"\n"
"Les orientations sont spécifiées en degrés, les valeurs possibles sont :\n"
" • 0 (paysage) ;\n"
" • 90 (portrait) ;\n"
" • 180 (paysage renversé) ;\n"
" • 270 (portrait renversé).\n"
"\n"

#: plugins/rdp/rdp_plugin.c:2693
msgid ""
"Redirect directory <path> as named share <name>.\n"
"  • <name>,<fullpath>[;<name>,<fullpath>[;…]]\n"
"  • MyHome,/home/remminer\n"
"  • /home/remminer\n"
"  • MyHome,/home/remminer;SomePath,/path/to/somepath\n"
"Hotplug support is enabled with:\n"
"  • hotplug,*\n"
"\n"
msgstr ""
"Pour partager le répertoire </chemin/complet> en un partage nommé <nom> :\n"
"  • <nom>,</chemin/complet>[;<nom>,</chemin/complet>[;…]]\n"
"  • ChezMoi,/home/remminer\n"
"  • /home/remminer\n"
"  • ChezMoi,/home/remminer;UnPartage,/chemin/vers/le/partage\n"
"\n"
"La prise en charge des médias connectés à chaud est activable avec :\n"
"  • hotplug,*\n"
"\n"

#: plugins/rdp/rdp_plugin.c:2725 plugins/spice/spice_plugin.c:677
msgid "Share folder"
msgstr "Dossier partagé"

#: plugins/rdp/rdp_plugin.c:2725
msgid "Use “Redirect directory” in the advanced tab for multiple directories"
msgstr ""
"Utiliser « Redirection de répertoires » sous l’onglet « Avancé » pour des "
"répertoires multiples"

#: plugins/rdp/rdp_plugin.c:2726
msgid "Restricted admin mode"
msgstr "Mode admin restreint"

#: plugins/rdp/rdp_plugin.c:2727
msgid "Password hash"
msgstr "Hachage du mot de passe"

#: plugins/rdp/rdp_plugin.c:2727
msgid "Restricted admin mode password hash"
msgstr "Hachage du mot de passe du mode admin restreint"

#: plugins/rdp/rdp_plugin.c:2728
msgid "Left-handed mouse support"
msgstr "Prise en charge des souris pour gauchers"

#: plugins/rdp/rdp_plugin.c:2728
msgid "Swap left and right mouse buttons for left-handed mouse support"
msgstr ""
"Permuter les boutons droit et gauche de la souris pour la prise en charge "
"des souris pour gauchers"

#: plugins/rdp/rdp_plugin.c:2730
msgid "Enable multi monitor"
msgstr "Activer le multi‑écran"

#: plugins/rdp/rdp_plugin.c:2731
msgid "Span screen over multiple monitors"
msgstr "Étendre l’affichage sur plusieurs écrans"

#: plugins/rdp/rdp_plugin.c:2732
msgid "List monitor IDs"
msgstr "Liste les identifiants des moniteurs"

#: plugins/rdp/rdp_plugin.c:2734 plugins/vnc/vnc_plugin.c:1978
#: plugins/vnc/vnc_plugin.c:1990 plugins/gvnc/gvnc_plugin.c:849
msgid "Colour depth"
msgstr "Profondeur de couleur"

#: plugins/rdp/rdp_plugin.c:2735
msgid "Network connection type"
msgstr "Type de connexion réseau"

#: plugins/rdp/rdp_plugin.c:2750 plugins/vnc/vnc_plugin.c:1979
#: plugins/vnc/vnc_plugin.c:1991
msgid "Quality"
msgstr "Qualité"

#: plugins/rdp/rdp_plugin.c:2751
msgid "Security protocol negotiation"
msgstr "Négociation du protocole de sécurité"

#: plugins/rdp/rdp_plugin.c:2752
msgid "Gateway transport type"
msgstr "Type de transport de la passerelle"

#: plugins/rdp/rdp_plugin.c:2753
msgid "FreeRDP log level"
msgstr "Niveau de verbosité de FreeRDP"

#: plugins/rdp/rdp_plugin.c:2754
msgid "FreeRDP log filters"
msgstr "Filtres du journal FreeRDP"

#: plugins/rdp/rdp_plugin.c:2754
msgid "tag:level[,tag:level[,…]]"
msgstr "étiquette:niveau[,étiquette:niveau[,…]]"

#: plugins/rdp/rdp_plugin.c:2755
msgid "Audio output mode"
msgstr "Mode de sortie audio"

#: plugins/rdp/rdp_plugin.c:2756
msgid "Redirect local audio output"
msgstr "Rediriger la sortie audio locale"

#: plugins/rdp/rdp_plugin.c:2757
msgid "Redirect local microphone"
msgstr "Rediriger le microphone local"

#: plugins/rdp/rdp_plugin.c:2758
msgid "Connection timeout in ms"
msgstr "Délai de connexion en ms"

#: plugins/rdp/rdp_plugin.c:2759
msgid "Remote Desktop Gateway server"
msgstr "Passerelle d’accès bureau à distance"

#: plugins/rdp/rdp_plugin.c:2760
msgid "Remote Desktop Gateway username"
msgstr "Nom d’utilisateur sur la passerelle RDP"

#: plugins/rdp/rdp_plugin.c:2761
msgid "Remote Desktop Gateway password"
msgstr "Mot de passe sur la passerelle RDP"

#: plugins/rdp/rdp_plugin.c:2762
msgid "Remote Desktop Gateway domain"
msgstr "Domaine de la passerelle RDP"

#: plugins/rdp/rdp_plugin.c:2763
msgid "Redirect directory"
msgstr "Répertoire de redirection"

#: plugins/rdp/rdp_plugin.c:2764
msgid "Client name"
msgstr "Nom du client"

#: plugins/rdp/rdp_plugin.c:2765
msgid "Client build"
msgstr "Build du client"

#: plugins/rdp/rdp_plugin.c:2766
msgid "Start-up program"
msgstr "Programme de démarrage"

#: plugins/rdp/rdp_plugin.c:2768
msgid "Load balance info"
msgstr "Info d’équilibrage de charge"

#. TRANSLATORS: Do not use typographic quotation marks, these must stay as "double quote", also know as “Typewriter ("programmer's") quote, ambidextrous.”
#: plugins/rdp/rdp_plugin.c:2770
msgid "Override printer drivers"
msgstr "Remplacer les pilotes d’imprimante"

#: plugins/rdp/rdp_plugin.c:2770
msgid ""
"\"Samsung_CLX-3300_Series\":\"Samsung CLX-3300 Series PS\";\"Canon MF410\":"
"\"Canon MF410 Series UFR II\""
msgstr ""
"\"Samsung_CLX-3300_Series\":\"Samsung CLX-3300 Series PS\";\"Canon MF410\":"
"\"Canon MF410 Series UFR II\""

#: plugins/rdp/rdp_plugin.c:2771
msgid "USB device redirection"
msgstr "Redirection de périphérique USB"

#: plugins/rdp/rdp_plugin.c:2772
msgid "Local serial name"
msgstr "Nom du port série local"

#: plugins/rdp/rdp_plugin.c:2772
msgid "COM1, COM2, etc."
msgstr "COM1, COM2, etc."

#: plugins/rdp/rdp_plugin.c:2773
msgid "Local serial driver"
msgstr "Pilote du port série local"

#: plugins/rdp/rdp_plugin.c:2773
msgid "Serial"
msgstr "Série"

#: plugins/rdp/rdp_plugin.c:2774
msgid "Local serial path"
msgstr "Chemin d’accès du port série local"

#: plugins/rdp/rdp_plugin.c:2774
msgid "/dev/ttyS0, /dev/ttyS1, etc."
msgstr "/dev/ttyS0, /dev/ttyS1, etc."

#: plugins/rdp/rdp_plugin.c:2775
msgid "Local parallel name"
msgstr "Nom du port parallèle local"

#: plugins/rdp/rdp_plugin.c:2776
msgid "Local parallel device"
msgstr "Périphérique du port parallèle local"

#: plugins/rdp/rdp_plugin.c:2777
msgid "Name of smart card"
msgstr "Nom de la carte à puce"

#: plugins/rdp/rdp_plugin.c:2778
msgid "Dynamic virtual channel"
msgstr "Canal virtuel dynamique"

#: plugins/rdp/rdp_plugin.c:2778 plugins/rdp/rdp_plugin.c:2779
msgid "<channel>[,<options>]"
msgstr "<canal>[,<options>]"

#: plugins/rdp/rdp_plugin.c:2779
msgid "Static virtual channel"
msgstr "Canal virtuel statique"

#: plugins/rdp/rdp_plugin.c:2780
msgid "TCP redirection"
msgstr "Redirection TCP"

#: plugins/rdp/rdp_plugin.c:2780
msgid "/PATH/TO/rdp2tcp"
msgstr "/chemin/vers/rdp2tcp"

#: plugins/rdp/rdp_plugin.c:2782
msgid "Prefer IPv6 AAAA record over IPv4 A record"
msgstr ""
"Privilégier les enregistrements AAAA d’IPv6 plutôt que les enregistrements A "
"d’IPv4"

#: plugins/rdp/rdp_plugin.c:2783
msgid "Share printers"
msgstr "Partager les imprimantes"

#: plugins/rdp/rdp_plugin.c:2784
msgid "Share serial ports"
msgstr "Partager les ports série"

#: plugins/rdp/rdp_plugin.c:2785
msgid "(SELinux) permissive mode for serial ports"
msgstr "Mode permissif (SELinux) pour les ports série"

#: plugins/rdp/rdp_plugin.c:2786
msgid "Share parallel ports"
msgstr "Partager les ports parallèles"

#: plugins/rdp/rdp_plugin.c:2787
msgid "Share a smart card"
msgstr "Partager une carte à puce"

#: plugins/rdp/rdp_plugin.c:2788 plugins/vnc/vnc_plugin.c:2009
msgid "Turn off clipboard sync"
msgstr "Désactiver la synchro du presse‐papiers"

#: plugins/rdp/rdp_plugin.c:2789
msgid "Ignore certificate"
msgstr "Ignorer le certificat"

#: plugins/rdp/rdp_plugin.c:2790
msgid "Use the old license workflow"
msgstr "Utiliser l’ancienne attribution de licence"

#: plugins/rdp/rdp_plugin.c:2790
msgid "It disables CAL and hwId is set to 0"
msgstr "Ceci désactive la licence d’accès client (CAL) et hwId est à 0"

#: plugins/rdp/rdp_plugin.c:2791 plugins/spice/spice_plugin.c:702
#: plugins/vnc/vnc_plugin.c:2013 plugins/www/www_plugin.c:919
#: plugins/gvnc/gvnc_plugin.c:867
msgid "Forget passwords after use"
msgstr "Ne pas enregistrer les mots de passe"

#: plugins/rdp/rdp_plugin.c:2792
msgid "Attach to console (2003/2003 R2)"
msgstr "Attacher à la console (Windows 2003 / 2003 R2)"

#: plugins/rdp/rdp_plugin.c:2793
msgid "Turn off fast-path"
msgstr "Désactiver le mode fast‐path"

#: plugins/rdp/rdp_plugin.c:2794
msgid "Server detection using Remote Desktop Gateway"
msgstr "Détection du serveur par la passerelle RDP"

#: plugins/rdp/rdp_plugin.c:2796
msgid "Use system proxy settings"
msgstr "Utiliser les paramètres Proxy du système"

#: plugins/rdp/rdp_plugin.c:2798
msgid "Turn off automatic reconnection"
msgstr "Désactiver la reconnexion automatique"

#: plugins/rdp/rdp_plugin.c:2799
msgid "Relax order checks"
msgstr "Assouplir les vérifications des ordres"

#: plugins/rdp/rdp_plugin.c:2800
msgid "Glyph cache"
msgstr "Cache des glyphes"

#: plugins/rdp/rdp_plugin.c:2801
msgid "Enable multitransport protocol (UDP)"
msgstr "Activer le protocole (UDP) multi‑transport"

#: plugins/rdp/rdp_plugin.c:2801
msgid "Using the UDP protocol may improve performance"
msgstr "L’utilisation du protocole UDP peut améliorer les performances"

#: plugins/rdp/rdp_plugin.c:2802
msgid "Use base credentials for gateway too"
msgstr "Utilisez les mêmes identifiants de connexion pour la passerelle"

#: plugins/rdp/rdp_plugin.c:2804
msgid "Enable Gateway websockets support"
msgstr "Activer la prise en charge des WebSockets par la passerelle"

#: plugins/rdp/rdp_plugin.c:2817 plugins/spice/spice_plugin.c:715
#: plugins/vnc/vnc_plugin.c:2029
msgid "Send Ctrl+Alt+Delete"
msgstr "Envoyer un Ctrl + Alt + Suppr"

#: plugins/rdp/rdp_plugin.c:2830
msgid "RDP - Remote Desktop Protocol"
msgstr "RDP — Remote Desktop Protocol"

#: plugins/rdp/rdp_plugin.c:2855
msgid "RDP - RDP File Handler"
msgstr "RDP — gestionnaire de fichiers RDP"

#: plugins/rdp/rdp_plugin.c:2870
msgid "RDP - Preferences"
msgstr "RDP — Préférences"

#: plugins/rdp/rdp_plugin.c:2923
msgid "Export connection in Windows .rdp file format"
msgstr "Exporter la connexion au format Windows .rdp"

#: plugins/rdp/rdp_event.c:344
#, c-format
msgid "Reconnection attempt %d of %d…"
msgstr "Tentative de reconnexion %d sur %d…"

#: plugins/spice/spice_plugin_file_transfer.c:82
msgid "File Transfers"
msgstr "Transferts de fichiers"

#: plugins/spice/spice_plugin_file_transfer.c:219
msgid "Transfer error"
msgstr "Erreur de transfert"

#: plugins/spice/spice_plugin_file_transfer.c:220
#, c-format
msgid "%s: %s"
msgstr "%s : %s"

#: plugins/spice/spice_plugin_file_transfer.c:223
msgid "Transfer completed"
msgstr "Transfert effectué"

#: plugins/spice/spice_plugin_file_transfer.c:224
#, c-format
msgid "The %s file has been transferred"
msgstr "Le fichier %s a été transféré"

#: plugins/spice/spice_plugin.c:351
msgid "Enter SPICE password"
msgstr "Entrez le mot de passe SPICE"

#: plugins/spice/spice_plugin.c:386
#, c-format
msgid "Disconnected from the SPICE server “%s”."
msgstr "Déconnexion du serveur SPICE « %s »."

#: plugins/spice/spice_plugin.c:402
msgid "TLS connection error."
msgstr "Erreur de connexion TLS."

#: plugins/spice/spice_plugin.c:408
msgid "Connection to the SPICE server dropped."
msgstr "La connexion au serveur SPICE a été interrompue."

#: plugins/spice/spice_plugin.c:616 plugins/spice/spice_plugin.c:634
msgid "Default"
msgstr "Par défaut"

#: plugins/spice/spice_plugin.c:636
msgid "Auto GLZ"
msgstr "GLZ automatique"
>>>>>>> 050fc71c

#: plugins/rdp/rdp_settings.c:676 plugins/rdp/rdp_plugin.c:2738
msgid "Reconnect attempts number"
msgstr "Nombre de tentatives de reconnexion"

#: plugins/rdp/rdp_settings.c:689 plugins/rdp/rdp_plugin.c:2738
msgid ""
"The maximum number of reconnect attempts upon an RDP disconnect (default: 20)"
msgstr ""
<<<<<<< HEAD
"Le nombre maximal de tentatives de reconnexion après une déconnexion RDP (20 "
"par défaut)"

#: plugins/rdp/rdp_plugin.c:762 plugins/rdp/rdp_plugin.c:827
msgid "Enter RDP authentication credentials"
msgstr "Entrez vos paramètres d’authentification"

#: plugins/rdp/rdp_plugin.c:835
msgid "Enter RDP gateway authentication credentials"
msgstr "Entrez les paramètres d’authentification sur la passerelle RDP"

#: plugins/rdp/rdp_plugin.c:2073
=======
"Désactive la superposition vidéo si les vidéos ne s’affichent pas "
"correctement.\n"

#: plugins/spice/spice_plugin.c:675
msgid "Use TLS encryption"
msgstr "Utiliser le chiffrement TLS"

#: plugins/spice/spice_plugin.c:676
msgid "Server CA certificate"
msgstr "Certificat d’AC du serveur"

#: plugins/spice/spice_plugin.c:694
msgid "Prefered video codec"
msgstr "Codec vidéo préféré"

#: plugins/spice/spice_plugin.c:695
msgid "Turn off GStreamer overlay"
msgstr "Désactiver la superposition vidéo GStreamer"

#: plugins/spice/spice_plugin.c:698
msgid "Prefered image compression"
msgstr "Algorithme de compression préféré"

#: plugins/spice/spice_plugin.c:701 plugins/spice/spice_plugin.c:714
#: plugins/gvnc/gvnc_plugin.c:866 plugins/gvnc/gvnc_plugin.c:880
msgid "No clipboard sync"
msgstr "Désactiver la synchro du presse‐papiers"

#: plugins/spice/spice_plugin.c:703 plugins/gvnc/gvnc_plugin.c:869
msgid "Enable audio channel"
msgstr "Activer le canal audio"

#: plugins/spice/spice_plugin.c:704
msgid "Share smart card"
msgstr "Partager la carte à puce"

#: plugins/spice/spice_plugin.c:705 plugins/spice/spice_plugin.c:713
#: plugins/vnc/vnc_plugin.c:2008 plugins/vnc/vnc_plugin.c:2025
#: plugins/gvnc/gvnc_plugin.c:870 plugins/gvnc/gvnc_plugin.c:879
msgid "View only"
msgstr "Visualisation uniquement"

#: plugins/spice/spice_plugin.c:716 plugins/spice/spice_plugin_usb.c:51
msgid "Select USB devices for redirection"
msgstr "Sélectionnez les périphériques USB à rediriger"

#: plugins/spice/spice_plugin.c:727
msgid "SPICE - Simple Protocol for Independent Computing Environments"
msgstr "SPICE — Simple Protocol for Independent Computing Environments"

#: plugins/spice/spice_plugin_usb.c:54
msgid "_Close"
msgstr "_Fermer"

#: plugins/spice/spice_plugin_usb.c:94
msgid "USB redirection error"
msgstr "Erreur de redirection USB"

#: plugins/vnc/vnc_plugin.c:772
msgid "Enter VNC password"
msgstr "Mot de passe VNC"

#: plugins/vnc/vnc_plugin.c:825 plugins/gvnc/gvnc_plugin.c:539
msgid "Enter VNC authentication credentials"
msgstr "Entrez vos paramètres d’authentification VNC"

#: plugins/vnc/vnc_plugin.c:936
msgid "Unable to connect to VNC server"
msgstr "Impossible de se connecter au serveur VNC"

#: plugins/vnc/vnc_plugin.c:937
#, c-format
msgid "Couldn’t convert '%s' to host address"
msgstr "Impossible de convertir « %s » en adresse d’hôte"

#: plugins/vnc/vnc_plugin.c:938
#, c-format
msgid "VNC connection failed: %s"
msgstr "La connexion VNC a échoué : %s"

#: plugins/vnc/vnc_plugin.c:939
msgid "Your connection has been rejected."
msgstr "La connexion a été rejetée."

#: plugins/vnc/vnc_plugin.c:966
>>>>>>> 050fc71c
#, c-format
msgid "The VNC server requested an unknown authentication method. %s"
msgstr "Le serveur VNC a demandé une methode d’authentification inconnue. %s"

<<<<<<< HEAD
#: plugins/rdp/rdp_plugin.c:2080
#, c-format
msgid ""
"Could not access the RDP server “%s”.\n"
"Account expired."
msgstr ""
"L’accès au serveur RDP « %s » a échoué.\n"
"Le compte a expiré."

#: plugins/rdp/rdp_plugin.c:2087
#, c-format
=======
#: plugins/vnc/vnc_plugin.c:968
msgid "Please retry after turning on encryption for this profile."
msgstr "Veuillez réessayer après activation du chiffrement pour ce profil."

#: plugins/vnc/vnc_plugin.c:1939
>>>>>>> 050fc71c
msgid ""
"Connect to VNC using a repeater:\n"
"  • The server field must contain the repeater ID, e.g. ID:123456789\n"
"  • The repeater field have to be set to the repeater IP and port, like:\n"
"    10.10.10.12:5901\n"
"  • From the remote VNC server, you will connect to\n"
"    the repeater, e.g. with x11vnc:\n"
"    x11vnc -connect repeater=ID:123456789+10.10.10.12:5500"
msgstr ""
"Afin de se connecter avec le protocole VNC à l’aide d’un répéteur :\n"
"  • le champ serveur doit contenir l’identifiant du répéteur précédé de "
"« ID: », p. ex. ID:123456789\n"
"  • le champ répéteur doit être défini avec l’adresse IP et le port du "
"répéteur, tel que : 10.10.10.12:5901\n"
"  • depuis le serveur VNC distant, vous vous connecterez au répéteur, p. ex. "
"avec x11vnc :\n"
"    x11vnc -connect repeater=ID:123456789+10.10.10.12:5500"

<<<<<<< HEAD
#: plugins/rdp/rdp_plugin.c:2094
#, c-format
=======
#: plugins/vnc/vnc_plugin.c:1948
>>>>>>> 050fc71c
msgid ""
"Listening for remote VNC connection:\n"
"  • The \"Listen on port\" field is the port Remmina will listen to,\n"
"    e.g. 8888\n"
"  • From the remote VNC server, you will connect to\n"
"    Remmina, e.g. with x11vnc:\n"
"    x11vnc -display :0 -connect 192.168.1.36:8888"
msgstr ""
"À l’écoute d’une connexion VNC cliente :\n"
"  • le champ « Écouter sur le port » définit le port sur lequel Remmina va "
"écouter, p. ex. 8888 ;\n"
"  • depuis le client VNC distant, vous pourrez vous connecter à Remmina, "
"p. ex. avec x11vnc :\n"
"    x11vnc -display :0 -connect 192.168.1.36:8888"

#: plugins/vnc/vnc_plugin.c:1975
msgid "Repeater"
msgstr "Répéteur"

<<<<<<< HEAD
#: plugins/rdp/rdp_plugin.c:2100
#, c-format
msgid ""
"Could not access the RDP server “%s”.\n"
"Insufficient user privileges."
msgstr ""
"L’accès au serveur RDP « %s » a échoué.\n"
"Les privilèges de l’utilisateur sont insuffisants."

#: plugins/rdp/rdp_plugin.c:2108
#, c-format
msgid ""
"Could not access the RDP server “%s”.\n"
"Account restricted."
msgstr ""
"L’accès au serveur RDP « %s » a échoué.\n"
"Le compte est soumis à des restrictions."

#: plugins/rdp/rdp_plugin.c:2116
#, c-format
msgid ""
"Could not access the RDP server “%s”.\n"
"Change user password before connecting."
msgstr ""
"L’accès au serveur RDP « %s » a échoué.\n"
"L’utilisateur doit changer son mot de passe pour pouvoir se connecter."

#: plugins/rdp/rdp_plugin.c:2121
#, c-format
msgid "Lost connection to the RDP server “%s”."
msgstr "La connexion au serveur RDP « %s » a été perdue."

#: plugins/rdp/rdp_plugin.c:2124
#, c-format
msgid "Could not find the address for the RDP server “%s”."
msgstr "Impossible de trouver l’adresse du serveur RDP « %s »."

#: plugins/rdp/rdp_plugin.c:2128
#, c-format
msgid ""
"Could not connect to the RDP server “%s” via TLS. Check that client and "
"server support a common TLS version."
msgstr ""
"Erreur lors de la connexion au serveur RDP « %s » via TLS. Veuillez vérifier "
"que client et serveur prennent en charge une version commune de TLS."

#. TRANSLATORS: the placeholder may be either an IP/FQDN or a server hostname
#: plugins/rdp/rdp_plugin.c:2132
#, c-format
msgid ""
"Unable to establish a connection to the RDP server “%s”. Check “Security "
"protocol negotiation”."
msgstr ""
"Impossible d’établir une connexion avec le serveur RDP « %s ». Vérifiez la "
"« Négociation du protocole de sécurité »."

#: plugins/rdp/rdp_plugin.c:2140
#, c-format
msgid "Cannot connect to the RDP server “%s”."
msgstr "Connexion au serveur RDP « %s » impossible."

#: plugins/rdp/rdp_plugin.c:2143
msgid "Could not start libfreerdp-gdi."
msgstr "Impossible de démarrer libfreerdp-gdi."

#: plugins/rdp/rdp_plugin.c:2146
#, c-format
msgid ""
"You requested a H.264 GFX mode for the server “%s”, but your libfreerdp does "
"not support H.264. Please use a non-AVC colour depth setting."
msgstr ""
"Vous avez demandé le mode d’affichage graphique H.264 pour le serveur "
"« %s », mais votre version de la bibliothèque libfreerdp ne le prend pas en "
"charge. Veuillez sélectionner un mode de profondeur de couleur autre qu’AVC."

#: plugins/rdp/rdp_plugin.c:2153
#, c-format
msgid "The “%s” server refused the connection."
msgstr "Le serveur « %s » a refusé la connexion."

#: plugins/rdp/rdp_plugin.c:2158
#, fuzzy, c-format
#| msgid ""
#| "The Remote Desktop Gateway “%s” denied the user \"%s\\%s\" access due to "
#| "policy."
msgid ""
"The Remote Desktop Gateway “%s” denied the user “%s\\%s” access due to "
"policy."
msgstr ""
"La passerelle de bureau à distance « %s » a refusé l’accès à l’utilisateur "
"« %s\\%s » en raison de sa politique de sécurité."

#: plugins/rdp/rdp_plugin.c:2168
#, c-format
msgid "Cannot connect to the “%s” RDP server."
msgstr "Connexion au serveur RDP « %s » impossible."

#: plugins/rdp/rdp_plugin.c:2511
msgid "Automatic (32 bpp) (Server chooses its best format)"
msgstr ""
"Automatique (32 bits par pixel) (le serveur choisit le meilleur format)"

#: plugins/rdp/rdp_plugin.c:2512
msgid "GFX AVC444 (32 bpp)"
msgstr "GFX AVC 4:4:4 (32 bpp)"

#: plugins/rdp/rdp_plugin.c:2513
msgid "GFX AVC420 (32 bpp)"
msgstr "GFX AVC 4:2:0 (32 bpp)"

#: plugins/rdp/rdp_plugin.c:2514
msgid "GFX RFX (32 bpp)"
msgstr "GFX RFX (32 bpp)"

#: plugins/rdp/rdp_plugin.c:2515
msgid "GFX RFX Progressive (32 bpp)"
msgstr "GFX RFX progressif (32 bpp)"

#: plugins/rdp/rdp_plugin.c:2516
msgid "RemoteFX (32 bpp)"
msgstr "RemoteFX (32 bpp)"

#: plugins/rdp/rdp_plugin.c:2517 plugins/vnc/vnc_plugin.c:1922
msgid "True colour (32 bpp)"
msgstr "Vraie couleur (32 bpp)"

#: plugins/rdp/rdp_plugin.c:2518
msgid "True colour (24 bpp)"
msgstr "Vraie couleur (24 bpp)"

#: plugins/rdp/rdp_plugin.c:2519 plugins/vnc/vnc_plugin.c:1923
msgid "High colour (16 bpp)"
msgstr "Haute couleur (16 bpp)"

#: plugins/rdp/rdp_plugin.c:2520
msgid "High colour (15 bpp)"
msgstr "Haute couleur (15 bpp)"

#: plugins/rdp/rdp_plugin.c:2521 plugins/vnc/vnc_plugin.c:1924
msgid "256 colours (8 bpp)"
msgstr "256 couleurs (8 bpp)"

#: plugins/rdp/rdp_plugin.c:2552 data/ui/remmina_preferences.glade:641
msgid "None"
msgstr "aucun onglet"

#: plugins/rdp/rdp_plugin.c:2553
msgid "Auto-detect"
msgstr "Auto‑détection"

#: plugins/rdp/rdp_plugin.c:2554
msgid "Modem"
msgstr "Modem"

#: plugins/rdp/rdp_plugin.c:2555
msgid "Low performance broadband"
msgstr "Connexion à bas débit"

#: plugins/rdp/rdp_plugin.c:2556
msgid "Satellite"
msgstr "Satellite"

#: plugins/rdp/rdp_plugin.c:2557
msgid "High performance broadband"
msgstr "Connexion haut débit"

#: plugins/rdp/rdp_plugin.c:2558
msgid "WAN"
msgstr "réseau étendu"

#: plugins/rdp/rdp_plugin.c:2559
msgid "LAN"
msgstr "réseau local"

#: plugins/rdp/rdp_plugin.c:2566 plugins/spice/spice_plugin.c:635
#: data/ui/remmina_preferences.glade:677
msgid "Off"
msgstr "Désactivé"

#: plugins/rdp/rdp_plugin.c:2575
msgid "Automatic negotiation"
msgstr "négociation automatique"

#: plugins/rdp/rdp_plugin.c:2576
msgid "NLA protocol security"
msgstr "Protocole de sécurité NLA"

#: plugins/rdp/rdp_plugin.c:2577
msgid "TLS protocol security"
msgstr "Protocole de sécurité TLS"

#: plugins/rdp/rdp_plugin.c:2578
msgid "RDP protocol security"
msgstr "Protocole de sécurité RDP"

#: plugins/rdp/rdp_plugin.c:2579
msgid "NLA extended protocol security"
msgstr "Protocole de sécurité NLA étendu"

#: plugins/rdp/rdp_plugin.c:2592
msgid "2600 (Windows XP), 7601 (Windows Vista/7), 9600 (Windows 8 and newer)"
=======
#: plugins/vnc/vnc_plugin.c:1987
msgid "Listen on port"
msgstr "Écouter sur le port"

#: plugins/vnc/vnc_plugin.c:2007
msgid "Show remote cursor"
msgstr "Afficher le curseur distant"

#: plugins/vnc/vnc_plugin.c:2010
msgid "Turn off encryption"
msgstr "Désactiver le chiffrement"

#: plugins/vnc/vnc_plugin.c:2011 plugins/vnc/vnc_plugin.c:2026
msgid "Prevent local interaction on the server"
msgstr "Empêcher les interactions locales sur le serveur"

#: plugins/vnc/vnc_plugin.c:2012 plugins/gvnc/gvnc_plugin.c:868
msgid "Ignore remote bell messages"
msgstr "Ignorer les bips du système distant"

#: plugins/vnc/vnc_plugin.c:2028
msgid "Open Chat…"
msgstr "Ouvrir une discussion…"

#: plugins/vnc/vnc_plugin.h:41
msgid "Remmina VNC Plugin"
msgstr "Greffon VNC pour Remmina"

#: plugins/vnc/vnc_plugin.h:46
msgid "Remmina VNC listener Plugin"
msgstr "Greffon VNC en mode écoute pour Remmina"

#: plugins/www/www_config.h:43
msgid "Remmina web-browser plugin"
msgstr "Greffon navigateur Web pour Remmina"

#: plugins/www/www_plugin.c:98
msgid "File downloaded"
msgstr "Fichier téléchargé"

#: plugins/www/www_plugin.c:581
msgid "Enter WWW authentication credentials"
msgstr "Entrez vos paramètres d’authentification Web"

#: plugins/www/www_plugin.c:893
msgid "URL"
msgstr "Adresse URL"

#: plugins/www/www_plugin.c:893
msgid "http://address or https://address"
msgstr "http://adresse or https://adresse"

#: plugins/www/www_plugin.c:910
msgid "User agent"
msgstr "Agent utilisateur (User agent)"

#: plugins/www/www_plugin.c:911
msgid "Proxy URL"
msgstr "URL du serveur mandataire"

#: plugins/www/www_plugin.c:911
msgid "E.g. https://example.org, socks://mysocks:1080"
msgstr "p. ex. https://exemple.org, socks://serveursocks:1080"

#: plugins/www/www_plugin.c:912
msgid "Turn on Java support"
msgstr "Activer la prise en charge de Java"

#: plugins/www/www_plugin.c:913
msgid "Turn on smooth scrolling"
msgstr "Activer le défilement doux"

#: plugins/www/www_plugin.c:914
msgid "Turn on spatial navigation"
msgstr "Activer la navigation spatiale"

#: plugins/www/www_plugin.c:915
msgid "Turn on plugin support"
msgstr "Activer la prise en charge des greffons"

#: plugins/www/www_plugin.c:916
msgid "Turn on WebGL support"
msgstr "Activer la prise en charge de WebGL"

#: plugins/www/www_plugin.c:917
msgid "Turn on HTML5 audio support"
msgstr "Activer la prise en charge de l’audio HTML5"

#: plugins/www/www_plugin.c:918
msgid "Ignore TLS errors"
msgstr "Ignorer les erreurs TLS"

#: plugins/www/www_plugin.c:921
msgid "Turn on Web Inspector"
msgstr "Activer l’inspecteur Web"

#: plugins/exec/exec_plugin.c:160
msgid "You did not set any command to be executed"
msgstr "Vous n’avez indiqué aucune commande à exécuter"

#: plugins/exec/exec_plugin.c:206
msgid ""
"Warning: Running a command synchronously may cause Remmina not to respond.\n"
"Do you really want to continue?"
msgstr ""
"Attention ! Exécuter une commande synchrone peut bloquer Remmina.\n"
"Voulez‐vous vraiment continuer ?"

#: plugins/exec/exec_plugin.c:274
msgid "Command"
msgstr "Commande"

#: plugins/exec/exec_plugin.c:275
msgid "Asynchronous execution"
msgstr "Exécution asynchrone"

#: plugins/exec/exec_plugin_config.h:41
msgid "Execute a command"
msgstr "Exécute une commande"

#: plugins/tool_hello_world/plugin_config.h:40
msgid "Hello, World!"
msgstr "Bonjour le monde !"

#: plugins/secret/src/glibsecret_plugin.c:188
msgid "Secured password storage in the GNOME keyring"
msgstr "Stockage sécurisé des mots de passe dans le porte-clé GNOME"

#: plugins/x2go/x2go_plugin.c:67
#, c-format
msgid ""
"The command-line feature '%s' is not available! Attempting to start PyHoca-"
"CLI without using this feature…"
msgstr ""
"La fonctionnalité en ligne de commande « %s » n’est pas disponible ! "
"Tentative de démarrage PyHoca-CLI sans utiliser cette fonctionnalité…"

#: plugins/x2go/x2go_plugin.c:287 plugins/x2go/x2go_plugin.c:419
#: plugins/x2go/x2go_plugin.c:478 plugins/x2go/x2go_plugin.c:581
#: plugins/x2go/x2go_plugin.c:656 plugins/x2go/x2go_plugin.c:668
#: plugins/x2go/x2go_plugin.c:676 plugins/x2go/x2go_plugin.c:699
#: plugins/x2go/x2go_plugin.c:708 plugins/x2go/x2go_plugin.c:724
#: plugins/x2go/x2go_plugin.c:763 plugins/x2go/x2go_plugin.c:775
#: plugins/x2go/x2go_plugin.c:806 plugins/x2go/x2go_plugin.c:817
#: plugins/x2go/x2go_plugin.c:825 plugins/x2go/x2go_plugin.c:939
#: plugins/x2go/x2go_plugin.c:966 plugins/x2go/x2go_plugin.c:980
#: plugins/x2go/x2go_plugin.c:1077 plugins/x2go/x2go_plugin.c:1141
#: plugins/x2go/x2go_plugin.c:1445 plugins/x2go/x2go_plugin.c:1479
#: plugins/x2go/x2go_plugin.c:1575 plugins/x2go/x2go_plugin.c:1869
#: plugins/x2go/x2go_plugin.c:2669 plugins/x2go/x2go_plugin.c:2882
#: plugins/x2go/x2go_plugin.c:2887 plugins/x2go/x2go_plugin.c:2892
#: plugins/x2go/x2go_plugin.c:2897 plugins/x2go/x2go_plugin.c:2912
#: plugins/x2go/x2go_plugin.c:2917 plugins/x2go/x2go_plugin.c:2922
#: plugins/x2go/x2go_plugin.c:2927
#, c-format
msgid "Internal error: %s"
msgstr "Erreur interne : %s"

#: plugins/x2go/x2go_plugin.c:288 plugins/x2go/x2go_plugin.c:420
#: plugins/x2go/x2go_plugin.c:479 plugins/x2go/x2go_plugin.c:1078
msgid "Parameter 'custom_data' is not initialized!"
msgstr "Le paramètre « default_username » n’est pas initialisé !"

#: plugins/x2go/x2go_plugin.c:301
msgid "Broken `DialogData`! Aborting…"
msgstr "« DialogData » défectueux ! Abandon…"

#: plugins/x2go/x2go_plugin.c:305
msgid "Can't retrieve `DialogData`! Aborting…"
msgstr "Impossible de récupérer les `DialogData` ! Abandon…"

#: plugins/x2go/x2go_plugin.c:488
msgid "Couldn't retrieve valid `DialogData` or `sessions_list`! Aborting…"
>>>>>>> 050fc71c
msgstr ""
"Impossible de récupérer des `DialogData` ou des `sessions_list` valides ! "
"Abandon…"

#. TRANSLATORS: Stick to x2goclient's translation for terminate.
#: plugins/x2go/x2go_plugin.c:497
msgid "_Terminate"
msgstr "_Terminer"

#. TRANSLATORS: Stick to x2goclient's translation for resume.
#: plugins/x2go/x2go_plugin.c:500
msgid "_Resume"
msgstr "_Reprendre"

#: plugins/x2go/x2go_plugin.c:502
msgid "_New"
msgstr "_Nouveau"

#. TRANSLATORS: Tooltip for terminating button inside Session-Chooser-Dialog.
#. TRANSLATORS: Please stick to X2GoClient's way of translating.
#: plugins/x2go/x2go_plugin.c:511
msgid "Terminating X2Go sessions can take a moment."
msgstr "Clore les sessions X2Go peut prendre un certain temps."

#: plugins/x2go/x2go_plugin.c:568
msgid "X Display"
msgstr "Affichage X11"

#: plugins/x2go/x2go_plugin.c:569
msgid "Status"
msgstr "Statut"

#: plugins/x2go/x2go_plugin.c:570
msgid "Session ID"
msgstr "Identiant de session"

#: plugins/x2go/x2go_plugin.c:571
msgid "Create date"
msgstr "Créer la date"

#: plugins/x2go/x2go_plugin.c:572
msgid "Suspended since"
msgstr "Suspendu depuis"

#: plugins/x2go/x2go_plugin.c:573
msgid "Agent PID"
msgstr "PID de l’agent"

#: plugins/x2go/x2go_plugin.c:575
msgid "Hostname"
msgstr "Nom d’hôte"

#: plugins/x2go/x2go_plugin.c:576
msgid "Cookie"
msgstr "Cookie"

#: plugins/x2go/x2go_plugin.c:577
msgid "Graphic port"
msgstr "Port graphique"

#: plugins/x2go/x2go_plugin.c:578
msgid "SND port"
msgstr "Port SND"

#: plugins/x2go/x2go_plugin.c:579
msgid "SSHFS port"
msgstr "Port SSHFS"

#: plugins/x2go/x2go_plugin.c:582
msgid "Unknown property"
msgstr "Propriété inconnue"

#: plugins/x2go/x2go_plugin.c:657 plugins/x2go/x2go_plugin.c:700
msgid "Couldn't find child GtkTreeView of session chooser dialog."
msgstr ""
"Impossible de trouver le GtkTreeView fils de la boîte dialogue du sélecteur "
"de session."

<<<<<<< HEAD
#: plugins/rdp/rdp_plugin.c:2595
msgid ""
"Used i.a. by terminal services in a smart card channel to distinguish client "
"capabilities:\n"
"  • < 4034: Windows XP base smart card functions\n"
"  • 4034-7064: Windows Vista/7: SCardReadCache(),\n"
"    SCardWriteCache(), SCardGetTransmitCount()\n"
"  • >= 7065: Windows 8 and newer: SCardGetReaderIcon(),\n"
"    SCardGetDeviceTypeId()"
=======
#: plugins/x2go/x2go_plugin.c:669
msgid "Both parameters 'dialog' and 'treeview' are uninitialized!"
>>>>>>> 050fc71c
msgstr ""
"Les deux paramètres « dialog » et « treeview » n’ont pas été initialisés !"

<<<<<<< HEAD
#: plugins/rdp/rdp_plugin.c:2603
=======
#: plugins/x2go/x2go_plugin.c:677
>>>>>>> 050fc71c
msgid ""
"GtkTreeModel of session chooser dialog could not be obtained for an unknown "
"reason."
msgstr ""
"Le GtkTreeModel de la boîte de dialogue du sélecteur de session n’a pu être "
"obtenu pour une raison inconnue."

<<<<<<< HEAD
#: plugins/rdp/rdp_plugin.c:2612
=======
#: plugins/x2go/x2go_plugin.c:709
msgid "Couldn't get currently selected row (session)!"
msgstr "Impossible d’obtenir la ligne (session) sélectionnée !"

#: plugins/x2go/x2go_plugin.c:725
#, c-format
>>>>>>> 050fc71c
msgid ""
"Exactly one session should be selectable but '%i' rows (sessions) are "
"selected."
msgstr ""
"Seule une session devrait pouvoir être sélectionnée, mais %i lignes "
"(sessions) le sont."

<<<<<<< HEAD
#: plugins/rdp/rdp_plugin.c:2622
msgid ""
"Options for redirection of USB device:\n"
"  • [dbg,][id:<vid>:<pid>#…,][addr:<bus>:<addr>#…,][auto]\n"
"  • auto\n"
"  • id:054c:0268#4669:6e6b,addr:04:0c"
=======
#: plugins/x2go/x2go_plugin.c:764
msgid "Failed to fill 'GtkTreeIter'."
msgstr "Échec du remplissage du « GtkTreeIter »."

#: plugins/x2go/x2go_plugin.c:776
#, c-format
msgid "Couldn't get property with index '%i' out of selected row."
>>>>>>> 050fc71c
msgstr ""
"Impossible d’obtenir la propriété avec l’index %i qui n’appartient pas à la "
"ligne sélectionnée."

<<<<<<< HEAD
#: plugins/rdp/rdp_plugin.c:2628
=======
#: plugins/x2go/x2go_plugin.c:807
msgid "parameter 'argv' is 'NULL'."
msgstr "le paramètre « argv » vaut « NULL »."

#: plugins/x2go/x2go_plugin.c:818
msgid "parameter 'error' is 'NULL'."
msgstr "le paramètre « error » vaut « NULL »."

#: plugins/x2go/x2go_plugin.c:826
msgid "parameter 'env' is either invalid or uninitialized."
msgstr "le paramètre « env » est soit invalide, soit non initialisé."

#: plugins/x2go/x2go_plugin.c:842 plugins/x2go/x2go_plugin.c:2170
msgid "Started PyHoca-CLI with the following arguments:"
msgstr "Démarrage de PyHoca-CLI avec les arguments suivants :"

#: plugins/x2go/x2go_plugin.c:870
>>>>>>> 050fc71c
msgid ""
"The necessary PyHoca-CLI process has encountered a internet connection "
"problem."
msgstr ""
"Le processus indispensable PyHoca-CLI a rencontré un problème de connexion à "
"Internet."

<<<<<<< HEAD
#: plugins/rdp/rdp_plugin.c:2633
#, fuzzy
#| msgid ""
#| "Performance optimisations based on the network connection type:\n"
#| "Using auto-detection is advised.\n"
#| "If \"Auto-detect\" fails, choose the most appropriate option in the "
#| "list.\n"
=======
#: plugins/x2go/x2go_plugin.c:880
msgid "An unknown error occured while trying to start PyHoca-CLI."
msgstr ""
"Une erreur inconnue est survenue lors de la tentative de démarrage de PyHoca-"
"CLI."

#: plugins/x2go/x2go_plugin.c:890
#, c-format
>>>>>>> 050fc71c
msgid ""
"An unknown error occured while trying to start PyHoca-CLI. Exit code: %i"
msgstr ""
"Une erreur inconnue est survenue lors de la tentative de démarrage de PyHoca-"
"CLI. Code de sortie : %i"

<<<<<<< HEAD
#: plugins/rdp/rdp_plugin.c:2638
=======
#: plugins/x2go/x2go_plugin.c:897
#, c-format
>>>>>>> 050fc71c
msgid ""
"An unknown error occured while trying to start PyHoca-CLI. Exit code: %i. "
"Error: '%s'"
msgstr ""
"Une erreur inconnue est survenue lors de la tentative de démarrage de PyHoca-"
"CLI. Code de sortie : %i. Erreur : « %s »"

#: plugins/x2go/x2go_plugin.c:940
msgid "Parameter 'custom_data' is not fully initialized!"
msgstr "Le paramètre « custom_data » n’a pas été complètement initialisé !"

#: plugins/x2go/x2go_plugin.c:967 plugins/x2go/x2go_plugin.c:1576
#: plugins/x2go/x2go_plugin.c:1870
msgid "'Invalid connection data.'"
msgstr "« Données de connexion incorrectes. »"

<<<<<<< HEAD
#: plugins/rdp/rdp_plugin.c:2650
msgid ""
"Redirect directory <path> as named share <name>.\n"
"  • <name>,<fullpath>[;<name>,<fullpath>[;…]]\n"
"  • MyHome,/home/remminer\n"
"  • /home/remminer\n"
"  • MyHome,/home/remminer;SomePath,/path/to/somepath\n"
"Hotplug support is enabled with:\n"
"  • hotplug,*\n"
"\n"
=======
#: plugins/x2go/x2go_plugin.c:981
msgid "Parameter 'session_id' is not initialized!"
msgstr "Le paramètre « session_id » n’a pas été initialisé !"

#: plugins/x2go/x2go_plugin.c:1047
#, c-format
msgid "An error occured while trying to terminate a X2Go session: %s"
msgstr "Une erreur est survenue lors de la clôture d’une session X2Go : %s"

#: plugins/x2go/x2go_plugin.c:1094 plugins/x2go/x2go_plugin.c:1118
msgid "Couldn't get session ID from session chooser dialog."
>>>>>>> 050fc71c
msgstr ""
"Impossible d’obtenir l’identifiant de session depuis la boîte de dialogue du "
"sélecteur de session."

<<<<<<< HEAD
#: plugins/rdp/rdp_plugin.c:2682 plugins/spice/spice_plugin.c:677
msgid "Share folder"
msgstr "Dossier partagé"

#: plugins/rdp/rdp_plugin.c:2682
msgid "Use “Redirect directory” in the advanced tab for multiple directories"
=======
#: plugins/x2go/x2go_plugin.c:1101
#, c-format
msgid "Resuming session: '%s'"
msgstr "Reprise de la session : « %s »"

#: plugins/x2go/x2go_plugin.c:1125
#, c-format
msgid "Terminating session: '%s'"
msgstr "Clôture de la session : « %s »"

#: plugins/x2go/x2go_plugin.c:1142
msgid "GtkTreePath 'path' describes a non-existing row!"
>>>>>>> 050fc71c
msgstr ""
"Le « chemin d’accès » GtkTreePath fait référence à une entrée inexistante !"

<<<<<<< HEAD
#: plugins/rdp/rdp_plugin.c:2683
#, fuzzy
msgid "Restricted admin mode"
msgstr "Mode admin restreint"

#: plugins/rdp/rdp_plugin.c:2684
#, fuzzy
#| msgid "Password"
msgid "Password hash"
msgstr "Hachage du mot de passe"

#: plugins/rdp/rdp_plugin.c:2684
#, fuzzy
msgid "Restricted admin mode password hash"
msgstr "Hachage du mot de passe du mode admin restreint"

#: plugins/rdp/rdp_plugin.c:2685
msgid "Left-handed mouse support"
msgstr "Prise en charge des souris pour gauchers"

#: plugins/rdp/rdp_plugin.c:2685
msgid "Swap left and right mouse buttons for left-handed mouse support"
=======
#: plugins/x2go/x2go_plugin.c:1380
msgid "PyHoca-CLI exited unexpectedly. This connection will now be closed."
msgstr ""
"PyHoca-CLI s’est terminé de manière inattendue. Cette connexion va "
"maintenant être fermée."

#: plugins/x2go/x2go_plugin.c:1388
msgid "An error occured."
msgstr "Une erreur est survenue."

#: plugins/x2go/x2go_plugin.c:1389
msgid ""
"The necessary child process 'pyhoca-cli' stopped unexpectedly.\n"
"Please check your profile settings and PyHoca-CLI's output for possible "
"errors. Also ensure the remote server is reachable."
>>>>>>> 050fc71c
msgstr ""
"Le processus fils nécessaire « pyhoca-cli » s’est arrêté de manière "
"inattendue.\n"
"Veuillez vérifier les paramètres de votre profil et d’éventuelles erreurs "
"sur la sortie de PyHoca-CLI. Assurez‐vous également que le serveur distant "
"est accessible."

<<<<<<< HEAD
#: plugins/rdp/rdp_plugin.c:2687
msgid "Enable multi monitor"
msgstr "Activer le multi‑écran"

#: plugins/rdp/rdp_plugin.c:2688
msgid "Span screen over multiple monitors"
msgstr "Étendre l’affichage sur plusieurs écrans"

#: plugins/rdp/rdp_plugin.c:2689
msgid "List monitor IDs"
msgstr "Liste les identifiants des moniteurs"

#: plugins/rdp/rdp_plugin.c:2691 plugins/vnc/vnc_plugin.c:1978
#: plugins/vnc/vnc_plugin.c:1990 plugins/gvnc/gvnc_plugin.c:849
msgid "Colour depth"
msgstr "Profondeur de couleur"

#: plugins/rdp/rdp_plugin.c:2692
msgid "Network connection type"
msgstr "Type de connexion réseau"

#: plugins/rdp/rdp_plugin.c:2707 plugins/vnc/vnc_plugin.c:1979
#: plugins/vnc/vnc_plugin.c:1991
msgid "Quality"
msgstr "Qualité"

#: plugins/rdp/rdp_plugin.c:2708
msgid "Security protocol negotiation"
msgstr "Négociation du protocole de sécurité"

#: plugins/rdp/rdp_plugin.c:2709
msgid "Gateway transport type"
msgstr "Type de transport de la passerelle"

#: plugins/rdp/rdp_plugin.c:2710
msgid "FreeRDP log level"
msgstr "Niveau de verbosité de FreeRDP"

#: plugins/rdp/rdp_plugin.c:2711
msgid "FreeRDP log filters"
msgstr "Filtres du journal FreeRDP"

#: plugins/rdp/rdp_plugin.c:2711
msgid "tag:level[,tag:level[,…]]"
msgstr "étiquette:niveau[,étiquette:niveau[,…]]"

#: plugins/rdp/rdp_plugin.c:2712
msgid "Audio output mode"
msgstr "Mode de sortie audio"

#: plugins/rdp/rdp_plugin.c:2713
msgid "Redirect local audio output"
msgstr "Rediriger la sortie audio locale"

#: plugins/rdp/rdp_plugin.c:2714
msgid "Redirect local microphone"
msgstr "Rediriger le microphone local"

#: plugins/rdp/rdp_plugin.c:2715
msgid "Connection timeout in ms"
msgstr "Délai de connexion en ms"

#: plugins/rdp/rdp_plugin.c:2716
msgid "Remote Desktop Gateway server"
msgstr "Passerelle d’accès bureau à distance"

#: plugins/rdp/rdp_plugin.c:2717
msgid "Remote Desktop Gateway username"
msgstr "Nom d’utilisateur sur la passerelle RDP"

#: plugins/rdp/rdp_plugin.c:2718
msgid "Remote Desktop Gateway password"
msgstr "Mot de passe sur la passerelle RDP"

#: plugins/rdp/rdp_plugin.c:2719
msgid "Remote Desktop Gateway domain"
msgstr "Domaine de la passerelle RDP"

#: plugins/rdp/rdp_plugin.c:2720
msgid "Redirect directory"
msgstr "Répertoire de redirection"

#: plugins/rdp/rdp_plugin.c:2721
msgid "Client name"
msgstr "Nom du client"

#: plugins/rdp/rdp_plugin.c:2722
msgid "Client build"
msgstr "Build du client"

#: plugins/rdp/rdp_plugin.c:2725
msgid "Load balance info"
msgstr "Info d’équilibrage de charge"

#. TRANSLATORS: Do not use typographic quotation marks, these must stay as "double quote", also know as “Typewriter ("programmer's") quote, ambidextrous.”
#: plugins/rdp/rdp_plugin.c:2727
msgid "Override printer drivers"
msgstr "Remplacer les pilotes d’imprimante"

#: plugins/rdp/rdp_plugin.c:2727
msgid ""
"\"Samsung_CLX-3300_Series\":\"Samsung CLX-3300 Series PS\";\"Canon MF410\":"
"\"Canon MF410 Series UFR II\""
msgstr ""
"Nom complet du pilote d’impression, p. ex. « Samsung CLX-3300 Series PS »"

#: plugins/rdp/rdp_plugin.c:2728
msgid "USB device redirection"
msgstr "Redirection de périphérique USB"

#: plugins/rdp/rdp_plugin.c:2729
msgid "Local serial name"
msgstr "Nom du port série local"

#: plugins/rdp/rdp_plugin.c:2729
msgid "COM1, COM2, etc."
msgstr "COM1, COM2, etc."

#: plugins/rdp/rdp_plugin.c:2730
msgid "Local serial driver"
msgstr "Pilote du port série local"

#: plugins/rdp/rdp_plugin.c:2730
msgid "Serial"
msgstr "Série"

#: plugins/rdp/rdp_plugin.c:2731
msgid "Local serial path"
msgstr "Chemin d’accès du port série local"

#: plugins/rdp/rdp_plugin.c:2731
msgid "/dev/ttyS0, /dev/ttyS1, etc."
msgstr "/dev/ttyS0, /dev/ttyS1, etc."

#: plugins/rdp/rdp_plugin.c:2732
msgid "Local parallel name"
msgstr "Nom du port parallèle local"

#: plugins/rdp/rdp_plugin.c:2733
msgid "Local parallel device"
msgstr "Périphérique du port parallèle local"

#: plugins/rdp/rdp_plugin.c:2734
msgid "Name of smart card"
msgstr "Nom de la carte à puce"

#: plugins/rdp/rdp_plugin.c:2735
msgid "Dynamic virtual channel"
msgstr "Canal virtuel dynamique"

#: plugins/rdp/rdp_plugin.c:2735 plugins/rdp/rdp_plugin.c:2736
msgid "<channel>[,<options>]"
msgstr "<canal>[,<options>]"

#: plugins/rdp/rdp_plugin.c:2736
msgid "Static virtual channel"
msgstr "Canal virtuel statique"

#: plugins/rdp/rdp_plugin.c:2737
msgid "TCP redirection"
msgstr "Redirection TCP"

#: plugins/rdp/rdp_plugin.c:2737
msgid "/PATH/TO/rdp2tcp"
msgstr "/chemin/vers/rdp2tcp"

#: plugins/rdp/rdp_plugin.c:2739
msgid "Prefer IPv6 AAAA record over IPv4 A record"
msgstr ""
"Privilégier les enregistrements AAAA d’IPv6 plutôt que les enregistrements A "
"d’IPv4"

#: plugins/rdp/rdp_plugin.c:2740
msgid "Share printers"
msgstr "Partager les imprimantes"

#: plugins/rdp/rdp_plugin.c:2741
msgid "Share serial ports"
msgstr "Partager les ports série"

#: plugins/rdp/rdp_plugin.c:2742
msgid "(SELinux) permissive mode for serial ports"
msgstr "Mode permissif (SELinux) pour les ports série"

#: plugins/rdp/rdp_plugin.c:2743
msgid "Share parallel ports"
msgstr "Partager les ports parallèles"

#: plugins/rdp/rdp_plugin.c:2744
msgid "Share a smart card"
msgstr "Partager une carte à puce"

#: plugins/rdp/rdp_plugin.c:2745 plugins/vnc/vnc_plugin.c:2009
msgid "Turn off clipboard sync"
msgstr "Désactiver la synchro du presse‐papiers"

#: plugins/rdp/rdp_plugin.c:2746
msgid "Ignore certificate"
msgstr "Ignorer le certificat"

#: plugins/rdp/rdp_plugin.c:2747
msgid "Use the old license workflow"
msgstr "Utiliser l’ancienne attribution de licence"

#: plugins/rdp/rdp_plugin.c:2747
msgid "It disables CAL and hwId is set to 0"
msgstr "Ceci désactive la licence d’accès client (CAL) et hwId est à 0"

#: plugins/rdp/rdp_plugin.c:2748 plugins/spice/spice_plugin.c:702
#: plugins/vnc/vnc_plugin.c:2013 plugins/www/www_plugin.c:919
#: plugins/gvnc/gvnc_plugin.c:867
msgid "Forget passwords after use"
msgstr "Ne pas enregistrer les mots de passe"

#: plugins/rdp/rdp_plugin.c:2749
msgid "Attach to console (2003/2003 R2)"
msgstr "Attacher à la console (Windows 2003 / 2003 R2)"

#: plugins/rdp/rdp_plugin.c:2750
msgid "Turn off fast-path"
msgstr "Désactiver le mode fast‐path"

#: plugins/rdp/rdp_plugin.c:2751
msgid "Server detection using Remote Desktop Gateway"
msgstr "Détection du serveur par la passerelle RDP"

#: plugins/rdp/rdp_plugin.c:2753
msgid "Use system proxy settings"
msgstr "Utiliser les paramètres Proxy du système"

#: plugins/rdp/rdp_plugin.c:2755
msgid "Turn off automatic reconnection"
msgstr "Désactiver la reconnexion automatique"

#: plugins/rdp/rdp_plugin.c:2756
msgid "Relax order checks"
msgstr "Assouplir les vérifications des ordres"

#: plugins/rdp/rdp_plugin.c:2757
msgid "Glyph cache"
msgstr "Cache des glyphes"

#: plugins/rdp/rdp_plugin.c:2758
msgid "Enable multitransport protocol (UDP)"
msgstr "Activer le protocole (UDP) multi‑transport"

#: plugins/rdp/rdp_plugin.c:2758
msgid "Using the UDP protocol may improve performance"
msgstr "L’utilisation du protocole UDP peut améliorer les performances"

#: plugins/rdp/rdp_plugin.c:2759
msgid "Use base credentials for gateway too"
msgstr "Utilisez les mêmes identifiants de connexion pour la passerelle"

#: plugins/rdp/rdp_plugin.c:2761
msgid "Enable Gateway websockets support"
msgstr "Activer la prise en charge des WebSockets par la passerelle"

#: plugins/rdp/rdp_plugin.c:2774 plugins/spice/spice_plugin.c:715
#: plugins/vnc/vnc_plugin.c:2029
msgid "Send Ctrl+Alt+Delete"
msgstr "Envoyer un Ctrl + Alt + Suppr"

#: plugins/rdp/rdp_plugin.c:2787
msgid "RDP - Remote Desktop Protocol"
msgstr "RDP — Remote Desktop Protocol"

#: plugins/rdp/rdp_plugin.c:2812
msgid "RDP - RDP File Handler"
msgstr "RDP — gestionnaire de fichiers RDP"

#: plugins/rdp/rdp_plugin.c:2827
msgid "RDP - Preferences"
msgstr "RDP — Préférences"

#: plugins/rdp/rdp_plugin.c:2880
msgid "Export connection in Windows .rdp file format"
msgstr "Exporter la connexion au format Windows .rdp"

#: plugins/rdp/rdp_event.c:344
#, c-format
msgid "Reconnection attempt %d of %d…"
msgstr "Tentative de reconnexion %d sur %d…"

#: plugins/spice/spice_plugin_file_transfer.c:82
msgid "File Transfers"
msgstr "Transferts de fichiers"

#: plugins/spice/spice_plugin_file_transfer.c:219
msgid "Transfer error"
msgstr "Erreur de transfert"

#: plugins/spice/spice_plugin_file_transfer.c:220
#, c-format
msgid "%s: %s"
msgstr "%s : %s"

#: plugins/spice/spice_plugin_file_transfer.c:223
msgid "Transfer completed"
msgstr "Transfert effectué"

#: plugins/spice/spice_plugin_file_transfer.c:224
#, c-format
msgid "The %s file has been transferred"
msgstr "Le fichier %s a été transféré"

#: plugins/spice/spice_plugin.c:351
msgid "Enter SPICE password"
msgstr "Entrez le mot de passe SPICE"

#: plugins/spice/spice_plugin.c:386
#, c-format
msgid "Disconnected from the SPICE server “%s”."
msgstr "Déconnexion du serveur SPICE « %s »."

#: plugins/spice/spice_plugin.c:402
msgid "TLS connection error."
msgstr "Erreur de connexion TLS."

#: plugins/spice/spice_plugin.c:408
msgid "Connection to the SPICE server dropped."
msgstr "La connexion au serveur SPICE a été interrompue."

#: plugins/spice/spice_plugin.c:616 plugins/spice/spice_plugin.c:634
msgid "Default"
msgstr "Par défaut"

#: plugins/spice/spice_plugin.c:636
msgid "Auto GLZ"
msgstr "GLZ automatique"

#: plugins/spice/spice_plugin.c:637
msgid "Auto LZ"
msgstr "LZ automatique"

#: plugins/spice/spice_plugin.c:650
msgid "Disable video overlay if videos are not displayed properly.\n"
msgstr ""
"Désactive la superposition vidéo si les vidéos ne s’affichent pas "
"correctement.\n"

#: plugins/spice/spice_plugin.c:675
msgid "Use TLS encryption"
msgstr "Utiliser le chiffrement TLS"

#: plugins/spice/spice_plugin.c:676
msgid "Server CA certificate"
msgstr "Certificat d’AC du serveur"

#: plugins/spice/spice_plugin.c:694
msgid "Prefered video codec"
msgstr "Codec vidéo préféré"

#: plugins/spice/spice_plugin.c:695
msgid "Turn off GStreamer overlay"
msgstr "Désactiver la superposition vidéo GStreamer"

#: plugins/spice/spice_plugin.c:698
msgid "Prefered image compression"
msgstr "Algorithme de compression préféré"

#: plugins/spice/spice_plugin.c:701 plugins/spice/spice_plugin.c:714
#: plugins/gvnc/gvnc_plugin.c:866 plugins/gvnc/gvnc_plugin.c:880
msgid "No clipboard sync"
msgstr "Désactiver la synchro du presse‐papiers"

#: plugins/spice/spice_plugin.c:703 plugins/gvnc/gvnc_plugin.c:869
msgid "Enable audio channel"
msgstr "Activer le canal audio"

#: plugins/spice/spice_plugin.c:704
msgid "Share smart card"
msgstr "Partager la carte à puce"

#: plugins/spice/spice_plugin.c:705 plugins/spice/spice_plugin.c:713
#: plugins/vnc/vnc_plugin.c:2008 plugins/vnc/vnc_plugin.c:2025
#: plugins/gvnc/gvnc_plugin.c:870 plugins/gvnc/gvnc_plugin.c:879
msgid "View only"
msgstr "Visualisation uniquement"

#: plugins/spice/spice_plugin.c:716 plugins/spice/spice_plugin_usb.c:51
msgid "Select USB devices for redirection"
msgstr "Sélectionnez les périphériques USB à rediriger"

#: plugins/spice/spice_plugin.c:727
msgid "SPICE - Simple Protocol for Independent Computing Environments"
msgstr "SPICE — Simple Protocol for Independent Computing Environments"

#: plugins/spice/spice_plugin_usb.c:54
msgid "_Close"
msgstr "_Fermer"

#: plugins/spice/spice_plugin_usb.c:94
msgid "USB redirection error"
msgstr "Erreur de redirection USB"

#: plugins/vnc/vnc_plugin.c:772
msgid "Enter VNC password"
msgstr "Mot de passe VNC"

#: plugins/vnc/vnc_plugin.c:825 plugins/gvnc/gvnc_plugin.c:539
msgid "Enter VNC authentication credentials"
msgstr "Entrez vos paramètres d’authentification VNC"

#: plugins/vnc/vnc_plugin.c:936
msgid "Unable to connect to VNC server"
msgstr "Impossible de se connecter au serveur VNC"

#: plugins/vnc/vnc_plugin.c:937
#, c-format
msgid "Couldn’t convert '%s' to host address"
msgstr "Impossible de convertir « %s » en adresse d’hôte"

#: plugins/vnc/vnc_plugin.c:938
#, c-format
msgid "VNC connection failed: %s"
msgstr "La connexion VNC a échoué : %s"

#: plugins/vnc/vnc_plugin.c:939
msgid "Your connection has been rejected."
msgstr "La connexion a été rejetée."

#: plugins/vnc/vnc_plugin.c:966
#, c-format
msgid "The VNC server requested an unknown authentication method. %s"
msgstr "Le serveur VNC a demandé une methode d’authentification inconnue. %s"

#: plugins/vnc/vnc_plugin.c:968
msgid "Please retry after turning on encryption for this profile."
msgstr "Veuillez réessayer après activation du chiffrement pour ce profil."

#: plugins/vnc/vnc_plugin.c:1939
msgid ""
"Connect to VNC using a repeater:\n"
"  • The server field must contain the repeater ID, e.g. ID:123456789\n"
"  • The repeater field have to be set to the repeater IP and port, like:\n"
"    10.10.10.12:5901\n"
"  • From the remote VNC server, you will connect to\n"
"    the repeater, e.g. with x11vnc:\n"
"    x11vnc -connect repeater=ID:123456789+10.10.10.12:5500"
msgstr ""
"Afin de se connecter avec le protocole VNC à l’aide d’un répéteur :\n"
"  • le champ serveur doit contenir l’identifiant du répéteur précédé de "
"« ID: », p. ex. ID:123456789\n"
"  • le champ répéteur doit être défini avec l’adresse IP et le port du "
"répéteur, tel que : 10.10.10.12:5901\n"
"  • depuis le serveur VNC distant, vous vous connecterez au répéteur, p. ex. "
"avec x11vnc :\n"
"    x11vnc -connect repeater=ID:123456789+10.10.10.12:5500"

#: plugins/vnc/vnc_plugin.c:1948
#, fuzzy
msgid ""
"Listening for remote VNC connection:\n"
"  • The \"Listen on port\" field is the port Remmina will listen to,\n"
"    e.g. 8888\n"
"  • From the remote VNC server, you will connect to\n"
"    Remmina, e.g. with x11vnc:\n"
"    x11vnc -display :0 -connect 192.168.1.36:8888"
msgstr ""
"Écoute de la connexion VNC distante :\n"
"  - Le champ \"Listen on port\" est le port sur lequel Remmina va écouter,\n"
"    par exemple 8888\n"
"  - Depuis le serveur VNC distant, vous vous connecterez à\n"
"    Remmina, par exemple avec x11vnc :\n"
"    x11vnc -display :0 -connect 192.168.1.36:8888"

#: plugins/vnc/vnc_plugin.c:1975
msgid "Repeater"
msgstr "Répéteur"

#: plugins/vnc/vnc_plugin.c:1987
msgid "Listen on port"
msgstr "Écouter sur le port"

#: plugins/vnc/vnc_plugin.c:2007
msgid "Show remote cursor"
msgstr "Afficher le curseur distant"

#: plugins/vnc/vnc_plugin.c:2010
msgid "Turn off encryption"
msgstr "Désactiver le chiffrement"

#: plugins/vnc/vnc_plugin.c:2011 plugins/vnc/vnc_plugin.c:2026
msgid "Prevent local interaction on the server"
msgstr "Empêcher les interactions locales sur le serveur"

#: plugins/vnc/vnc_plugin.c:2012 plugins/gvnc/gvnc_plugin.c:868
msgid "Ignore remote bell messages"
msgstr "Ignorer les bips du système distant"

#: plugins/vnc/vnc_plugin.c:2028
msgid "Open Chat…"
msgstr "Ouvrir une discussion…"

#: plugins/vnc/vnc_plugin.h:41
msgid "Remmina VNC Plugin"
msgstr "Greffon VNC pour Remmina"

#: plugins/vnc/vnc_plugin.h:46
msgid "Remmina VNC listener Plugin"
msgstr "Greffon VNC en mode écoute pour Remmina"

#: plugins/www/www_config.h:43
msgid "Remmina web-browser plugin"
msgstr "Greffon navigateur Web pour Remmina"

#: plugins/www/www_plugin.c:98
msgid "File downloaded"
msgstr "Fichier téléchargé"

#: plugins/www/www_plugin.c:581
msgid "Enter WWW authentication credentials"
msgstr "Entrez vos paramètres d’authentification Web"

#: plugins/www/www_plugin.c:893
msgid "URL"
msgstr "Adresse URL"

#: plugins/www/www_plugin.c:893
msgid "http://address or https://address"
msgstr "http://adresse or https://adresse"

#: plugins/www/www_plugin.c:910
msgid "User agent"
msgstr "Agent utilisateur (User agent)"

#: plugins/www/www_plugin.c:911
msgid "Proxy URL"
msgstr "URL du serveur mandataire"

#: plugins/www/www_plugin.c:911
msgid "E.g. https://example.org, socks://mysocks:1080"
msgstr "p. ex. https://exemple.org, socks://serveursocks:1080"

#: plugins/www/www_plugin.c:912
msgid "Turn on Java support"
msgstr "Activer la prise en charge de Java"

#: plugins/www/www_plugin.c:913
msgid "Turn on smooth scrolling"
msgstr "Activer le défilement doux"

#: plugins/www/www_plugin.c:914
msgid "Turn on spatial navigation"
msgstr "Activer la navigation spatiale"

#: plugins/www/www_plugin.c:915
msgid "Turn on plugin support"
msgstr "Activer la prise en charge des greffons"

#: plugins/www/www_plugin.c:916
msgid "Turn on WebGL support"
msgstr "Activer la prise en charge de WebGL"

#: plugins/www/www_plugin.c:917
msgid "Turn on HTML5 audio support"
msgstr "Activer la prise en charge de l’audio HTML5"

#: plugins/www/www_plugin.c:918
msgid "Ignore TLS errors"
msgstr "Ignorer les erreurs TLS"

#: plugins/www/www_plugin.c:921
msgid "Turn on Web Inspector"
msgstr "Activer l’inspecteur Web"

#: plugins/exec/exec_plugin.c:160
msgid "You did not set any command to be executed"
msgstr "Vous n’avez indiqué aucune commande à exécuter"

#: plugins/exec/exec_plugin.c:206
msgid ""
"Warning: Running a command synchronously may cause Remmina not to respond.\n"
"Do you really want to continue?"
msgstr ""
"Attention ! Exécuter une commande synchrone peut bloquer Remmina.\n"
"Voulez‐vous vraiment continuer ?"

#: plugins/exec/exec_plugin.c:274
msgid "Command"
msgstr "Commande"

#: plugins/exec/exec_plugin.c:275
msgid "Asynchronous execution"
msgstr "Exécution asynchrone"

#: plugins/exec/exec_plugin_config.h:41
msgid "Execute a command"
msgstr "Exécute une commande"

#: plugins/tool_hello_world/plugin_config.h:40
msgid "Hello, World!"
msgstr "Bonjour le monde !"

#: plugins/secret/src/glibsecret_plugin.c:188
msgid "Secured password storage in the GNOME keyring"
msgstr "Stockage sécurisé des mots de passe dans le porte-clé GNOME"

#: plugins/x2go/x2go_plugin.c:275
#, fuzzy
msgid "Broken `DialogData`! Aborting…"
msgstr "Cassé `DialogData` ! Abandon…"

#: plugins/x2go/x2go_plugin.c:279
#, fuzzy
msgid "Can't retrieve `DialogData`! Aborting…"
msgstr "Impossible de récupérer les `DialogData` ! Abandon…"

#: plugins/x2go/x2go_plugin.c:505
#, fuzzy
msgid "PyHoca-CLI exited unexpectedly. This connection will now be closed."
msgstr ""
"pyhoca-cli s'est terminé de manière inattendue. Cette connexion va "
"maintenant être fermée."

#: plugins/x2go/x2go_plugin.c:514
#, fuzzy
msgid "An error occured."
msgstr "Une erreur s’est produite."

#: plugins/x2go/x2go_plugin.c:515
#, fuzzy
msgid ""
"The necessary child process 'pyhoca-cli' stopped unexpectedly.\n"
"Please check your profile settings and PyHoca-CLI's output for possible "
"errors. Also ensure the remote server is reachable."
msgstr ""
"Le processus enfant nécessaire 'pyhoca-cli' s'est arrêté de manière "
"inattendue.\n"
"Veuillez vérifier les paramètres de votre profil et la sortie de pyhoca-cli "
"pour d'éventuelles erreurs et assurez-vous que le serveur distant est "
"accessible."

#: plugins/x2go/x2go_plugin.c:561
#, fuzzy
msgid "Started PyHoca-CLI with the following arguments:"
msgstr "Démarrage de pyhoca-cli avec les arguments suivants :"

#: plugins/x2go/x2go_plugin.c:580
#, fuzzy, c-format
msgid "Could not retrieve PyHoca-CLI's command-line features! Exit code: %i"
msgstr ""
"Une erreur inconnue s'est produite lors de la récupération des "
"fonctionnalités cmdline de pyhoca-cli ! Code de sortie : %i"

#: plugins/x2go/x2go_plugin.c:585
#, fuzzy, c-format
#| msgid "Error: %s"
msgid "Error: '%s'"
msgstr "Erreur : \"%s"

#: plugins/x2go/x2go_plugin.c:609
msgid "Can't save empty username!"
msgstr ""

#: plugins/x2go/x2go_plugin.c:621
msgid "Internal error: Could not save new credentials."
msgstr ""

#: plugins/x2go/x2go_plugin.c:623
#, fuzzy
msgid ""
"An error occured while trying to save new credentials: 's_password' or "
"'s_username' strings were not set."
msgstr ""
"Une erreur s'est produite lors de l'enregistrement de nouvelles informations "
"d'identification : les chaînes 's_password' ou 's_username' n'ont pas été "
"définies."

#: plugins/x2go/x2go_plugin.c:659
#, fuzzy
#| msgid "Enter NX authentication credentials"
msgid "Enter X2Go credentials"
msgstr "Entrez les informations d'identification X2Go"

#: plugins/x2go/x2go_plugin.c:818
#, fuzzy
msgid "DPI setting is out of bounds. Please adjust it in profile settings."
msgstr ""
"Le paramètre DPI est hors limites. Veuillez l'ajuster dans les paramètres du "
"profil."

#: plugins/x2go/x2go_plugin.c:838
#, fuzzy
msgid "Started pyhoca-cli with following arguments:"
msgstr "Démarrage de pyhoca-cli avec les arguments suivants :"

#: plugins/x2go/x2go_plugin.c:858
#, fuzzy
msgid "An error occured while starting an X2Go session…"
msgstr "Une erreur s'est produite lors du démarrage d'une session X2Go…"

#: plugins/x2go/x2go_plugin.c:867
#, fuzzy
#| msgid "Could not start SSH session. %s"
msgid "Could not start X2Go session."
msgstr "Impossible de démarrer la session X2Go."

#: plugins/x2go/x2go_plugin.c:868
#, fuzzy, c-format
msgid "Could not start PyHoca-CLI (%i): '%s'"
msgstr "Impossible de lancer PyHoca-CLI (%i) : '%s'."

#: plugins/x2go/x2go_plugin.c:945
#, fuzzy
msgid ""
"Couldn't get PyHoca-CLI's command-line features. This indicates it is either "
"too old, or not installed. An old limited set of features will be used for "
"now."
msgstr ""
"Impossible d'obtenir les fonctionnalités cmdline de pyhoca-cli. Ceci indique "
"soit que votre version de pyhoca-cli est trop ancienne, soit que pyhoca-cli "
"n'est pas installé ! Un ancien ensemble limité de fonctionnalités sera "
"utilisé maintenant."

#: plugins/x2go/x2go_plugin.c:956
#, fuzzy
msgid ""
"Could not parse PyHoca-CLI's command-line features. Using a limited feature-"
"set for now."
msgstr ""
"L'analyse des fonctionnalités de pyhoca-cli n'était pas possible ! "
"Utilisation d'un ensemble limité de fonctionnalités pour le moment."

#: plugins/x2go/x2go_plugin.c:962
#, fuzzy
msgid "Retrieved the following PyHoca-CLI command-line features:"
msgstr "Récupéré les fonctionnalités suivantes de pyhoca-cli :"

#: plugins/x2go/x2go_plugin.c:967
#, fuzzy, c-format
msgid "Available feature[%i]: '%s'"
msgstr "Fonctionnalité disponible : '%i] : '%s'."

#: plugins/x2go/x2go_plugin.c:1072
#, fuzzy
#| msgid "Could not open channel. %s"
msgid "Could not open X11 DISPLAY."
msgstr "Impossible d'ouvrir l'AFFICHAGE X11."

#: plugins/x2go/x2go_plugin.c:1112
#, fuzzy
msgid "Waiting for window of X2Go Agent to appear…"
msgstr "Attendre que la fenêtre de l'agent X2Go apparaisse."

#: plugins/x2go/x2go_plugin.c:1138
#, fuzzy
msgid "Waiting for PyHoca-CLI to show the session's window…"
msgstr "Attendre que pyhoca-cli affiche la fenêtre de la session."

#: plugins/x2go/x2go_plugin.c:1189
#, fuzzy
msgid "No X2Go session window appeared. Something went wrong…"
msgstr ""
"Aucune fenêtre de session X2Go n'est apparue. Quelque chose a mal tourné…"

#: plugins/x2go/x2go_plugin.c:1298
#, fuzzy
msgid "Internal error: RemminaProtocolWidget* gp is NULL!"
msgstr "Erreur interne : RemminaProtocolWidget* gp est NULL !"

#: plugins/x2go/x2go_plugin.c:1319
#, fuzzy, c-format
#| msgid ""
#| "The protocol “%s” is unavailable because GtkSocket only works under X.Org."
msgid "The %s protocol is unavailable because GtkSocket only works under X.org"
msgstr ""
"Le protocole « %s » est indisponible car GtkSocket ne fonctionne qu’avec X."
"Org."

#: plugins/x2go/x2go_plugin.c:1327
#, fuzzy
msgid "Could not initialize pthread. Falling back to non-threaded mode…"
msgstr "Impossible d'initialiser pthread. Retour au mode non-threadé…"

#. TRANSLATORS: Presumably you just want to translate 'and' into
#. your language.
#. (Except your listing-grammar differs from english.)
#. 'value1', 'value2', 'valueN-1' and 'valueN'
#. TRANSLATORS: Presumably you just want to translate 'and' into
#. your language.
#. (Except your listing-grammar differs from english.)
#. 'value1' and 'value2'
#: plugins/x2go/x2go_plugin.c:1370 plugins/x2go/x2go_plugin.c:1388
#, fuzzy, c-format
msgid "%sand '%s'"
msgstr "%s et '%s'."

#. TRANSLATORS: Presumably you just want to leave it english.
#. (Except your listing-grammar differs from english.)
#. 'value1', 'value2', 'valueN-1' and 'valueN'
#. TRANSLATORS: Presumably you just want to leave it english.
#. (Except your listing-grammar differs from english.)
#. 'value1' and 'value2'
#: plugins/x2go/x2go_plugin.c:1375 plugins/x2go/x2go_plugin.c:1393
#, fuzzy, c-format
msgid "%s'%s' "
msgstr "%s' %s' "

#. TRANSLATORS: Presumably you just want to leave it english.
#. (Except your listing-grammar differs from english.)
#. 'value1', 'value2', 'valueN-1' and 'valueN'
#: plugins/x2go/x2go_plugin.c:1380
#, fuzzy, c-format
msgid "%s'%s', "
msgstr "%s'%s', "

#: plugins/x2go/x2go_plugin.c:1418
#, fuzzy
msgid "Invalid validation data in ProtocolSettings array!"
msgstr ""
"Les données de validation dans le tableau ProtocolSettings ne sont pas "
"valides !"

#: plugins/x2go/x2go_plugin.c:1430 plugins/x2go/x2go_plugin.c:1492
#, fuzzy
msgid "Validation data in ProtocolSettings array is invalid!"
msgstr ""
"Les données de validation dans le tableau ProtocolSettings ne sont pas "
"valides !"

#: plugins/x2go/x2go_plugin.c:1457
#, fuzzy, c-format
msgid "Allowed values are %s."
msgstr "Les valeurs autorisées sont %s."

#: plugins/x2go/x2go_plugin.c:1459
#, fuzzy, c-format
msgid "The only allowed value is '%s'."
msgstr "La seule valeur autorisée est \"%s\"."

#: plugins/x2go/x2go_plugin.c:1501
#, fuzzy
msgid "The lower limit is not a valid integer!"
msgstr "Limite minimum n'est pas un entier valide !"

#: plugins/x2go/x2go_plugin.c:1503
msgid "The lower limit is too high!"
msgstr ""

#: plugins/x2go/x2go_plugin.c:1505
msgid "The lower limit is too low!"
msgstr ""

#: plugins/x2go/x2go_plugin.c:1507 plugins/x2go/x2go_plugin.c:1533
#: plugins/x2go/x2go_plugin.c:1552
#, fuzzy
msgid "Something went wrong."
msgstr "Quelque chose s'est mal passé."

#: plugins/x2go/x2go_plugin.c:1511 plugins/x2go/x2go_plugin.c:1537
#: plugins/x2go/x2go_plugin.c:1556
msgid "Please check the RemminaProtocolSetting array for possible errors."
msgstr ""

#: plugins/x2go/x2go_plugin.c:1520 plugins/x2go/x2go_plugin.c:1524
#: plugins/x2go/x2go_plugin.c:1528 plugins/x2go/x2go_plugin.c:1532
#, fuzzy
#| msgid "Transfer error"
msgid "Internal error: "
msgstr "Erreur interne"

#: plugins/x2go/x2go_plugin.c:1521
#, fuzzy
msgid "The upper limit is not a valid integer!"
msgstr "L'entrée n'est pas un nombre entier valide !"

#: plugins/x2go/x2go_plugin.c:1525
msgid "The upper limit is too high!"
msgstr ""

#: plugins/x2go/x2go_plugin.c:1529
msgid "The upper limit is too low!"
msgstr ""

#: plugins/x2go/x2go_plugin.c:1547
#, fuzzy
msgid "The input is not a valid integer!"
msgstr "L'entrée n'est pas un nombre entier valide !"

#: plugins/x2go/x2go_plugin.c:1549 plugins/x2go/x2go_plugin.c:1568
#, fuzzy, c-format
msgid "Input must be a number between %i and %i."
msgstr "L'entrée doit être un numéro entre %i et %i."

#: plugins/x2go/x2go_plugin.c:1597
#, fuzzy
#| msgid "Start-up program"
msgid "Startup program"
msgstr "Programme de démarrage"

#: plugins/x2go/x2go_plugin.c:1599
#, fuzzy
msgid "Which command should be executed after creating the X2Go session?"
msgstr ""
"Quelle commande doit être exécutée après la création de la session X2Go ?"

#: plugins/x2go/x2go_plugin.c:1601
#, fuzzy
#| msgid "Keyboard layout"
msgid "Keyboard Layout (auto)"
msgstr "Disposition du clavier (automatique)"

#: plugins/x2go/x2go_plugin.c:1602
#, fuzzy
#| msgid "Keyboard layout"
msgid "Keyboard type (auto)"
msgstr "Type de clavier (auto)"

#: plugins/x2go/x2go_plugin.c:1603
#, fuzzy
#| msgid "Turn on Java support"
msgid "Audio support"
msgstr "Support audio"

#: plugins/x2go/x2go_plugin.c:1605
#, fuzzy
msgid "The sound system of the X2Go server (default: 'pulse')."
msgstr "Le système sonore du serveur X2Go (par défaut : 'pulse')."

#: plugins/x2go/x2go_plugin.c:1608
#, fuzzy
#| msgid "TCP redirection"
msgid "Clipboard direction"
msgstr "Direction du presse-papiers"

#: plugins/x2go/x2go_plugin.c:1610
#, fuzzy
msgid "Which direction should clipboard content be copied? (default: 'both')."
msgstr ""
"Dans quel sens le contenu du presse-papiers doit-il être copié ? (par "
"défaut : 'both')."

#: plugins/x2go/x2go_plugin.c:1614
#, fuzzy
#| msgid "Resolution"
msgid "DPI resolution"
msgstr "Résolution DPI"

#: plugins/x2go/x2go_plugin.c:1615
#, fuzzy
msgid ""
"Launch session with a specific resolution (in dots per inch). Must be "
"between 20 and 400."
msgstr ""
"Lancez la session avec une résolution spécifique (en points par pouce). Elle "
"doit être comprise entre 20 et 400."

#: plugins/x2go/x2go_plugin.c:1659
#, fuzzy
msgid "X2Go plugin loaded."
msgstr "Le plugin X2Go est chargé."

#: plugins/x2go/x2go_plugin.h:43
#, fuzzy
msgid "X2Go - Launch an X2Go session"
msgstr "X2Go - Lancer une session X2Go"

#: plugins/gvnc/gvnc_plugin_config.h:40
msgid "Remmina VNC plugin for GNOME and KVM"
msgstr "Greffon VNC pour Remmina utilisable avec GNOME et KVM"

#: plugins/gvnc/gvnc_plugin.c:477
#, c-format
msgid "Unsupported authentication type %u"
msgstr "Type d’authentification %u non pris en charge"

#: plugins/gvnc/gvnc_plugin.c:489
#, c-format
msgid "Authentication failure: %s"
msgstr "Erreur d’authentification : %s"

#: plugins/gvnc/gvnc_plugin.c:820
msgid "Use server settings"
msgstr "Utiliser les paramètres du serveur"

#: plugins/gvnc/gvnc_plugin.c:821
msgid "True colour (24 bits)"
msgstr "vraie couleur (24 bits)"

#: plugins/gvnc/gvnc_plugin.c:822
msgid "High colour (16 bits)"
msgstr "haute couleur (16 bits)"

#: plugins/gvnc/gvnc_plugin.c:823
msgid "Low colour (8 bits)"
msgstr "256 couleurs (8 bits)"

#: plugins/gvnc/gvnc_plugin.c:824
msgid "Ultra low colour (3 bits)"
msgstr "8 couleurs (3 bits)"

#: plugins/gvnc/gvnc_plugin.c:848
msgid "VNC password"
msgstr "Mot de passe VNC"

#: plugins/gvnc/gvnc_plugin.c:850
msgid "Use JPEG Compression"
msgstr "Utiliser la compression JPEG"

#: plugins/gvnc/gvnc_plugin.c:850
msgid "This might not work on all VNC servers"
msgstr "Ceci peut ne pas fonctionner sur certains serveurs VNC"

#: plugins/gvnc/gvnc_plugin.c:851
msgid "Enable GTK-VNC debug"
msgstr "Activer le débogage GTK-VNC"

#: plugins/gvnc/gvnc_plugin.c:871
msgid "Shared connection"
msgstr "Connexion partagée"

#: plugins/gvnc/gvnc_plugin.c:871
msgid ""
"If the server should try to share the desktop by leaving other clients "
"connected"
msgstr ""
"Le serveur doit essayer de partager le bureau en gardant les autres clients "
"connectés"

#: plugins/gvnc/gvnc_plugin.c:881
msgid "Send Ctrl+Alt+_Del"
msgstr "Envoyer un Ctrl + Alt + Suppr"

#: plugins/gvnc/gvnc_plugin.c:882
msgid "Send Ctrl+Alt+_Backspace"
msgstr "Envoyer un Ctrl + Alt + Retour arrière"

#: plugins/gvnc/gvnc_plugin.c:883
msgid "Send Ctrl+Alt+_F1"
msgstr "Envoyer un Ctrl + Alt + _F1"

#: plugins/gvnc/gvnc_plugin.c:884
msgid "Send Ctrl+Alt+_F2"
msgstr "Envoyer un Ctrl + Alt + _F2"

#: plugins/gvnc/gvnc_plugin.c:885
msgid "Send Ctrl+Alt+_F3"
msgstr "Envoyer un Ctrl + Alt + _F3"

#: plugins/gvnc/gvnc_plugin.c:886
msgid "Send Ctrl+Alt+_F4"
msgstr "Envoyer un Ctrl + Alt + _F4"

#: plugins/gvnc/gvnc_plugin.c:887
msgid "Send Ctrl+Alt+_F5"
msgstr "Envoyer un Ctrl + Alt + _F5"

#: plugins/gvnc/gvnc_plugin.c:888
msgid "Send Ctrl+Alt+_F6"
msgstr "Envoyer un Ctrl + Alt + _F6"

#: plugins/gvnc/gvnc_plugin.c:889
msgid "Send Ctrl+Alt+_F7"
msgstr "Envoyer un Ctrl + Alt + _F7"

#: plugins/gvnc/gvnc_plugin.c:890
msgid "Send Ctrl+Alt+_F8"
msgstr "Envoyer un Ctrl + Alt + _F8"

#: plugins/gvnc/gvnc_plugin.c:891
msgid "Send Ctrl+Alt+_F9"
msgstr "Envoyer un Ctrl + Alt + _F9"

#: plugins/gvnc/gvnc_plugin.c:892
msgid "Send Ctrl+Alt+_F10"
msgstr "Envoyer un Ctrl + Alt + _F10"

#: plugins/gvnc/gvnc_plugin.c:893
msgid "Send Ctrl+Alt+_F11"
msgstr "Envoyer un Ctrl + Alt + _F11"

#: plugins/gvnc/gvnc_plugin.c:894
msgid "Send Ctrl+Alt+_F12"
msgstr "Envoyer un Ctrl + Alt + _F12"

#: plugins/gvnc/gvnc_plugin.c:896
msgid "Reboot remote host"
msgstr "Redémarrer l’hôte distant"

#: plugins/gvnc/gvnc_plugin.c:897
msgid "Reset remote host (hard reboot)"
msgstr "Réinitialiser l’hôte distant (redémarrage à froid)"

=======
#: plugins/x2go/x2go_plugin.c:1432
msgid "Can't save empty username!"
msgstr "Impossible d’enregistrer un nom d’utilisateur vide !"

#: plugins/x2go/x2go_plugin.c:1446
msgid "Could not save new credentials."
msgstr "Impossible d’enregistrer les nouvelles informations d’dentification."

#: plugins/x2go/x2go_plugin.c:1449
msgid ""
"An error occured while trying to save new credentials: 's_password' or "
"'s_username' strings were not set."
msgstr ""
"Une erreur est survenue lors de l’enregistrement des nouvelles informations "
"d’identification : une des chaînes « s_password » et « s_username » n’a pas "
"été définie."

#: plugins/x2go/x2go_plugin.c:1480
msgid "Parameter 'default_username' is uninitialized."
msgstr "Le paramètre « default_username » n’est pas initialisé."

#: plugins/x2go/x2go_plugin.c:1509
msgid "Enter X2Go credentials"
msgstr "Entrez les informations d’identification X2Go"

#: plugins/x2go/x2go_plugin.c:1706
msgid ""
"Couldn't parse the output of PyHoca-CLI's --list-sessions option. Creating a "
"new session now."
msgstr ""
"Impossible d’analyser la sortie de l’option --list-sessions de PyHoca-CLI. "
"Création immédiate d’une nouvelle session."

#: plugins/x2go/x2go_plugin.c:1745
msgid "Couldn't allocate enough memory!"
msgstr "Impossible d’allouer suffisamment de mémoire !"

#: plugins/x2go/x2go_plugin.c:1755
#, c-format
msgid "Found already existing X2Go session with ID: '%s'"
msgstr "Une session X2Go avec l’identifiant « %s » existe déjà."

#. TRANSLATORS: Please stick to X2GoClient's translation.
#: plugins/x2go/x2go_plugin.c:1798
msgid "Suspended"
msgstr "Suspendue"

#. TRANSLATORS: Please stick to X2GoClient's translation.
#: plugins/x2go/x2go_plugin.c:1801
msgid "Running"
msgstr "En cours"

#. TRANSLATORS: Please stick to X2GoClient's translation.
#: plugins/x2go/x2go_plugin.c:1804
msgid "Terminated"
msgstr "Terminée"

#: plugins/x2go/x2go_plugin.c:1837
msgid ""
"Could not find any sessions on remote machine. Creating a new session now."
msgstr ""
"Impossible de trouver une session sur la machine distante. Création d’une "
"nouvelle session."

#: plugins/x2go/x2go_plugin.c:1892
msgid "Choose a session to resume:"
msgstr "Choisissez une session à reprendre :"

#: plugins/x2go/x2go_plugin.c:1935
msgid "Waiting for user to select a session…"
msgstr "En attente de la sélection d’une session par l’utilisateur…"

#: plugins/x2go/x2go_plugin.c:1943
msgid "No session was selected. Creating a new one."
msgstr "Aucune session n’a été sélectionnée. Création d’une nouvelle session."

#: plugins/x2go/x2go_plugin.c:1991
#, c-format
msgid "A non-critical error happened: %s"
msgstr "Une erreur non critique est survenue : %s"

#: plugins/x2go/x2go_plugin.c:1996
#, c-format
msgid "User chose to resume session with ID: '%s'"
msgstr ""
"L’utilisateur a choisi de reprendre la session avec l’identifiant « %s »."

#. TRANSLATORS: Please stick to X2GoClient's way of translating.
#: plugins/x2go/x2go_plugin.c:2017
#, c-format
msgid "Resuming session '%s'…"
msgstr "Reprise de la session « %s »…"

#: plugins/x2go/x2go_plugin.c:2148
msgid "DPI setting is out of bounds. Please adjust it in profile settings."
msgstr ""
"Le paramètre de résolution d’affichage (DPI) est hors limites. Veuillez "
"l’ajuster dans les paramètres du profil."

#: plugins/x2go/x2go_plugin.c:2190
msgid "An error occured while starting an X2Go session…"
msgstr "Une erreur est survenue lors du démarrage d’une session X2Go…"

#: plugins/x2go/x2go_plugin.c:2198
msgid "Could not start X2Go session."
msgstr "Impossible de démarrer la session X2Go."

#: plugins/x2go/x2go_plugin.c:2199
#, c-format
msgid "Could not start PyHoca-CLI (%i): '%s'"
msgstr "Impossible de lancer PyHoca-CLI (%i) : « %s  »"

#: plugins/x2go/x2go_plugin.c:2314
msgid ""
"Couldn't get PyHoca-CLI's command-line features. This indicates it is either "
"too old, or not installed. An old limited set of features will be used for "
"now."
msgstr ""
"Impossible d’obtenir les fonctionnalités de PyHoca-CLI en ligne de commande. "
"Cela indique qu’il est soit trop vieux, soit non installé. Un ancien jeu "
"limité de fonctionnalités sera utilisé pour le moment."

#: plugins/x2go/x2go_plugin.c:2323
msgid ""
"Could not parse PyHoca-CLI's command-line features. Using a limited feature-"
"set for now."
msgstr ""
"Impossible d’analyser les fonctionnalités de PyHoca-CLI à partir de la ligne "
"de commande. Utilisation d’un jeu limité de fonctionnalités pour le moment."

#: plugins/x2go/x2go_plugin.c:2329
msgid "Retrieved the following PyHoca-CLI command-line features:"
msgstr ""
"Les fonctionnalités de la ligne de commande PyHoca-CLI suivantes ont été "
"récupérées :"

#: plugins/x2go/x2go_plugin.c:2337
#, c-format
msgid "Available feature[%i]: '%s'"
msgstr "Fonctionnalité %i disponible : « %s »"

#: plugins/x2go/x2go_plugin.c:2442
msgid "Could not open X11 DISPLAY."
msgstr "Impossible d’ouvrir l’affichage X11."

#: plugins/x2go/x2go_plugin.c:2482
msgid "Waiting for window of X2Go Agent to appear…"
msgstr "En attente de l’affichage de la fenêtre de l’agent X2Go…"

#: plugins/x2go/x2go_plugin.c:2508
msgid "Waiting for PyHoca-CLI to show the session's window…"
msgstr "En attente de l’affichage de la fenêtre de la session par PyHoca-CLI…"

#: plugins/x2go/x2go_plugin.c:2559
msgid "No X2Go session window appeared. Something went wrong…"
msgstr ""
"Aucune fenêtre de session X2Go n’est apparue. Quelque chose a mal tourné…"

#: plugins/x2go/x2go_plugin.c:2670
msgid "RemminaProtocolWidget* gp is 'NULL'!"
msgstr "RemminaProtocolWidget* gp vaut « NULL » !"

#: plugins/x2go/x2go_plugin.c:2691
#, c-format
msgid "The %s protocol is unavailable because GtkSocket only works under X.org"
msgstr ""
"Le protocole %s n’est pas disponible car GtkSocket ne fonctionne que sous X."
"Org"

#: plugins/x2go/x2go_plugin.c:2700
msgid "Could not initialize pthread. Falling back to non-threaded mode…"
msgstr ""
"Impossible d’initialiser un fil d’exécution POSIX (pthread). Repli en mode "
"non parallélisé…"

#. TRANSLATORS: Presumably you just want to translate 'and' into
#. your language.
#. (Except your listing-grammar differs from english.)
#. 'value1', 'value2', 'valueN-1' and 'valueN'
#. TRANSLATORS: Presumably you just want to translate 'and' into
#. your language.
#. (Except your listing-grammar differs from english.)
#. 'value1' and 'value2'
#: plugins/x2go/x2go_plugin.c:2743 plugins/x2go/x2go_plugin.c:2761
#, c-format
msgid "%sand '%s'"
msgstr "%set « %s »"

#. TRANSLATORS: Presumably you just want to leave it english.
#. (Except your listing-grammar differs from english.)
#. 'value1', 'value2', 'valueN-1' and 'valueN'
#. TRANSLATORS: Presumably you just want to leave it english.
#. (Except your listing-grammar differs from english.)
#. 'value1' and 'value2'
#: plugins/x2go/x2go_plugin.c:2748 plugins/x2go/x2go_plugin.c:2766
#, c-format
msgid "%s'%s' "
msgstr "%s« %s » "

#. TRANSLATORS: Presumably you just want to leave it english.
#. (Except your listing-grammar differs from english.)
#. 'value1', 'value2', 'valueN-1' and 'valueN'
#: plugins/x2go/x2go_plugin.c:2753
#, c-format
msgid "%s'%s', "
msgstr "%s« %s », "

#: plugins/x2go/x2go_plugin.c:2792
msgid "Invalid validation data in ProtocolSettings array!"
msgstr "Données de validation incorrectes dans le tableau ProtocolSettings !"

#: plugins/x2go/x2go_plugin.c:2807 plugins/x2go/x2go_plugin.c:2872
msgid "Validation data in ProtocolSettings array is invalid!"
msgstr ""
"Les données de validation dans le tableau ProtocolSettings sont incorrectes !"

#: plugins/x2go/x2go_plugin.c:2816
msgid "Parameters 'key' or 'value' are 'NULL'!"
msgstr "Un des paramètres « key » et « value » est à « NULL » !"

#: plugins/x2go/x2go_plugin.c:2834
#, c-format
msgid "Allowed values are %s."
msgstr "Les valeurs autorisées sont %s."

#: plugins/x2go/x2go_plugin.c:2836
#, c-format
msgid "The only allowed value is '%s'."
msgstr "La seule valeur autorisée est « %s »."

#: plugins/x2go/x2go_plugin.c:2883
msgid "The lower limit is not a valid integer!"
msgstr "La limite inférieure n’est pas un nombre entier valide !"

#: plugins/x2go/x2go_plugin.c:2888
msgid "The lower limit is too high!"
msgstr "La limite inférieure est trop élevée !"

#: plugins/x2go/x2go_plugin.c:2893
msgid "The lower limit is too low!"
msgstr "La limite inférieure est trop basse !"

#: plugins/x2go/x2go_plugin.c:2898 plugins/x2go/x2go_plugin.c:2928
#: plugins/x2go/x2go_plugin.c:2948
msgid "Something unknown went wrong."
msgstr "Quelque chose d’inconnu a mal tourné."

#: plugins/x2go/x2go_plugin.c:2903 plugins/x2go/x2go_plugin.c:2933
#: plugins/x2go/x2go_plugin.c:2952
msgid "Please check the RemminaProtocolSetting array for possible errors."
msgstr ""
"Veuillez vérifier la présence d’éventuelles erreurs dans le tableau "
"RemminaProtocolSetting."

#: plugins/x2go/x2go_plugin.c:2913
msgid "The upper limit is not a valid integer!"
msgstr "La limite supérieure n’est pas un nombre entier valide !"

#: plugins/x2go/x2go_plugin.c:2918
msgid "The upper limit is too high!"
msgstr "La limite supérieure est trop élevée !"

#: plugins/x2go/x2go_plugin.c:2923
msgid "The upper limit is too low!"
msgstr "La limite supérieure est trop basse !"

#: plugins/x2go/x2go_plugin.c:2943
msgid "The input is not a valid integer!"
msgstr "L’entrée n’est pas un nombre entier valide !"

#: plugins/x2go/x2go_plugin.c:2945 plugins/x2go/x2go_plugin.c:2964
#, c-format
msgid "Input must be a number between %i and %i."
msgstr "L’entrée doit être un nombre entier entre %i et %i."

#: plugins/x2go/x2go_plugin.c:2993
msgid "Startup program"
msgstr "Programme de démarrage"

#: plugins/x2go/x2go_plugin.c:2995
msgid "Which command should be executed after creating the X2Go session?"
msgstr ""
"Quelle commande doit être exécutée après la création de la session X2Go ?"

#: plugins/x2go/x2go_plugin.c:2997
msgid "Keyboard Layout (auto)"
msgstr "Disposition du clavier (automatique)"

#: plugins/x2go/x2go_plugin.c:2998
msgid "Keyboard type (auto)"
msgstr "Type de clavier (auto)"

#: plugins/x2go/x2go_plugin.c:2999
msgid "Audio support"
msgstr "Prise en charge audio"

#: plugins/x2go/x2go_plugin.c:3001
msgid "The sound system of the X2Go server (default: 'pulse')."
msgstr "Le système audio du serveur X2Go (par défaut : « pulse »)."

#: plugins/x2go/x2go_plugin.c:3004
msgid "Clipboard direction"
msgstr "Direction du presse‐papiers"

#: plugins/x2go/x2go_plugin.c:3006
msgid "Which direction should clipboard content be copied? (default: 'both')."
msgstr ""
"Dans quel sens le contenu du presse‐papiers doit‐il être copié ? "
"(par défaut : « bidirectionnel »)."

#: plugins/x2go/x2go_plugin.c:3010
msgid "DPI resolution"
msgstr "Résolution d’affichage (DPI)"

#: plugins/x2go/x2go_plugin.c:3011
msgid ""
"Launch session with a specific resolution (in dots per inch). Must be "
"between 20 and 400."
msgstr ""
"Lancez la session avec une résolution spécifique (en points par pouce). Elle "
"doit être comprise entre 20 et 400."

#: plugins/x2go/x2go_plugin.c:3055
msgid "X2Go plugin loaded."
msgstr "Greffon X2Go chargé."

#: plugins/x2go/x2go_plugin.h:43
msgid "X2Go - Launch an X2Go session"
msgstr "X2Go — Lancer une session X2Go"

#: plugins/gvnc/gvnc_plugin_config.h:40
msgid "Remmina VNC plugin for GNOME and KVM"
msgstr "Greffon VNC pour Remmina utilisable avec GNOME et KVM"

#: plugins/gvnc/gvnc_plugin.c:477
#, c-format
msgid "Unsupported authentication type %u"
msgstr "Type d’authentification %u non pris en charge"

#: plugins/gvnc/gvnc_plugin.c:489
#, c-format
msgid "Authentication failure: %s"
msgstr "Erreur d’authentification : %s"

#: plugins/gvnc/gvnc_plugin.c:820
msgid "Use server settings"
msgstr "Utiliser les paramètres du serveur"

#: plugins/gvnc/gvnc_plugin.c:821
msgid "True colour (24 bits)"
msgstr "vraie couleur (24 bits)"

#: plugins/gvnc/gvnc_plugin.c:822
msgid "High colour (16 bits)"
msgstr "haute couleur (16 bits)"

#: plugins/gvnc/gvnc_plugin.c:823
msgid "Low colour (8 bits)"
msgstr "256 couleurs (8 bits)"

#: plugins/gvnc/gvnc_plugin.c:824
msgid "Ultra low colour (3 bits)"
msgstr "8 couleurs (3 bits)"

#: plugins/gvnc/gvnc_plugin.c:848
msgid "VNC password"
msgstr "Mot de passe VNC"

#: plugins/gvnc/gvnc_plugin.c:850
msgid "Use JPEG Compression"
msgstr "Utiliser la compression JPEG"

#: plugins/gvnc/gvnc_plugin.c:850
msgid "This might not work on all VNC servers"
msgstr "Ceci peut ne pas fonctionner sur certains serveurs VNC"

#: plugins/gvnc/gvnc_plugin.c:851
msgid "Enable GTK-VNC debug"
msgstr "Activer le débogage GTK-VNC"

#: plugins/gvnc/gvnc_plugin.c:871
msgid "Shared connection"
msgstr "Connexion partagée"

#: plugins/gvnc/gvnc_plugin.c:871
msgid ""
"If the server should try to share the desktop by leaving other clients "
"connected"
msgstr ""
"Le serveur doit essayer de partager le bureau en gardant les autres clients "
"connectés"

#: plugins/gvnc/gvnc_plugin.c:881
msgid "Send Ctrl+Alt+_Del"
msgstr "Envoyer un Ctrl + Alt + Suppr"

#: plugins/gvnc/gvnc_plugin.c:882
msgid "Send Ctrl+Alt+_Backspace"
msgstr "Envoyer un Ctrl + Alt + Retour arrière"

#: plugins/gvnc/gvnc_plugin.c:883
msgid "Send Ctrl+Alt+_F1"
msgstr "Envoyer un Ctrl + Alt + _F1"

#: plugins/gvnc/gvnc_plugin.c:884
msgid "Send Ctrl+Alt+_F2"
msgstr "Envoyer un Ctrl + Alt + _F2"

#: plugins/gvnc/gvnc_plugin.c:885
msgid "Send Ctrl+Alt+_F3"
msgstr "Envoyer un Ctrl + Alt + _F3"

#: plugins/gvnc/gvnc_plugin.c:886
msgid "Send Ctrl+Alt+_F4"
msgstr "Envoyer un Ctrl + Alt + _F4"

#: plugins/gvnc/gvnc_plugin.c:887
msgid "Send Ctrl+Alt+_F5"
msgstr "Envoyer un Ctrl + Alt + _F5"

#: plugins/gvnc/gvnc_plugin.c:888
msgid "Send Ctrl+Alt+_F6"
msgstr "Envoyer un Ctrl + Alt + _F6"

#: plugins/gvnc/gvnc_plugin.c:889
msgid "Send Ctrl+Alt+_F7"
msgstr "Envoyer un Ctrl + Alt + _F7"

#: plugins/gvnc/gvnc_plugin.c:890
msgid "Send Ctrl+Alt+_F8"
msgstr "Envoyer un Ctrl + Alt + _F8"

#: plugins/gvnc/gvnc_plugin.c:891
msgid "Send Ctrl+Alt+_F9"
msgstr "Envoyer un Ctrl + Alt + _F9"

#: plugins/gvnc/gvnc_plugin.c:892
msgid "Send Ctrl+Alt+_F10"
msgstr "Envoyer un Ctrl + Alt + _F10"

#: plugins/gvnc/gvnc_plugin.c:893
msgid "Send Ctrl+Alt+_F11"
msgstr "Envoyer un Ctrl + Alt + _F11"

#: plugins/gvnc/gvnc_plugin.c:894
msgid "Send Ctrl+Alt+_F12"
msgstr "Envoyer un Ctrl + Alt + _F12"

#: plugins/gvnc/gvnc_plugin.c:896
msgid "Reboot remote host"
msgstr "Redémarrer l’hôte distant"

#: plugins/gvnc/gvnc_plugin.c:897
msgid "Reset remote host (hard reboot)"
msgstr "Réinitialiser l’hôte distant (redémarrage à froid)"

>>>>>>> 050fc71c
#: plugins/gvnc/gvnc_plugin.c:898
msgid "Shutdown remote host"
msgstr "Éteindre l’hôte distant"

#: plugins/telepathy/telepathy_channel_handler.c:237
#, c-format
msgid ""
"%s wants to share their desktop.\n"
"Do you accept?"
msgstr ""
"%s désire partager son bureau.\n"
"Acceptez‐vous son invitation ?"

#: plugins/telepathy/telepathy_channel_handler.c:240
msgid "Desktop sharing invitation"
msgstr "Invitation à partager le bureau"

#: plugins/telepathy/telepathy_plugin.c:57
msgid "Telepathy - Desktop Sharing"
msgstr "Telepathy — partage de bureau"

#: data/ui/remmina_snap_info_dialog.glade:71
msgid ""
"<big><b>Remmina Snap package</b></big>\n"
"\n"
"<span>\n"
"Remmina is running on your system as a Snap package.\n"
"Some Remmina functions need to be set up to work properly.\n"
"</span>\n"
msgstr ""
"<big><b>Paquet Snap Remmina</b></big>\n"
"\n"
"<span>\n"
"Remmina est exécuté sur votre système via un paquet Snap.\n"
"Certaines fonctions de Remmina doivent être configurées pour fonctionner "
"correctement.\n"
"</span>\n"

#: data/ui/remmina_snap_info_dialog.glade:120
msgid ""
"To enable access to some important features, like password saving in your "
"keyring and RDP printer sharing, please open your software center and give "
"the appropriate permissions to Remmina. As an alternative you can enter the "
"following commands in a terminal window:"
msgstr ""
"Afin de permettre l’accès à certaines fonctionnalités importantes, comme la "
"sauvegarde des mots de passe dans votre trousseau de clefs ou le partage "
"d’imprimantes via le protocole RDP, veuillez lancer votre gestionnaire de "
"logiciels et donner à Remmina les permissions adéquates. Vous pouvez "
"également le faire en tapant les commandes suivantes dans un terminal :"

#: data/ui/remmina_snap_info_dialog.glade:167
msgid "<big>Permissions</big>"
msgstr "<big>Permissions</big>"

#: data/ui/remmina_snap_info_dialog.glade:202
msgid ""
"Since Snap packages run confined from the rest of the system, Remmina "
"profiles are saved inside the Snap file system by default. You can change "
"the location in the Remmina preferences."
msgstr ""
"Comme les paquets Snap fonctionnent de manière isolée du reste du système, "
"les profils de Remmina sont enregistrés par défaut dans le système de "
"fichiers Snap. Vous pouvez changer cet emplacement dans les préférences de "
"Remmina."

#: data/ui/remmina_snap_info_dialog.glade:222
msgid "Change where Remmina profiles are stored"
msgstr "Modifier l’endroit où les profils Remmina sont stockés"

#: data/ui/remmina_snap_info_dialog.glade:261
msgid "<big>Snap settings</big>"
msgstr "<big>Paramètres de Snap</big>"

#: data/ui/remmina_snap_info_dialog.glade:274
msgid "Do not show this message again"
msgstr "Ne plus réafficher ce message"

#: data/ui/remmina_search_popover.glade:56 data/ui/remmina_search.glade:61
msgid "Search"
msgstr "Rechercher"

#: data/ui/remmina_search_popover.glade:70 data/ui/remmina_search.glade:75
msgid "Search for previous occurrence"
msgstr "Rechercher l’occurrence précédente"

#: data/ui/remmina_search_popover.glade:93 data/ui/remmina_search.glade:98
msgid "Search for next occurrence"
msgstr "Rechercher l’occurrence suivante"

#: data/ui/remmina_search_popover.glade:125 data/ui/remmina_search.glade:130
msgid "Toggle search options"
msgstr "Basculer les options de recherche"

#: data/ui/remmina_search_popover.glade:186 data/ui/remmina_search.glade:191
msgid "_Match case"
msgstr "_Respecter la casse"

#: data/ui/remmina_search_popover.glade:203 data/ui/remmina_search.glade:208
msgid "Match _entire word only"
msgstr "Correspondance du mot en _entier uniquement"

#: data/ui/remmina_search_popover.glade:220 data/ui/remmina_search.glade:225
msgid "Match as _regular expression"
msgstr "Correspondance en tant qu’expression _rationnelle"

#: data/ui/remmina_search_popover.glade:237 data/ui/remmina_search.glade:242
msgid "_Wrap around"
msgstr "Recherche _circulaire"

#: data/ui/remmina_about.glade:30 data/ui/remmina_main.glade:395
msgid "About"
msgstr "À propos"

#: data/ui/remmina_about.glade:34
#, fuzzy
#| msgid ""
#| "\n"
#| "Copyright © 2014–2021 Antenore Gatta, Giovanni Panozzo.\n"
#| "Copyright © 2009–2014 Vic Lee\n"
#| "More details in COPYING\n"
#| "    "
msgid ""
"Copyright © 2014–2021 Antenore Gatta, Giovanni Panozzo.\n"
"Copyright © 2009–2014 Vic Lee\n"
"More details in COPYING"
msgstr ""
"Copyright © 2014-2021 Antenore Gatta, Giovanni Panozzo.\n"
"Copyright © 2009-2014 Vic Lee\n"
"Plus de détails dans le fichier COPYING"

#: data/ui/remmina_about.glade:38
msgid "https://www.remmina.org/"
<<<<<<< HEAD
msgstr ""

#: data/ui/remmina_string_list.glade:14 data/ui/remmina_string_list.glade:158
msgid "Add"
msgstr "Ajouter"

#: data/ui/remmina_string_list.glade:20 data/ui/remmina_string_list.glade:137
#: data/ui/remmina_key_chooser.glade:14 data/ui/remmina_key_chooser.glade:15
msgid "_Remove"
msgstr "_Retirer"

#: data/ui/remmina_string_list.glade:26 data/ui/remmina_string_list.glade:116
msgid "Move up"
msgstr "Déplacer vers le haut"

#: data/ui/remmina_string_list.glade:32 data/ui/remmina_string_list.glade:95
msgid "Move down"
msgstr "Déplacer vers le bas"

#: data/ui/remmina_mpc.glade:14
msgid "<span weight='bold' size='larger'>Multi Password Changer</span>"
msgstr ""
=======
msgstr "https://www.remmina.org/"

#: data/ui/remmina_string_list.glade:14 data/ui/remmina_string_list.glade:158
msgid "Add"
msgstr "Ajouter"

#: data/ui/remmina_string_list.glade:20 data/ui/remmina_string_list.glade:137
#: data/ui/remmina_key_chooser.glade:14 data/ui/remmina_key_chooser.glade:15
msgid "_Remove"
msgstr "_Retirer"

#: data/ui/remmina_string_list.glade:26 data/ui/remmina_string_list.glade:116
msgid "Move up"
msgstr "Déplacer vers le haut"

#: data/ui/remmina_string_list.glade:32 data/ui/remmina_string_list.glade:95
msgid "Move down"
msgstr "Déplacer vers le bas"

#: data/ui/remmina_mpc.glade:14
msgid "<span weight='bold' size='larger'>Multi Password Changer</span>"
msgstr ""
>>>>>>> 050fc71c
"<span weight='bold' size='larger'>Modificateur de mots de passe multiples</"
"span>"

#: data/ui/remmina_mpc.glade:32
msgid "Change"
msgstr "Modifier"

#: data/ui/remmina_mpc.glade:201
msgid "Selection criteria"
msgstr "Critère de sélection"

#: data/ui/remmina_mpc.glade:261
msgid "Confirm password"
msgstr "Confirmez le mot de passe"

#: data/ui/remmina_mpc.glade:294
msgid "Set new password"
msgstr "Nouveau mot de passe"

#. A column table with multiple check-boxes
#: data/ui/remmina_mpc.glade:331
msgctxt "Multi password changer"
msgid "Select"
msgstr "Sélectionner"

#: data/ui/remmina_mpc.glade:343
msgctxt "Multi password changer table"
msgid "Name"
msgstr "Nom"

#: data/ui/remmina_mpc.glade:354
msgctxt "Multi password changer table"
msgid "Group"
msgstr "Groupe"

#: data/ui/remmina_mpc.glade:365
msgctxt "Multi password changer table"
msgid "Domain\\Username"
msgstr "Domaine\\Nom d’utilisateur"

#: data/ui/remmina_news.glade:75
msgid ""
"<big><b>The news are turned off</b></big>\n"
"\n"
"<span>\n"
"Turning on news means the program connects to a Remmina server to download "
"the release notes.\n"
"</span>\n"
"\n"
"<span>\n"
"Version checking can only be activated at compile time.\n"
"</span>\n"
"\n"
"<span>\n"
"<a href=\"https://gitlab.com/Remmina/Remmina/-/tags/\" title=\"Remmina "
"release notes\"><i>Visit the website to read the release notes</i></a>.\n"
"</span>"
msgstr ""
"<big><b>Les actualités sont désactivées</b></big>\n"
"\n"
"<span>\n"
"Activer les actualités permet au programme de se connecter au site Web "
"remmina.org afin d’y télécharger les notes de publication.\n"
"</span>\n"
"\n"
"<span>\n"
"La vérification de version ne peut être activée que lors de la compilation.\n"
"</span>\n"
"\n"
"<span>\n"
"<a href=\"https://gitlab.com/Remmina/Remmina/-/tags/\" title=\"Notes de "
"publication de Remmina\"><i>Consulter le site Web pour lire les notes de "
"publication</i></a>.\n"
"</span>"

#. The star (*) is a reference to privacy consent
#: data/ui/remmina_news.glade:130 data/ui/remmina_preferences.glade:464
msgid ""
"Send <b><a href=\"https://remmina.gitlab.io/remminadoc.gitlab.io/"
"remmina__stats_8c.html#details\" title=\"Remmina usage statistics"
"\">anonymous</a></b> statistics. (*)"
msgstr ""
"Envoyer des statistiques <b><a href=\"https://remmina.gitlab.io/remminadoc."
"gitlab.io/remmina__stats_8c.html#details\" title=\"Statistiques "
"d’utilisation de Remmina\">anonymisées</a></b>. (*)"

#: data/ui/remmina_news.glade:142 data/ui/remmina_news.glade:195
msgid "Send anonymous statistics"
msgstr "Envoyer des statistiques anonymisées"

#: data/ui/remmina_news.glade:156
msgid "Use as default remote desktop client"
msgstr "Définir comme client de bureau à distance par défaut"

#: data/ui/remmina_news.glade:165
msgid "Apply"
msgstr "Appliquer"

#: data/ui/remmina_news.glade:169
msgid "Allow Remmina to automatically open .rdp and .remmina files."
msgstr ""
"Autoriser Remmina à ouvrir automatiquement les fichiers « .rdp » et « ."
"remmina »."

#. The star (*) is a reference to privacy consent
#: data/ui/remmina_news.glade:183 data/ui/remmina_preferences.glade:479
msgid ""
"Fetch news from <a href=\"https://remmina.org\" title=\"Remmina news site"
"\">remmina.org</a> (*)"
msgstr ""
"Récupérer les actualités depuis <a href=\"https://remmina.org\" title=\"Le "
"site d’actualité de Remmina\">remmina.org</a> (*)"

#: data/ui/remmina_news.glade:208 data/ui/remmina_preferences.glade:446
msgid ""
"* By enabling statistics and/or news you consent to send and fetch data to/"
"from remmina.org"
msgstr ""
"* En activant les statistiques ou les actualités, vous consentez à l’envoi "
"et la récupération de données avec remmina.org"

#: data/ui/remmina_news.glade:231
msgid "<big>Take part</big>"
msgstr "<big>Contribuer</big>"

#. Pay attention to the quoting characters as they may break the pango layout. If in doubt and cannot test, copy and paste the symbols from the English string.
#: data/ui/remmina_news.glade:257
msgid ""
"<span>\n"
"<b>You have our gratitude in choosing copylefted libre software, <a href="
"\"https://remmina.org/donations/\" title=\"Where’s the money, Lebowski? "
"“blblblblblb”\">donations also make us happy</a>, and further help improve "
"Remmina.</b>\n"
"</span>\n"
msgstr ""
"<span>\n"
"<b>Nous vous sommes très reconnaissants d’avoir choisi un logiciel libre, <a "
"href=\"https://remmina.org/donations/\" title=\"Où est l’argent Lebowski ? "
"« blblblblblb »\">les dons nous font également plaisir</a>, et aident à "
"améliorer plus encore Remmina.</b>\n"
"</span>\n"

#: data/ui/remmina_news.glade:277
msgid "<big>Contribute</big>"
msgstr "<big>Contribuer</big>"

#: data/ui/remmina_key_chooser.glade:23
msgid "Choose a new key"
msgstr "Choisir une nouvelle touche"

#: data/ui/remmina_key_chooser.glade:82
msgid "Please press the new key…"
msgstr "Veuillez appuyer sur la nouvelle touche…"

#: data/ui/remmina_main.glade:35
msgid "Hide or show the search bar"
msgstr "Masquer ou afficher la barre de recherche"

#: data/ui/remmina_main.glade:41
msgid "Add a new connection profile"
msgstr "Créer un nouveau profil de connexion"

#: data/ui/remmina_main.glade:47
msgid "Switch from grouped to list view"
msgstr "Commuter l’affichage par groupe en liste"

#: data/ui/remmina_main.glade:79
msgid "Select the protocol to use with the quick connect bar."
msgstr ""
"Sélectionnez le protocole à utiliser avec la barre de connexion rapide."

#: data/ui/remmina_main.glade:97
msgid "Search string or server name/IP address for “Quick Connect”"
msgstr ""
"Chaîne de caractères de recherche d’un nom ou d’une adresse IP d’un serveur "
"pour une « connexion rapide »"

#: data/ui/remmina_main.glade:101 data/ui/remmina_main.glade:103
msgid "Server name or IP address"
msgstr "Nom ou adresse IP du serveur"

#: data/ui/remmina_main.glade:102 data/ui/remmina_main.glade:104
#: data/ui/remmina_preferences.glade:504
msgid "Clear"
msgstr "Effacer"

#: data/ui/remmina_main.glade:187
msgid "Edit"
msgstr "Modifier"

#: data/ui/remmina_main.glade:217
msgid "Collapse all"
msgstr "Tout replier"

#: data/ui/remmina_main.glade:227
msgid "Expand all"
msgstr "Tout déplier"

#: data/ui/remmina_main.glade:265
msgid "Multi password changer"
msgstr "Modificateur de mots de passe multiples"

#: data/ui/remmina_main.glade:275
msgid "Debugging"
msgstr "Débogage"

#: data/ui/remmina_main.glade:295
msgid "Export"
msgstr "Exporter"

#: data/ui/remmina_main.glade:322
msgid "Make Remmina your default remote desktop client"
msgstr "Définir Remmina comme client de bureau à distance par défaut"

#: data/ui/remmina_main.glade:338
msgid "News"
msgstr "Nouvelles"

#: data/ui/remmina_main.glade:348
msgid "Homepage"
msgstr "Site Web de Remmina"

#: data/ui/remmina_main.glade:358
msgid "Donations"
msgstr "Faire un don"

#: data/ui/remmina_main.glade:368
msgid "Wiki"
msgstr "Wiki"

#. Remmina community website
#: data/ui/remmina_main.glade:378
msgid "Community"
msgstr "Communauté"

#: data/ui/remmina_main.glade:492
msgid "Plugin"
msgstr "Greffon"

#: data/ui/remmina_main.glade:506
msgid "Last used"
msgstr "Dernière utilisation"

#: data/ui/remmina_main.glade:555
msgid "New connection profile"
msgstr "Nouveau profil de connexion"

#: data/ui/remmina_main.glade:567
msgid "Show search bar"
msgstr "Afficher la barre de recherche"

#: data/ui/remmina_main.glade:587
msgid "Remmina main menu"
msgstr "Menu principal de Remmina"

#: data/ui/remmina_main.glade:594
msgid "Actions"
msgstr "Actions"

#: data/ui/remmina_main.glade:609
msgid "Toggle view"
msgstr "Basculer l’affichage"

#: data/ui/remmina_spinner.glade:54
msgid "Please wait…"
msgstr "Veuillez patienter…"

#: data/ui/remmina_preferences.glade:42
msgid "Double-click action"
msgstr "Action du double‐clic"

#: data/ui/remmina_preferences.glade:58
msgid "Open connection"
msgstr "Ouvrir la connexion"

#: data/ui/remmina_preferences.glade:59
msgid "Edit settings"
msgstr "Modifier les paramètres"

#: data/ui/remmina_preferences.glade:75
msgid "Scaling quality"
msgstr "Qualité du redimensionnement"

#: data/ui/remmina_preferences.glade:91
msgid "Nearest"
msgstr "interpolation au plus proche voisin"

#: data/ui/remmina_preferences.glade:92
msgid "Tiles"
msgstr "interpolation par carreaux"

#: data/ui/remmina_preferences.glade:93
msgid "Bilinear"
msgstr "interpolation bilinéaire"

#: data/ui/remmina_preferences.glade:94
msgid "Hyper"
msgstr "hyper‐interpolation"

#: data/ui/remmina_preferences.glade:110
msgid "Step size for auto-scroll"
msgstr "Taille des pas du défilement automatique"

#: data/ui/remmina_preferences.glade:139
msgid "Maximal amount of recent items"
msgstr "Nombre maximum d’éléments récents"

#: data/ui/remmina_preferences.glade:154
msgid "Screen resolutions"
msgstr "Définitions d’affichage"

#: data/ui/remmina_preferences.glade:200
msgid "Folder for screenshots"
msgstr "Dossier des captures d’écran"

#: data/ui/remmina_preferences.glade:212
msgid "Choose a folder to save screenshots from Remmina in."
msgstr ""
"Choisissez un dossier dans lequel enregistrer les captures d’écran de "
"Remmina."

#: data/ui/remmina_preferences.glade:216 data/ui/remmina_preferences.glade:302
msgid "Select a folder"
msgstr "Sélectionner un dossier"

#: data/ui/remmina_preferences.glade:227
msgid "Set up"
msgstr "Paramétrer"

#: data/ui/remmina_preferences.glade:249
msgid "Screenshot filenames"
msgstr "Nomenclature des fichiers de capture d’écran"

#: data/ui/remmina_preferences.glade:261
msgid ""
"%p Profile name\n"
"%h Server name/IP\n"
"%Y Year, %m Month, %d Day, %H Hour, %M Minute, %S Seconds (UTC time)\n"
msgstr ""
"%p : nom du profil ;\n"
"%h : nom d’hôte ou adresse IP du serveur ;\n"
"%Y : année, %m : mois, %d : jour, %H : heure, %M : minutes, %S : secondes "
"(temps universel).\n"

#: data/ui/remmina_preferences.glade:280
msgid ""
"The folder connection profiles are saved in, it defaults to the XDG_USER_DATA"
msgstr ""
"Répertoire de sauvegarde des données des connexions, il est défini par "
"défaut par la variable d’environnement XDG_USER_DATA"

#. The folder where profiles are saved
#: data/ui/remmina_preferences.glade:285
msgid "Remmina data folder"
msgstr "Répertoire de données de Remmina"

#: data/ui/remmina_preferences.glade:297
msgid "Choose a folder to save connection profiles from Remmina in."
msgstr ""
"Choisissez un dossier dans lequel enregistrer les profils de connexion de "
"Remmina."

#: data/ui/remmina_preferences.glade:315
msgid "Remember last view for each connection"
msgstr "Mémoriser le précédent mode de visualisation de chaque connexion"

#. The star (*) is a reference to privacy consent
#: data/ui/remmina_preferences.glade:319
msgid "Remember last view mode"
msgstr "Se rappeler du précédent mode d’affichage"

#: data/ui/remmina_preferences.glade:359
msgid ""
"Set a custom filename for your Remmina connection profiles, using a "
"formatting string."
msgstr ""
"Personnalisez la nomenclature des fichiers des profils de connexion de "
"Remmina à l’aide d’une chaîne de formatage."

#: data/ui/remmina_preferences.glade:363
msgid "Template for profile filenames"
msgstr "Modèle de nomenclature des profils"

#: data/ui/remmina_preferences.glade:375
msgid ""
"%G Group name (slash will be converted to - automatically)\n"
"%P Protocol name\n"
"%N Connection name\n"
"%h Hostname/IP\n"
"\n"
"\n"
msgstr ""
"%G : nom de groupe (les obliques « / » seront automatiquement convertis en "
"tirets « - ») ;\n"
"%P : nom du protocole ;\n"
"%N : nom de la connexion ;\n"
"%h : nom d’hôte ou adresse IP.\n"
"\n"
"\n"

#: data/ui/remmina_preferences.glade:397
msgid "Only save generated screenshots, don't copy them to clipboard."
msgstr ""
"Sauvegarder les captures d’écran générées, mais ne pas les copier dans le "
"presse‑papiers."

#: data/ui/remmina_preferences.glade:402
msgid "Prevent screenshots from entering clipboard"
msgstr "Empêcher la copie des captures d’écran dans le presse‑papiers"

#: data/ui/remmina_preferences.glade:529
msgid "Options"
msgstr "Options"

#: data/ui/remmina_preferences.glade:554
msgid "Always show tabs"
msgstr "Toujours afficher les onglets"

#: data/ui/remmina_preferences.glade:570
msgid "Hide the toolbar shown in the tabbed interface"
msgstr "Masquer la barre d’outils si des onglets sont utilisés"

#: data/ui/remmina_preferences.glade:591
msgid "Default view"
msgstr "Mode d’affichage par défaut"

#: data/ui/remmina_preferences.glade:605
msgid "Automatic"
msgstr "automatique"

#: data/ui/remmina_preferences.glade:606
msgid "Scrolled window"
msgstr "fenêtre avec barres de défilement"

#: data/ui/remmina_preferences.glade:608
msgid "Viewport fullscreen"
msgstr "vue en plein écran"

#. How tabs are grouped in the Remmina connection window
#: data/ui/remmina_preferences.glade:624
msgctxt "Appearance preferences"
msgid "Tabs grouping"
msgstr "Regroupement des onglets"

#: data/ui/remmina_preferences.glade:638
msgid "By group"
msgstr "par groupe"

#: data/ui/remmina_preferences.glade:639
msgid "By protocol"
msgstr "par protocole"

#: data/ui/remmina_preferences.glade:640
msgid "Per connection"
msgstr "par connexion"

#: data/ui/remmina_preferences.glade:652
msgid "Fullscreen on the same screen as the connection window"
msgstr ""
"Afficher en plein écran sur le même écran que celui de la fenêtre de "
"connexion"

#: data/ui/remmina_preferences.glade:675
msgid "Peeking"
msgstr "furtif"

#: data/ui/remmina_preferences.glade:676
msgid "Hidden"
msgstr "masqué"

#: data/ui/remmina_preferences.glade:693
msgid "Fullscreen toolbar visibility"
msgstr "Affichage de la barre d’outils"

#: data/ui/remmina_preferences.glade:703
msgid "Hide the search bar shown in the main window"
msgstr "Masquer la barre de recherche dans la fenêtre principale"

#: data/ui/remmina_preferences.glade:719
msgid "Prefer dark theme"
msgstr "Préférer le thème sombre"

#: data/ui/remmina_preferences.glade:723
msgid ""
"If a GTK theme includes a dark variant, it will be used instead of the "
"configured theme."
msgstr ""
"Si un thème GTK inclut une variante sombre, il sera utilisé à la place du "
"thème configuré."

#: data/ui/remmina_preferences.glade:743
msgid "“Grab all keyboard events” status colour"
msgstr "Couleur pour l’état « Capturer les événements du clavier »"

#: data/ui/remmina_preferences.glade:754
msgid "Enable/Disable “Grab all keyboard events” status colour"
msgstr ""
"Activer ou désactiver la couleur de l’état « Capturer les événements du "
"clavier »"

#: data/ui/remmina_preferences.glade:770
msgid ""
"Hexadecimal- or colour names (red, #ff0000).\n"
"It changes the background colour of connection names in the Remmina "
"connection toolbar (when in fullscreen)."
msgstr ""
"Nom de couleur en anglais ou code hexadécimal (« red » ou « #ff0000 »).\n"
"Permet de définir la couleur de fond des noms des connexions dans la barre "
"d’outils de connexion de Remmina en mode plein écran."

#: data/ui/remmina_preferences.glade:827
msgid "Appearance"
msgstr "Apparence"

#: data/ui/remmina_preferences.glade:853
msgid "Show new connection on top of the menu"
msgstr "Afficher « Nouvelle connexion » en tête du menu"

#: data/ui/remmina_preferences.glade:872
msgid "Hide total count shown in the group menu"
msgstr "Masquer le nombre d’éléments des groupes"

#: data/ui/remmina_preferences.glade:890
msgid "No tray icon"
msgstr "Désactiver l’icône en zone de notification"

#: data/ui/remmina_preferences.glade:909
msgid "Start in tray upon user login"
msgstr ""
"Démarrer Remmina en zone de notification à l’ouverture de la session de "
"l’utilisateur"

#: data/ui/remmina_preferences.glade:940
msgid "Applet"
msgstr "Appliquette"

#: data/ui/remmina_preferences.glade:972
msgid "Host key"
msgstr "Touche hôte"

#: data/ui/remmina_preferences.glade:1004
msgid "Show/hide fullscreen"
msgstr "Afficher/masquer le plein écran"

#: data/ui/remmina_preferences.glade:1035
msgid "Auto-fit window"
msgstr "Ajustement automatique de la taille de la fenêtre"

#: data/ui/remmina_preferences.glade:1112
msgid "Apply/remove scaling"
msgstr "(Dés)activer le redimensionnement"

#: data/ui/remmina_preferences.glade:1143
msgid "Grab keyboard"
msgstr "Capturer les entrées clavier"

#: data/ui/remmina_preferences.glade:1236
msgid "Show/hide toolbar"
msgstr "Commuter l’affichage de la barre d’outils"

#: data/ui/remmina_preferences.glade:1299
#: data/ui/remmina_preferences.glade:1309
msgid "View-only mode"
msgstr "Mode lecture seule"

#: data/ui/remmina_preferences.glade:1372
msgid "Keyboard"
msgstr "Clavier"

#: data/ui/remmina_preferences.glade:1403
msgid "Local SSH port"
msgstr "Port SSH local"

#: data/ui/remmina_preferences.glade:1427
msgid "Parse ~/.ssh/config"
msgstr "Analyser le fichier ~/.ssh/config"

#: data/ui/remmina_preferences.glade:1451
msgid "No logging at all"
msgstr "aucune journalisation"

#: data/ui/remmina_preferences.glade:1452
msgid "Rare conditions or warnings"
msgstr "exceptions et alertes"

#: data/ui/remmina_preferences.glade:1453
msgid "API-accessible entrypoints"
msgstr "points d’entrée pour API"

#: data/ui/remmina_preferences.glade:1454
msgid "Lower level protocol info, packet level"
msgstr "infos de protocole de bas niveau, au niveau paquet"

#: data/ui/remmina_preferences.glade:1455
msgid "Function entering and leaving"
msgstr "entrées et sorties de fonction"

#: data/ui/remmina_preferences.glade:1472
msgid "SSH log level"
msgstr "Niveau de verbosité de SSH"

#. http://man7.org/linux/man-pages/man7/tcp.7.html
#: data/ui/remmina_preferences.glade:1543
msgid "Seconds of connection idleness before TCP keepalive probes are sent."
msgstr ""
"Durée d’inactivité (en secondes) avant que TCP ne commence à envoyer des "
"paquets keepalive pour maintenir la session."

#. http://man7.org/linux/man-pages/man7/tcp.7.html
#: data/ui/remmina_preferences.glade:1559
msgid "Seconds between each keepalive probe."
msgstr ""
"Temps (en secondes) entre deux envois de paquets de maintien de la session "
"TCP."

#. http://man7.org/linux/man-pages/man7/tcp.7.html
#: data/ui/remmina_preferences.glade:1575
msgid ""
"Number of keepalive probes sent via TCP connection before it is dropped."
msgstr ""
"Nombre maximum de paquets de maintien de la session TCP (keepalive probes) "
"avant abandon."

#. http://man7.org/linux/man-pages/man7/tcp.7.html
#: data/ui/remmina_preferences.glade:1591
msgid ""
"Amount of milliseconds to attempt acknowledging data before closing the "
"corresponding TCP connection forcibly."
msgstr ""
"Durée maximum en millisecondes durant laquelle des données transmises "
"peuvent demeurer non acquittées avant que TCP ne ferme la connexion associée."

#: data/ui/remmina_preferences.glade:1617
msgid "SSH options"
msgstr "Options SSH"

#: data/ui/remmina_preferences.glade:1645
#: data/ui/remmina_preferences.glade:1714
#: data/ui/remmina_preferences.glade:1785
msgid "Use secret key authentication for some widgets"
msgstr "Utiliser une clef d’authentification avec certains widgets"

#: data/ui/remmina_preferences.glade:1649
msgid "Use master password"
msgstr "Utiliser un mot de passe principal"

#: data/ui/remmina_preferences.glade:1662
msgid "Automatic lock interval"
msgstr "Délai avant verrouillage automatique"

#: data/ui/remmina_preferences.glade:1688
msgid "Repeat the password"
msgstr "Tapez à nouveau le mot de passe"

#: data/ui/remmina_preferences.glade:1699
msgid "Automatically accept all fingerprints and certificates"
msgstr "Accepter automatiquement toutes les empreintes et tous les certificats"

#: data/ui/remmina_preferences.glade:1703
msgid "Trust all fingerprints and certificates"
msgstr ""
"Accorder votre confiance à toutes les empreintes et à tous les certificats"

#: data/ui/remmina_preferences.glade:1746
msgid "Master password validity in seconds"
msgstr "Validité du mot de passe principal en secondes"

#: data/ui/remmina_preferences.glade:1810
msgid "Security"
msgstr "Sécurité"

#: data/ui/remmina_preferences.glade:1841
msgid "Terminal font"
msgstr "Police de caractères du terminal"

#: data/ui/remmina_preferences.glade:1854
msgid "Scrollback lines"
msgstr "Nombre de lignes d’historique"

#: data/ui/remmina_preferences.glade:1902
msgid "Shortcuts for copying and pasting"
msgstr "Raccourcis clavier pour copier et coller dans le presse‑papiers"

#: data/ui/remmina_preferences.glade:1915
msgid "Select all shortcuts"
msgstr "Sélectionner tous les raccourcis"

#: data/ui/remmina_preferences.glade:1928
#: data/ui/remmina_preferences.glade:1945
#: data/ui/remmina_preferences.glade:2398
#: data/ui/remmina_preferences.glade:2428
#: data/ui/remmina_preferences.glade:2562
#: data/ui/remmina_preferences.glade:2579
msgid "(Host key+)"
msgstr "(touche hôte+)"

#: data/ui/remmina_preferences.glade:1963
msgid "Use default system font"
msgstr "Utiliser la police de caractères par défaut du système"

#: data/ui/remmina_preferences.glade:1988
msgid ""
"Selecting “SGR 1” also switches to the bright counterparts of the first 8 "
"palette colours (in addition to making text bold)."
msgstr ""
"Sélectionner « SGR 1 » implique l’utilisation des équivalents clairs des "
"huit premières couleurs de la palette (outre le passage du texte en gras)."

#: data/ui/remmina_preferences.glade:2004
msgid "Allow using bright colours with bold text"
msgstr "Permettre l’utilisation de couleurs claires avec du texte en gras"

#: data/ui/remmina_preferences.glade:2018
msgid "Colour theme"
msgstr "Thème de couleurs"

#: data/ui/remmina_preferences.glade:2029
msgid ""
"Choose a colour scheme file. Usually available in /usr/share/remmina/theme. "
"https://github.com/mbadolato/iTerm2-Color-Schemes has more details."
msgstr ""
"Veuillez choisir un fichier de thème de couleurs. Les thèmes préinstallés "
"sont en général dans /usr/share/remmina/theme (voir https://github.com/"
"mbadolato/iTerm2-Color-Schemes)."

#: data/ui/remmina_preferences.glade:2033
msgid "Pick a terminal colouring file"
msgstr "Choisissez un fichier de coloration du terminal"

#: data/ui/remmina_preferences.glade:2048
msgid "Bright colours"
msgstr "Couleurs claires"

#: data/ui/remmina_preferences.glade:2062
msgid "Pick a light black colour"
msgstr "Choisissez une couleur pour le noir clair"

#: data/ui/remmina_preferences.glade:2076
msgid "Pick a light red colour"
msgstr "Choisissez une couleur pour le rouge clair"

#: data/ui/remmina_preferences.glade:2090
msgid "Pick a bright green colour"
msgstr "Choisissez une couleur pour le vert clair"

#: data/ui/remmina_preferences.glade:2104
msgid "Pick a bright yellow colour"
msgstr "Choisissez une couleur pour le jaune clair"

#: data/ui/remmina_preferences.glade:2118
msgid "Pick a bright blue colour"
msgstr "Choisissez une couleur pour le bleu clair"

#: data/ui/remmina_preferences.glade:2132
msgid "Pick a light magenta colour"
msgstr "Choisissez une couleur pour le magenta clair"

#: data/ui/remmina_preferences.glade:2146
msgid "Pick a light cyan colour"
msgstr "Choisissez une couleur pour le cyan clair"

#: data/ui/remmina_preferences.glade:2160
msgid "Pick a light white colour"
msgstr "Choisissez une couleur pour le blanc clair"

#: data/ui/remmina_preferences.glade:2174
msgid "Pick a black colour"
msgstr "Choisissez une couleur pour le noir"

#: data/ui/remmina_preferences.glade:2188
msgid "Pick a red colour"
msgstr "Choisissez une couleur pour le rouge"

#: data/ui/remmina_preferences.glade:2202
msgid "Pick a green colour"
msgstr "Choisissez une couleur pour le vert"

#: data/ui/remmina_preferences.glade:2216
msgid "Pick a yellow colour"
msgstr "Choisissez une couleur pour le jaune"

#: data/ui/remmina_preferences.glade:2230
msgid "Pick a blue colour"
msgstr "Choisissez une couleur pour le bleu"

#: data/ui/remmina_preferences.glade:2244
msgid "Pick a magenta colour"
msgstr "Choisissez une couleur pour le magenta"

#: data/ui/remmina_preferences.glade:2258
msgid "Pick a cyan colour"
msgstr "Choisissez une couleur pour le cyan"

#: data/ui/remmina_preferences.glade:2272
msgid "Pick a white colour"
msgstr "Choisissez une couleur pour le blanc"

#: data/ui/remmina_preferences.glade:2285
msgid "Normal colours"
msgstr "Couleurs normales"

#: data/ui/remmina_preferences.glade:2298
#: data/ui/remmina_preferences.glade:2313
msgid "Cursor colour"
msgstr "Couleur du curseur"

#: data/ui/remmina_preferences.glade:2327
#: data/ui/remmina_preferences.glade:2342
msgid "Background colour"
msgstr "Couleur de fond"

#: data/ui/remmina_preferences.glade:2358
#: data/ui/remmina_preferences.glade:2372
msgid "Foreground colour"
msgstr "Couleur de premier plan"

#: data/ui/remmina_preferences.glade:2385
msgid "Increase and decrease font size"
msgstr "Augmenter et diminuer la taille de la police"

#: data/ui/remmina_preferences.glade:2415
msgid "Search text shortcut"
msgstr "Raccourci pour la recherche de texte"

#: data/ui/remmina_preferences.glade:2446
#: data/ui/remmina_preferences.glade:2461
msgid "Bold colour"
msgstr "Couleur du texte en gras"

#: data/ui/remmina_preferences.glade:2475
#: data/ui/remmina_preferences.glade:2516
msgid "Highlight colour"
msgstr "Couleur de surbrillance"

#: data/ui/remmina_preferences.glade:2488
#: data/ui/remmina_preferences.glade:2532
msgid "Highlight foreground colour"
msgstr "Couleur de surbrillance de premier plan"

#: data/ui/remmina_preferences.glade:2501
#: data/ui/remmina_preferences.glade:2548
msgid "Cursor foreground colour"
msgstr "Couleur de premier plan du curseur"

#: data/ui/remmina_preferences.glade:2604
msgid "Terminal"
msgstr "Terminal"

#: data/ui/remmina_preferences.glade:2618
msgid "Remmina Preferences"
msgstr "Préférences de Remmina"

#: data/ui/remmina_unlock.glade:60
msgid "Unlock"
msgstr "Déverrouiller"

#: data/ui/remmina_unlock.glade:94
msgid "Unlock Remmina"
msgstr "Déverrouiller Remmina"

#: data/ui/remmina_unlock.glade:128
msgid "Master password"
msgstr "Mot de passe principal"

<<<<<<< HEAD
#~ msgid "Website"
#~ msgstr "Site Web"

#, fuzzy
#~ msgid "Given username can't get saved since it's empty!"
#~ msgstr ""
#~ "Le nom d'utilisateur donné ne peut pas être enregistré puisqu'il est "
#~ "vide !"

#, fuzzy
#~ msgid "Limit minimum is too large!"
#~ msgstr "La limite minimale est trop élevée !"

#, fuzzy
#~ msgid "Limit minimum is too small!"
#~ msgstr "La limite minimale est trop petite !"

#, fuzzy
#~ msgid "Limit maximum is not a valid integer!"
#~ msgstr "La limite maximale n'est pas un nombre entier valide !"

#, fuzzy
#~ msgid "Limit maximum is too large!"
#~ msgstr "La limite maximale est trop élevée !"

#, fuzzy
#~ msgid "Limit maximum is too small!"
#~ msgstr "La limite maximale est trop petite !"

#, fuzzy
=======
#~ msgid "Started pyhoca-cli with following arguments:"
#~ msgstr "pyhoca-cli a été démarré avec les arguments suivants :"

#, fuzzy
#~| msgid "_Select all"
#~ msgid "_Select session"
#~ msgstr "_Sélectionner la session"

#, fuzzy
#~ msgid "Started PyHoca-CLI with the following environment variables:"
#~ msgstr ""
#~ "J'ai démarré PyHoca-CLI avec les variables d'environnement suivantes :"

#, fuzzy, c-format
#~ msgid "Could not retrieve PyHoca-CLI's command-line features! Exit code: %i"
#~ msgstr ""
#~ "Impossible de récupérer les fonctionnalités de la ligne de commande de "
#~ "PyHoca-CLI ! Code de sortie : %i"

#, fuzzy, c-format
#~| msgid "Error: %s"
#~ msgid "Error: '%s'"
#~ msgstr "Erreur : \"%s"

#~ msgid "Website"
#~ msgstr "Site Web"

#, fuzzy
#~ msgid "Given username can't get saved since it's empty!"
#~ msgstr ""
#~ "Le nom d'utilisateur donné ne peut pas être enregistré puisqu'il est "
#~ "vide !"

#, fuzzy
#~ msgid "Limit minimum is too large!"
#~ msgstr "La limite minimale est trop élevée !"

#, fuzzy
#~ msgid "Limit minimum is too small!"
#~ msgstr "La limite minimale est trop petite !"

#, fuzzy
#~ msgid "Limit maximum is not a valid integer!"
#~ msgstr "La limite maximale n'est pas un nombre entier valide !"

#, fuzzy
#~ msgid "Limit maximum is too large!"
#~ msgstr "La limite maximale est trop élevée !"

#, fuzzy
#~ msgid "Limit maximum is too small!"
#~ msgstr "La limite maximale est trop petite !"

#, fuzzy
>>>>>>> 050fc71c
#~ msgid ""
#~ "User requested storing credentials but 'password' is not set! Can't set a "
#~ "new default password then."
#~ msgstr ""
#~ "L'utilisateur a demandé à stocker ses informations d'identification mais "
#~ "le mot de passe n'est pas défini ! On ne peut donc pas définir un nouveau "
#~ "mot de passe par défaut."

#, fuzzy
#~| msgid "Username"
#~ msgid "User name"
#~ msgstr "Nom d'utilisateur"

#~ msgid "Could not run %s on SSH server."
#~ msgstr "Impossible d’exécuter %s sur le serveur SSH."

#~ msgid "Ran out of available local X display numbers."
#~ msgstr "Plus aucun identiant d’affichage X local n’est disponible."

#~ msgid "Grayscale"
#~ msgstr "Niveaux de gris"

#~ msgid "256 colours"
#~ msgstr "256 couleurs (8 bits)"

#~ msgid "High colour (16 bit)"
#~ msgstr "Haute couleur (16 bits)"

#~ msgid "True colour (24 bit)"
#~ msgstr "Vraie couleur (24 bits)"

#~ msgid "Use local cursor"
#~ msgstr "Utiliser le curseur local"

#~ msgid "Disconnect after first session"
#~ msgstr "Se déconnecter après la première session"

#~ msgid "Listen for TCP connections"
#~ msgstr "Écouter les connexions TCP"

#~ msgid "XDMCP - X Remote Session"
#~ msgstr "XDMCP — session X distante"

#~ msgid "Terminal Emulator"
#~ msgstr "Émulateur de terminal"

#~ msgid "Command to be executed"
#~ msgstr "Commande à exécuter"

#~ msgid "Detached window"
#~ msgstr "Fenêtre séparée"

#~ msgid "Remmina simple terminal"
#~ msgstr "Terminal simple de Remmina"

#~ msgid "Terminating…"
#~ msgstr "Arrêt en cours…"

#~ msgid "NX sessions on %s"
#~ msgstr "Sessions NX sur %s"

#~ msgid "Attach"
#~ msgstr "Attacher"

#~ msgid "Restore"
#~ msgstr "Restaurer"

#~ msgid "Start"
#~ msgstr "Démarrer"

#~ msgid "Password for private SSH key"
#~ msgstr "Mot de passe de la clef privée SSH"

#~ msgid "Disable clipboard sync"
#~ msgstr "Désactiver la synchro du presse‐papiers"

#~ msgid "Disable encryption"
#~ msgstr "Désactiver le chiffrement"

#~ msgid "Send Ctrl+Alt+Del"
#~ msgstr "Envoyer un Ctrl + Alt + Suppr"

#~ msgid "NX - NX Technology"
#~ msgstr "NX — Technologie NX"

#~ msgid "Tabs"
#~ msgstr "Onglets"

#~ msgid "File encryption"
#~ msgstr "Chiffrement des fichiers"

#~ msgid "Fingerprints and certificates"
#~ msgstr "Empreintes et certificats"

#~ msgid "Shortcut for pasting from clipboard"
#~ msgstr "Raccourci clavier pour coller le contenu du presse‑papiers"

#~ msgid "Show the Remmina changelog."
#~ msgstr "Afficher le journal des modifications de Remmina."

#, fuzzy
#~| msgid ""
#~| "<tt><big>Supported formats\n"
#~| "• server\n"
#~| "• server:port\n"
#~| "• [server]:port</big></tt>"
#~ msgid ""
#~ "<tt><big>Supported formats\n"
#~ "• server\n"
#~ "• server:port\n"
#~ "• server:[port]</big></tt>"
#~ msgstr ""
#~ "<big>Formats pris en charge :\n"
#~ "<tt>\n"
#~ "• serveur \n"
#~ "• serveur:port\n"
#~ "• [serveur]:port\n"
#~ "</tt></big>"

#~ msgid "Remote Desktop Client"
#~ msgstr "Client Bureau à distance"

#~ msgid "SSH agent (automatic)"
#~ msgstr "Agent SSH (automatique)"

#, fuzzy
#~| msgid "CA Certificate File"
#~ msgid "SSH certificat file"
#~ msgstr "Fichier du certificat de l’AC"

#~ msgid "_Open"
#~ msgstr "_Ouvrir"

#~ msgid "Local - low quality"
#~ msgstr "Local — basse qualité"

#~ msgid "Local - medium quality"
#~ msgstr "Local — qualité moyenne"

#~ msgid "Local - high quality"
#~ msgstr "Local — haute qualité"

#~ msgid "Sound"
#~ msgstr "Son"

#~ msgid "Comma separated list of monitor IDs (0,1,2,4)"
#~ msgstr ""
#~ "Liste des identifiants des écrans séparés par des virgules (p. "
#~ "ex. 0,1,2,4)"

#~ msgid "#00FF00"
#~ msgstr "#00FF00"

#~ msgid "Dark tray icon"
#~ msgstr "Icône de notification sombre"

#~ msgid "Improves contrast if you have a light panel."
#~ msgstr "Améliore le contraste en cas de zone de notification claire."

#~ msgid "Connecting to \"%s\" via SSH…"
#~ msgstr "Connexion à « %s » via SSH…"

#~ msgid "Could not authenticate with public SSH key using SSH agent. %s"
#~ msgstr ""
#~ "L’authentification par clef publique SSH à l’aide de l’agent SSH a "
#~ "échoué. %s"

#, fuzzy
#~| msgid "Could not authenticate with SSH password. %s"
#~ msgid "Could not authenticate with password. %s"
#~ msgstr "Authentification SSH par mot de passe impossible. %s"

#~ msgid "Identity file"
#~ msgstr "Fichier d’identité"

#~ msgid "SSH passphrase is empty, it should not be."
#~ msgstr "La phrase de passe SSH est vide, elle ne devrait pas l’être."

#~ msgid "True color (32 bpp)"
#~ msgstr "Vraie couleur (32 bpp)"

#~ msgid "High color (16 bpp)"
#~ msgstr "Haute couleur (16 bpp)"

#~ msgid "256 colors (8 bpp)"
#~ msgstr "256 couleurs (8 bpp)"

#~ msgid "Color depth"
#~ msgstr "Profondeur de couleur"

#~ msgid "Disable server input"
#~ msgstr "Désactiver les entrées du serveur"

#~ msgid "Profile filename template"
#~ msgstr "Nomenclature des noms des fichiers de profil"

#~ msgid "Allow bold text"
#~ msgstr "Autoriser le texte en caractères gras"

#~ msgid "Resize guest to match window size"
#~ msgstr "Redimensionner l’invité à la taille de la fenêtre"

#~ msgid "Remote Desktop Preference"
#~ msgstr "Préférences de bureau distant"

#~ msgid "button"
#~ msgstr "bouton"

#~ msgid "PAGENR"
#~ msgstr "INDEX_ONGLET"

#~ msgid "Run a plugin"
#~ msgstr "Exécuter un greffon"

#~ msgid "Autostart"
#~ msgstr "Démarrage automatique"

#~ msgid "Post-command"
#~ msgstr "Post‐commande"

#, fuzzy
#~ msgid ""
#~ "Send anonymous statistics for use on https://remmina.org/remmina-stats"
#~ msgstr "Envoyer des données statistiques anonymisées au site remmina.org"<|MERGE_RESOLUTION|>--- conflicted
+++ resolved
@@ -14,23 +14,14 @@
 # Papil Bubraski <papil04dub@yopmail.com>, 2020.
 # phlostically <phlostically@mailinator.com>, 2021.
 # Wivik <seb+weblate@zedas.fr>, 2021.
-<<<<<<< HEAD
-=======
 # Giovanni Panozzo <giovanni@panozzo.it>, 2021.
->>>>>>> 050fc71c
 msgid ""
 msgstr ""
 "Project-Id-Version: remmina\n"
 "Report-Msgid-Bugs-To: l10n@lists.remmina.org\n"
-<<<<<<< HEAD
-"POT-Creation-Date: 2021-10-29 12:14+0000\n"
-"PO-Revision-Date: 2021-10-13 19:30+0000\n"
-"Last-Translator: phlostically <phlostically@mailinator.com>\n"
-=======
 "POT-Creation-Date: 2021-12-03 09:34+0000\n"
 "PO-Revision-Date: 2021-11-30 11:53+0000\n"
 "Last-Translator: Davy Defaud <davy.defaud@free.fr>\n"
->>>>>>> 050fc71c
 "Language-Team: French <https://hosted.weblate.org/projects/remmina/remmina/"
 "fr/>\n"
 "Language: fr\n"
@@ -38,15 +29,6 @@
 "Content-Type: text/plain; charset=UTF-8\n"
 "Content-Transfer-Encoding: 8bit\n"
 "Plural-Forms: nplurals=2; plural=n > 1;\n"
-<<<<<<< HEAD
-"X-Generator: Weblate 4.9-dev\n"
-
-#: src/remmina_sftp_plugin.c:310 src/remmina_sftp_plugin.c:354
-#: src/remmina_protocol_widget.c:1676 src/remmina_protocol_widget.c:1695
-#: src/remmina_file_editor.c:1101 src/remmina_file_editor.c:1222
-#: src/remmina_ssh_plugin.c:1360 plugins/rdp/rdp_plugin.c:2680
-#: plugins/www/www_plugin.c:895 plugins/x2go/x2go_plugin.c:1596
-=======
 "X-Generator: Weblate 4.10-dev\n"
 
 #: src/remmina_sftp_plugin.c:310 src/remmina_sftp_plugin.c:354
@@ -54,7 +36,6 @@
 #: src/remmina_file_editor.c:1101 src/remmina_file_editor.c:1222
 #: src/remmina_ssh_plugin.c:1360 plugins/rdp/rdp_plugin.c:2723
 #: plugins/www/www_plugin.c:895 plugins/x2go/x2go_plugin.c:2992
->>>>>>> 050fc71c
 #: data/ui/remmina_mpc.glade:236 data/ui/remmina_preferences.glade:1675
 #: data/ui/remmina_unlock.glade:116
 msgid "Password"
@@ -93,26 +74,16 @@
 msgid "Resume all file transfers"
 msgstr "Reprendre tous les transferts de fichiers"
 
-<<<<<<< HEAD
-#: src/remmina_sftp_plugin.c:328 src/remmina_protocol_widget.c:283
-=======
 #: src/remmina_sftp_plugin.c:328 src/remmina_protocol_widget.c:284
->>>>>>> 050fc71c
 msgid "Connect via SSH from a new terminal"
 msgstr "Se connecter via SSH depuis un nouveau terminal"
 
 #: src/remmina_sftp_plugin.c:353 src/remmina_message_panel.c:330
 #: src/remmina_file_editor.c:1216 src/remmina_ssh_plugin.c:1470
-<<<<<<< HEAD
-#: plugins/rdp/rdp_plugin.c:2679 plugins/vnc/vnc_plugin.c:1976
-#: plugins/vnc/vnc_plugin.c:1988 plugins/www/www_plugin.c:894
-#: plugins/x2go/x2go_plugin.c:1595 data/ui/remmina_mpc.glade:144
-=======
 #: plugins/rdp/rdp_plugin.c:2722 plugins/vnc/vnc_plugin.c:1976
 #: plugins/vnc/vnc_plugin.c:1988 plugins/www/www_plugin.c:894
 #: plugins/x2go/x2go_plugin.c:574 plugins/x2go/x2go_plugin.c:2991
 #: data/ui/remmina_mpc.glade:144
->>>>>>> 050fc71c
 msgid "Username"
 msgstr "Nom d’utilisateur"
 
@@ -126,11 +97,7 @@
 msgid "Password to unlock private key"
 msgstr "Mot de passe de déverrouillage de la clef privée"
 
-<<<<<<< HEAD
-#: src/remmina_sftp_plugin.c:358 src/remmina_ssh_plugin.c:1506
-=======
 #: src/remmina_sftp_plugin.c:358 src/remmina_ssh_plugin.c:1507
->>>>>>> 050fc71c
 msgid "SSH Proxy Command"
 msgstr "Commande mandataire SSH"
 
@@ -224,7 +191,6 @@
 #: src/remmina_key_chooser.h:41
 msgid "Super+"
 msgstr "Super +"
-<<<<<<< HEAD
 
 #: src/remmina_key_chooser.h:42
 msgid "Hyper+"
@@ -238,21 +204,6 @@
 msgid "<None>"
 msgstr "<aucune>"
 
-=======
-
-#: src/remmina_key_chooser.h:42
-msgid "Hyper+"
-msgstr "Hyper +"
-
-#: src/remmina_key_chooser.h:43
-msgid "Meta+"
-msgstr "Méta +"
-
-#: src/remmina_key_chooser.h:44
-msgid "<None>"
-msgstr "<aucune>"
-
->>>>>>> 050fc71c
 #: src/remmina_pref_dialog.c:91 src/remmina_file_editor.c:528
 msgid "Resolutions"
 msgstr "Définitions d’affichage"
@@ -300,7 +251,6 @@
 #: data/ui/remmina_unlock.glade:46
 msgid "Cancel"
 msgstr "Annuler"
-<<<<<<< HEAD
 
 #: src/remmina_message_panel.c:199 data/ui/remmina_snap_info_dialog.glade:28
 #: data/ui/remmina_string_list.glade:8 data/ui/remmina_string_list.glade:9
@@ -317,7 +267,7 @@
 msgid "No"
 msgstr "Non"
 
-#: src/remmina_message_panel.c:391 plugins/rdp/rdp_plugin.c:2681
+#: src/remmina_message_panel.c:391 plugins/rdp/rdp_plugin.c:2724
 #: data/ui/remmina_mpc.glade:172
 msgid "Domain"
 msgstr "Domaine"
@@ -346,53 +296,6 @@
 msgid "CA CRL File"
 msgstr "Liste de révocation de l’AC"
 
-=======
-
-#: src/remmina_message_panel.c:199 data/ui/remmina_snap_info_dialog.glade:28
-#: data/ui/remmina_string_list.glade:8 data/ui/remmina_string_list.glade:9
-#: data/ui/remmina_string_list.glade:63 data/ui/remmina_news.glade:33
-#: data/ui/remmina_preferences.glade:2622
-msgid "Close"
-msgstr "Fermer"
-
-#: src/remmina_message_panel.c:260
-msgid "Yes"
-msgstr "Oui"
-
-#: src/remmina_message_panel.c:267
-msgid "No"
-msgstr "Non"
-
-#: src/remmina_message_panel.c:391 plugins/rdp/rdp_plugin.c:2724
-#: data/ui/remmina_mpc.glade:172
-msgid "Domain"
-msgstr "Domaine"
-
-#: src/remmina_message_panel.c:420
-msgid "Save password"
-msgstr "Enregistrer le mot de passe"
-
-#: src/remmina_message_panel.c:457 src/remmina_message_panel.c:629
-#: src/remmina_sftp_client.c:947 src/remmina_file_editor.c:241
-#: src/remmina_file_editor.c:1783 plugins/spice/spice_plugin_file_transfer.c:84
-#: data/ui/remmina_key_chooser.glade:8 data/ui/remmina_key_chooser.glade:9
-#: data/ui/remmina_spinner.glade:8 data/ui/remmina_spinner.glade:9
-msgid "_Cancel"
-msgstr "_Annuler"
-
-#: src/remmina_message_panel.c:513
-msgid "Enter certificate authentication files"
-msgstr "Entrez les fichiers des certificats d’authentification"
-
-#: src/remmina_message_panel.c:525
-msgid "CA Certificate File"
-msgstr "Fichier du certificat de l’AC"
-
-#: src/remmina_message_panel.c:547
-msgid "CA CRL File"
-msgstr "Liste de révocation de l’AC"
-
->>>>>>> 050fc71c
 #: src/remmina_message_panel.c:569
 msgid "Client Certificate File"
 msgstr "Fichier certificat client"
@@ -514,14 +417,6 @@
 msgid "The file “%s” is corrupted, unreadable, or could not be found."
 msgstr ""
 "Le fichier « %s » est corrompu, inaccessible en lecture ou introuvable."
-<<<<<<< HEAD
-
-#: src/rcw.c:4466
-msgid "Warning: This plugin requires GtkSocket, but it’s not available."
-msgstr ""
-"Attention : ce greffon nécessite GtkSocket, mais ce dernier n’est pas "
-"disponible."
-=======
 
 #. TRANSLATORS: This should be a link to the Remmina Wiki page:
 #. TRANSLATORS: 'GtkSocket feature is not available'.
@@ -563,7 +458,6 @@
 #: src/rcw.c:4529
 msgid "Open in browser"
 msgstr "Ouvrir dans un navigateur"
->>>>>>> 050fc71c
 
 #: src/remmina_mpchange.c:234
 msgid "The passwords do not match"
@@ -613,11 +507,6 @@
 
 #. TRANSLATORS: Shown in terminal. Do not use characters that may be not supported on a terminal
 #: src/remmina.c:90
-<<<<<<< HEAD
-msgid ""
-"Connect to a desktop described in a file (.remmina or a type supported by a "
-"plugin)"
-=======
 #, fuzzy
 #| msgid ""
 #| "Connect to a desktop described in a file (.remmina or a type supported by "
@@ -625,7 +514,6 @@
 msgid ""
 "Connect to a desktop described in a file (.remmina or a filetype supported "
 "by a plugin)"
->>>>>>> 050fc71c
 msgstr ""
 "Connexion à un bureau définie par un fichier (*.remmina ou format géré par "
 "un greffon)"
@@ -903,11 +791,7 @@
 msgid "Go to parent folder"
 msgstr "Remonter au dossier parent"
 
-<<<<<<< HEAD
-#: src/remmina_ftp_client.c:758 plugins/rdp/rdp_plugin.c:2770
-=======
 #: src/remmina_ftp_client.c:758 plugins/rdp/rdp_plugin.c:2813
->>>>>>> 050fc71c
 #: plugins/vnc/vnc_plugin.c:2027
 msgid "Refresh"
 msgstr "Actualiser"
@@ -953,19 +837,11 @@
 msgid "Permission"
 msgstr "Permissions"
 
-<<<<<<< HEAD
-#: src/remmina_ftp_client.c:990 plugins/rdp/rdp_plugin.c:2568
-msgid "Remote"
-msgstr "Distant"
-
-#: src/remmina_ftp_client.c:997 plugins/rdp/rdp_plugin.c:2567
-=======
 #: src/remmina_ftp_client.c:990 plugins/rdp/rdp_plugin.c:2611
 msgid "Remote"
 msgstr "Distant"
 
 #: src/remmina_ftp_client.c:997 plugins/rdp/rdp_plugin.c:2610
->>>>>>> 050fc71c
 msgid "Local"
 msgstr "Local"
 
@@ -973,45 +849,11 @@
 msgid "Progress"
 msgstr "État d’avancement"
 
-<<<<<<< HEAD
-#: src/remmina_protocol_widget.c:290 src/remmina_ssh_plugin.c:829
-=======
 #: src/remmina_protocol_widget.c:291 src/remmina_ssh_plugin.c:829
->>>>>>> 050fc71c
 #: src/remmina_ssh_plugin.c:1445
 msgid "Open SFTP transfer…"
 msgstr "Ouvrir un transfert de fichier sécurisé SFTP…"
 
-<<<<<<< HEAD
-#: src/remmina_protocol_widget.c:319
-msgid "Executing external commands…"
-msgstr "Exécution de commandes externes…"
-
-#. TRANSLATORS: “%s” is a placeholder for the connection profile name
-#: src/remmina_protocol_widget.c:327
-#, c-format
-msgid "Connecting to “%s”…"
-msgstr "Connexion à « %s »…"
-
-#. TRANSLATORS: “%s” is a placeholder for an hostname or an IP address.
-#: src/remmina_protocol_widget.c:915 src/remmina_protocol_widget.c:1100
-#, c-format
-msgid "Connecting to “%s” via SSH…"
-msgstr "Connexion à « %s » via SSH…"
-
-#. TRANSLATORS: “%i” is a placeholder for a TCP port number.
-#: src/remmina_protocol_widget.c:1164
-#, c-format
-msgid "Awaiting incoming SSH connection on port %i…"
-msgstr "En attente d’une connexion SSH entrante sur le port %i…"
-
-#: src/remmina_protocol_widget.c:1217
-#, c-format
-msgid "The “%s” command is not available on the SSH server."
-msgstr "Impossible de trouver la commande « %s » sur le serveur SSH."
-
-#: src/remmina_protocol_widget.c:1222
-=======
 #: src/remmina_protocol_widget.c:320
 msgid "Executing external commands…"
 msgstr "Exécution de commandes externes…"
@@ -1040,162 +882,93 @@
 msgstr "Impossible de trouver la commande « %s » sur le serveur SSH."
 
 #: src/remmina_protocol_widget.c:1223
->>>>>>> 050fc71c
 #, c-format
 msgid "Could not run the “%s” command on the SSH server (status = %i)."
 msgstr ""
 "L’exécution de la commande « %s » sur le serveur SSH a échoué (statut = %i)."
 
 #. TRANSLATORS: %s is a placeholder for an error message
-<<<<<<< HEAD
-#: src/remmina_protocol_widget.c:1230
-=======
 #: src/remmina_protocol_widget.c:1231
->>>>>>> 050fc71c
 #, c-format
 msgid "Could not run command. %s"
 msgstr "Impossible d’exécuter la commande. %s"
 
 #. TRANSLATORS: “%s” is a placeholder for a hostname or IP address.
-<<<<<<< HEAD
-#: src/remmina_protocol_widget.c:1300
-=======
 #: src/remmina_protocol_widget.c:1301
->>>>>>> 050fc71c
 #, c-format
 msgid "Connecting to %s via SSH…"
 msgstr "Connexion à « %s » via SSH…"
 
-<<<<<<< HEAD
-#: src/remmina_protocol_widget.c:1694
-msgid "Type in SSH username and password."
-msgstr "Entrez le nom d’utilisateur SSH et le mot de passe."
-
-#: src/remmina_protocol_widget.c:1749 src/remmina_protocol_widget.c:1781
-=======
 #: src/remmina_protocol_widget.c:1695
 msgid "Type in SSH username and password."
 msgstr "Entrez le nom d’utilisateur SSH et le mot de passe."
 
 #: src/remmina_protocol_widget.c:1750 src/remmina_protocol_widget.c:1782
->>>>>>> 050fc71c
 msgid "Fingerprint automatically accepted"
 msgstr "Empreinte acceptée automatiquement"
 
 #. TRANSLATORS: The user is asked to verify a new SSL certificate.
-<<<<<<< HEAD
-#: src/remmina_protocol_widget.c:1757
-=======
 #: src/remmina_protocol_widget.c:1758
->>>>>>> 050fc71c
 msgid "Certificate details:"
 msgstr "Détails du certificat :"
 
 #. TRANSLATORS: An SSL certificate subject is usually the remote server the user connect to.
-<<<<<<< HEAD
-#: src/remmina_protocol_widget.c:1759 src/remmina_protocol_widget.c:1791
-=======
 #: src/remmina_protocol_widget.c:1760 src/remmina_protocol_widget.c:1792
->>>>>>> 050fc71c
 msgid "Subject:"
 msgstr "Sujet :"
 
 #. TRANSLATORS: The name or email of the entity that have issued the SSL certificate
-<<<<<<< HEAD
-#: src/remmina_protocol_widget.c:1761 src/remmina_protocol_widget.c:1793
-=======
 #: src/remmina_protocol_widget.c:1762 src/remmina_protocol_widget.c:1794
->>>>>>> 050fc71c
 msgid "Issuer:"
 msgstr "Émetteur :"
 
 #. TRANSLATORS: An SSL certificate fingerprint, is a hash of a certificate calculated on all certificate's data and its signature.
-<<<<<<< HEAD
-#: src/remmina_protocol_widget.c:1763
-=======
 #: src/remmina_protocol_widget.c:1764
->>>>>>> 050fc71c
 msgid "Fingerprint:"
 msgstr "Empreinte :"
 
 #. TRANSLATORS: The user is asked to accept or refuse a new SSL certificate.
-<<<<<<< HEAD
-#: src/remmina_protocol_widget.c:1765
-=======
 #: src/remmina_protocol_widget.c:1766
->>>>>>> 050fc71c
 msgid "Accept certificate?"
 msgstr "Accepter le certificat ?"
 
 #. TRANSLATORS: The user is asked to verify a new SSL certificate.
-<<<<<<< HEAD
-#: src/remmina_protocol_widget.c:1789
-=======
 #: src/remmina_protocol_widget.c:1790
->>>>>>> 050fc71c
 msgid "The certificate changed! Details:"
 msgstr "Le certificat a changé ! Détails :"
 
 #. TRANSLATORS: An SSL certificate fingerprint, is a hash of a certificate calculated on all certificate's data and its signature.
-<<<<<<< HEAD
-#: src/remmina_protocol_widget.c:1795
-=======
 #: src/remmina_protocol_widget.c:1796
->>>>>>> 050fc71c
 msgid "Old fingerprint:"
 msgstr "Ancienne empreinte :"
 
 #. TRANSLATORS: An SSL certificate fingerprint, is a hash of a certificate calculated on all certificate's data and its signature.
-<<<<<<< HEAD
-#: src/remmina_protocol_widget.c:1797
-=======
 #: src/remmina_protocol_widget.c:1798
->>>>>>> 050fc71c
 msgid "New fingerprint:"
 msgstr "Nouvelle empreinte :"
 
 #. TRANSLATORS: The user is asked to accept or refuse a new SSL certificate.
-<<<<<<< HEAD
-#: src/remmina_protocol_widget.c:1799
-=======
 #: src/remmina_protocol_widget.c:1800
->>>>>>> 050fc71c
 msgid "Accept changed certificate?"
 msgstr "Acceptez‐vous le nouveau certificat ?"
 
 #. TRANSLATORS: “%i” is a placeholder for a port number. “%s”  is a placeholder for a protocol name (VNC).
-<<<<<<< HEAD
-#: src/remmina_protocol_widget.c:1942
-=======
 #: src/remmina_protocol_widget.c:1943
->>>>>>> 050fc71c
 #, c-format
 msgid "Listening on port %i for an incoming %s connection…"
 msgstr "À l’écoute sur le port %i d’une connexion %s entrante…"
 
-<<<<<<< HEAD
-#: src/remmina_protocol_widget.c:1967
-msgid "Could not authenticate, attempting reconnection…"
-msgstr "L’authentification a échoué. Nouvelle tentative de connexion…"
-
-#: src/remmina_protocol_widget.c:2029 src/remmina_file_editor.c:436
-=======
 #: src/remmina_protocol_widget.c:1968
 msgid "Could not authenticate, attempting reconnection…"
 msgstr "L’authentification a échoué. Nouvelle tentative de connexion…"
 
 #: src/remmina_protocol_widget.c:2030 src/remmina_file_editor.c:436
->>>>>>> 050fc71c
 #: src/remmina_file_editor.c:1172 data/ui/remmina_main.glade:478
 msgid "Server"
 msgstr "Serveur"
 
 #. TRANSLATORS: “%s” is a placeholder for a protocol name, like “RDP”.
-<<<<<<< HEAD
-#: src/remmina_protocol_widget.c:2047
-=======
 #: src/remmina_protocol_widget.c:2048
->>>>>>> 050fc71c
 #, c-format
 msgid "Install the %s protocol plugin first."
 msgstr "Veuillez d’abord installer le greffon pour le protocole %s."
@@ -1452,30 +1225,18 @@
 msgstr "Impossible d’établir la connexion SFTP. %s"
 
 #. TRANSLATORS: The placeholder %s is an error message
-<<<<<<< HEAD
-#: src/remmina_ssh.c:2378
-=======
 #: src/remmina_ssh.c:2379
->>>>>>> 050fc71c
 #, c-format
 msgid "Could not open channel. %s"
 msgstr "Ouverture du canal impossible. %s"
 
 #. TRANSLATORS: The placeholder %s is an error message
-<<<<<<< HEAD
-#: src/remmina_ssh.c:2393
-=======
 #: src/remmina_ssh.c:2394
->>>>>>> 050fc71c
 #, c-format
 msgid "Could not request shell. %s"
 msgstr "Impossible d’obtenir un shell. %s"
 
-<<<<<<< HEAD
-#: src/remmina_ssh.c:2511
-=======
 #: src/remmina_ssh.c:2521
->>>>>>> 050fc71c
 msgid "Could not create PTY device."
 msgstr "Impossible de créer un pseudo‐terminal."
 
@@ -1486,8 +1247,7 @@
 
 #: src/remmina_main.c:669
 msgid "The latest successful connection attempt, or a pre-computed date"
-<<<<<<< HEAD
-msgstr ""
+msgstr "La dernière tentative de connexion réussie, ou une date précalculée"
 
 #: src/remmina_main.c:671
 #, c-format
@@ -1501,22 +1261,6 @@
 msgid "Are you sure you want to delete “%s”?"
 msgstr "Êtes‐vous sûr(e) de vouloir supprimer « %s » ?"
 
-=======
-msgstr "La dernière tentative de connexion réussie, ou une date précalculée"
-
-#: src/remmina_main.c:671
-#, c-format
-msgid "Total %i item."
-msgid_plural "Total %i items."
-msgstr[0] "%i élément au total."
-msgstr[1] "%i éléments au total."
-
-#: src/remmina_main.c:865
-#, c-format
-msgid "Are you sure you want to delete “%s”?"
-msgstr "Êtes‐vous sûr(e) de vouloir supprimer « %s » ?"
-
->>>>>>> 050fc71c
 #: src/remmina_main.c:989
 #, c-format
 msgid ""
@@ -1637,10 +1381,7 @@
 "<big>Formats pris en charge :\n"
 "• <tt>serveur</tt>\n"
 "• <tt>serveur[:port]</tt>\n"
-<<<<<<< HEAD
-=======
 "\n"
->>>>>>> 050fc71c
 "Formats additionnels pour VNC :\n"
 "• <tt>ID:identifiant numérique du répéteur</tt>\n"
 "• <tt>unix:///chemin/vers/socket.sock</tt></big>"
@@ -1689,14 +1430,8 @@
 "big>"
 
 #: src/remmina_file_editor.c:162
-<<<<<<< HEAD
-#, fuzzy
-msgid "Input is invalid."
-msgstr "L'entrée n'est pas valide."
-=======
 msgid "Input is invalid."
 msgstr "L’entrée est incorrecte."
->>>>>>> 050fc71c
 
 #: src/remmina_file_editor.c:239
 msgid "Choose a Remote Desktop Server"
@@ -1776,11 +1511,7 @@
 msgid "Same server at port %i"
 msgstr "Même serveur sur le port %i"
 
-<<<<<<< HEAD
-#: src/remmina_file_editor.c:1193 plugins/rdp/rdp_plugin.c:2724
-=======
 #: src/remmina_file_editor.c:1193 plugins/rdp/rdp_plugin.c:2767
->>>>>>> 050fc71c
 msgid "Start-up path"
 msgstr "Chemin d’accès au démarrage"
 
@@ -1809,16 +1540,6 @@
 msgstr "Notes"
 
 #: src/remmina_file_editor.c:1438
-<<<<<<< HEAD
-#, fuzzy, c-format
-msgid "(%s: %i): Can't validate setting '%s' since 'value' or 'gfe' are NULL!"
-msgstr ""
-"(%s : %i) : Impossible de valider le paramètre '%s] puisque 'value' ou 'gfe' "
-"sont NULL !"
-
-#: src/remmina_file_editor.c:1441
-#, fuzzy, c-format
-=======
 #, c-format
 msgid "(%s: %i): Can't validate setting '%s' since 'value' or 'gfe' are NULL!"
 msgstr ""
@@ -1827,41 +1548,24 @@
 
 #: src/remmina_file_editor.c:1441
 #, c-format
->>>>>>> 050fc71c
 msgid ""
 "(%s: %i): Can't validate user input since 'setting_name_to_validate', "
 "'value' or 'gfe' are NULL!"
 msgstr ""
-<<<<<<< HEAD
-"(%s : %i) : Impossible de valider l'entrée utilisateur car "
-"'setting_name_to_validate', 'value' ou 'gfe' sont NULL !"
-
-#. TRANSLATORS: Meta-error. Shouldn't be visible.
-#: src/remmina_file_editor.c:1445 plugins/x2go/x2go_plugin.c:856
-#: plugins/x2go/x2go_plugin.c:1440
-=======
 "(%s : %i) : impossible de valider l’entrée utilisateur car "
 "« setting_name_to_validate », « value » ou « gfe » est à NULL !"
 
 #. TRANSLATORS: Meta-error. Shouldn't be visible.
 #: src/remmina_file_editor.c:1445 plugins/x2go/x2go_plugin.c:2188
 #: plugins/x2go/x2go_plugin.c:2817
->>>>>>> 050fc71c
 msgid "Internal error."
 msgstr "Erreur interne."
 
 #: src/remmina_file_editor.c:1667 src/remmina_file_editor.c:1703
 #: src/remmina_file_editor.c:1724 src/remmina_file_editor.c:1747
-<<<<<<< HEAD
-#, fuzzy, c-format
-#| msgid "Could not create SFTP session. %s"
-msgid "Couldn't validate user input. %s"
-msgstr "Impossible de valider la saisie de l'utilisateur. %s"
-=======
 #, c-format
 msgid "Couldn't validate user input. %s"
 msgstr "Impossible de valider la saisie de l’utilisateur. %s"
->>>>>>> 050fc71c
 
 #: src/remmina_file_editor.c:1691
 msgid "Default settings saved."
@@ -1910,395 +1614,6 @@
 "Using the «resolution» parameter in the Remmina preferences file is "
 "deprecated.\n"
 msgstr ""
-<<<<<<< HEAD
-
-#: src/remmina_icon.c:136
-msgid "Open Main Window"
-msgstr "Ouvrir la fenêtre principale"
-
-#: src/remmina_icon.c:141 data/ui/remmina_main.glade:254
-msgid "_Preferences"
-msgstr "_Préférences"
-
-#: src/remmina_icon.c:146
-msgid "_About"
-msgstr "À _propos"
-
-#: src/remmina_icon.c:156
-msgid "Enable Service Discovery"
-msgstr "Activer la découverte de services"
-
-#: src/remmina_icon.c:168 data/ui/remmina_main.glade:404
-msgid "_Quit"
-msgstr "_Quitter"
-
-#. TRANSLATORS: Applet name as per the Freedesktop Desktop entry specification https://specifications.freedesktop.org/desktop-entry-spec/latest/
-#. TRANSLATORS: Applet Name as per the Freedesktop Desktop entry specification https://specifications.freedesktop.org/desktop-entry-spec/latest/
-#: src/remmina_icon.c:294 src/remmina_icon.c:450
-msgid "Remmina Applet"
-msgstr "Appliquette Remmina"
-
-#. TRANSLATORS: Applet comment/description as per the Freedesktop Desktop entry specification https://specifications.freedesktop.org/desktop-entry-spec/latest/
-#: src/remmina_icon.c:296 src/remmina_icon.c:452
-msgid "Connect to remote desktops through the applet menu"
-msgstr "Se connecter aux bureaux distants via le menu de l’appliquette"
-
-#: src/remmina_icon.c:359
-msgid "StatusNotifier/Appindicator support in “"
-msgstr ""
-
-#. TRANSLATORS: %s is a placeholder for "StatusNotifier/Appindicator suppor in “DESKTOP NAME”: "
-#: src/remmina_icon.c:366
-#, c-format
-msgid "%s your desktop does support it"
-msgstr ""
-
-#. TRANSLATORS: %s is a placeholder for "StatusNotifier/Appindicator suppor in “DESKTOP NAME”: "
-#: src/remmina_icon.c:368
-#, c-format
-msgid "%s and Remmina has built-in (compiled) support for libappindicator."
-msgstr ""
-
-#. TRANSLATORS: %s is a placeholder for "StatusNotifier/Appindicator suppor in “DESKTOP NAME”: "
-#: src/remmina_icon.c:371
-#, c-format
-msgid ""
-"%s not supported natively by your Desktop Environment. libappindicator will "
-"try to fallback to GtkStatusIcon/xembed"
-msgstr ""
-
-#. TRANSLATORS: %s is a placeholder for "StatusNotifier/Appindicator suppor in “DESKTOP NAME”: "
-#: src/remmina_icon.c:375
-#, c-format
-msgid "%s You may need to install, and use XApp Status Applet"
-msgstr ""
-
-#. TRANSLATORS: %s is a placeholder for "StatusNotifier/Appindicator suppor in “DESKTOP NAME”: "
-#: src/remmina_icon.c:378
-#, c-format
-msgid "%s You may need to install, and use KStatusNotifierItem"
-msgstr ""
-
-#. TRANSLATORS: %s is a placeholder for "StatusNotifier/Appindicator suppor in “DESKTOP NAME”: "
-#: src/remmina_icon.c:381
-#, c-format
-msgid "%s You may need to install, and use XEmbed SNI Proxy"
-msgstr ""
-
-#. TRANSLATORS: %s is a placeholder for "StatusNotifier/Appindicator suppor in “DESKTOP NAME”: "
-#: src/remmina_icon.c:384
-#, c-format
-msgid "%s You may need to install, and use Gnome Shell Extension Appindicator"
-msgstr ""
-
-#. TRANSLATORS: %s is a placeholder for an error message
-#: src/remmina_ssh_plugin.c:539
-#, c-format
-msgid "Error: %s"
-msgstr "Erreur : %s"
-
-#: src/remmina_ssh_plugin.c:556
-msgid "Terminal content saved in"
-msgstr "Contenu du terminal enregistré sous"
-
-#: src/remmina_ssh_plugin.c:822
-msgid "Select All (host+A)"
-msgstr "Tout sélectionner (<hôte> + A)"
-
-#: src/remmina_ssh_plugin.c:823
-msgid "Copy (host+C)"
-msgstr "Copier (<hôte> + C)"
-
-#: src/remmina_ssh_plugin.c:824
-msgid "Paste (host+V)"
-msgstr "Coller (<hôte> + V)"
-
-#: src/remmina_ssh_plugin.c:825
-msgid "Save session to file"
-msgstr "Enregistrer la session dans un fichier"
-
-#: src/remmina_ssh_plugin.c:826
-msgid "Increase font size (host+Page Up)"
-msgstr "Augmenter la taille de la police (<hôte> + ⇞)"
-
-#: src/remmina_ssh_plugin.c:827
-msgid "Decrease font size (host+Page Down)"
-msgstr "Réduire la taille de la police (<hôte> + ⇟)"
-
-#: src/remmina_ssh_plugin.c:828
-msgid "Find text (host+G)"
-msgstr "Recherche de texte (<hôte> + G)"
-
-#: src/remmina_ssh_plugin.c:1439 data/ui/remmina_main.glade:177
-msgid "Copy"
-msgstr "Copier"
-
-#: src/remmina_ssh_plugin.c:1439
-msgid "_Copy"
-msgstr "_Copier"
-
-#: src/remmina_ssh_plugin.c:1440
-msgid "Paste"
-msgstr "Coller"
-
-#: src/remmina_ssh_plugin.c:1440
-msgid "_Paste"
-msgstr "C_oller"
-
-#: src/remmina_ssh_plugin.c:1441
-msgid "Select all"
-msgstr "Tout sélectionner"
-
-#: src/remmina_ssh_plugin.c:1441
-msgid "_Select all"
-msgstr "_Tout sélectionner"
-
-#: src/remmina_ssh_plugin.c:1442
-msgid "Increase font size"
-msgstr "Augmenter la taille de la police"
-
-#: src/remmina_ssh_plugin.c:1442
-msgid "_Increase font size"
-msgstr "_Réduire la taille de la police"
-
-#: src/remmina_ssh_plugin.c:1443
-msgid "Decrease font size"
-msgstr "Réduire la taille de la police"
-
-#: src/remmina_ssh_plugin.c:1443
-msgid "_Decrease font size"
-msgstr "_Réduire la taille de la police"
-
-#: src/remmina_ssh_plugin.c:1444
-msgid "Find text"
-msgstr "Rechercher un texte"
-
-#: src/remmina_ssh_plugin.c:1444
-msgid "_Find text"
-msgstr "_Recherche de texte"
-
-#: src/remmina_ssh_plugin.c:1471 plugins/spice/spice_plugin.c:674
-#: plugins/vnc/vnc_plugin.c:1977 plugins/vnc/vnc_plugin.c:1989
-msgid "User password"
-msgstr "Mot de passe de l’utilisateur"
-
-#: src/remmina_ssh_plugin.c:1477 plugins/rdp/rdp_plugin.c:2723
-msgid "Start-up program"
-msgstr "Programme de démarrage"
-
-#: src/remmina_ssh_plugin.c:1482
-msgid ""
-"The filename can use the following placeholders:\n"
-"\n"
-"  • %h is substituted with the server name\n"
-"  • %t is substituted with the SSH server name\n"
-"  • %u is substituted with the username\n"
-"  • %U is substituted with the SSH username\n"
-"  • %p is substituted with Remmina profile name\n"
-"  • %g is substituted with Remmina profile group name\n"
-"  • %d is substituted with local date and time in ISO 8601 format\n"
-msgstr ""
-"Le nom de fichier peut être composé à l’aide des instructions de formatage "
-"suivantes :\n"
-"\n"
-"  • <tt>%h</tt>, qui sera remplacé par le nom du serveur ;\n"
-"  • <tt>%t</tt>, qui sera remplacé par nom du serveur SSH ;\n"
-"  • <tt>%u</tt>, qui sera remplacé par le nom d’utilisateur ;\n"
-"  • <tt>%U</tt>, qui sera remplacé par le nom d’utilisateur SSH ;\n"
-"  • <tt>%p</tt>, qui sera remplacé par le nom du profil Remmina ;\n"
-"  • <tt>%g</tt>, qui sera remplacé par le nom de groupe du profil Remmina ;\n"
-"  • <tt>%d</tt>, qui sera remplacé par l’horodatage local au format "
-"ISO 8601.\n"
-
-#: src/remmina_ssh_plugin.c:1504
-msgid "Terminal colour scheme"
-msgstr "Palette de couleurs du terminal"
-
-#: src/remmina_ssh_plugin.c:1505
-msgid "Character set"
-msgstr "Jeu de caractères"
-
-#: src/remmina_ssh_plugin.c:1507
-msgid "KEX (Key Exchange) algorithms"
-msgstr "Algorithmes d’échange de clefs (KEX)"
-
-#: src/remmina_ssh_plugin.c:1508
-msgid "Symmetric cipher client to server"
-msgstr "Chiffrement symétrique client‐serveur"
-
-#: src/remmina_ssh_plugin.c:1509
-msgid "Preferred server host key types"
-msgstr "Types de clef d’hôte préférés"
-
-#: src/remmina_ssh_plugin.c:1510
-msgid "Folder for SSH session log"
-msgstr "Dossier du journal de la session SSH"
-
-#: src/remmina_ssh_plugin.c:1511
-msgid "Filename for SSH session log"
-msgstr "Nom de fichier du journal de la session SSH"
-
-#: src/remmina_ssh_plugin.c:1512
-msgid "Log SSH session when exiting Remmina"
-msgstr "Enregistrer le journal de la session SSH à la fermeture de Remmina"
-
-#: src/remmina_ssh_plugin.c:1513
-msgid "Log SSH session asynchronously"
-msgstr "Journaliser la session SSH de manière asynchrone"
-
-#: src/remmina_ssh_plugin.c:1513
-msgid "Saving the session asynchronously may have a notable performance impact"
-msgstr ""
-"Enregistrer la session de manière asynchrone peut avoir un impact notable "
-"sur les performances"
-
-#: src/remmina_ssh_plugin.c:1514
-msgid "Audible terminal bell"
-msgstr "Bip du terminal"
-
-#: src/remmina_ssh_plugin.c:1515
-msgid "SSH compression"
-msgstr "Compression SSH"
-
-#: src/remmina_ssh_plugin.c:1516
-msgid "Don't remember passwords"
-msgstr "Ne pas enregistrer les mots de passe"
-
-#: src/remmina_ssh_plugin.c:1517
-msgid "Strict host key checking"
-msgstr "Vérification stricte des clefs d’hôte"
-
-#: src/remmina_ssh_plugin.c:1531
-msgid "SSH - Secure Shell"
-msgstr "SSH — Shell sécurisé"
-
-#: plugins/kwallet/src/kwallet_plugin_main.c:118
-msgid "Secured password storage in KWallet"
-msgstr "Stockage sécurisé des mots de passe dans KWallet"
-
-#: plugins/rdp/rdp_settings.c:217
-msgid "<Auto-detect>"
-msgstr "<auto‑détecter>"
-
-#: plugins/rdp/rdp_settings.c:249
-msgid "<Not set>"
-msgstr "<non défini>"
-
-#: plugins/rdp/rdp_settings.c:280
-msgid "<Choose a quality level to edit…>"
-msgstr "<choisissez un niveau de qualité à éditer…>"
-
-#: plugins/rdp/rdp_settings.c:282 plugins/rdp/rdp_plugin.c:2542
-#: plugins/vnc/vnc_plugin.c:1934
-msgid "Poor (fastest)"
-msgstr "Mauvaise (le plus rapide)"
-
-#: plugins/rdp/rdp_settings.c:284 plugins/rdp/rdp_plugin.c:2543
-#: plugins/vnc/vnc_plugin.c:1933
-msgid "Medium"
-msgstr "Moyenne"
-
-#: plugins/rdp/rdp_settings.c:286 plugins/rdp/rdp_plugin.c:2544
-#: plugins/vnc/vnc_plugin.c:1931
-msgid "Good"
-msgstr "Bonne"
-
-#: plugins/rdp/rdp_settings.c:288 plugins/rdp/rdp_plugin.c:2545
-#: plugins/vnc/vnc_plugin.c:1932
-msgid "Best (slowest)"
-msgstr "Excellente (le plus lent)"
-
-#: plugins/rdp/rdp_settings.c:427
-msgid "Keyboard layout"
-msgstr "Disposition du clavier"
-
-#: plugins/rdp/rdp_settings.c:457
-msgid "Use client keyboard mapping"
-msgstr "Utiliser la disposition clavier du client"
-
-#: plugins/rdp/rdp_settings.c:468
-#, fuzzy
-#| msgid "Keyboard mapping"
-msgid "Keyboard scancode remapping"
-msgstr "Remplacement du scancode du clavier"
-
-#: plugins/rdp/rdp_settings.c:483
-#, fuzzy
-msgid "List of key=value,… pairs to remap scancodes. E.g. 0x56=0x29,0x29=0x56"
-msgstr ""
-"Liste de paires clé=valeur,... pour remapper les scancodes. Par exemple : "
-"0x56=0x29,0x29=0x56"
-
-#: plugins/rdp/rdp_settings.c:486
-#, fuzzy
-msgid "FreeRDP > 2.3.0 is required to map scancodes"
-msgstr "FreeRDP > 2.3.0 est nécessaire pour mapper les scancodes."
-
-#: plugins/rdp/rdp_settings.c:494
-msgid "Quality settings"
-msgstr "Paramètres de qualité"
-
-#: plugins/rdp/rdp_settings.c:517
-msgid "Wallpaper"
-msgstr "Fond d’écran"
-
-#: plugins/rdp/rdp_settings.c:525
-msgid "Window drag"
-msgstr "Glissement des fenêtres"
-
-#: plugins/rdp/rdp_settings.c:532
-msgid "Menu animation"
-msgstr "Animation des menus"
-
-#: plugins/rdp/rdp_settings.c:540
-msgid "Theme"
-msgstr "Thème"
-
-#: plugins/rdp/rdp_settings.c:547
-msgid "Cursor shadow"
-msgstr "Ombre du curseur"
-
-#: plugins/rdp/rdp_settings.c:555
-msgid "Cursor blinking"
-msgstr "Clignotement du curseur"
-
-#: plugins/rdp/rdp_settings.c:562
-msgid "Font smoothing"
-msgstr "Lissage des polices de caractères"
-
-#: plugins/rdp/rdp_settings.c:570
-msgid "Composition"
-msgstr "Composition"
-
-#: plugins/rdp/rdp_settings.c:580
-msgid "Remote scale factor"
-msgstr "Facteur de redimensionnement distant"
-
-#: plugins/rdp/rdp_settings.c:595
-msgid "Desktop scale factor %"
-msgstr "Rapport de redimensionnement du bureau (%)"
-
-#: plugins/rdp/rdp_settings.c:607
-msgid "Device scale factor %"
-msgstr "Rapport de redimensionnement de l’appareil (%)"
-
-#: plugins/rdp/rdp_settings.c:630
-msgid "Desktop orientation"
-msgstr "Orientation du bureau"
-
-#: plugins/rdp/rdp_settings.c:650
-msgid "Input device settings"
-msgstr "Paramètres du périphérique d’entrée"
-
-#: plugins/rdp/rdp_settings.c:658 plugins/rdp/rdp_plugin.c:2686
-#: plugins/vnc/vnc_plugin.c:2014
-msgid "Disable smooth scrolling"
-msgstr "Désactiver le défilement doux"
-
-#: plugins/rdp/rdp_settings.c:669
-msgid "General settings"
-msgstr "Paramètres généraux"
-=======
 "L’utilisation du paramètre « résolution » dans le fichier de préférences de "
 "Remmina est obsolète.\n"
 
@@ -3458,30 +2773,14 @@
 #: plugins/spice/spice_plugin.c:636
 msgid "Auto GLZ"
 msgstr "GLZ automatique"
->>>>>>> 050fc71c
-
-#: plugins/rdp/rdp_settings.c:676 plugins/rdp/rdp_plugin.c:2738
-msgid "Reconnect attempts number"
-msgstr "Nombre de tentatives de reconnexion"
-
-#: plugins/rdp/rdp_settings.c:689 plugins/rdp/rdp_plugin.c:2738
-msgid ""
-"The maximum number of reconnect attempts upon an RDP disconnect (default: 20)"
-msgstr ""
-<<<<<<< HEAD
-"Le nombre maximal de tentatives de reconnexion après une déconnexion RDP (20 "
-"par défaut)"
-
-#: plugins/rdp/rdp_plugin.c:762 plugins/rdp/rdp_plugin.c:827
-msgid "Enter RDP authentication credentials"
-msgstr "Entrez vos paramètres d’authentification"
-
-#: plugins/rdp/rdp_plugin.c:835
-msgid "Enter RDP gateway authentication credentials"
-msgstr "Entrez les paramètres d’authentification sur la passerelle RDP"
-
-#: plugins/rdp/rdp_plugin.c:2073
-=======
+
+#: plugins/spice/spice_plugin.c:637
+msgid "Auto LZ"
+msgstr "LZ automatique"
+
+#: plugins/spice/spice_plugin.c:650
+msgid "Disable video overlay if videos are not displayed properly.\n"
+msgstr ""
 "Désactive la superposition vidéo si les vidéos ne s’affichent pas "
 "correctement.\n"
 
@@ -3567,30 +2866,15 @@
 msgstr "La connexion a été rejetée."
 
 #: plugins/vnc/vnc_plugin.c:966
->>>>>>> 050fc71c
 #, c-format
 msgid "The VNC server requested an unknown authentication method. %s"
 msgstr "Le serveur VNC a demandé une methode d’authentification inconnue. %s"
 
-<<<<<<< HEAD
-#: plugins/rdp/rdp_plugin.c:2080
-#, c-format
-msgid ""
-"Could not access the RDP server “%s”.\n"
-"Account expired."
-msgstr ""
-"L’accès au serveur RDP « %s » a échoué.\n"
-"Le compte a expiré."
-
-#: plugins/rdp/rdp_plugin.c:2087
-#, c-format
-=======
 #: plugins/vnc/vnc_plugin.c:968
 msgid "Please retry after turning on encryption for this profile."
 msgstr "Veuillez réessayer après activation du chiffrement pour ce profil."
 
 #: plugins/vnc/vnc_plugin.c:1939
->>>>>>> 050fc71c
 msgid ""
 "Connect to VNC using a repeater:\n"
 "  • The server field must contain the repeater ID, e.g. ID:123456789\n"
@@ -3609,12 +2893,7 @@
 "avec x11vnc :\n"
 "    x11vnc -connect repeater=ID:123456789+10.10.10.12:5500"
 
-<<<<<<< HEAD
-#: plugins/rdp/rdp_plugin.c:2094
-#, c-format
-=======
 #: plugins/vnc/vnc_plugin.c:1948
->>>>>>> 050fc71c
 msgid ""
 "Listening for remote VNC connection:\n"
 "  • The \"Listen on port\" field is the port Remmina will listen to,\n"
@@ -3634,209 +2913,6 @@
 msgid "Repeater"
 msgstr "Répéteur"
 
-<<<<<<< HEAD
-#: plugins/rdp/rdp_plugin.c:2100
-#, c-format
-msgid ""
-"Could not access the RDP server “%s”.\n"
-"Insufficient user privileges."
-msgstr ""
-"L’accès au serveur RDP « %s » a échoué.\n"
-"Les privilèges de l’utilisateur sont insuffisants."
-
-#: plugins/rdp/rdp_plugin.c:2108
-#, c-format
-msgid ""
-"Could not access the RDP server “%s”.\n"
-"Account restricted."
-msgstr ""
-"L’accès au serveur RDP « %s » a échoué.\n"
-"Le compte est soumis à des restrictions."
-
-#: plugins/rdp/rdp_plugin.c:2116
-#, c-format
-msgid ""
-"Could not access the RDP server “%s”.\n"
-"Change user password before connecting."
-msgstr ""
-"L’accès au serveur RDP « %s » a échoué.\n"
-"L’utilisateur doit changer son mot de passe pour pouvoir se connecter."
-
-#: plugins/rdp/rdp_plugin.c:2121
-#, c-format
-msgid "Lost connection to the RDP server “%s”."
-msgstr "La connexion au serveur RDP « %s » a été perdue."
-
-#: plugins/rdp/rdp_plugin.c:2124
-#, c-format
-msgid "Could not find the address for the RDP server “%s”."
-msgstr "Impossible de trouver l’adresse du serveur RDP « %s »."
-
-#: plugins/rdp/rdp_plugin.c:2128
-#, c-format
-msgid ""
-"Could not connect to the RDP server “%s” via TLS. Check that client and "
-"server support a common TLS version."
-msgstr ""
-"Erreur lors de la connexion au serveur RDP « %s » via TLS. Veuillez vérifier "
-"que client et serveur prennent en charge une version commune de TLS."
-
-#. TRANSLATORS: the placeholder may be either an IP/FQDN or a server hostname
-#: plugins/rdp/rdp_plugin.c:2132
-#, c-format
-msgid ""
-"Unable to establish a connection to the RDP server “%s”. Check “Security "
-"protocol negotiation”."
-msgstr ""
-"Impossible d’établir une connexion avec le serveur RDP « %s ». Vérifiez la "
-"« Négociation du protocole de sécurité »."
-
-#: plugins/rdp/rdp_plugin.c:2140
-#, c-format
-msgid "Cannot connect to the RDP server “%s”."
-msgstr "Connexion au serveur RDP « %s » impossible."
-
-#: plugins/rdp/rdp_plugin.c:2143
-msgid "Could not start libfreerdp-gdi."
-msgstr "Impossible de démarrer libfreerdp-gdi."
-
-#: plugins/rdp/rdp_plugin.c:2146
-#, c-format
-msgid ""
-"You requested a H.264 GFX mode for the server “%s”, but your libfreerdp does "
-"not support H.264. Please use a non-AVC colour depth setting."
-msgstr ""
-"Vous avez demandé le mode d’affichage graphique H.264 pour le serveur "
-"« %s », mais votre version de la bibliothèque libfreerdp ne le prend pas en "
-"charge. Veuillez sélectionner un mode de profondeur de couleur autre qu’AVC."
-
-#: plugins/rdp/rdp_plugin.c:2153
-#, c-format
-msgid "The “%s” server refused the connection."
-msgstr "Le serveur « %s » a refusé la connexion."
-
-#: plugins/rdp/rdp_plugin.c:2158
-#, fuzzy, c-format
-#| msgid ""
-#| "The Remote Desktop Gateway “%s” denied the user \"%s\\%s\" access due to "
-#| "policy."
-msgid ""
-"The Remote Desktop Gateway “%s” denied the user “%s\\%s” access due to "
-"policy."
-msgstr ""
-"La passerelle de bureau à distance « %s » a refusé l’accès à l’utilisateur "
-"« %s\\%s » en raison de sa politique de sécurité."
-
-#: plugins/rdp/rdp_plugin.c:2168
-#, c-format
-msgid "Cannot connect to the “%s” RDP server."
-msgstr "Connexion au serveur RDP « %s » impossible."
-
-#: plugins/rdp/rdp_plugin.c:2511
-msgid "Automatic (32 bpp) (Server chooses its best format)"
-msgstr ""
-"Automatique (32 bits par pixel) (le serveur choisit le meilleur format)"
-
-#: plugins/rdp/rdp_plugin.c:2512
-msgid "GFX AVC444 (32 bpp)"
-msgstr "GFX AVC 4:4:4 (32 bpp)"
-
-#: plugins/rdp/rdp_plugin.c:2513
-msgid "GFX AVC420 (32 bpp)"
-msgstr "GFX AVC 4:2:0 (32 bpp)"
-
-#: plugins/rdp/rdp_plugin.c:2514
-msgid "GFX RFX (32 bpp)"
-msgstr "GFX RFX (32 bpp)"
-
-#: plugins/rdp/rdp_plugin.c:2515
-msgid "GFX RFX Progressive (32 bpp)"
-msgstr "GFX RFX progressif (32 bpp)"
-
-#: plugins/rdp/rdp_plugin.c:2516
-msgid "RemoteFX (32 bpp)"
-msgstr "RemoteFX (32 bpp)"
-
-#: plugins/rdp/rdp_plugin.c:2517 plugins/vnc/vnc_plugin.c:1922
-msgid "True colour (32 bpp)"
-msgstr "Vraie couleur (32 bpp)"
-
-#: plugins/rdp/rdp_plugin.c:2518
-msgid "True colour (24 bpp)"
-msgstr "Vraie couleur (24 bpp)"
-
-#: plugins/rdp/rdp_plugin.c:2519 plugins/vnc/vnc_plugin.c:1923
-msgid "High colour (16 bpp)"
-msgstr "Haute couleur (16 bpp)"
-
-#: plugins/rdp/rdp_plugin.c:2520
-msgid "High colour (15 bpp)"
-msgstr "Haute couleur (15 bpp)"
-
-#: plugins/rdp/rdp_plugin.c:2521 plugins/vnc/vnc_plugin.c:1924
-msgid "256 colours (8 bpp)"
-msgstr "256 couleurs (8 bpp)"
-
-#: plugins/rdp/rdp_plugin.c:2552 data/ui/remmina_preferences.glade:641
-msgid "None"
-msgstr "aucun onglet"
-
-#: plugins/rdp/rdp_plugin.c:2553
-msgid "Auto-detect"
-msgstr "Auto‑détection"
-
-#: plugins/rdp/rdp_plugin.c:2554
-msgid "Modem"
-msgstr "Modem"
-
-#: plugins/rdp/rdp_plugin.c:2555
-msgid "Low performance broadband"
-msgstr "Connexion à bas débit"
-
-#: plugins/rdp/rdp_plugin.c:2556
-msgid "Satellite"
-msgstr "Satellite"
-
-#: plugins/rdp/rdp_plugin.c:2557
-msgid "High performance broadband"
-msgstr "Connexion haut débit"
-
-#: plugins/rdp/rdp_plugin.c:2558
-msgid "WAN"
-msgstr "réseau étendu"
-
-#: plugins/rdp/rdp_plugin.c:2559
-msgid "LAN"
-msgstr "réseau local"
-
-#: plugins/rdp/rdp_plugin.c:2566 plugins/spice/spice_plugin.c:635
-#: data/ui/remmina_preferences.glade:677
-msgid "Off"
-msgstr "Désactivé"
-
-#: plugins/rdp/rdp_plugin.c:2575
-msgid "Automatic negotiation"
-msgstr "négociation automatique"
-
-#: plugins/rdp/rdp_plugin.c:2576
-msgid "NLA protocol security"
-msgstr "Protocole de sécurité NLA"
-
-#: plugins/rdp/rdp_plugin.c:2577
-msgid "TLS protocol security"
-msgstr "Protocole de sécurité TLS"
-
-#: plugins/rdp/rdp_plugin.c:2578
-msgid "RDP protocol security"
-msgstr "Protocole de sécurité RDP"
-
-#: plugins/rdp/rdp_plugin.c:2579
-msgid "NLA extended protocol security"
-msgstr "Protocole de sécurité NLA étendu"
-
-#: plugins/rdp/rdp_plugin.c:2592
-msgid "2600 (Windows XP), 7601 (Windows Vista/7), 9600 (Windows 8 and newer)"
-=======
 #: plugins/vnc/vnc_plugin.c:1987
 msgid "Listen on port"
 msgstr "Écouter sur le port"
@@ -4010,7 +3086,6 @@
 
 #: plugins/x2go/x2go_plugin.c:488
 msgid "Couldn't retrieve valid `DialogData` or `sessions_list`! Aborting…"
->>>>>>> 050fc71c
 msgstr ""
 "Impossible de récupérer des `DialogData` ou des `sessions_list` valides ! "
 "Abandon…"
@@ -4089,28 +3164,12 @@
 "Impossible de trouver le GtkTreeView fils de la boîte dialogue du sélecteur "
 "de session."
 
-<<<<<<< HEAD
-#: plugins/rdp/rdp_plugin.c:2595
-msgid ""
-"Used i.a. by terminal services in a smart card channel to distinguish client "
-"capabilities:\n"
-"  • < 4034: Windows XP base smart card functions\n"
-"  • 4034-7064: Windows Vista/7: SCardReadCache(),\n"
-"    SCardWriteCache(), SCardGetTransmitCount()\n"
-"  • >= 7065: Windows 8 and newer: SCardGetReaderIcon(),\n"
-"    SCardGetDeviceTypeId()"
-=======
 #: plugins/x2go/x2go_plugin.c:669
 msgid "Both parameters 'dialog' and 'treeview' are uninitialized!"
->>>>>>> 050fc71c
 msgstr ""
 "Les deux paramètres « dialog » et « treeview » n’ont pas été initialisés !"
 
-<<<<<<< HEAD
-#: plugins/rdp/rdp_plugin.c:2603
-=======
 #: plugins/x2go/x2go_plugin.c:677
->>>>>>> 050fc71c
 msgid ""
 "GtkTreeModel of session chooser dialog could not be obtained for an unknown "
 "reason."
@@ -4118,16 +3177,12 @@
 "Le GtkTreeModel de la boîte de dialogue du sélecteur de session n’a pu être "
 "obtenu pour une raison inconnue."
 
-<<<<<<< HEAD
-#: plugins/rdp/rdp_plugin.c:2612
-=======
 #: plugins/x2go/x2go_plugin.c:709
 msgid "Couldn't get currently selected row (session)!"
 msgstr "Impossible d’obtenir la ligne (session) sélectionnée !"
 
 #: plugins/x2go/x2go_plugin.c:725
 #, c-format
->>>>>>> 050fc71c
 msgid ""
 "Exactly one session should be selectable but '%i' rows (sessions) are "
 "selected."
@@ -4135,14 +3190,6 @@
 "Seule une session devrait pouvoir être sélectionnée, mais %i lignes "
 "(sessions) le sont."
 
-<<<<<<< HEAD
-#: plugins/rdp/rdp_plugin.c:2622
-msgid ""
-"Options for redirection of USB device:\n"
-"  • [dbg,][id:<vid>:<pid>#…,][addr:<bus>:<addr>#…,][auto]\n"
-"  • auto\n"
-"  • id:054c:0268#4669:6e6b,addr:04:0c"
-=======
 #: plugins/x2go/x2go_plugin.c:764
 msgid "Failed to fill 'GtkTreeIter'."
 msgstr "Échec du remplissage du « GtkTreeIter »."
@@ -4150,14 +3197,10 @@
 #: plugins/x2go/x2go_plugin.c:776
 #, c-format
 msgid "Couldn't get property with index '%i' out of selected row."
->>>>>>> 050fc71c
 msgstr ""
 "Impossible d’obtenir la propriété avec l’index %i qui n’appartient pas à la "
 "ligne sélectionnée."
 
-<<<<<<< HEAD
-#: plugins/rdp/rdp_plugin.c:2628
-=======
 #: plugins/x2go/x2go_plugin.c:807
 msgid "parameter 'argv' is 'NULL'."
 msgstr "le paramètre « argv » vaut « NULL »."
@@ -4175,7 +3218,6 @@
 msgstr "Démarrage de PyHoca-CLI avec les arguments suivants :"
 
 #: plugins/x2go/x2go_plugin.c:870
->>>>>>> 050fc71c
 msgid ""
 "The necessary PyHoca-CLI process has encountered a internet connection "
 "problem."
@@ -4183,15 +3225,6 @@
 "Le processus indispensable PyHoca-CLI a rencontré un problème de connexion à "
 "Internet."
 
-<<<<<<< HEAD
-#: plugins/rdp/rdp_plugin.c:2633
-#, fuzzy
-#| msgid ""
-#| "Performance optimisations based on the network connection type:\n"
-#| "Using auto-detection is advised.\n"
-#| "If \"Auto-detect\" fails, choose the most appropriate option in the "
-#| "list.\n"
-=======
 #: plugins/x2go/x2go_plugin.c:880
 msgid "An unknown error occured while trying to start PyHoca-CLI."
 msgstr ""
@@ -4200,19 +3233,14 @@
 
 #: plugins/x2go/x2go_plugin.c:890
 #, c-format
->>>>>>> 050fc71c
 msgid ""
 "An unknown error occured while trying to start PyHoca-CLI. Exit code: %i"
 msgstr ""
 "Une erreur inconnue est survenue lors de la tentative de démarrage de PyHoca-"
 "CLI. Code de sortie : %i"
 
-<<<<<<< HEAD
-#: plugins/rdp/rdp_plugin.c:2638
-=======
 #: plugins/x2go/x2go_plugin.c:897
 #, c-format
->>>>>>> 050fc71c
 msgid ""
 "An unknown error occured while trying to start PyHoca-CLI. Exit code: %i. "
 "Error: '%s'"
@@ -4229,18 +3257,6 @@
 msgid "'Invalid connection data.'"
 msgstr "« Données de connexion incorrectes. »"
 
-<<<<<<< HEAD
-#: plugins/rdp/rdp_plugin.c:2650
-msgid ""
-"Redirect directory <path> as named share <name>.\n"
-"  • <name>,<fullpath>[;<name>,<fullpath>[;…]]\n"
-"  • MyHome,/home/remminer\n"
-"  • /home/remminer\n"
-"  • MyHome,/home/remminer;SomePath,/path/to/somepath\n"
-"Hotplug support is enabled with:\n"
-"  • hotplug,*\n"
-"\n"
-=======
 #: plugins/x2go/x2go_plugin.c:981
 msgid "Parameter 'session_id' is not initialized!"
 msgstr "Le paramètre « session_id » n’a pas été initialisé !"
@@ -4252,19 +3268,10 @@
 
 #: plugins/x2go/x2go_plugin.c:1094 plugins/x2go/x2go_plugin.c:1118
 msgid "Couldn't get session ID from session chooser dialog."
->>>>>>> 050fc71c
 msgstr ""
 "Impossible d’obtenir l’identifiant de session depuis la boîte de dialogue du "
 "sélecteur de session."
 
-<<<<<<< HEAD
-#: plugins/rdp/rdp_plugin.c:2682 plugins/spice/spice_plugin.c:677
-msgid "Share folder"
-msgstr "Dossier partagé"
-
-#: plugins/rdp/rdp_plugin.c:2682
-msgid "Use “Redirect directory” in the advanced tab for multiple directories"
-=======
 #: plugins/x2go/x2go_plugin.c:1101
 #, c-format
 msgid "Resuming session: '%s'"
@@ -4277,34 +3284,9 @@
 
 #: plugins/x2go/x2go_plugin.c:1142
 msgid "GtkTreePath 'path' describes a non-existing row!"
->>>>>>> 050fc71c
 msgstr ""
 "Le « chemin d’accès » GtkTreePath fait référence à une entrée inexistante !"
 
-<<<<<<< HEAD
-#: plugins/rdp/rdp_plugin.c:2683
-#, fuzzy
-msgid "Restricted admin mode"
-msgstr "Mode admin restreint"
-
-#: plugins/rdp/rdp_plugin.c:2684
-#, fuzzy
-#| msgid "Password"
-msgid "Password hash"
-msgstr "Hachage du mot de passe"
-
-#: plugins/rdp/rdp_plugin.c:2684
-#, fuzzy
-msgid "Restricted admin mode password hash"
-msgstr "Hachage du mot de passe du mode admin restreint"
-
-#: plugins/rdp/rdp_plugin.c:2685
-msgid "Left-handed mouse support"
-msgstr "Prise en charge des souris pour gauchers"
-
-#: plugins/rdp/rdp_plugin.c:2685
-msgid "Swap left and right mouse buttons for left-handed mouse support"
-=======
 #: plugins/x2go/x2go_plugin.c:1380
 msgid "PyHoca-CLI exited unexpectedly. This connection will now be closed."
 msgstr ""
@@ -4320,7 +3302,6 @@
 "The necessary child process 'pyhoca-cli' stopped unexpectedly.\n"
 "Please check your profile settings and PyHoca-CLI's output for possible "
 "errors. Also ensure the remote server is reachable."
->>>>>>> 050fc71c
 msgstr ""
 "Le processus fils nécessaire « pyhoca-cli » s’est arrêté de manière "
 "inattendue.\n"
@@ -4328,1093 +3309,6 @@
 "sur la sortie de PyHoca-CLI. Assurez‐vous également que le serveur distant "
 "est accessible."
 
-<<<<<<< HEAD
-#: plugins/rdp/rdp_plugin.c:2687
-msgid "Enable multi monitor"
-msgstr "Activer le multi‑écran"
-
-#: plugins/rdp/rdp_plugin.c:2688
-msgid "Span screen over multiple monitors"
-msgstr "Étendre l’affichage sur plusieurs écrans"
-
-#: plugins/rdp/rdp_plugin.c:2689
-msgid "List monitor IDs"
-msgstr "Liste les identifiants des moniteurs"
-
-#: plugins/rdp/rdp_plugin.c:2691 plugins/vnc/vnc_plugin.c:1978
-#: plugins/vnc/vnc_plugin.c:1990 plugins/gvnc/gvnc_plugin.c:849
-msgid "Colour depth"
-msgstr "Profondeur de couleur"
-
-#: plugins/rdp/rdp_plugin.c:2692
-msgid "Network connection type"
-msgstr "Type de connexion réseau"
-
-#: plugins/rdp/rdp_plugin.c:2707 plugins/vnc/vnc_plugin.c:1979
-#: plugins/vnc/vnc_plugin.c:1991
-msgid "Quality"
-msgstr "Qualité"
-
-#: plugins/rdp/rdp_plugin.c:2708
-msgid "Security protocol negotiation"
-msgstr "Négociation du protocole de sécurité"
-
-#: plugins/rdp/rdp_plugin.c:2709
-msgid "Gateway transport type"
-msgstr "Type de transport de la passerelle"
-
-#: plugins/rdp/rdp_plugin.c:2710
-msgid "FreeRDP log level"
-msgstr "Niveau de verbosité de FreeRDP"
-
-#: plugins/rdp/rdp_plugin.c:2711
-msgid "FreeRDP log filters"
-msgstr "Filtres du journal FreeRDP"
-
-#: plugins/rdp/rdp_plugin.c:2711
-msgid "tag:level[,tag:level[,…]]"
-msgstr "étiquette:niveau[,étiquette:niveau[,…]]"
-
-#: plugins/rdp/rdp_plugin.c:2712
-msgid "Audio output mode"
-msgstr "Mode de sortie audio"
-
-#: plugins/rdp/rdp_plugin.c:2713
-msgid "Redirect local audio output"
-msgstr "Rediriger la sortie audio locale"
-
-#: plugins/rdp/rdp_plugin.c:2714
-msgid "Redirect local microphone"
-msgstr "Rediriger le microphone local"
-
-#: plugins/rdp/rdp_plugin.c:2715
-msgid "Connection timeout in ms"
-msgstr "Délai de connexion en ms"
-
-#: plugins/rdp/rdp_plugin.c:2716
-msgid "Remote Desktop Gateway server"
-msgstr "Passerelle d’accès bureau à distance"
-
-#: plugins/rdp/rdp_plugin.c:2717
-msgid "Remote Desktop Gateway username"
-msgstr "Nom d’utilisateur sur la passerelle RDP"
-
-#: plugins/rdp/rdp_plugin.c:2718
-msgid "Remote Desktop Gateway password"
-msgstr "Mot de passe sur la passerelle RDP"
-
-#: plugins/rdp/rdp_plugin.c:2719
-msgid "Remote Desktop Gateway domain"
-msgstr "Domaine de la passerelle RDP"
-
-#: plugins/rdp/rdp_plugin.c:2720
-msgid "Redirect directory"
-msgstr "Répertoire de redirection"
-
-#: plugins/rdp/rdp_plugin.c:2721
-msgid "Client name"
-msgstr "Nom du client"
-
-#: plugins/rdp/rdp_plugin.c:2722
-msgid "Client build"
-msgstr "Build du client"
-
-#: plugins/rdp/rdp_plugin.c:2725
-msgid "Load balance info"
-msgstr "Info d’équilibrage de charge"
-
-#. TRANSLATORS: Do not use typographic quotation marks, these must stay as "double quote", also know as “Typewriter ("programmer's") quote, ambidextrous.”
-#: plugins/rdp/rdp_plugin.c:2727
-msgid "Override printer drivers"
-msgstr "Remplacer les pilotes d’imprimante"
-
-#: plugins/rdp/rdp_plugin.c:2727
-msgid ""
-"\"Samsung_CLX-3300_Series\":\"Samsung CLX-3300 Series PS\";\"Canon MF410\":"
-"\"Canon MF410 Series UFR II\""
-msgstr ""
-"Nom complet du pilote d’impression, p. ex. « Samsung CLX-3300 Series PS »"
-
-#: plugins/rdp/rdp_plugin.c:2728
-msgid "USB device redirection"
-msgstr "Redirection de périphérique USB"
-
-#: plugins/rdp/rdp_plugin.c:2729
-msgid "Local serial name"
-msgstr "Nom du port série local"
-
-#: plugins/rdp/rdp_plugin.c:2729
-msgid "COM1, COM2, etc."
-msgstr "COM1, COM2, etc."
-
-#: plugins/rdp/rdp_plugin.c:2730
-msgid "Local serial driver"
-msgstr "Pilote du port série local"
-
-#: plugins/rdp/rdp_plugin.c:2730
-msgid "Serial"
-msgstr "Série"
-
-#: plugins/rdp/rdp_plugin.c:2731
-msgid "Local serial path"
-msgstr "Chemin d’accès du port série local"
-
-#: plugins/rdp/rdp_plugin.c:2731
-msgid "/dev/ttyS0, /dev/ttyS1, etc."
-msgstr "/dev/ttyS0, /dev/ttyS1, etc."
-
-#: plugins/rdp/rdp_plugin.c:2732
-msgid "Local parallel name"
-msgstr "Nom du port parallèle local"
-
-#: plugins/rdp/rdp_plugin.c:2733
-msgid "Local parallel device"
-msgstr "Périphérique du port parallèle local"
-
-#: plugins/rdp/rdp_plugin.c:2734
-msgid "Name of smart card"
-msgstr "Nom de la carte à puce"
-
-#: plugins/rdp/rdp_plugin.c:2735
-msgid "Dynamic virtual channel"
-msgstr "Canal virtuel dynamique"
-
-#: plugins/rdp/rdp_plugin.c:2735 plugins/rdp/rdp_plugin.c:2736
-msgid "<channel>[,<options>]"
-msgstr "<canal>[,<options>]"
-
-#: plugins/rdp/rdp_plugin.c:2736
-msgid "Static virtual channel"
-msgstr "Canal virtuel statique"
-
-#: plugins/rdp/rdp_plugin.c:2737
-msgid "TCP redirection"
-msgstr "Redirection TCP"
-
-#: plugins/rdp/rdp_plugin.c:2737
-msgid "/PATH/TO/rdp2tcp"
-msgstr "/chemin/vers/rdp2tcp"
-
-#: plugins/rdp/rdp_plugin.c:2739
-msgid "Prefer IPv6 AAAA record over IPv4 A record"
-msgstr ""
-"Privilégier les enregistrements AAAA d’IPv6 plutôt que les enregistrements A "
-"d’IPv4"
-
-#: plugins/rdp/rdp_plugin.c:2740
-msgid "Share printers"
-msgstr "Partager les imprimantes"
-
-#: plugins/rdp/rdp_plugin.c:2741
-msgid "Share serial ports"
-msgstr "Partager les ports série"
-
-#: plugins/rdp/rdp_plugin.c:2742
-msgid "(SELinux) permissive mode for serial ports"
-msgstr "Mode permissif (SELinux) pour les ports série"
-
-#: plugins/rdp/rdp_plugin.c:2743
-msgid "Share parallel ports"
-msgstr "Partager les ports parallèles"
-
-#: plugins/rdp/rdp_plugin.c:2744
-msgid "Share a smart card"
-msgstr "Partager une carte à puce"
-
-#: plugins/rdp/rdp_plugin.c:2745 plugins/vnc/vnc_plugin.c:2009
-msgid "Turn off clipboard sync"
-msgstr "Désactiver la synchro du presse‐papiers"
-
-#: plugins/rdp/rdp_plugin.c:2746
-msgid "Ignore certificate"
-msgstr "Ignorer le certificat"
-
-#: plugins/rdp/rdp_plugin.c:2747
-msgid "Use the old license workflow"
-msgstr "Utiliser l’ancienne attribution de licence"
-
-#: plugins/rdp/rdp_plugin.c:2747
-msgid "It disables CAL and hwId is set to 0"
-msgstr "Ceci désactive la licence d’accès client (CAL) et hwId est à 0"
-
-#: plugins/rdp/rdp_plugin.c:2748 plugins/spice/spice_plugin.c:702
-#: plugins/vnc/vnc_plugin.c:2013 plugins/www/www_plugin.c:919
-#: plugins/gvnc/gvnc_plugin.c:867
-msgid "Forget passwords after use"
-msgstr "Ne pas enregistrer les mots de passe"
-
-#: plugins/rdp/rdp_plugin.c:2749
-msgid "Attach to console (2003/2003 R2)"
-msgstr "Attacher à la console (Windows 2003 / 2003 R2)"
-
-#: plugins/rdp/rdp_plugin.c:2750
-msgid "Turn off fast-path"
-msgstr "Désactiver le mode fast‐path"
-
-#: plugins/rdp/rdp_plugin.c:2751
-msgid "Server detection using Remote Desktop Gateway"
-msgstr "Détection du serveur par la passerelle RDP"
-
-#: plugins/rdp/rdp_plugin.c:2753
-msgid "Use system proxy settings"
-msgstr "Utiliser les paramètres Proxy du système"
-
-#: plugins/rdp/rdp_plugin.c:2755
-msgid "Turn off automatic reconnection"
-msgstr "Désactiver la reconnexion automatique"
-
-#: plugins/rdp/rdp_plugin.c:2756
-msgid "Relax order checks"
-msgstr "Assouplir les vérifications des ordres"
-
-#: plugins/rdp/rdp_plugin.c:2757
-msgid "Glyph cache"
-msgstr "Cache des glyphes"
-
-#: plugins/rdp/rdp_plugin.c:2758
-msgid "Enable multitransport protocol (UDP)"
-msgstr "Activer le protocole (UDP) multi‑transport"
-
-#: plugins/rdp/rdp_plugin.c:2758
-msgid "Using the UDP protocol may improve performance"
-msgstr "L’utilisation du protocole UDP peut améliorer les performances"
-
-#: plugins/rdp/rdp_plugin.c:2759
-msgid "Use base credentials for gateway too"
-msgstr "Utilisez les mêmes identifiants de connexion pour la passerelle"
-
-#: plugins/rdp/rdp_plugin.c:2761
-msgid "Enable Gateway websockets support"
-msgstr "Activer la prise en charge des WebSockets par la passerelle"
-
-#: plugins/rdp/rdp_plugin.c:2774 plugins/spice/spice_plugin.c:715
-#: plugins/vnc/vnc_plugin.c:2029
-msgid "Send Ctrl+Alt+Delete"
-msgstr "Envoyer un Ctrl + Alt + Suppr"
-
-#: plugins/rdp/rdp_plugin.c:2787
-msgid "RDP - Remote Desktop Protocol"
-msgstr "RDP — Remote Desktop Protocol"
-
-#: plugins/rdp/rdp_plugin.c:2812
-msgid "RDP - RDP File Handler"
-msgstr "RDP — gestionnaire de fichiers RDP"
-
-#: plugins/rdp/rdp_plugin.c:2827
-msgid "RDP - Preferences"
-msgstr "RDP — Préférences"
-
-#: plugins/rdp/rdp_plugin.c:2880
-msgid "Export connection in Windows .rdp file format"
-msgstr "Exporter la connexion au format Windows .rdp"
-
-#: plugins/rdp/rdp_event.c:344
-#, c-format
-msgid "Reconnection attempt %d of %d…"
-msgstr "Tentative de reconnexion %d sur %d…"
-
-#: plugins/spice/spice_plugin_file_transfer.c:82
-msgid "File Transfers"
-msgstr "Transferts de fichiers"
-
-#: plugins/spice/spice_plugin_file_transfer.c:219
-msgid "Transfer error"
-msgstr "Erreur de transfert"
-
-#: plugins/spice/spice_plugin_file_transfer.c:220
-#, c-format
-msgid "%s: %s"
-msgstr "%s : %s"
-
-#: plugins/spice/spice_plugin_file_transfer.c:223
-msgid "Transfer completed"
-msgstr "Transfert effectué"
-
-#: plugins/spice/spice_plugin_file_transfer.c:224
-#, c-format
-msgid "The %s file has been transferred"
-msgstr "Le fichier %s a été transféré"
-
-#: plugins/spice/spice_plugin.c:351
-msgid "Enter SPICE password"
-msgstr "Entrez le mot de passe SPICE"
-
-#: plugins/spice/spice_plugin.c:386
-#, c-format
-msgid "Disconnected from the SPICE server “%s”."
-msgstr "Déconnexion du serveur SPICE « %s »."
-
-#: plugins/spice/spice_plugin.c:402
-msgid "TLS connection error."
-msgstr "Erreur de connexion TLS."
-
-#: plugins/spice/spice_plugin.c:408
-msgid "Connection to the SPICE server dropped."
-msgstr "La connexion au serveur SPICE a été interrompue."
-
-#: plugins/spice/spice_plugin.c:616 plugins/spice/spice_plugin.c:634
-msgid "Default"
-msgstr "Par défaut"
-
-#: plugins/spice/spice_plugin.c:636
-msgid "Auto GLZ"
-msgstr "GLZ automatique"
-
-#: plugins/spice/spice_plugin.c:637
-msgid "Auto LZ"
-msgstr "LZ automatique"
-
-#: plugins/spice/spice_plugin.c:650
-msgid "Disable video overlay if videos are not displayed properly.\n"
-msgstr ""
-"Désactive la superposition vidéo si les vidéos ne s’affichent pas "
-"correctement.\n"
-
-#: plugins/spice/spice_plugin.c:675
-msgid "Use TLS encryption"
-msgstr "Utiliser le chiffrement TLS"
-
-#: plugins/spice/spice_plugin.c:676
-msgid "Server CA certificate"
-msgstr "Certificat d’AC du serveur"
-
-#: plugins/spice/spice_plugin.c:694
-msgid "Prefered video codec"
-msgstr "Codec vidéo préféré"
-
-#: plugins/spice/spice_plugin.c:695
-msgid "Turn off GStreamer overlay"
-msgstr "Désactiver la superposition vidéo GStreamer"
-
-#: plugins/spice/spice_plugin.c:698
-msgid "Prefered image compression"
-msgstr "Algorithme de compression préféré"
-
-#: plugins/spice/spice_plugin.c:701 plugins/spice/spice_plugin.c:714
-#: plugins/gvnc/gvnc_plugin.c:866 plugins/gvnc/gvnc_plugin.c:880
-msgid "No clipboard sync"
-msgstr "Désactiver la synchro du presse‐papiers"
-
-#: plugins/spice/spice_plugin.c:703 plugins/gvnc/gvnc_plugin.c:869
-msgid "Enable audio channel"
-msgstr "Activer le canal audio"
-
-#: plugins/spice/spice_plugin.c:704
-msgid "Share smart card"
-msgstr "Partager la carte à puce"
-
-#: plugins/spice/spice_plugin.c:705 plugins/spice/spice_plugin.c:713
-#: plugins/vnc/vnc_plugin.c:2008 plugins/vnc/vnc_plugin.c:2025
-#: plugins/gvnc/gvnc_plugin.c:870 plugins/gvnc/gvnc_plugin.c:879
-msgid "View only"
-msgstr "Visualisation uniquement"
-
-#: plugins/spice/spice_plugin.c:716 plugins/spice/spice_plugin_usb.c:51
-msgid "Select USB devices for redirection"
-msgstr "Sélectionnez les périphériques USB à rediriger"
-
-#: plugins/spice/spice_plugin.c:727
-msgid "SPICE - Simple Protocol for Independent Computing Environments"
-msgstr "SPICE — Simple Protocol for Independent Computing Environments"
-
-#: plugins/spice/spice_plugin_usb.c:54
-msgid "_Close"
-msgstr "_Fermer"
-
-#: plugins/spice/spice_plugin_usb.c:94
-msgid "USB redirection error"
-msgstr "Erreur de redirection USB"
-
-#: plugins/vnc/vnc_plugin.c:772
-msgid "Enter VNC password"
-msgstr "Mot de passe VNC"
-
-#: plugins/vnc/vnc_plugin.c:825 plugins/gvnc/gvnc_plugin.c:539
-msgid "Enter VNC authentication credentials"
-msgstr "Entrez vos paramètres d’authentification VNC"
-
-#: plugins/vnc/vnc_plugin.c:936
-msgid "Unable to connect to VNC server"
-msgstr "Impossible de se connecter au serveur VNC"
-
-#: plugins/vnc/vnc_plugin.c:937
-#, c-format
-msgid "Couldn’t convert '%s' to host address"
-msgstr "Impossible de convertir « %s » en adresse d’hôte"
-
-#: plugins/vnc/vnc_plugin.c:938
-#, c-format
-msgid "VNC connection failed: %s"
-msgstr "La connexion VNC a échoué : %s"
-
-#: plugins/vnc/vnc_plugin.c:939
-msgid "Your connection has been rejected."
-msgstr "La connexion a été rejetée."
-
-#: plugins/vnc/vnc_plugin.c:966
-#, c-format
-msgid "The VNC server requested an unknown authentication method. %s"
-msgstr "Le serveur VNC a demandé une methode d’authentification inconnue. %s"
-
-#: plugins/vnc/vnc_plugin.c:968
-msgid "Please retry after turning on encryption for this profile."
-msgstr "Veuillez réessayer après activation du chiffrement pour ce profil."
-
-#: plugins/vnc/vnc_plugin.c:1939
-msgid ""
-"Connect to VNC using a repeater:\n"
-"  • The server field must contain the repeater ID, e.g. ID:123456789\n"
-"  • The repeater field have to be set to the repeater IP and port, like:\n"
-"    10.10.10.12:5901\n"
-"  • From the remote VNC server, you will connect to\n"
-"    the repeater, e.g. with x11vnc:\n"
-"    x11vnc -connect repeater=ID:123456789+10.10.10.12:5500"
-msgstr ""
-"Afin de se connecter avec le protocole VNC à l’aide d’un répéteur :\n"
-"  • le champ serveur doit contenir l’identifiant du répéteur précédé de "
-"« ID: », p. ex. ID:123456789\n"
-"  • le champ répéteur doit être défini avec l’adresse IP et le port du "
-"répéteur, tel que : 10.10.10.12:5901\n"
-"  • depuis le serveur VNC distant, vous vous connecterez au répéteur, p. ex. "
-"avec x11vnc :\n"
-"    x11vnc -connect repeater=ID:123456789+10.10.10.12:5500"
-
-#: plugins/vnc/vnc_plugin.c:1948
-#, fuzzy
-msgid ""
-"Listening for remote VNC connection:\n"
-"  • The \"Listen on port\" field is the port Remmina will listen to,\n"
-"    e.g. 8888\n"
-"  • From the remote VNC server, you will connect to\n"
-"    Remmina, e.g. with x11vnc:\n"
-"    x11vnc -display :0 -connect 192.168.1.36:8888"
-msgstr ""
-"Écoute de la connexion VNC distante :\n"
-"  - Le champ \"Listen on port\" est le port sur lequel Remmina va écouter,\n"
-"    par exemple 8888\n"
-"  - Depuis le serveur VNC distant, vous vous connecterez à\n"
-"    Remmina, par exemple avec x11vnc :\n"
-"    x11vnc -display :0 -connect 192.168.1.36:8888"
-
-#: plugins/vnc/vnc_plugin.c:1975
-msgid "Repeater"
-msgstr "Répéteur"
-
-#: plugins/vnc/vnc_plugin.c:1987
-msgid "Listen on port"
-msgstr "Écouter sur le port"
-
-#: plugins/vnc/vnc_plugin.c:2007
-msgid "Show remote cursor"
-msgstr "Afficher le curseur distant"
-
-#: plugins/vnc/vnc_plugin.c:2010
-msgid "Turn off encryption"
-msgstr "Désactiver le chiffrement"
-
-#: plugins/vnc/vnc_plugin.c:2011 plugins/vnc/vnc_plugin.c:2026
-msgid "Prevent local interaction on the server"
-msgstr "Empêcher les interactions locales sur le serveur"
-
-#: plugins/vnc/vnc_plugin.c:2012 plugins/gvnc/gvnc_plugin.c:868
-msgid "Ignore remote bell messages"
-msgstr "Ignorer les bips du système distant"
-
-#: plugins/vnc/vnc_plugin.c:2028
-msgid "Open Chat…"
-msgstr "Ouvrir une discussion…"
-
-#: plugins/vnc/vnc_plugin.h:41
-msgid "Remmina VNC Plugin"
-msgstr "Greffon VNC pour Remmina"
-
-#: plugins/vnc/vnc_plugin.h:46
-msgid "Remmina VNC listener Plugin"
-msgstr "Greffon VNC en mode écoute pour Remmina"
-
-#: plugins/www/www_config.h:43
-msgid "Remmina web-browser plugin"
-msgstr "Greffon navigateur Web pour Remmina"
-
-#: plugins/www/www_plugin.c:98
-msgid "File downloaded"
-msgstr "Fichier téléchargé"
-
-#: plugins/www/www_plugin.c:581
-msgid "Enter WWW authentication credentials"
-msgstr "Entrez vos paramètres d’authentification Web"
-
-#: plugins/www/www_plugin.c:893
-msgid "URL"
-msgstr "Adresse URL"
-
-#: plugins/www/www_plugin.c:893
-msgid "http://address or https://address"
-msgstr "http://adresse or https://adresse"
-
-#: plugins/www/www_plugin.c:910
-msgid "User agent"
-msgstr "Agent utilisateur (User agent)"
-
-#: plugins/www/www_plugin.c:911
-msgid "Proxy URL"
-msgstr "URL du serveur mandataire"
-
-#: plugins/www/www_plugin.c:911
-msgid "E.g. https://example.org, socks://mysocks:1080"
-msgstr "p. ex. https://exemple.org, socks://serveursocks:1080"
-
-#: plugins/www/www_plugin.c:912
-msgid "Turn on Java support"
-msgstr "Activer la prise en charge de Java"
-
-#: plugins/www/www_plugin.c:913
-msgid "Turn on smooth scrolling"
-msgstr "Activer le défilement doux"
-
-#: plugins/www/www_plugin.c:914
-msgid "Turn on spatial navigation"
-msgstr "Activer la navigation spatiale"
-
-#: plugins/www/www_plugin.c:915
-msgid "Turn on plugin support"
-msgstr "Activer la prise en charge des greffons"
-
-#: plugins/www/www_plugin.c:916
-msgid "Turn on WebGL support"
-msgstr "Activer la prise en charge de WebGL"
-
-#: plugins/www/www_plugin.c:917
-msgid "Turn on HTML5 audio support"
-msgstr "Activer la prise en charge de l’audio HTML5"
-
-#: plugins/www/www_plugin.c:918
-msgid "Ignore TLS errors"
-msgstr "Ignorer les erreurs TLS"
-
-#: plugins/www/www_plugin.c:921
-msgid "Turn on Web Inspector"
-msgstr "Activer l’inspecteur Web"
-
-#: plugins/exec/exec_plugin.c:160
-msgid "You did not set any command to be executed"
-msgstr "Vous n’avez indiqué aucune commande à exécuter"
-
-#: plugins/exec/exec_plugin.c:206
-msgid ""
-"Warning: Running a command synchronously may cause Remmina not to respond.\n"
-"Do you really want to continue?"
-msgstr ""
-"Attention ! Exécuter une commande synchrone peut bloquer Remmina.\n"
-"Voulez‐vous vraiment continuer ?"
-
-#: plugins/exec/exec_plugin.c:274
-msgid "Command"
-msgstr "Commande"
-
-#: plugins/exec/exec_plugin.c:275
-msgid "Asynchronous execution"
-msgstr "Exécution asynchrone"
-
-#: plugins/exec/exec_plugin_config.h:41
-msgid "Execute a command"
-msgstr "Exécute une commande"
-
-#: plugins/tool_hello_world/plugin_config.h:40
-msgid "Hello, World!"
-msgstr "Bonjour le monde !"
-
-#: plugins/secret/src/glibsecret_plugin.c:188
-msgid "Secured password storage in the GNOME keyring"
-msgstr "Stockage sécurisé des mots de passe dans le porte-clé GNOME"
-
-#: plugins/x2go/x2go_plugin.c:275
-#, fuzzy
-msgid "Broken `DialogData`! Aborting…"
-msgstr "Cassé `DialogData` ! Abandon…"
-
-#: plugins/x2go/x2go_plugin.c:279
-#, fuzzy
-msgid "Can't retrieve `DialogData`! Aborting…"
-msgstr "Impossible de récupérer les `DialogData` ! Abandon…"
-
-#: plugins/x2go/x2go_plugin.c:505
-#, fuzzy
-msgid "PyHoca-CLI exited unexpectedly. This connection will now be closed."
-msgstr ""
-"pyhoca-cli s'est terminé de manière inattendue. Cette connexion va "
-"maintenant être fermée."
-
-#: plugins/x2go/x2go_plugin.c:514
-#, fuzzy
-msgid "An error occured."
-msgstr "Une erreur s’est produite."
-
-#: plugins/x2go/x2go_plugin.c:515
-#, fuzzy
-msgid ""
-"The necessary child process 'pyhoca-cli' stopped unexpectedly.\n"
-"Please check your profile settings and PyHoca-CLI's output for possible "
-"errors. Also ensure the remote server is reachable."
-msgstr ""
-"Le processus enfant nécessaire 'pyhoca-cli' s'est arrêté de manière "
-"inattendue.\n"
-"Veuillez vérifier les paramètres de votre profil et la sortie de pyhoca-cli "
-"pour d'éventuelles erreurs et assurez-vous que le serveur distant est "
-"accessible."
-
-#: plugins/x2go/x2go_plugin.c:561
-#, fuzzy
-msgid "Started PyHoca-CLI with the following arguments:"
-msgstr "Démarrage de pyhoca-cli avec les arguments suivants :"
-
-#: plugins/x2go/x2go_plugin.c:580
-#, fuzzy, c-format
-msgid "Could not retrieve PyHoca-CLI's command-line features! Exit code: %i"
-msgstr ""
-"Une erreur inconnue s'est produite lors de la récupération des "
-"fonctionnalités cmdline de pyhoca-cli ! Code de sortie : %i"
-
-#: plugins/x2go/x2go_plugin.c:585
-#, fuzzy, c-format
-#| msgid "Error: %s"
-msgid "Error: '%s'"
-msgstr "Erreur : \"%s"
-
-#: plugins/x2go/x2go_plugin.c:609
-msgid "Can't save empty username!"
-msgstr ""
-
-#: plugins/x2go/x2go_plugin.c:621
-msgid "Internal error: Could not save new credentials."
-msgstr ""
-
-#: plugins/x2go/x2go_plugin.c:623
-#, fuzzy
-msgid ""
-"An error occured while trying to save new credentials: 's_password' or "
-"'s_username' strings were not set."
-msgstr ""
-"Une erreur s'est produite lors de l'enregistrement de nouvelles informations "
-"d'identification : les chaînes 's_password' ou 's_username' n'ont pas été "
-"définies."
-
-#: plugins/x2go/x2go_plugin.c:659
-#, fuzzy
-#| msgid "Enter NX authentication credentials"
-msgid "Enter X2Go credentials"
-msgstr "Entrez les informations d'identification X2Go"
-
-#: plugins/x2go/x2go_plugin.c:818
-#, fuzzy
-msgid "DPI setting is out of bounds. Please adjust it in profile settings."
-msgstr ""
-"Le paramètre DPI est hors limites. Veuillez l'ajuster dans les paramètres du "
-"profil."
-
-#: plugins/x2go/x2go_plugin.c:838
-#, fuzzy
-msgid "Started pyhoca-cli with following arguments:"
-msgstr "Démarrage de pyhoca-cli avec les arguments suivants :"
-
-#: plugins/x2go/x2go_plugin.c:858
-#, fuzzy
-msgid "An error occured while starting an X2Go session…"
-msgstr "Une erreur s'est produite lors du démarrage d'une session X2Go…"
-
-#: plugins/x2go/x2go_plugin.c:867
-#, fuzzy
-#| msgid "Could not start SSH session. %s"
-msgid "Could not start X2Go session."
-msgstr "Impossible de démarrer la session X2Go."
-
-#: plugins/x2go/x2go_plugin.c:868
-#, fuzzy, c-format
-msgid "Could not start PyHoca-CLI (%i): '%s'"
-msgstr "Impossible de lancer PyHoca-CLI (%i) : '%s'."
-
-#: plugins/x2go/x2go_plugin.c:945
-#, fuzzy
-msgid ""
-"Couldn't get PyHoca-CLI's command-line features. This indicates it is either "
-"too old, or not installed. An old limited set of features will be used for "
-"now."
-msgstr ""
-"Impossible d'obtenir les fonctionnalités cmdline de pyhoca-cli. Ceci indique "
-"soit que votre version de pyhoca-cli est trop ancienne, soit que pyhoca-cli "
-"n'est pas installé ! Un ancien ensemble limité de fonctionnalités sera "
-"utilisé maintenant."
-
-#: plugins/x2go/x2go_plugin.c:956
-#, fuzzy
-msgid ""
-"Could not parse PyHoca-CLI's command-line features. Using a limited feature-"
-"set for now."
-msgstr ""
-"L'analyse des fonctionnalités de pyhoca-cli n'était pas possible ! "
-"Utilisation d'un ensemble limité de fonctionnalités pour le moment."
-
-#: plugins/x2go/x2go_plugin.c:962
-#, fuzzy
-msgid "Retrieved the following PyHoca-CLI command-line features:"
-msgstr "Récupéré les fonctionnalités suivantes de pyhoca-cli :"
-
-#: plugins/x2go/x2go_plugin.c:967
-#, fuzzy, c-format
-msgid "Available feature[%i]: '%s'"
-msgstr "Fonctionnalité disponible : '%i] : '%s'."
-
-#: plugins/x2go/x2go_plugin.c:1072
-#, fuzzy
-#| msgid "Could not open channel. %s"
-msgid "Could not open X11 DISPLAY."
-msgstr "Impossible d'ouvrir l'AFFICHAGE X11."
-
-#: plugins/x2go/x2go_plugin.c:1112
-#, fuzzy
-msgid "Waiting for window of X2Go Agent to appear…"
-msgstr "Attendre que la fenêtre de l'agent X2Go apparaisse."
-
-#: plugins/x2go/x2go_plugin.c:1138
-#, fuzzy
-msgid "Waiting for PyHoca-CLI to show the session's window…"
-msgstr "Attendre que pyhoca-cli affiche la fenêtre de la session."
-
-#: plugins/x2go/x2go_plugin.c:1189
-#, fuzzy
-msgid "No X2Go session window appeared. Something went wrong…"
-msgstr ""
-"Aucune fenêtre de session X2Go n'est apparue. Quelque chose a mal tourné…"
-
-#: plugins/x2go/x2go_plugin.c:1298
-#, fuzzy
-msgid "Internal error: RemminaProtocolWidget* gp is NULL!"
-msgstr "Erreur interne : RemminaProtocolWidget* gp est NULL !"
-
-#: plugins/x2go/x2go_plugin.c:1319
-#, fuzzy, c-format
-#| msgid ""
-#| "The protocol “%s” is unavailable because GtkSocket only works under X.Org."
-msgid "The %s protocol is unavailable because GtkSocket only works under X.org"
-msgstr ""
-"Le protocole « %s » est indisponible car GtkSocket ne fonctionne qu’avec X."
-"Org."
-
-#: plugins/x2go/x2go_plugin.c:1327
-#, fuzzy
-msgid "Could not initialize pthread. Falling back to non-threaded mode…"
-msgstr "Impossible d'initialiser pthread. Retour au mode non-threadé…"
-
-#. TRANSLATORS: Presumably you just want to translate 'and' into
-#. your language.
-#. (Except your listing-grammar differs from english.)
-#. 'value1', 'value2', 'valueN-1' and 'valueN'
-#. TRANSLATORS: Presumably you just want to translate 'and' into
-#. your language.
-#. (Except your listing-grammar differs from english.)
-#. 'value1' and 'value2'
-#: plugins/x2go/x2go_plugin.c:1370 plugins/x2go/x2go_plugin.c:1388
-#, fuzzy, c-format
-msgid "%sand '%s'"
-msgstr "%s et '%s'."
-
-#. TRANSLATORS: Presumably you just want to leave it english.
-#. (Except your listing-grammar differs from english.)
-#. 'value1', 'value2', 'valueN-1' and 'valueN'
-#. TRANSLATORS: Presumably you just want to leave it english.
-#. (Except your listing-grammar differs from english.)
-#. 'value1' and 'value2'
-#: plugins/x2go/x2go_plugin.c:1375 plugins/x2go/x2go_plugin.c:1393
-#, fuzzy, c-format
-msgid "%s'%s' "
-msgstr "%s' %s' "
-
-#. TRANSLATORS: Presumably you just want to leave it english.
-#. (Except your listing-grammar differs from english.)
-#. 'value1', 'value2', 'valueN-1' and 'valueN'
-#: plugins/x2go/x2go_plugin.c:1380
-#, fuzzy, c-format
-msgid "%s'%s', "
-msgstr "%s'%s', "
-
-#: plugins/x2go/x2go_plugin.c:1418
-#, fuzzy
-msgid "Invalid validation data in ProtocolSettings array!"
-msgstr ""
-"Les données de validation dans le tableau ProtocolSettings ne sont pas "
-"valides !"
-
-#: plugins/x2go/x2go_plugin.c:1430 plugins/x2go/x2go_plugin.c:1492
-#, fuzzy
-msgid "Validation data in ProtocolSettings array is invalid!"
-msgstr ""
-"Les données de validation dans le tableau ProtocolSettings ne sont pas "
-"valides !"
-
-#: plugins/x2go/x2go_plugin.c:1457
-#, fuzzy, c-format
-msgid "Allowed values are %s."
-msgstr "Les valeurs autorisées sont %s."
-
-#: plugins/x2go/x2go_plugin.c:1459
-#, fuzzy, c-format
-msgid "The only allowed value is '%s'."
-msgstr "La seule valeur autorisée est \"%s\"."
-
-#: plugins/x2go/x2go_plugin.c:1501
-#, fuzzy
-msgid "The lower limit is not a valid integer!"
-msgstr "Limite minimum n'est pas un entier valide !"
-
-#: plugins/x2go/x2go_plugin.c:1503
-msgid "The lower limit is too high!"
-msgstr ""
-
-#: plugins/x2go/x2go_plugin.c:1505
-msgid "The lower limit is too low!"
-msgstr ""
-
-#: plugins/x2go/x2go_plugin.c:1507 plugins/x2go/x2go_plugin.c:1533
-#: plugins/x2go/x2go_plugin.c:1552
-#, fuzzy
-msgid "Something went wrong."
-msgstr "Quelque chose s'est mal passé."
-
-#: plugins/x2go/x2go_plugin.c:1511 plugins/x2go/x2go_plugin.c:1537
-#: plugins/x2go/x2go_plugin.c:1556
-msgid "Please check the RemminaProtocolSetting array for possible errors."
-msgstr ""
-
-#: plugins/x2go/x2go_plugin.c:1520 plugins/x2go/x2go_plugin.c:1524
-#: plugins/x2go/x2go_plugin.c:1528 plugins/x2go/x2go_plugin.c:1532
-#, fuzzy
-#| msgid "Transfer error"
-msgid "Internal error: "
-msgstr "Erreur interne"
-
-#: plugins/x2go/x2go_plugin.c:1521
-#, fuzzy
-msgid "The upper limit is not a valid integer!"
-msgstr "L'entrée n'est pas un nombre entier valide !"
-
-#: plugins/x2go/x2go_plugin.c:1525
-msgid "The upper limit is too high!"
-msgstr ""
-
-#: plugins/x2go/x2go_plugin.c:1529
-msgid "The upper limit is too low!"
-msgstr ""
-
-#: plugins/x2go/x2go_plugin.c:1547
-#, fuzzy
-msgid "The input is not a valid integer!"
-msgstr "L'entrée n'est pas un nombre entier valide !"
-
-#: plugins/x2go/x2go_plugin.c:1549 plugins/x2go/x2go_plugin.c:1568
-#, fuzzy, c-format
-msgid "Input must be a number between %i and %i."
-msgstr "L'entrée doit être un numéro entre %i et %i."
-
-#: plugins/x2go/x2go_plugin.c:1597
-#, fuzzy
-#| msgid "Start-up program"
-msgid "Startup program"
-msgstr "Programme de démarrage"
-
-#: plugins/x2go/x2go_plugin.c:1599
-#, fuzzy
-msgid "Which command should be executed after creating the X2Go session?"
-msgstr ""
-"Quelle commande doit être exécutée après la création de la session X2Go ?"
-
-#: plugins/x2go/x2go_plugin.c:1601
-#, fuzzy
-#| msgid "Keyboard layout"
-msgid "Keyboard Layout (auto)"
-msgstr "Disposition du clavier (automatique)"
-
-#: plugins/x2go/x2go_plugin.c:1602
-#, fuzzy
-#| msgid "Keyboard layout"
-msgid "Keyboard type (auto)"
-msgstr "Type de clavier (auto)"
-
-#: plugins/x2go/x2go_plugin.c:1603
-#, fuzzy
-#| msgid "Turn on Java support"
-msgid "Audio support"
-msgstr "Support audio"
-
-#: plugins/x2go/x2go_plugin.c:1605
-#, fuzzy
-msgid "The sound system of the X2Go server (default: 'pulse')."
-msgstr "Le système sonore du serveur X2Go (par défaut : 'pulse')."
-
-#: plugins/x2go/x2go_plugin.c:1608
-#, fuzzy
-#| msgid "TCP redirection"
-msgid "Clipboard direction"
-msgstr "Direction du presse-papiers"
-
-#: plugins/x2go/x2go_plugin.c:1610
-#, fuzzy
-msgid "Which direction should clipboard content be copied? (default: 'both')."
-msgstr ""
-"Dans quel sens le contenu du presse-papiers doit-il être copié ? (par "
-"défaut : 'both')."
-
-#: plugins/x2go/x2go_plugin.c:1614
-#, fuzzy
-#| msgid "Resolution"
-msgid "DPI resolution"
-msgstr "Résolution DPI"
-
-#: plugins/x2go/x2go_plugin.c:1615
-#, fuzzy
-msgid ""
-"Launch session with a specific resolution (in dots per inch). Must be "
-"between 20 and 400."
-msgstr ""
-"Lancez la session avec une résolution spécifique (en points par pouce). Elle "
-"doit être comprise entre 20 et 400."
-
-#: plugins/x2go/x2go_plugin.c:1659
-#, fuzzy
-msgid "X2Go plugin loaded."
-msgstr "Le plugin X2Go est chargé."
-
-#: plugins/x2go/x2go_plugin.h:43
-#, fuzzy
-msgid "X2Go - Launch an X2Go session"
-msgstr "X2Go - Lancer une session X2Go"
-
-#: plugins/gvnc/gvnc_plugin_config.h:40
-msgid "Remmina VNC plugin for GNOME and KVM"
-msgstr "Greffon VNC pour Remmina utilisable avec GNOME et KVM"
-
-#: plugins/gvnc/gvnc_plugin.c:477
-#, c-format
-msgid "Unsupported authentication type %u"
-msgstr "Type d’authentification %u non pris en charge"
-
-#: plugins/gvnc/gvnc_plugin.c:489
-#, c-format
-msgid "Authentication failure: %s"
-msgstr "Erreur d’authentification : %s"
-
-#: plugins/gvnc/gvnc_plugin.c:820
-msgid "Use server settings"
-msgstr "Utiliser les paramètres du serveur"
-
-#: plugins/gvnc/gvnc_plugin.c:821
-msgid "True colour (24 bits)"
-msgstr "vraie couleur (24 bits)"
-
-#: plugins/gvnc/gvnc_plugin.c:822
-msgid "High colour (16 bits)"
-msgstr "haute couleur (16 bits)"
-
-#: plugins/gvnc/gvnc_plugin.c:823
-msgid "Low colour (8 bits)"
-msgstr "256 couleurs (8 bits)"
-
-#: plugins/gvnc/gvnc_plugin.c:824
-msgid "Ultra low colour (3 bits)"
-msgstr "8 couleurs (3 bits)"
-
-#: plugins/gvnc/gvnc_plugin.c:848
-msgid "VNC password"
-msgstr "Mot de passe VNC"
-
-#: plugins/gvnc/gvnc_plugin.c:850
-msgid "Use JPEG Compression"
-msgstr "Utiliser la compression JPEG"
-
-#: plugins/gvnc/gvnc_plugin.c:850
-msgid "This might not work on all VNC servers"
-msgstr "Ceci peut ne pas fonctionner sur certains serveurs VNC"
-
-#: plugins/gvnc/gvnc_plugin.c:851
-msgid "Enable GTK-VNC debug"
-msgstr "Activer le débogage GTK-VNC"
-
-#: plugins/gvnc/gvnc_plugin.c:871
-msgid "Shared connection"
-msgstr "Connexion partagée"
-
-#: plugins/gvnc/gvnc_plugin.c:871
-msgid ""
-"If the server should try to share the desktop by leaving other clients "
-"connected"
-msgstr ""
-"Le serveur doit essayer de partager le bureau en gardant les autres clients "
-"connectés"
-
-#: plugins/gvnc/gvnc_plugin.c:881
-msgid "Send Ctrl+Alt+_Del"
-msgstr "Envoyer un Ctrl + Alt + Suppr"
-
-#: plugins/gvnc/gvnc_plugin.c:882
-msgid "Send Ctrl+Alt+_Backspace"
-msgstr "Envoyer un Ctrl + Alt + Retour arrière"
-
-#: plugins/gvnc/gvnc_plugin.c:883
-msgid "Send Ctrl+Alt+_F1"
-msgstr "Envoyer un Ctrl + Alt + _F1"
-
-#: plugins/gvnc/gvnc_plugin.c:884
-msgid "Send Ctrl+Alt+_F2"
-msgstr "Envoyer un Ctrl + Alt + _F2"
-
-#: plugins/gvnc/gvnc_plugin.c:885
-msgid "Send Ctrl+Alt+_F3"
-msgstr "Envoyer un Ctrl + Alt + _F3"
-
-#: plugins/gvnc/gvnc_plugin.c:886
-msgid "Send Ctrl+Alt+_F4"
-msgstr "Envoyer un Ctrl + Alt + _F4"
-
-#: plugins/gvnc/gvnc_plugin.c:887
-msgid "Send Ctrl+Alt+_F5"
-msgstr "Envoyer un Ctrl + Alt + _F5"
-
-#: plugins/gvnc/gvnc_plugin.c:888
-msgid "Send Ctrl+Alt+_F6"
-msgstr "Envoyer un Ctrl + Alt + _F6"
-
-#: plugins/gvnc/gvnc_plugin.c:889
-msgid "Send Ctrl+Alt+_F7"
-msgstr "Envoyer un Ctrl + Alt + _F7"
-
-#: plugins/gvnc/gvnc_plugin.c:890
-msgid "Send Ctrl+Alt+_F8"
-msgstr "Envoyer un Ctrl + Alt + _F8"
-
-#: plugins/gvnc/gvnc_plugin.c:891
-msgid "Send Ctrl+Alt+_F9"
-msgstr "Envoyer un Ctrl + Alt + _F9"
-
-#: plugins/gvnc/gvnc_plugin.c:892
-msgid "Send Ctrl+Alt+_F10"
-msgstr "Envoyer un Ctrl + Alt + _F10"
-
-#: plugins/gvnc/gvnc_plugin.c:893
-msgid "Send Ctrl+Alt+_F11"
-msgstr "Envoyer un Ctrl + Alt + _F11"
-
-#: plugins/gvnc/gvnc_plugin.c:894
-msgid "Send Ctrl+Alt+_F12"
-msgstr "Envoyer un Ctrl + Alt + _F12"
-
-#: plugins/gvnc/gvnc_plugin.c:896
-msgid "Reboot remote host"
-msgstr "Redémarrer l’hôte distant"
-
-#: plugins/gvnc/gvnc_plugin.c:897
-msgid "Reset remote host (hard reboot)"
-msgstr "Réinitialiser l’hôte distant (redémarrage à froid)"
-
-=======
 #: plugins/x2go/x2go_plugin.c:1432
 msgid "Can't save empty username!"
 msgstr "Impossible d’enregistrer un nom d’utilisateur vide !"
@@ -5871,7 +3765,6 @@
 msgid "Reset remote host (hard reboot)"
 msgstr "Réinitialiser l’hôte distant (redémarrage à froid)"
 
->>>>>>> 050fc71c
 #: plugins/gvnc/gvnc_plugin.c:898
 msgid "Shutdown remote host"
 msgstr "Éteindre l’hôte distant"
@@ -5987,13 +3880,6 @@
 msgstr "À propos"
 
 #: data/ui/remmina_about.glade:34
-#, fuzzy
-#| msgid ""
-#| "\n"
-#| "Copyright © 2014–2021 Antenore Gatta, Giovanni Panozzo.\n"
-#| "Copyright © 2009–2014 Vic Lee\n"
-#| "More details in COPYING\n"
-#| "    "
 msgid ""
 "Copyright © 2014–2021 Antenore Gatta, Giovanni Panozzo.\n"
 "Copyright © 2009–2014 Vic Lee\n"
@@ -6005,8 +3891,7 @@
 
 #: data/ui/remmina_about.glade:38
 msgid "https://www.remmina.org/"
-<<<<<<< HEAD
-msgstr ""
+msgstr "https://www.remmina.org/"
 
 #: data/ui/remmina_string_list.glade:14 data/ui/remmina_string_list.glade:158
 msgid "Add"
@@ -6028,30 +3913,6 @@
 #: data/ui/remmina_mpc.glade:14
 msgid "<span weight='bold' size='larger'>Multi Password Changer</span>"
 msgstr ""
-=======
-msgstr "https://www.remmina.org/"
-
-#: data/ui/remmina_string_list.glade:14 data/ui/remmina_string_list.glade:158
-msgid "Add"
-msgstr "Ajouter"
-
-#: data/ui/remmina_string_list.glade:20 data/ui/remmina_string_list.glade:137
-#: data/ui/remmina_key_chooser.glade:14 data/ui/remmina_key_chooser.glade:15
-msgid "_Remove"
-msgstr "_Retirer"
-
-#: data/ui/remmina_string_list.glade:26 data/ui/remmina_string_list.glade:116
-msgid "Move up"
-msgstr "Déplacer vers le haut"
-
-#: data/ui/remmina_string_list.glade:32 data/ui/remmina_string_list.glade:95
-msgid "Move down"
-msgstr "Déplacer vers le bas"
-
-#: data/ui/remmina_mpc.glade:14
-msgid "<span weight='bold' size='larger'>Multi Password Changer</span>"
-msgstr ""
->>>>>>> 050fc71c
 "<span weight='bold' size='larger'>Modificateur de mots de passe multiples</"
 "span>"
 
@@ -6916,7 +4777,30 @@
 msgid "Master password"
 msgstr "Mot de passe principal"
 
-<<<<<<< HEAD
+#~ msgid "Started pyhoca-cli with following arguments:"
+#~ msgstr "pyhoca-cli a été démarré avec les arguments suivants :"
+
+#, fuzzy
+#~| msgid "_Select all"
+#~ msgid "_Select session"
+#~ msgstr "_Sélectionner la session"
+
+#, fuzzy
+#~ msgid "Started PyHoca-CLI with the following environment variables:"
+#~ msgstr ""
+#~ "J'ai démarré PyHoca-CLI avec les variables d'environnement suivantes :"
+
+#, fuzzy, c-format
+#~ msgid "Could not retrieve PyHoca-CLI's command-line features! Exit code: %i"
+#~ msgstr ""
+#~ "Impossible de récupérer les fonctionnalités de la ligne de commande de "
+#~ "PyHoca-CLI ! Code de sortie : %i"
+
+#, fuzzy, c-format
+#~| msgid "Error: %s"
+#~ msgid "Error: '%s'"
+#~ msgstr "Erreur : \"%s"
+
 #~ msgid "Website"
 #~ msgstr "Site Web"
 
@@ -6947,62 +4831,6 @@
 #~ msgstr "La limite maximale est trop petite !"
 
 #, fuzzy
-=======
-#~ msgid "Started pyhoca-cli with following arguments:"
-#~ msgstr "pyhoca-cli a été démarré avec les arguments suivants :"
-
-#, fuzzy
-#~| msgid "_Select all"
-#~ msgid "_Select session"
-#~ msgstr "_Sélectionner la session"
-
-#, fuzzy
-#~ msgid "Started PyHoca-CLI with the following environment variables:"
-#~ msgstr ""
-#~ "J'ai démarré PyHoca-CLI avec les variables d'environnement suivantes :"
-
-#, fuzzy, c-format
-#~ msgid "Could not retrieve PyHoca-CLI's command-line features! Exit code: %i"
-#~ msgstr ""
-#~ "Impossible de récupérer les fonctionnalités de la ligne de commande de "
-#~ "PyHoca-CLI ! Code de sortie : %i"
-
-#, fuzzy, c-format
-#~| msgid "Error: %s"
-#~ msgid "Error: '%s'"
-#~ msgstr "Erreur : \"%s"
-
-#~ msgid "Website"
-#~ msgstr "Site Web"
-
-#, fuzzy
-#~ msgid "Given username can't get saved since it's empty!"
-#~ msgstr ""
-#~ "Le nom d'utilisateur donné ne peut pas être enregistré puisqu'il est "
-#~ "vide !"
-
-#, fuzzy
-#~ msgid "Limit minimum is too large!"
-#~ msgstr "La limite minimale est trop élevée !"
-
-#, fuzzy
-#~ msgid "Limit minimum is too small!"
-#~ msgstr "La limite minimale est trop petite !"
-
-#, fuzzy
-#~ msgid "Limit maximum is not a valid integer!"
-#~ msgstr "La limite maximale n'est pas un nombre entier valide !"
-
-#, fuzzy
-#~ msgid "Limit maximum is too large!"
-#~ msgstr "La limite maximale est trop élevée !"
-
-#, fuzzy
-#~ msgid "Limit maximum is too small!"
-#~ msgstr "La limite maximale est trop petite !"
-
-#, fuzzy
->>>>>>> 050fc71c
 #~ msgid ""
 #~ "User requested storing credentials but 'password' is not set! Can't set a "
 #~ "new default password then."
