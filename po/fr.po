# French translation for Remmina
# Copyright © 2012 Rosetta Contributors and Canonical Ltd 2012
# This file is distributed under the same license as the remmina package.
# FIRST AUTHOR <EMAIL@ADDRESS>, 2012.
# Davy Defaud <davy.defaud@free.fr>, 2016-2019, 2020.
# Nathan <bonnemainsnathan@gmail.com>, 2019, 2020.
# Aroa Taha <Naturameuocat@protonmail.com>, 2019.
# Goten <jonathan.breysse@delphisoft.de>, 2020.
# Antenore Gatta <antenore@simbiosi.org>, 2020.
# Allan Nordhøy <epost@anotheragency.no>, 2020.
msgid ""
msgstr ""
"Project-Id-Version: remmina\n"
"Report-Msgid-Bugs-To: l10n@lists.remmina.org\n"
"POT-Creation-Date: 2020-04-08 10:52+0200\n"
"PO-Revision-Date: 2020-03-23 03:50+0000\n"
"Last-Translator: Allan Nordhøy <epost@anotheragency.no>\n"
"Language-Team: French <https://hosted.weblate.org/projects/remmina/remmina/"
"fr/>\n"
"Language: fr\n"
"MIME-Version: 1.0\n"
"Content-Type: text/plain; charset=UTF-8\n"
"Content-Transfer-Encoding: 8bit\n"
"Plural-Forms: nplurals=2; plural=n > 1;\n"
"X-Generator: Weblate 4.0-dev\n"

<<<<<<< HEAD
#: src/remmina_protocol_widget.c:275
msgid "Connect via SSH from a new terminal"
msgstr "Se connecter via SSH depuis un nouveau terminal"

#: src/remmina_protocol_widget.c:281
msgid "Open SFTP transfer"
msgstr "Ouvrir un transfert de fichier sécurisé SFTP"

#: src/remmina_protocol_widget.c:309
msgid "Executing external commands…"
msgstr "Exécution de commandes externes…"
=======
#. TRANSLATORS: translator-credits should be replaced with a formatted list of translators in your own language
#: src/remmina_about.c:54
msgid "translator-credits"
msgstr ""
"Contributions Launchpad :\n"
"• Davy Defaud https://launchpad.net/~davy-defaud\n"
"• Emmanuel Andry https://launchpad.net/~eandry\n"
"• Étienne Bersac https://launchpad.net/~bersace \n"
"• Florent Deutsch https://launchpad.net/~florent-arawn\n"
"• Gisèle Perreault https://launchpad.net/~gisele-perreault\n"
"• Guilhem Lettron https://launchpad.net/~guilhem-fr\n"
"• Jérôme Portal https://launchpad.net/~portal-j\n"
"• Laurent Roche https://launchpad.net/~laurent-roche\n"
"• Jean‐Christophe Leroy https://launchpad.net/~celtic2-deactivatedaccount\n"
"• Matthieu Jouan https://launchpad.net/~mat-jouan\n"
"• Olivier Febwin https://launchpad.net/~febcrash\n"
"• Pierre Slamich https://launchpad.net/~pierre-slamich\n"
"• Sylvie Gallet https://launchpad.net/~sylvie-gallet\n"
"• Vic https://launchpad.net/~llyzs\n"
"• Yannis B. https://launchpad.net/~yannisb"
>>>>>>> 1ac4e2d9

#: src/remmina_applet_menu_item.c:121
msgid "Discovered"
msgstr "Détecté"

#: src/remmina_applet_menu_item.c:126
msgid "New Connection"
msgstr "Nouvelle connexion"

#: src/remmina_chat_window.c:178
#, c-format
msgid "Chat with %s"
msgstr "Discussion avec %s"

#: src/remmina_chat_window.c:230
msgid "_Send"
msgstr "_Envoyer"

#: src/remmina_chat_window.c:240
msgid "_Clear"
msgstr "_Effacer"

#: src/remmina_exec.c:320
#, c-format
msgid "Plugin %s is not registered."
msgstr "Le greffon %s n’est pas répertorié."

#: src/remmina_icon.c:139
msgid "Open Main Window"
msgstr "Ouvrir la fenêtre principale"

#: src/remmina_icon.c:144 data/ui/remmina_main.glade:343
msgid "_Preferences"
msgstr "_Préférences"

#: src/remmina_icon.c:149
msgid "_About"
msgstr "À _propos"

#: src/remmina_icon.c:159
msgid "Enable Service Discovery"
msgstr "Activer la découverte de services"

#: src/remmina_icon.c:172 data/ui/remmina_main.glade:494
msgid "_Quit"
msgstr "_Quitter"

#: src/remmina_icon.c:357 src/remmina_icon.c:539
msgid "Remmina Applet"
msgstr "Appliquette Remmina"

#: src/remmina_icon.c:359 src/remmina_icon.c:541
msgid "Connect to remote desktops through the applet menu"
msgstr "Se connecter aux bureaux distants via le menu de l’appliquette"

#: src/remmina_icon.c:480 src/remmina_icon.c:481 src/remmina_main.c:1225
msgid "Remmina Remote Desktop Client"
msgstr "Visionneur de bureaux distants Remmina"

#: src/remmina_mpchange.c:234
msgid "The passwords do not match"
msgstr "Les mots de passe ne correspondent pas"

#: src/remmina_mpchange.c:244
msgid "Resetting passwords, please wait…"
msgstr "Réinitialisation des mots de passe, veuillez patienter…"

#: src/remmina_mpchange.c:327
msgid "The multi password changer requires a secrecy plugin.\n"
msgstr ""
"Le modificateur de mots de passe multiples nécessite un greffon de connexion "
"à un gestionnaire de mots de passe.\n"

#: src/remmina_mpchange.c:330
msgid "The multi password changer requires a secrecy service.\n"
msgstr ""
"Le modificateur de mots de passe multiples nécessite un gestionnaire de mots "
"de passe.\n"

#: src/remmina_mpchange.c:409
#, c-format
msgid "%d password changed."
msgid_plural "%d passwords changed."
msgstr[0] "%d mot de passe changé."
msgstr[1] "%d mots de passe changés."

#: src/remmina_public.c:639
msgid "Please enter format 'widthxheight'."
msgstr "Veuillez entrer un format de type « largeurxhauteur »."

#: src/remmina_key_chooser.h:38
msgid "Shift+"
msgstr "Maj + "

#: src/remmina_key_chooser.h:39
msgid "Ctrl+"
msgstr "Ctrl + "

#: src/remmina_key_chooser.h:40
msgid "Alt+"
msgstr "Alt + "

#: src/remmina_key_chooser.h:41
msgid "Super+"
msgstr "Super + "

#: src/remmina_key_chooser.h:42
msgid "Hyper+"
msgstr "Hyper + "

#: src/remmina_key_chooser.h:43
msgid "Meta+"
msgstr "Méta + "

#: src/remmina_key_chooser.h:44
msgid "<None>"
msgstr "<aucune>"

#. TRANSLATORS: Shown in terminal. Do not use charcters that may be not supported on a terminal
#: src/remmina.c:84
msgid "Show 'About'"
msgstr "Afficher la fenêtre « À propos »"

#. TRANSLATORS: Shown in terminal. Do not use charcters that may be not supported on a terminal
#: src/remmina.c:86 src/remmina.c:88
msgid ""
"Connect to desktop described in file (.remmina or type supported by plugin)"
msgstr ""
"Établir une connexion au bureau définie par un fichier (« *.remmina » ou "
"format géré par un greffon)"

#. TRANSLATORS: Shown in terminal. Do not use charcters that may be not supported on a terminal
#: src/remmina.c:90
msgid ""
"Edit desktop connection described in file (.remmina or type supported by "
"plugin)"
msgstr ""
"Éditer une connexion au bureau définie par un fichier (« *.remmina » ou "
"format géré par un greffon)"

#. TRANSLATORS: Shown in terminal. Do not use charcters that may be not supported on a terminal
#: src/remmina.c:93
msgid "Start in kiosk mode"
msgstr "Démarrer Remmina en mode kiosque"

#. TRANSLATORS: Shown in terminal. Do not use charcters that may be not supported on a terminal
#: src/remmina.c:95
msgid "Create new connection profile"
msgstr "Créer un nouveau profil de connexion"

#. TRANSLATORS: Shown in terminal. Do not use charcters that may be not supported on a terminal
#: src/remmina.c:97
msgid "Show preferences"
msgstr "Afficher les préférences"

#. TRANSLATORS: Shown in terminal. Do not use charcters that may be not supported on a terminal
#: src/remmina.c:99
msgid "Run a plugin"
msgstr "Exécuter un greffon"

#. TRANSLATORS: Shown in terminal. Do not use charcters that may be not supported on a terminal
#: src/remmina.c:101
msgid "Quit"
msgstr "Quitter"

#. TRANSLATORS: Shown in terminal. Do not use charcters that may be not supported on a terminal
#: src/remmina.c:103
msgid "Use default server name (for --new)"
msgstr "Utiliser le nom du serveur par défaut (pour les --new)"

#. TRANSLATORS: Shown in terminal. Do not use charcters that may be not supported on a terminal
#: src/remmina.c:105
msgid "Use default protocol (for --new)"
msgstr "Utiliser le protocole par défaut (pour les --new)"

#. TRANSLATORS: Shown in terminal. Do not use charcters that may be not supported on a terminal
#: src/remmina.c:107
msgid "Start in tray"
msgstr "Démarrer en icône de notification"

#. TRANSLATORS: Shown in terminal. Do not use charcters that may be not supported on a terminal
#: src/remmina.c:109
msgid "Show the application version"
msgstr "Afficher la version de l’application"

#. TRANSLATORS: Shown in terminal. Do not use charcters that may be not supported on a terminal
#: src/remmina.c:111
msgid "Show version of the application and its plugins"
msgstr "Afficher la version de l’application et de ses greffons"

#. TRANSLATORS: Shown in terminal. Do not use charcters that may be not supported on a terminal
#: src/remmina.c:113
msgid "Modify connection profile (requires --set-option)"
msgstr "Modifier le profil de connexion (nécessite --set-option)"

#. TRANSLATORS: Shown in terminal. Do not use charcters that may be not supported on a terminal
#: src/remmina.c:115
msgid "Set one or more profile settings, to be used with --update-profile"
msgstr ""
"Définir un ou plusieurs profils de paramètres, à utiliser avec --update-"
"profile"

#: src/remmina_file_editor.c:74
msgid ""
"<tt><big>Supported formats\n"
"• server\n"
"• server:port\n"
"• [server]:port</big></tt>"
msgstr ""
"<big>Formats pris en charge :\n"
"• <tt>serveur</tt> ;\n"
"• <tt>serveur:port</tt> ;\n"
"• <tt>[serveur]:port</tt>.</big>"

<<<<<<< HEAD
#: src/remmina_ssh_plugin.c:1029
=======
#: src/remmina_file_editor.c:81
>>>>>>> 1ac4e2d9
msgid ""
"<tt><big>• command in PATH args %h\n"
"• /path/to/foo -options %h %u\n"
"• %h is substituted with the server name\n"
"• %t is substituted with the SSH server name\n"
"• %u is substituted with the username\n"
"• %U is substituted with the SSH username\n"
"• %p is substituted with Remmina profile name\n"
"• %g is substituted with Remmina profile group name\n"
"• %d is substituted with local datetime in iso8601 format\n"
"Do not run in background if you want the command to be executed before "
"connecting.\n"
"</big></tt>"
msgstr ""
<<<<<<< HEAD
"Le nom de fichier peut être composé à l’aide des instructions de formatage "
"suivantes :\n"
"\n"
"  • <tt>%h</tt>, qui sera remplacé par le nom du serveur ;\n"
"  • <tt>%t</tt>, qui sera remplacé par nom du serveur SSH ;\n"
"  • <tt>%u</tt>, qui sera remplacé par le nom d’utilisateur ;\n"
"  • <tt>%U</tt>, qui sera remplacé par le nom d’utilisateur SSH ;\n"
"  • <tt>%p</tt>, qui sera remplacé par le nom du profil Remmina ;\n"
"  • <tt>%g</tt>, qui sera remplacé par le nom de groupe du profil Remmina ;\n"
"  • <tt>%d</tt>, qui sera remplacé par l’horodatage local au format ISO 8601."
"\n"
=======
"<big>\n"
"• <tt>commande</tt> [accessible depuis <tt>$PATH</tt>] <tt>arguments %h</"
"tt> ;\n"
"• <tt>/chemin/vers/commande -options %h %u</tt> ;\n"
"• <tt>%h</tt> est remplacé par le nom du serveur ;\n"
"• <tt>%t</tt> est remplacé par nom du serveur SSH ;\n"
"• <tt>%u</tt> est remplacé par le nom d’utilisateur ;\n"
"• <tt>%U</tt> est remplacé par le nom d’utilisateur SSH ;\n"
"• <tt>%p</tt> est remplacé par le nom du profil Remmina ;\n"
"• <tt>%g</tt> est remplacé par le nom de groupe du profil Remmina ;\n"
"• <tt>%d</tt> est remplacé par l’horodatage local au format ISO 8601.\n"
"\n"
"Ne lancez pas la commande en tâche de fond si vous voulez qu’elle soit "
"exécutée avant la connexion.\n"
"</big>"
>>>>>>> 1ac4e2d9

#: src/remmina_file_editor.c:95
msgid ""
"<tt><big>Supported formats\n"
"• :port\n"
"• server\n"
"• server:port\n"
"• [server]:port\n"
"• username@server:port (SSH protocol only)</big></tt>"
msgstr ""
"<big>Formats pris en charge :\n"
"• <tt>:port</tt> ;\n"
"• <tt>serveur</tt> ;\n"
"• <tt>serveur:port</tt> ;\n"
"• <tt>[serveur]:port</tt> ;\n"
"• <tt>utilisateur@serveur:port</tt> (uniquement pour le protocole SSH).</big>"

#: src/remmina_file_editor.c:159
msgid "Choose a Remote Desktop Server"
msgstr "Choisir un serveur de bureau distant"

#: src/remmina_file_editor.c:161 src/remmina_file_editor.c:370
#: src/remmina_file_editor.c:1320 src/remmina_message_panel.c:457
#: src/remmina_message_panel.c:629 src/remmina_sftp_client.c:943
#: plugins/nx/nx_session_manager.c:156
#: plugins/spice/spice_plugin_file_transfer.c:84
#: data/ui/remmina_key_chooser.glade:8 data/ui/remmina_key_chooser.glade:9
#: data/ui/remmina_spinner.glade:8 data/ui/remmina_spinner.glade:9
msgid "_Cancel"
msgstr "_Annuler"

#: src/remmina_file_editor.c:162 src/remmina_message_panel.c:452
#: src/remmina_message_panel.c:621 src/remmina_plugin_manager.c:446
msgid "_OK"
msgstr "_OK"

#: src/remmina_file_editor.c:362 src/remmina_file_editor.c:369
#: src/remmina_sftp_plugin.c:292 src/remmina_ssh_plugin.c:921
msgid "SSH identity file"
msgstr "Fichier d’identité SSH"

#: src/remmina_file_editor.c:371
msgid "_Open"
msgstr "_Ouvrir"

#: src/remmina_file_editor.c:408 src/remmina_file_editor.c:883
#: src/remmina_protocol_widget.c:1753 data/ui/remmina_main.glade:565
msgid "Server"
msgstr "Serveur"

#: src/remmina_file_editor.c:432
#, c-format
msgid "Browse the network to find a %s server"
msgstr "Parcourir le réseau à la recherche d’un serveur %s"

#: src/remmina_file_editor.c:497 src/remmina_pref_dialog.c:83
#: data/ui/remmina_preferences.glade:234
msgid "Resolutions"
msgstr "Définitions d’affichage"

#: src/remmina_file_editor.c:497 src/remmina_pref_dialog.c:83
msgid "Configure the available resolutions"
msgstr "Configurer les définitions disponibles"

#: src/remmina_file_editor.c:533
msgid "Resolution"
msgstr "Définitions d’affichage"

#: src/remmina_file_editor.c:540
msgid "Use initial window size"
msgstr "Utiliser la taille de fenêtre initiale"

#: src/remmina_file_editor.c:544
msgid "Use client resolution"
msgstr "Utiliser la définition d’affichage du client"

#: src/remmina_file_editor.c:555 src/remmina_file_editor.c:864
msgid "Custom"
msgstr "Personnalisée"

#: src/remmina_file_editor.c:741
msgid "Keyboard mapping"
msgstr "Agencement du clavier"

#: src/remmina_file_editor.c:839
msgid "SSH Tunnel"
msgstr "Tunnel SSH"

#: src/remmina_file_editor.c:840
msgid "Enable SSH tunnel"
msgstr "Activer le tunnel SSH"

#: src/remmina_file_editor.c:847
msgid "Tunnel via loopback address"
msgstr "Tunnel via l’adresse de bouclage"

#: src/remmina_file_editor.c:856
#, c-format
msgid "Same server at port %i"
msgstr "Même serveur sur le port %i"

#: src/remmina_file_editor.c:902 plugins/rdp/rdp_plugin.c:2012
msgid "Startup path"
msgstr "Chemin d’accès au démarrage"

#: src/remmina_file_editor.c:911
msgid "SSH Authentication"
msgstr "Authentification SSH"

#: src/remmina_file_editor.c:918 src/remmina_message_panel.c:330
#: src/remmina_sftp_plugin.c:323 src/remmina_ssh_plugin.c:1019
#: plugins/nx/nx_plugin.c:721 plugins/vnc/vnc_plugin.c:1832
#: plugins/vnc/vnc_plugin.c:1852 plugins/www/www_plugin.c:862
#: plugins/rdp/rdp_plugin.c:1981 data/ui/remmina_mpc.glade:144
msgid "Username"
msgstr "Nom d’utilisateur"

#: src/remmina_file_editor.c:921
msgid "SSH agent (automatic)"
msgstr "Agent SSH (automatique)"

#: src/remmina_file_editor.c:927 src/remmina_sftp_plugin.c:291
#: src/remmina_sftp_plugin.c:324 src/remmina_ssh_plugin.c:920
#: src/remmina_protocol_widget.c:1424 src/remmina_protocol_widget.c:1443
#: plugins/www/www_plugin.c:863 plugins/rdp/rdp_plugin.c:1982
#: data/ui/remmina_mpc.glade:236 data/ui/remmina_unlock.glade:116
#: data/ui/remmina_preferences.glade:1533
msgid "Password"
msgstr "Mot de passe"

#: src/remmina_file_editor.c:940 src/remmina_sftp_plugin.c:294
#: src/remmina_ssh_plugin.c:923
msgid "Public key (automatic)"
msgstr "Clef publique (automatique)"

#: src/remmina_file_editor.c:949 src/remmina_sftp_plugin.c:327
#: src/remmina_ssh_plugin.c:1023
msgid "Password to unlock private key"
msgstr "Mot de passe de déverrouillage de la clef privée"

#: src/remmina_file_editor.c:1006
msgid "Turn on \"Autostart\" for this profile"
msgstr "Activer le « démarrage automatique » pour ce profil"

#: src/remmina_file_editor.c:1014
msgid "Basic"
msgstr "Basique"

#: src/remmina_file_editor.c:1020
msgid "Advanced"
msgstr "Avancé"

#: src/remmina_file_editor.c:1025
msgid "Autostart"
msgstr "Démarrage automatique"

#: src/remmina_file_editor.c:1248
msgid "Default settings saved."
msgstr "Les paramètres par défaut ont été enregistrés."

#: src/remmina_file_editor.c:1318
msgid "Remote Desktop Preference"
msgstr "Préférences de bureau distant"

#: src/remmina_file_editor.c:1324
msgid "Save as Default"
msgstr "Définir par défaut"

#: src/remmina_file_editor.c:1325
msgid "Use the current settings as the default for all new connection profiles"
msgstr ""
"Utiliser les paramètres actuels comme paramètres par défaut pour les "
"nouveaux profils de connexion"

#: src/remmina_file_editor.c:1328 src/remmina_main.c:979
msgid "_Save"
msgstr "_Enregistrer"

#: src/remmina_file_editor.c:1333 data/ui/remmina_main.glade:250
msgid "Connect"
msgstr "Connexion"

#: src/remmina_file_editor.c:1336
msgid "_Save and Connect"
msgstr "_Enregistrer et se connecter"

#: src/remmina_file_editor.c:1445 src/remmina_plugin_manager.c:464
#: plugins/nx/nx_session_manager.c:204 data/ui/remmina_main.glade:529
msgid "Name"
msgstr "Nom"

#: src/remmina_file_editor.c:1459
msgid "Quick Connect"
msgstr "Connexion rapide"

#: src/remmina_file_editor.c:1470 src/remmina_ftp_client.c:930
#: data/ui/remmina_mpc.glade:115 data/ui/remmina_main.glade:551
msgid "Group"
msgstr "Groupe"

#: src/remmina_file_editor.c:1483
#, c-format
msgid "Use '%s' as subgroup delimiter"
msgstr "Utiliser « %s » comme délimiteur de sous‐groupe"

#: src/remmina_file_editor.c:1488 src/remmina_plugin_manager.c:70
msgid "Protocol"
msgstr "Protocole"

#: src/remmina_file_editor.c:1502
msgid "Pre-command"
msgstr "Précommande"

#: src/remmina_file_editor.c:1520
msgid "Post-command"
msgstr "Post‐commande"

#: src/remmina_file_editor.c:1585 src/remmina_file_editor.c:1603
#, c-format
msgid "Could not find the file \"%s\"."
msgstr "Le fichier « %s » est introuvable."

#: src/remmina_ftp_client.c:388
msgid "Choose download location"
msgstr "Choisir le dossier de téléchargement"

#: src/remmina_ftp_client.c:528
msgid "Are you sure to delete the selected files on server?"
msgstr ""
"Êtes‐vous sûr(e) de vouloir supprimer les fichiers sélectionnés sur le "
"serveur ?"

#: src/remmina_ftp_client.c:585
msgid "Choose a file to upload"
msgstr "Veuillez choisir un fichier à téléverser"

#: src/remmina_ftp_client.c:592
msgid "Upload folder"
msgstr "Répertoire de destination"

#: src/remmina_ftp_client.c:648 src/remmina_ftp_client.c:770
msgid "Download"
msgstr "Télécharger"

#: src/remmina_ftp_client.c:655 src/remmina_ftp_client.c:781
msgid "Upload"
msgstr "Téléverser"

#: src/remmina_ftp_client.c:662
msgid "_Delete"
msgstr "_Effacer"

#: src/remmina_ftp_client.c:749
msgid "Home"
msgstr "Dossier personnel"

#: src/remmina_ftp_client.c:751
msgid "Go to home folder"
msgstr "Aller dans votre dossier personnel"

#: src/remmina_ftp_client.c:756
msgid "Up"
msgstr "Remonter"

#: src/remmina_ftp_client.c:758
msgid "Go to parent folder"
msgstr "Remonter au dossier parent"

#: src/remmina_ftp_client.c:763 plugins/vnc/vnc_plugin.c:1889
#: plugins/rdp/rdp_plugin.c:2047
msgid "Refresh"
msgstr "Actualiser"

#: src/remmina_ftp_client.c:765
msgid "Refresh current folder"
msgstr "Actualiser le dossier courant"

#: src/remmina_ftp_client.c:772
msgid "Download from server"
msgstr "Télécharger depuis le serveur"

#: src/remmina_ftp_client.c:783
msgid "Upload to server"
msgstr "Téléverser sur le serveur"

#: src/remmina_ftp_client.c:790 data/ui/remmina_main.glade:287
msgid "Delete"
msgstr "Supprimer"

#: src/remmina_ftp_client.c:792
msgid "Delete files on server"
msgstr "Supprimer les fichiers sur le serveur"

#: src/remmina_ftp_client.c:903 src/remmina_ftp_client.c:972
msgid "Filename"
msgstr "Nom du fichier"

#: src/remmina_ftp_client.c:916 src/remmina_ftp_client.c:1001
msgid "Size"
msgstr "Taille"

#: src/remmina_ftp_client.c:924
msgid "User"
msgstr "Utilisateur"

#: src/remmina_ftp_client.c:936
msgid "Permission"
msgstr "Permissions"

#: src/remmina_ftp_client.c:988 plugins/rdp/rdp_plugin.c:1937
msgid "Remote"
msgstr "Distant"

#: src/remmina_ftp_client.c:995 plugins/rdp/rdp_plugin.c:1933
msgid "Local"
msgstr "Local"

#: src/remmina_ftp_client.c:1009
msgid "Progress"
msgstr "État d’avancement"

#: src/remmina_main.c:647
#, c-format
msgid "Total %i item."
msgid_plural "Total %i items."
msgstr[0] "%i élément au total."
msgstr[1] "%i éléments au total."

#: src/remmina_main.c:829
#, c-format
msgid "Are you sure you want to delete \"%s\"?"
msgstr "Êtes‐vous sûr(e) de vouloir supprimer « %s » ?"

#: src/remmina_main.c:929
#, c-format
msgid ""
"Unable to import:\n"
"%s"
msgstr ""
"Importation impossible :\n"
"%s"

#: src/remmina_main.c:956 data/ui/remmina_main.glade:374
msgid "Import"
msgstr "Importer"

#: src/remmina_main.c:986
msgid "This protocol does not support exporting."
msgstr "Ce protocole ne gère pas l’exportation."

#: src/remmina_main.c:1227
msgid "Remmina Kiosk"
msgstr "Démarrer Remmina en mode Kiosque"

#: src/remmina_message_panel.c:163 data/ui/remmina_mpc.glade:46
#: data/ui/remmina_unlock.glade:46
msgid "Cancel"
msgstr "Annuler"

#: src/remmina_message_panel.c:199 data/ui/remmina_string_list.glade:8
#: data/ui/remmina_string_list.glade:9 data/ui/remmina_string_list.glade:63
#: data/ui/remmina_news.glade:28 data/ui/remmina_preferences.glade:33
#: data/ui/remmina_preferences.glade:34 data/ui/remmina_preferences.glade:60
msgid "Close"
msgstr "Fermer"

#: src/remmina_message_panel.c:260
msgid "Yes"
msgstr "Oui"

#: src/remmina_message_panel.c:267
msgid "No"
msgstr "Non"

#: src/remmina_message_panel.c:391 plugins/rdp/rdp_plugin.c:1983
#: data/ui/remmina_mpc.glade:172
msgid "Domain"
msgstr "Domaine"

#: src/remmina_message_panel.c:420
msgid "Save password"
msgstr "Enregistrer le mot de passe"

#: src/remmina_message_panel.c:513
msgid "Enter certificate authentication files"
msgstr "Entrez les fichiers des certificats d’authentification"

#: src/remmina_message_panel.c:525
msgid "CA Certificate File"
msgstr "Fichier du certificat de l’AC"

#: src/remmina_message_panel.c:547
msgid "CA CRL File"
msgstr "Liste de révocation de l’AC"

#: src/remmina_message_panel.c:569
msgid "Client Certificate File"
msgstr "Fichier certificat client"

#: src/remmina_message_panel.c:591
msgid "Client Certificate Key"
msgstr "Clef privée associée au certificat client"

#: src/remmina_plugin_manager.c:70
msgid "Entry"
msgstr "Entrée"

#: src/remmina_plugin_manager.c:70
msgid "File"
msgstr "Fichier"

#: src/remmina_plugin_manager.c:70
msgid "Tool"
msgstr "Outil"

#: src/remmina_plugin_manager.c:70
msgid "Preference"
msgstr "Préférences"

#: src/remmina_plugin_manager.c:70
msgid "Secret"
msgstr "Secret"

#: src/remmina_plugin_manager.c:446 data/ui/remmina_main.glade:414
msgid "Plugins"
msgstr "Greffons"

#: src/remmina_plugin_manager.c:470 plugins/nx/nx_session_manager.c:183
msgid "Type"
msgstr "Type"

#: src/remmina_plugin_manager.c:476
msgid "Description"
msgstr "Description"

#: src/remmina_plugin_manager.c:482
msgid "Version"
msgstr "Version"

#: src/remmina_pref_dialog.c:132
msgid "Recent lists cleared."
msgstr "Les listes récentes ont été vidées."

#: src/remmina_pref_dialog.c:143 src/rcw.c:1833
#: data/ui/remmina_preferences.glade:249 data/ui/remmina_preferences.glade:259
msgid "Keystrokes"
msgstr "Entrées clavier"

#: src/remmina_pref_dialog.c:143
msgid "Configure the keystrokes"
msgstr "Configurer les entrées clavier"

#. TRANSLATORS: Do not translate libsodium, is the name of a library
#: src/remmina_pref_dialog.c:443
msgid "libsodium >= 1.9.0 is required to use master password"
msgstr ""
"L’utilisation d’un mot de passe principal nécessite libsodium 1.9.0 ou "
"supérieur"

#. TRANSLATORS: The placeholder %s is a directory path
#: src/remmina_sftp_client.c:173
#, c-format
msgid "Could not create the folder \"%s\"."
msgstr "Création du répertoire « %s » impossible."

#. TRANSLATORS: The placeholder %s is a file path
#: src/remmina_sftp_client.c:181 src/remmina_sftp_client.c:202
#, c-format
msgid "Could not create the file \"%s\"."
msgstr "Création du fichier « %s » impossible."

#. TRANSLATORS: The placeholders %s are a file path, and an error message.
#: src/remmina_sftp_client.c:220
#, c-format
msgid "Could not open the file \"%s\" on the server. %s"
msgstr "Impossible d’ouvrir le fichier « %s » sur le serveur. %s"

#: src/remmina_sftp_client.c:242
#, c-format
msgid "Could not save the file \"%s\"."
msgstr "Impossible d’enregistrer le fichier « %s »."

#: src/remmina_sftp_client.c:281 src/remmina_sftp_client.c:698
#: src/remmina_sftp_client.c:761
#, c-format
msgid "Could not open the folder \"%s\". %s"
msgstr "Ouverture du répertoire « %s » impossible. %s"

#: src/remmina_sftp_client.c:385
#, c-format
msgid "Could not create the folder \"%s\" on the server. %s"
msgstr "Création du répertoire « %s » sur le serveur impossible. %s"

#: src/remmina_sftp_client.c:413 src/remmina_sftp_client.c:435
#, c-format
msgid "Could not create the file \"%s\" on the server. %s"
msgstr "Création du fichier « %s » sur le serveur impossible. %s"

#: src/remmina_sftp_client.c:456
#, c-format
msgid "Could not open the file \"%s\"."
msgstr "Ouverture du fichier « %s » impossible."

#: src/remmina_sftp_client.c:476
#, c-format
msgid "Could not write to the file \"%s\" on the server. %s"
msgstr "Écriture dans fichier « %s » sur le serveur impossible. %s"

#: src/remmina_sftp_client.c:716
#, c-format
msgid "Could not read from the folder. %s"
msgstr "Lecture du répertoire impossible. %s"

#: src/remmina_sftp_client.c:823
msgid "Are you sure you want to cancel the file transfer in progress?"
msgstr "Êtes‐vous sûr(e) de vouloir annuler le transfert de fichier en cours ?"

#: src/remmina_sftp_client.c:857
#, c-format
msgid "Could not delete \"%s\". %s"
msgstr "Suppression de « %s » impossible. %s"

#: src/remmina_sftp_client.c:938
msgid "The file exists already"
msgstr "Le fichier existe déjà"

#: src/remmina_sftp_client.c:941
msgid "Resume"
msgstr "Reprendre"

#: src/remmina_sftp_client.c:942
msgid "Overwrite"
msgstr "Écraser"

#: src/remmina_sftp_client.c:952
msgid "Question"
msgstr "Question"

#: src/remmina_sftp_client.c:960
msgid "The following file already exists in the target folder:"
msgstr "Le fichier suivant est déjà présent dans le dossier de destination :"

#: src/remmina_sftp_plugin.c:293 src/remmina_ssh_plugin.c:922
msgid "SSH agent"
msgstr "Agent SSH"

#: src/remmina_sftp_plugin.c:295 src/remmina_ssh_plugin.c:924
msgid "Kerberos (GSSAPI)"
msgstr "Kerberos (GSSAPI)"

#: src/remmina_sftp_plugin.c:304
msgid "Show Hidden Files"
msgstr "Afficher les fichiers cachés"

#: src/remmina_sftp_plugin.c:306
msgid "Overwrite all"
msgstr "Tout écraser"

#: src/remmina_sftp_plugin.c:325 src/remmina_ssh_plugin.c:1021
msgid "Authentication type"
msgstr "Type d’authentification"

#: src/remmina_sftp_plugin.c:326 src/remmina_ssh_plugin.c:1022
#: plugins/nx/nx_plugin.c:720
msgid "Identity file"
msgstr "Fichier d’identité"

#: src/remmina_sftp_plugin.c:328 src/remmina_ssh_plugin.c:1053
msgid "SSH Proxy Command"
msgstr "Commande mandataire SSH"

#: src/remmina_sftp_plugin.c:337
msgid "SFTP - Secure File Transfer"
msgstr "SFTP — transfert de fichiers sécurisé"

#. TRANSLATORS: The placeholder %s is an error message
#: src/remmina_ssh.c:213 src/remmina_ssh.c:407
#, c-format
msgid "Could not authenticate with SSH password. %s"
msgstr "Authentification SSH par mot de passe impossible. %s"

#. TRANSLATORS: The placeholder %s is an error message
#: src/remmina_ssh.c:234 src/remmina_ssh.c:260 src/remmina_ssh.c:269
#: src/remmina_ssh.c:417 src/remmina_ssh.c:430
#, c-format
msgid "Could not authenticate with public SSH key. %s"
msgstr "Authentification SSH par clef publique impossible. %s"

#: src/remmina_ssh.c:235
msgid "SSH Key file not yet set."
msgstr "Le fichier contenant la clef SSH n’a pas encore été défini."

#. TRANSLATORS: The placeholder %s is an error message
#: src/remmina_ssh.c:246
#, c-format
msgid "Public SSH key cannot be imported. %s"
msgstr "La clef SSH publique n’a pas pu être importée. %s"

#: src/remmina_ssh.c:255
msgid "SSH passphrase is empty, it should not be."
msgstr "La phrase de passe SSH est vide, elle ne devrait pas l’être."

#. TRANSLATORS: The placeholder %s is an error message
#: src/remmina_ssh.c:289
#, c-format
msgid "Could not authenticate automatically with public SSH key. %s"
msgstr "Authentification automatique par clef publique SSH impossible. %s"

#. TRANSLATORS: The placeholder %s is an error message
#: src/remmina_ssh.c:307
#, c-format
msgid "Could not authenticate with public SSH key using SSH agent. %s"
msgstr ""
"L’authentification par clef publique SSH à l’aide de l’agent SSH a échoué. %s"

#. TRANSLATORS: The placeholder %s is an error message
#: src/remmina_ssh.c:327
#, c-format
msgid "Could not authenticate with SSH Kerberos/GSSAPI. %s"
msgstr "Authentification SSH via Kerberos/GSSAPI impossible. %s"

#: src/remmina_ssh.c:357
msgid "The public SSH key changed!"
msgstr "La clef SSH publique a changé !"

#. TRANSLATORS: The placeholder %s is an error message
#: src/remmina_ssh.c:509
#, c-format
msgid "Could not fetch the server's public SSH key. %s"
msgstr "Récupération de la clef publique SSH du serveur impossible. %s"

#. TRANSLATORS: The placeholder %s is an error message
#: src/remmina_ssh.c:516
#, c-format
msgid "Could not fetch public SSH key. %s"
msgstr "Récupération de la clef publique SSH impossible. %s"

#. TRANSLATORS: The placeholder %s is an error message
#: src/remmina_ssh.c:524
#, c-format
msgid "Could not fetch checksum for public SSH key. %s"
msgstr ""
"Impossible de récupérer la somme de contrôle de la clef publique SSH. %s"

#: src/remmina_ssh.c:537
msgid "The server is unknown. The public key fingerprint is:"
msgstr "Le serveur est inconnu. L’empreinte de la clef publique est :"

#: src/remmina_ssh.c:539 src/remmina_ssh.c:545
msgid "Do you trust the new public key?"
msgstr "Faites-vous confiance à la nouvelle clef publique ?"

#: src/remmina_ssh.c:542
msgid ""
"Warning: The server has changed its public key. This means either you are "
"under attack,\n"
"or the administrator has changed the key. The new public key fingerprint is:"
msgstr ""
"AVERTISSEMENT : la clef publique du serveur a changé. Cela signifie que soit "
"vous êtes victime d’une attaque,\n"
"soit que l’administrateur a changé la clef. L’empreinte de la nouvelle clef "
"publique est :"

#. TRANSLATORS: The placeholder %s is an error message
#: src/remmina_ssh.c:567
#, c-format
msgid "Could not check list of known SSH hosts. %s"
msgstr "Impossible de vérifier la liste des hôtes SSH connus. %s"

#: src/remmina_ssh.c:576
msgid "SSH password"
msgstr "Mot de passe SSH"

#: src/remmina_ssh.c:583 src/remmina_ssh.c:621
msgid "SSH private key passphrase"
msgstr "Phrase de passe de la clef SSH privée"

#: src/remmina_ssh.c:588
msgid "SSH Kerberos/GSSAPI"
msgstr "SSH avec Kerberos/GSSAPI"

#: src/remmina_ssh.c:618 src/remmina_ssh.c:641
msgid "SSH tunnel credentials"
msgstr "Identifiants du tunnel SSH"

#: src/remmina_ssh.c:618 src/remmina_ssh.c:641 plugins/nx/nx_plugin.c:202
msgid "SSH credentials"
msgstr "Identifiants SSH"

#. TRANSLATORS: The placeholder %s is an error message
#: src/remmina_ssh.c:789
#, c-format
msgid "Could not start SSH session. %s"
msgstr "Impossible d’établir la connexion SSH. %s"

#. TRANSLATORS: The placeholder %s is an error message
#: src/remmina_ssh.c:1170 src/remmina_ssh.c:1233
#, c-format
msgid "Could not create channel. %s"
msgstr "Impossible de créer le canal. %s"

#. TRANSLATORS: The placeholder %s is an error message
#: src/remmina_ssh.c:1181
#, c-format
msgid "Could not connect to SSH tunnel. %s"
msgstr "Connexion au tunnel SSH impossible. %s"

#. TRANSLATORS: The placeholder %s is an error message
#: src/remmina_ssh.c:1248 src/remmina_ssh.c:1873
#, c-format
msgid "Could not open channel. %s"
msgstr "Ouverture du canal impossible. %s"

#: src/remmina_ssh.c:1254
#, c-format
msgid "Could not run %s on SSH server."
msgstr "Impossible d’exécuter %s sur le serveur SSH."

#. TRANSLATORS: The placeholder %s is an error message
#: src/remmina_ssh.c:1292 src/remmina_ssh.c:1313 src/remmina_ssh.c:1322
#, c-format
msgid "Could not request port forwarding. %s"
msgstr "Échec de la demande de redirection de port. %s"

#: src/remmina_ssh.c:1357
msgid "The server did not respond."
msgstr "Le serveur n’a pas répondu."

#: src/remmina_ssh.c:1400
#, c-format
msgid "Cannot connect to local port %i."
msgstr "Impossible de se connecter au port local %i."

#. TRANSLATORS: The placeholder %s is an error message
#: src/remmina_ssh.c:1450
#, c-format
msgid "Could not write to SSH channel. %s"
msgstr "Écriture dans le canal SSH impossible. %s"

#. TRANSLATORS: The placeholder %s is an error message
#: src/remmina_ssh.c:1457
#, c-format
msgid "Could not read from tunnel listening socket. %s"
msgstr "Impossible de lire depuis le socket d’écoute du tunnel. %s"

#. TRANSLATORS: The placeholder %s is an error message
#: src/remmina_ssh.c:1477
#, c-format
msgid "Could not poll SSH channel. %s"
msgstr "Impossible d’interroger le canal SSH. %s"

#. TRANSLATORS: The placeholder %s is an error message
#: src/remmina_ssh.c:1484
#, c-format
msgid "Could not read SSH channel in a non-blocking way. %s"
msgstr "Impossible de lire le canal SSH de manière non bloquante. %s"

#. TRANSLATORS: The placeholder %s is an error message
#: src/remmina_ssh.c:1503
#, c-format
msgid "Could not send data to tunnel listening socket. %s"
msgstr "Impossible d’envoyer des données au socket d’écoute du tunnel. %s"

#: src/remmina_ssh.c:1605
msgid "Assign a destination port."
msgstr "Attribuer un port de destination."

#: src/remmina_ssh.c:1612
msgid "Could not create socket."
msgstr "Impossible de créer le socket."

#: src/remmina_ssh.c:1622
msgid "Could not bind server socket to local port."
msgstr "Impossible de lier le socket serveur au port local."

#: src/remmina_ssh.c:1628
msgid "Could not listen to local port."
msgstr "Impossible d’écouter le port local."

#. TRANSLATORS: Do not translate pthread
#: src/remmina_ssh.c:1638 src/remmina_ssh.c:1655 src/remmina_ssh.c:1690
msgid "Could not start pthread."
msgstr "Impossible de démarrer le fil d’exécution POSIX (pthread)."

#. TRANSLATORS: Do not translate pthread
#: src/remmina_ssh.c:1672
msgid "Failed to initialize pthread."
msgstr "Impossible d’initialiser le fil d’exécution POSIX (pthread)."

#. TRANSLATORS: The placeholder %s is an error message
#: src/remmina_ssh.c:1783
#, c-format
msgid "Could not create SFTP session. %s"
msgstr "Impossible d’établir la session SFTP. %s"

#. TRANSLATORS: The placeholder %s is an error message
#: src/remmina_ssh.c:1788
#, c-format
msgid "Could not start SFTP session. %s"
msgstr "Impossible d’établir la connexion SFTP. %s"

#. TRANSLATORS: The placeholder %s is an error message
#: src/remmina_ssh.c:1903
#, c-format
msgid "Could not request shell. %s"
msgstr "Impossible d’obtenir un shell. %s"

#: src/remmina_ssh.c:1996
msgid "Could not create PTY device."
msgstr "Impossible de créer un pseudo‐terminal."

#: src/remmina_ssh_plugin.c:441
#, c-format
msgid "Error: %s"
msgstr "Erreur : %s"

#: src/remmina_ssh_plugin.c:458
msgid "Terminal content saved in"
msgstr "Contenu du terminal enregistré sous"

#: src/remmina_ssh_plugin.c:512
msgid "Select All (Host + A)"
msgstr "Tout sélectionner (<hôte> + A)"

#: src/remmina_ssh_plugin.c:513
msgid "Copy (host + C)"
msgstr "Copier (<hôte> + C)"

#: src/remmina_ssh_plugin.c:514
msgid "Paste (host + V)"
msgstr "Coller (<hôte> + V)"

#: src/remmina_ssh_plugin.c:515
msgid "Save session to file"
msgstr "Enregistrer la session dans un fichier"

#: src/remmina_ssh_plugin.c:999 data/ui/remmina_main.glade:267
msgid "Copy"
msgstr "Copier"

#: src/remmina_ssh_plugin.c:999
msgid "_Copy"
msgstr "_Copier"

#: src/remmina_ssh_plugin.c:1000
msgid "Paste"
msgstr "Coller"

#: src/remmina_ssh_plugin.c:1000
msgid "_Paste"
msgstr "C_oller"

#: src/remmina_ssh_plugin.c:1001
msgid "Select all"
msgstr "Sélectionner tout"

#: src/remmina_ssh_plugin.c:1001
msgid "_Select all"
msgstr "_Sélectionner tout"

#: src/remmina_ssh_plugin.c:1020 plugins/nx/nx_plugin.c:722
#: plugins/vnc/vnc_plugin.c:1833 plugins/vnc/vnc_plugin.c:1853
#: plugins/spice/spice_plugin.c:437
msgid "User password"
msgstr "Mot de passe de l’utilisateur"

#: src/remmina_ssh_plugin.c:1024 plugins/nx/nx_plugin.c:725
#: plugins/xdmcp/xdmcp_plugin.c:370 plugins/rdp/rdp_plugin.c:2011
msgid "Startup program"
msgstr "Programme de démarrage"

#: src/remmina_ssh_plugin.c:1029
msgid ""
"The filename can use the following placeholders:\n"
"\n"
"  • %h is substituted with the server name\n"
"  • %t is substituted with the SSH server name\n"
"  • %u is substituted with the username\n"
"  • %U is substituted with the SSH username\n"
"  • %p is substituted with Remmina profile name\n"
"  • %g is substituted with Remmina profile group name\n"
"  • %d is substituted with local datetime in iso8601 format\n"
msgstr ""
"Le nom de fichier peut être composé à l’aide des instructions de formatage "
"suivantes :\n"
"\n"
"  • <tt>%h</tt>, qui sera remplacé par le nom du serveur ;\n"
"  • <tt>%t</tt>, qui sera remplacé par nom du serveur SSH ;\n"
"  • <tt>%u</tt>, qui sera remplacé par le nom d’utilisateur ;\n"
"  • <tt>%U</tt>, qui sera remplacé par le nom d’utilisateur SSH ;\n"
"  • <tt>%p</tt>, qui sera remplacé par le nom du profil Remmina ;\n"
"  • <tt>%g</tt>, qui sera remplacé par le nom de groupe du profil Remmina ;\n"
"  • <tt>%d</tt>, qui sera remplacé par l’horodatage local au format "
"ISO 8601.\n"

#: src/remmina_ssh_plugin.c:1051
msgid "Terminal color scheme"
msgstr "Palette de couleurs du terminal"

#: src/remmina_ssh_plugin.c:1052
msgid "Character set"
msgstr "Jeu de caractères"

#: src/remmina_ssh_plugin.c:1054
msgid "KEX (Key Exchange) algorithms"
msgstr "Algorithmes d’échange de clefs (KEX)"

#: src/remmina_ssh_plugin.c:1055
msgid "Symmetric cipher client to server"
msgstr "Chiffrement symétrique client‐serveur"

#: src/remmina_ssh_plugin.c:1056
msgid "Preferred server host key types"
msgstr "Types de clef d’hôte préférés"

#: src/remmina_ssh_plugin.c:1057
msgid "Folder for SSH session log"
msgstr "Dossier du journal de la session SSH"

#: src/remmina_ssh_plugin.c:1058
msgid "Filename for SSH session log"
msgstr "Nom de fichier du journal de la session SSH"

#: src/remmina_ssh_plugin.c:1059
msgid "Log SSH session when exiting Remmina"
msgstr "Enregistrer le journal de la session SSH à la fermeture de Remmina"

#: src/remmina_ssh_plugin.c:1060
msgid "Audible terminal bell"
msgstr "Bip du terminal"

#: src/remmina_ssh_plugin.c:1061
msgid "SSH compression"
msgstr "Compression SSH"

#: src/remmina_ssh_plugin.c:1062
msgid "Don't remember passwords"
msgstr "Ne pas enregistrer les mots de passe"

#: src/remmina_ssh_plugin.c:1063
msgid "Strict host key checking"
msgstr "Vérification stricte des clefs d’hôte"

#: src/remmina_ssh_plugin.c:1077
msgid "SSH - Secure Shell"
msgstr "SSH — Shell sécurisé"

#: src/rcw.c:596
#, c-format
msgid ""
"Are you sure you want to close %i active connections in the current window?"
msgstr ""
"Êtes‐vous sûr(e) de vouloir clore les %i connexions actives de la fenêtre "
"courante ?"

<<<<<<< HEAD
#: src/remmina_ssh.c:255
msgid "SSH passphrase is empty, it should not be."
msgstr "La phrase de passe SSH est vide, elle ne devrait pas l’être."
=======
#: src/rcw.c:1309
msgid "Viewport fullscreen mode"
msgstr "Mode plein écran avec zone de visualisation"
>>>>>>> 1ac4e2d9

#: src/rcw.c:1317 data/ui/remmina_preferences.glade:586
msgid "Scrolled fullscreen"
msgstr "plein écran avec barres de défilement"

#: src/rcw.c:1402
msgid "Keep aspect ratio when scaled"
msgstr "Garder le rapport d’aspect lors du redimensionnement"

#: src/rcw.c:1410
msgid "Fill client window when scaled"
msgstr "Remplir la fenêtre d’affichage lors du redimensionnement"

#: src/rcw.c:1949
msgid "Turn off scaling to avoid screenshot distortion."
msgstr ""
"Désactiver la mise à l’échelle afin d’éviter l’étirement des captures "
"d’écran."

#: src/rcw.c:2009 plugins/www/www_plugin.c:831
msgid "Screenshot taken"
msgstr "Capture d’écran effectuée"

#: src/rcw.c:2083
msgid "Resize the window to fit in remote resolution"
msgstr "Redimensionner la fenêtre en fonction de la définition distante"

#: src/rcw.c:2094
msgid "Toggle fullscreen mode"
msgstr "Basculer en mode plein écran"

#: src/rcw.c:2139 data/ui/remmina_preferences.glade:930
msgid "Switch tab pages"
msgstr "Changer d’onglet"

#: src/rcw.c:2153
msgid "Toggle dynamic resolution update"
msgstr "Commuter la mise à jour dynamique de la définition"

#: src/rcw.c:2163
msgid "Toggle scaled mode"
msgstr "Basculer en mode réduit"

#: src/rcw.c:2198
msgid "Grab all keyboard events"
msgstr "Capturer les événements du clavier"

#: src/rcw.c:2207
msgid "Preferences"
msgstr "Préférences"

#: src/rcw.c:2215 src/rcw.c:2216 data/ui/remmina_main.glade:297
msgid "Tools"
msgstr "Outils"

#: src/rcw.c:2228
msgid "Duplicate current connection"
msgstr "Dupliquer la connexion actuelle"

#: src/rcw.c:2239 data/ui/remmina_preferences.glade:1124
#: data/ui/remmina_preferences.glade:1134
msgid "Screenshot"
msgstr "Capture d’écran"

#: src/rcw.c:2247 data/ui/remmina_preferences.glade:1033
msgid "Minimize window"
msgstr "Réduire la fenêtre"

#: src/rcw.c:2256 data/ui/remmina_preferences.glade:1064
msgid "Disconnect"
msgstr "Se déconnecter"

#: src/rcw.c:3812
#, c-format
msgid "The file \"%s\" is corrupted, unreadable, or could not be found."
msgstr ""
"Le fichier « %s » est corrompu, inaccessible en lecture ou introuvable."

#: src/rcw.c:3974
msgid "Warning: This plugin requires GtkSocket, but it’s not available."
msgstr ""
"Attention : ce greffon nécessite GtkSocket, mais ce dernier n’est pas "
"disponible."

#: src/remmina_protocol_widget.c:275
msgid "Connect via SSH from a new terminal"
msgstr "Se connecter via SSH depuis un nouveau terminal"

#: src/remmina_protocol_widget.c:281
#, fuzzy
msgid "Open SFTP transfer…"
msgstr "Ouvrir un transfert de fichier sécurisé SFTP"

#: src/remmina_protocol_widget.c:309
msgid "Executing external commands…"
msgstr "Exécution de commandes externes…"

#: src/remmina_protocol_widget.c:316
#, c-format
msgid "Connecting to \"%s\"…"
msgstr "Connexion à « %s »…"

#: src/remmina_protocol_widget.c:745 src/remmina_protocol_widget.c:863
#, c-format
msgid "Connecting to \"%s\" via SSH…"
msgstr "Connexion à « %s » via SSH…"

#: src/remmina_protocol_widget.c:926
#, c-format
msgid "Awaiting incoming SSH connection at port %i…"
msgstr "En attente d’une connexion SSH entrante sur le port %i…"

#: src/remmina_protocol_widget.c:978
#, c-format
msgid "The \"%s\" command is not available on the SSH server."
msgstr "Impossible de trouver la commande « %s » sur le serveur SSH."

#: src/remmina_protocol_widget.c:982
#, c-format
msgid "Could not run the \"%s\" command on the SSH server (status = %i)."
msgstr ""
"L’exécution de la commande « %s » sur le serveur SSH a échoué (statut = %i)."

#. TRANSLATORS: %s is a placeholder for an error message
#: src/remmina_protocol_widget.c:990
#, c-format
msgid "Could not run command. %s"
msgstr "Impossible d’exécuter la commande. %s"

#: src/remmina_protocol_widget.c:1058
#, c-format
msgid "Connecting to %s via SSH…"
msgstr "Connexion à « %s » via SSH…"

#: src/remmina_protocol_widget.c:1442
msgid "Type in username and password for SSH."
msgstr "Entrez le nom d’utilisateur SSH et le mot de passe."

#: src/remmina_protocol_widget.c:1498
msgid "Certificate details:"
msgstr "Détails du certificat :"

#: src/remmina_protocol_widget.c:1499 src/remmina_protocol_widget.c:1520
msgid "Subject:"
msgstr "Sujet :"

#: src/remmina_protocol_widget.c:1500 src/remmina_protocol_widget.c:1521
msgid "Issuer:"
msgstr "Émetteur :"

#: src/remmina_protocol_widget.c:1501
msgid "Fingerprint:"
msgstr "Empreinte :"

#: src/remmina_protocol_widget.c:1502
msgid "Accept certificate?"
msgstr "Accepter le certificat ?"

#: src/remmina_protocol_widget.c:1519
msgid "The certificate changed! Details:"
msgstr "Le certificat a changé ! Détails :"

#: src/remmina_protocol_widget.c:1522
msgid "Old fingerprint:"
msgstr "Ancienne empreinte :"

#: src/remmina_protocol_widget.c:1523
msgid "New fingerprint:"
msgstr "Nouvelle empreinte :"

#: src/remmina_protocol_widget.c:1524
msgid "Accept changed certificate?"
msgstr "Acceptez‐vous le nouveau certificat ?"

#: src/remmina_protocol_widget.c:1666
#, c-format
msgid "Listening on port %i for an incoming %s connection…"
msgstr "À l’écoute sur le port %i d’une connexion %s entrante…"

#: src/remmina_protocol_widget.c:1691
msgid "Could not authenticate, attempting reconnection…"
msgstr "L’authentification a échoué. Nouvelle tentative de connexion…"

#: src/remmina_protocol_widget.c:1770
#, c-format
msgid "Install the %s protocol plugin first."
msgstr "Veuillez d’abord installer le greffon pour le protocole %s."

#: plugins/tool_hello_world/plugin_config.h:40
msgid "Hello World!"
msgstr "Bonjour le monde !"

#: plugins/nx/nx_plugin.c:205
msgid "Password for private SSH key"
msgstr "Mot de passe de la clef privée SSH"

<<<<<<< HEAD
#: src/remmina_file_editor.c:81
msgid ""
"<tt><big>• command in PATH args %h\n"
"• /path/to/foo -options %h %u\n"
"• %h is substituted with the server name\n"
"• %t is substituted with the SSH server name\n"
"• %u is substituted with the username\n"
"• %U is substituted with the SSH username\n"
"• %p is substituted with Remmina profile name\n"
"• %g is substituted with Remmina profile group name\n"
"• %d is substituted with local datetime in iso8601 format\n"
"Do not run in background if you want the command to be executed before "
"connecting.\n"
"</big></tt>"
msgstr ""
"<big>\n"
"• <tt>commande</tt> [accessible depuis <tt>$PATH</tt>] <tt>arguments %h</tt> "
";\n"
"• <tt>/chemin/vers/commande -options %h %u</tt> ;\n"
"• <tt>%h</tt> est remplacé par le nom du serveur ;\n"
"• <tt>%t</tt> est remplacé par nom du serveur SSH ;\n"
"• <tt>%u</tt> est remplacé par le nom d’utilisateur ;\n"
"• <tt>%U</tt> est remplacé par le nom d’utilisateur SSH ;\n"
"• <tt>%p</tt> est remplacé par le nom du profil Remmina ;\n"
"• <tt>%g</tt> est remplacé par le nom de groupe du profil Remmina ;\n"
"• <tt>%d</tt> est remplacé par l’horodatage local au format ISO 8601.\n"
"\n"
"Ne lancez pas la commande en tâche de fond si vous voulez qu’elle soit "
"exécutée avant la connexion.\n"
"</big>"
=======
#: plugins/nx/nx_plugin.c:367
msgid "Enter NX authentication credentials"
msgstr "Entrez vos paramètres d’authentification NX"
>>>>>>> 1ac4e2d9

#: plugins/nx/nx_plugin.c:608 plugins/xdmcp/xdmcp_plugin.c:264
#, c-format
msgid ""
"The protocol \"%s\" is unavailable because GtkSocket only works under X.Org."
msgstr ""
"Le protocole « %s » est indisponible car GtkSocket ne fonctionne qu’avec X."
"Org."

#: plugins/nx/nx_plugin.c:701 plugins/vnc/vnc_plugin.c:1812
#: plugins/rdp/rdp_settings.c:269 plugins/rdp/rdp_plugin.c:1922
msgid "Poor (fastest)"
msgstr "Mauvaise (le plus rapide)"

#: plugins/nx/nx_plugin.c:702 plugins/vnc/vnc_plugin.c:1813
#: plugins/rdp/rdp_settings.c:271 plugins/rdp/rdp_plugin.c:1923
msgid "Medium"
msgstr "Moyenne"

#: plugins/nx/nx_plugin.c:703 plugins/vnc/vnc_plugin.c:1814
#: plugins/rdp/rdp_settings.c:273 plugins/rdp/rdp_plugin.c:1924
msgid "Good"
msgstr "Bonne"

#: plugins/nx/nx_plugin.c:704 plugins/vnc/vnc_plugin.c:1815
#: plugins/rdp/rdp_settings.c:275 plugins/rdp/rdp_plugin.c:1925
msgid "Best (slowest)"
msgstr "Excellente (le plus lent)"

#: plugins/nx/nx_plugin.c:724 plugins/vnc/vnc_plugin.c:1835
#: plugins/vnc/vnc_plugin.c:1855 plugins/rdp/rdp_plugin.c:2001
msgid "Quality"
msgstr "Qualité"

#: plugins/nx/nx_plugin.c:740 plugins/vnc/vnc_plugin.c:1873
#: plugins/spice/spice_plugin.c:455 plugins/spice/spice_plugin.c:471
msgid "Disable clipboard sync"
msgstr "Désactiver la synchro du presse‐papiers"

#: plugins/nx/nx_plugin.c:741 plugins/vnc/vnc_plugin.c:1874
msgid "Disable encryption"
msgstr "Désactiver le chiffrement"

#: plugins/nx/nx_plugin.c:742 plugins/xdmcp/xdmcp_plugin.c:371
msgid "Use local cursor"
msgstr "Utiliser le curseur local"

#: plugins/nx/nx_plugin.c:743 plugins/vnc/vnc_plugin.c:1876
#: plugins/spice/spice_plugin.c:456
msgid "Disable password storing"
msgstr "Désactiver l’enregistrement des mots de passe"

#: plugins/nx/nx_plugin.c:751 plugins/vnc/vnc_plugin.c:1891
#: plugins/xdmcp/xdmcp_plugin.c:381 plugins/spice/spice_plugin.c:472
#: plugins/rdp/rdp_plugin.c:2050
msgid "Send Ctrl+Alt+Delete"
msgstr "Envoyer un Ctrl + Alt + Suppr"

#: plugins/nx/nx_plugin.c:761
msgid "NX - NX Technology"
msgstr "NX — Technologie NX"

#: plugins/nx/nx_session_manager.c:98
msgid "Terminating…"
msgstr "Arrêt en cours…"

#: plugins/nx/nx_session_manager.c:143
#, c-format
msgid "NX Sessions on %s"
msgstr "Sessions NX sur %s"

#: plugins/nx/nx_session_manager.c:147
msgid "Attach"
msgstr "Attacher"

#: plugins/nx/nx_session_manager.c:151
msgid "Restore"
msgstr "Restaurer"

#: plugins/nx/nx_session_manager.c:152
msgid "Start"
msgstr "Démarrer"

#: plugins/nx/nx_session_manager.c:158
msgid "Terminate"
msgstr "Terminer"

#: plugins/nx/nx_session_manager.c:190
msgid "Display"
msgstr "Afficher"

#: plugins/nx/nx_session_manager.c:197
msgid "Status"
msgstr "Statut"

#: plugins/vnc/vnc_plugin.h:41
msgid "Remmina VNC Plugin"
msgstr "Greffon VNC pour Remmina"

#: plugins/vnc/vnc_plugin.h:46
msgid "Remmina VNC listener Plugin"
msgstr "Greffon VNC en mode écoute pour Remmina"

#: plugins/vnc/vnc_plugin.c:734
msgid "Enter VNC password"
msgstr "Mot de passe VNC"

#: plugins/vnc/vnc_plugin.c:787
msgid "Enter VNC authentication credentials"
msgstr "Entrez vos paramètres d’authentification VNC"

#: plugins/vnc/vnc_plugin.c:890
msgid "Unable to connect to VNC server"
msgstr "Impossible de se connecter au serveur VNC"

#: plugins/vnc/vnc_plugin.c:891
#, c-format
msgid "Couldn’t convert '%s' to host address"
msgstr "Impossible de convertir « %s » en adresse d’hôte"

#: plugins/vnc/vnc_plugin.c:892
#, c-format
msgid "VNC connection failed: %s"
msgstr "La connexion VNC a échoué : %s"

#: plugins/vnc/vnc_plugin.c:893
msgid "Your connection has been rejected."
msgstr "La connexion a été rejetée."

#: plugins/vnc/vnc_plugin.c:919
#, c-format
msgid "The VNC server requested an unknown authentication method. %s"
msgstr "Le serveur VNC a demandé une methode d'authentification inconnue. %s"

#: plugins/vnc/vnc_plugin.c:921
msgid "Please retry after turning on encryption for this profile."
msgstr "Veuillez réessayer après activation du chiffrement pour ce profil."

#: plugins/vnc/vnc_plugin.c:1803
msgid "256 colors (8 bpp)"
msgstr "256 couleurs (8 bpp)"

#: plugins/vnc/vnc_plugin.c:1804
msgid "High color (16 bpp)"
msgstr "Haute couleur (16 bpp)"

#: plugins/vnc/vnc_plugin.c:1805
msgid "True color (32 bpp)"
msgstr "Vraie couleur (32 bpp)"

#: plugins/vnc/vnc_plugin.c:1831
msgid "Repeater"
msgstr "Répéteur"

#: plugins/vnc/vnc_plugin.c:1834 plugins/vnc/vnc_plugin.c:1854
msgid "Color depth"
msgstr "Profondeur de couleur"

#: plugins/vnc/vnc_plugin.c:1851
msgid "Listen on port"
msgstr "Écouter sur le port"

#: plugins/vnc/vnc_plugin.c:1871
msgid "Show remote cursor"
msgstr "Afficher le curseur distant"

#: plugins/vnc/vnc_plugin.c:1872 plugins/vnc/vnc_plugin.c:1887
#: plugins/spice/spice_plugin.c:460 plugins/spice/spice_plugin.c:469
msgid "View only"
msgstr "Visualisation uniquement"

#: plugins/vnc/vnc_plugin.c:1875 plugins/vnc/vnc_plugin.c:1888
msgid "Disable server input"
msgstr "Désactiver les entrées du serveur"

#: plugins/vnc/vnc_plugin.c:1890
msgid "Open Chat…"
msgstr "Ouvrir une discussion…"

#: plugins/www/www_config.h:43
msgid "Remmina web-browser plugin"
msgstr "Greffon navigateur Web pour Remmina"

#: plugins/www/www_plugin.c:97
msgid "File downloaded"
msgstr "Fichier téléchargé"

#: plugins/www/www_plugin.c:550
msgid "Enter WWW authentication credentials"
msgstr "Entrez vos paramètres d’authentification Web"

#: plugins/www/www_plugin.c:861
msgid "URL"
msgstr "Adresse URL"

#: plugins/www/www_plugin.c:861
msgid "http://address or https://address"
msgstr "http://adresse or https://adresse"

#: plugins/www/www_plugin.c:878
msgid "User agent"
msgstr "Agent utilisateur (User agent)"

#: plugins/www/www_plugin.c:879
msgid "Turn on Java support"
msgstr "Activer la prise en charge de Java"

#: plugins/www/www_plugin.c:880
msgid "Turn on smooth scrolling"
msgstr "Activer le défilement doux"

#: plugins/www/www_plugin.c:881
msgid "Turn on spatial navigation"
msgstr "Activer la navigation spatiale"

#: plugins/www/www_plugin.c:882
msgid "Turn on plugin support"
msgstr "Activer la prise en charge des greffons"

#: plugins/www/www_plugin.c:883
msgid "Turn on WebGL support"
msgstr "Activer la prise en charge de WebGL"

#: plugins/www/www_plugin.c:884
msgid "Turn on HTML5 audio support"
msgstr "Activer la prise en charge de l’audio HTML5"

#: plugins/www/www_plugin.c:885
msgid "Ignore TLS errors"
msgstr "Ignorer les erreurs TLS"

#: plugins/www/www_plugin.c:886
msgid "No password storage"
msgstr "Ne pas enregistrer les mots de passe"

#: plugins/www/www_plugin.c:888
msgid "Turn on Web Inspector"
msgstr "Activer l’inspecteur Web"

#: plugins/xdmcp/xdmcp_plugin.c:97
msgid "Run out of available local X display number."
msgstr "Manque de numéros d’affichage X locaux."

#: plugins/xdmcp/xdmcp_plugin.c:348
msgid "Default"
msgstr "Par défaut"

#: plugins/xdmcp/xdmcp_plugin.c:349
msgid "Grayscale"
msgstr "Niveaux de gris"

#: plugins/xdmcp/xdmcp_plugin.c:350
msgid "256 colours"
msgstr "256 couleurs (8 bits)"

#: plugins/xdmcp/xdmcp_plugin.c:351
msgid "High colour (16 bit)"
msgstr "Haute couleur (16 bits)"

#: plugins/xdmcp/xdmcp_plugin.c:352
msgid "True colour (24 bit)"
msgstr "Vraie couleur (24 bits)"

#: plugins/xdmcp/xdmcp_plugin.c:369 plugins/rdp/rdp_plugin.c:1985
msgid "Colour depth"
msgstr "Profondeur de couleur"

#: plugins/xdmcp/xdmcp_plugin.c:372
msgid "Disconnect after first session"
msgstr "Se déconnecter après la première session"

#: plugins/xdmcp/xdmcp_plugin.c:373
msgid "Listen for TCP connections"
msgstr "Écouter les connexions TCP"

#: plugins/xdmcp/xdmcp_plugin.c:391
msgid "XDMCP - X Remote Session"
msgstr "XDMCP — session X distante"

#: plugins/st/st_plugin.c:237
msgid "Terminal Emulator"
msgstr "Émulateur de terminal"

#: plugins/st/st_plugin.c:238
msgid "Command to be executed"
msgstr "Commande à exécuter"

#: plugins/st/st_plugin.c:253
msgid "Detached window"
msgstr "Fenêtre séparée"

#: plugins/st/st_plugin_config.h:43
msgid "Remmina simple terminal"
msgstr "Terminal simple de Remmina"

#: plugins/kwallet/src/kwallet_plugin_main.c:118
msgid "Secure passwords storage in KWallet"
msgstr "Stockage sécurisé des mots de passe dans KWallet"

#: plugins/exec/exec_plugin_config.h:41
msgid "Execute a command"
msgstr "Exécute une commande"

#: plugins/exec/exec_plugin.c:158
msgid "You did not set any command to be executed"
msgstr "Vous n’avez indiqué aucune commande à exécuter"

#: plugins/exec/exec_plugin.c:204
msgid ""
"Warning: Running a command synchronously may cause Remmina not to respond.\n"
"Do you really want to continue?"
msgstr ""
"Attention ! Exécuter une commande synchrone peut bloquer Remmina.\n"
"Voulez‐vous vraiment continuer ?"

#: plugins/exec/exec_plugin.c:264
msgid "Command"
msgstr "Commande"

#: plugins/exec/exec_plugin.c:265
msgid "Asynchrounous execution"
msgstr "Exécution asynchrone"

#: plugins/spice/spice_plugin_file_transfer.c:82
msgid "File Transfers"
msgstr "Transferts de fichiers"

#: plugins/spice/spice_plugin_file_transfer.c:219
msgid "Transfer error"
msgstr "Erreur de transfert"

#: plugins/spice/spice_plugin_file_transfer.c:220
#, c-format
msgid "%s: %s"
msgstr "%s : %s"

#: plugins/spice/spice_plugin_file_transfer.c:223
msgid "Transfer completed"
msgstr "Transfert effectué"

#: plugins/spice/spice_plugin_file_transfer.c:224
#, c-format
msgid "The %s file has been transferred"
msgstr "Le fichier %s a été transféré"

#: plugins/spice/spice_plugin_usb.c:51 plugins/spice/spice_plugin.c:473
msgid "Select USB devices for redirection"
msgstr "Sélectionnez les périphériques USB à rediriger"

#: plugins/spice/spice_plugin_usb.c:54
msgid "_Close"
msgstr "_Fermer"

#: plugins/spice/spice_plugin_usb.c:94
msgid "USB redirection error"
msgstr "Erreur de redirection USB"

#: plugins/spice/spice_plugin.c:239
msgid "Enter SPICE password"
msgstr "Entrez le mot de passe SPICE"

#: plugins/spice/spice_plugin.c:274
#, c-format
msgid "Disconnected from the SPICE server \"%s\"."
msgstr "Déconnecté du serveur SPICE « %s »."

#: plugins/spice/spice_plugin.c:290
msgid "TLS connection error."
msgstr "Erreur de connexion TLS."

#: plugins/spice/spice_plugin.c:296
msgid "Connection to the SPICE server dropped."
msgstr "La connexion au serveur SPICE a été interrompue."

#: plugins/spice/spice_plugin.c:438
msgid "Use TLS encryption"
msgstr "Utiliser le chiffrement TLS"

#: plugins/spice/spice_plugin.c:439
msgid "Server CA certificate"
msgstr "Certificat d’AC du serveur"

#: plugins/spice/spice_plugin.c:440 plugins/rdp/rdp_plugin.c:1986
msgid "Share folder"
msgstr "Dossier partagé"

#: plugins/spice/spice_plugin.c:457
msgid "Enable audio channel"
msgstr "Activer le canal audio"

#: plugins/spice/spice_plugin.c:458 plugins/spice/spice_plugin.c:470
msgid "Resize guest to match window size"
msgstr "Redimensionner l’invité à la taille de la fenêtre"

#: plugins/spice/spice_plugin.c:459 plugins/rdp/rdp_plugin.c:2025
msgid "Share smartcard"
msgstr "Partager la carte à puce"

#: plugins/spice/spice_plugin.c:482
msgid "SPICE - Simple Protocol for Independent Computing Environments"
msgstr "SPICE — Simple Protocol for Independent Computing Environments"

#: plugins/telepathy/telepathy_plugin.c:57
msgid "Telepathy - Desktop Sharing"
msgstr "Telepathy — partage de bureau"

#: plugins/telepathy/telepathy_channel_handler.c:237
#, c-format
msgid ""
"%s wants to share their desktop.\n"
"Do you accept?"
msgstr ""
"%s désire partager son bureau.\n"
"Acceptez‐vous son invitation ?"

#: plugins/telepathy/telepathy_channel_handler.c:240
msgid "Desktop sharing invitation"
msgstr "Invitation à partager le bureau"

#: plugins/secret/src/glibsecret_plugin.c:188
msgid "Secure password storing in the GNOME keyring"
msgstr "Stockage sécurisé des mots de passe dans le porte-clefs GNOME"

#: plugins/rdp/rdp_settings.c:200
msgid "<Auto detect>"
msgstr "<auto‐détecter>"

#: plugins/rdp/rdp_settings.c:233
msgid "<Not set>"
msgstr "<non défini>"

#: plugins/rdp/rdp_settings.c:267
msgid "<Choose a quality level to edit…>"
msgstr "<choisissez un niveau de qualité à éditer…>"

#: plugins/rdp/rdp_settings.c:418
msgid "Keyboard layout"
msgstr "Disposition du clavier"

#: plugins/rdp/rdp_settings.c:443
msgid "Use client keyboard mapping"
msgstr "Utiliser la disposition clavier du client"

#: plugins/rdp/rdp_settings.c:453
msgid "Quality settings"
msgstr "Paramètres de qualité"

#: plugins/rdp/rdp_settings.c:473
msgid "Wallpaper"
msgstr "Fond d’écran"

#: plugins/rdp/rdp_settings.c:480
msgid "Window drag"
msgstr "Glissement des fenêtres"

#: plugins/rdp/rdp_settings.c:487
msgid "Menu animation"
msgstr "Animation des menus"

#: plugins/rdp/rdp_settings.c:494
msgid "Theme"
msgstr "Thème"

#: plugins/rdp/rdp_settings.c:501
msgid "Cursor shadow"
msgstr "Ombre du curseur"

#: plugins/rdp/rdp_settings.c:508
msgid "Cursor blinking"
msgstr "Clignotement du curseur"

#: plugins/rdp/rdp_settings.c:515
msgid "Font smoothing"
msgstr "Lissage des polices de caractères"

#: plugins/rdp/rdp_settings.c:522
msgid "Composition"
msgstr "Composition"

#: plugins/rdp/rdp_settings.c:532
msgid "Remote scale factor"
msgstr "Facteur de redimensionnement distant"

#: plugins/rdp/rdp_settings.c:545
msgid "Desktop scale factor %"
msgstr "Rapport de redimensionnement du bureau (%)"

#: plugins/rdp/rdp_settings.c:556
msgid "Device scale factor %"
msgstr "Rapport de redimensionnement de l’appareil (%)"

#: plugins/rdp/rdp_settings.c:578
msgid "Desktop orientation"
msgstr "Orientation du bureau"

#: plugins/rdp/rdp_event.c:299
#, c-format
msgid "Reconnection attempt %d of %d…"
msgstr "Tentative de reconnexion %d sur %d…"

#: plugins/rdp/rdp_plugin.c:578
msgid "Enter RDP authentication credentials"
msgstr "Entrez vos paramètres d’authentification"

#: plugins/rdp/rdp_plugin.c:640
msgid "Enter RDP gateway authentication credentials"
msgstr "Entrez les paramètres d’authentification sur la passerelle RDP"

#: plugins/rdp/rdp_plugin.c:1496
#, c-format
msgid ""
"Could not access the RDP server \"%s\".\n"
"Account locked out."
msgstr ""
"L’accès au serveur RDP « %s » a échoué.\n"
"Le compte est verrouillé."

#: plugins/rdp/rdp_plugin.c:1503
#, c-format
msgid ""
"Could not access the RDP server \"%s\".\n"
"Account expired."
msgstr ""
"L’accès au serveur RDP « %s » a échoué.\n"
"Le compte a expiré."

#: plugins/rdp/rdp_plugin.c:1510
#, c-format
msgid ""
"Could not access the RDP server \"%s\".\n"
"Password expired."
msgstr ""
"L’accès au serveur RDP « %s » a échoué.\n"
"Le mot de passe a expiré."

#: plugins/rdp/rdp_plugin.c:1517
#, c-format
msgid ""
"Could not access the RDP server \"%s\".\n"
"Account disabled."
msgstr ""
"L’accès au serveur RDP « %s » a échoué.\n"
"Le compte est désactivé."

#: plugins/rdp/rdp_plugin.c:1523
#, c-format
msgid ""
"Could not access the RDP server \"%s\".\n"
"Insufficient user privileges."
msgstr ""
"L’accès au serveur RDP « %s » a échoué.\n"
"Les privilèges de l’utilisateur sont insuffisants."

#: plugins/rdp/rdp_plugin.c:1531
#, c-format
msgid ""
"Could not access the RDP server \"%s\".\n"
"Account restricted."
msgstr ""
"L’accès au serveur RDP « %s » a échoué.\n"
"Le compte est soumis à des restrictions."

#: plugins/rdp/rdp_plugin.c:1539
#, c-format
msgid ""
"Could not access the RDP server \"%s\".\n"
"Change user password before connecting."
msgstr ""
"L’accès au serveur RDP « %s » a échoué.\n"
"L’utilisateur doit changer son mot de passe pour pouvoir se connecter."

#: plugins/rdp/rdp_plugin.c:1544
#, c-format
msgid "Lost connection to the RDP server \"%s\"."
msgstr "La connexion au serveur RDP « %s » a été perdue."

#: plugins/rdp/rdp_plugin.c:1547
#, c-format
msgid "Could not find the address for the RDP server \"%s\"."
msgstr "Impossible de trouver l’adresse du serveur RDP « %s »."

#: plugins/rdp/rdp_plugin.c:1551
#, c-format
msgid ""
"Could not connect to the RDP server \"%s\" via TLS. Check that client and "
"server support a common TLS version."
msgstr ""
"Erreur lors de la connexion au serveur RDP « %s » via TLS. Veuillez vérifier "
"que client et serveur prennent en charge une version commune de TLS."

#: plugins/rdp/rdp_plugin.c:1554
#, c-format
msgid "Unable to establish a connection to the RDP server \"%s\"."
msgstr "Impossible d’établir une connexion RDP avec le serveur « %s »."

#: plugins/rdp/rdp_plugin.c:1562
#, c-format
msgid "Cannot connect to the RDP server \"%s\"."
msgstr "Connexion au serveur RDP « %s » impossible."

#: plugins/rdp/rdp_plugin.c:1565
msgid "Could not start libfreerdp-gdi."
msgstr "Impossible de démarrer libfreerdp-gdi."

#: plugins/rdp/rdp_plugin.c:1568
#, c-format
msgid ""
"You requested a H.264 GFX mode for the server \"%s\", but your libfreerdp "
"does not support H.264. Please use a non-AVC colour depth setting."
msgstr ""
"Vous avez demandé le mode d’affichage graphique H.264 pour le serveur "
"« %s », mais votre version de la bibliothèque libfreerdp ne le prend pas en "
"charge. Veuillez sélectionner un mode de profondeur de couleur autre qu’AVC."

#: plugins/rdp/rdp_plugin.c:1575
#, c-format
msgid "The \"%s\" server refused the connection."
msgstr "Le serveur « %s » a refusé la connexion."

#: plugins/rdp/rdp_plugin.c:1580
#, c-format
msgid ""
"The Remote Desktop Gateway \"%s\" denied the user \"%s\\%s\" access due to "
"policy."
msgstr ""
"La passerelle de bureau à distance « %s » a refusé l’accès à l’utilisateur "
"« %s\\%s » en raison de sa politique de sécurité."

#: plugins/rdp/rdp_plugin.c:1590
#, c-format
msgid "Cannot connect to the \"%s\" RDP server."
msgstr "Connexion au serveur RDP « %s » impossible."

#: plugins/rdp/rdp_plugin.c:1907
msgid "GFX AVC444 (32 bpp)"
msgstr "GFX AVC 4:4:4 (32 bpp)"

#: plugins/rdp/rdp_plugin.c:1908
msgid "GFX AVC420 (32 bpp)"
msgstr "GFX AVC 4:2:0 (32 bpp)"

#: plugins/rdp/rdp_plugin.c:1909
msgid "GFX RFX (32 bpp)"
msgstr "GFX RFX (32 bpp)"

#: plugins/rdp/rdp_plugin.c:1910
msgid "RemoteFX (32 bpp)"
msgstr "RemoteFX (32 bpp)"

#: plugins/rdp/rdp_plugin.c:1911
msgid "True colour (32 bpp)"
msgstr "Vraie couleur (32 bpp)"

#: plugins/rdp/rdp_plugin.c:1912
msgid "True colour (24 bpp)"
msgstr "Vraie couleur (24 bpp)"

#: plugins/rdp/rdp_plugin.c:1913
msgid "High colour (16 bpp)"
msgstr "Haute couleur (16 bpp)"

#: plugins/rdp/rdp_plugin.c:1914
msgid "High colour (15 bpp)"
msgstr "Haute couleur (15 bpp)"

#: plugins/rdp/rdp_plugin.c:1915
msgid "256 colours (8 bpp)"
msgstr "256 couleurs (8 bpp)"

#: plugins/rdp/rdp_plugin.c:1932 data/ui/remmina_preferences.glade:658
msgid "Off"
msgstr "Désactivé"

#: plugins/rdp/rdp_plugin.c:1934
msgid "Local - low quality"
msgstr "Local — basse qualité"

#: plugins/rdp/rdp_plugin.c:1935
msgid "Local - medium quality"
msgstr "Local — qualité moyenne"

#: plugins/rdp/rdp_plugin.c:1936
msgid "Local - high quality"
msgstr "Local — haute qualité"

#: plugins/rdp/rdp_plugin.c:1944
msgid "Negotiate"
msgstr "Négocier"

#: plugins/rdp/rdp_plugin.c:1960
msgid "2600 (Windows XP),7601 (Windows Vista/7),9600 (Windows 8 and newer)"
msgstr ""
"2600 (Windows XP), 7601 (Windows Vista et 7), 9600 (Windows 8 et supérieur)"

#: plugins/rdp/rdp_plugin.c:1963
msgid ""
"Used i.a. by Terminal services in SmartCard channel to distinguish client "
"capabilities:\n"
"  • < 4034: Windows XP base smartcard functions\n"
"  • 4034-7064: Windows Vista/7: SCardReadCache(), SCardWriteCache(),\n"
"    SCardGetTransmitCount()\n"
"  • >= 7065: Windows 8 and newer: SCardGetReaderIcon(), "
"SCardGetDeviceTypeId()"
msgstr ""
"Utilisé entre autres par Terminal services dans le canal SmartCard afin de "
"distinguer les capacités du client :\n"
"  • jusqu’à 4033 : fonctions pour cartes à puce pour Windows XP ;\n"
"  • de 4034 à 7064 : Windows Vista et 7 : SCardReadCache(), "
"SCardWriteCache() et SCardGetTransmitCount() ;\n"
"  • à partir de 7065 : Windows 8 et supérieurs : SCardGetReaderIcon() ey "
"SCardGetDeviceTypeId()."

#: plugins/rdp/rdp_plugin.c:2002
msgid "Sound"
msgstr "Son"

#: plugins/rdp/rdp_plugin.c:2003 data/ui/remmina_preferences.glade:1602
msgid "Security"
msgstr "Sécurité"

#: plugins/rdp/rdp_plugin.c:2004
msgid "Gateway transport type"
msgstr "Type de transport de la passerelle"

#: plugins/rdp/rdp_plugin.c:2005
msgid "Remote Desktop Gateway server"
msgstr "Passerelle d’accès bureau à distance"

#: plugins/rdp/rdp_plugin.c:2006
msgid "Remote Desktop Gateway username"
msgstr "Nom d’utilisateur sur la passerelle RDP"

#: plugins/rdp/rdp_plugin.c:2007
msgid "Remote Desktop Gateway password"
msgstr "Mot de passe sur la passerelle RDP"

#: plugins/rdp/rdp_plugin.c:2008
msgid "Remote Desktop Gateway domain"
msgstr "Domaine de la passerelle RDP"

#: plugins/rdp/rdp_plugin.c:2009
msgid "Client name"
msgstr "Nom du client"

#: plugins/rdp/rdp_plugin.c:2010
msgid "Client build"
msgstr "Build du client"

#: plugins/rdp/rdp_plugin.c:2013
msgid "Load balance info"
msgstr "Info d’équilibrage de charge"

#: plugins/rdp/rdp_plugin.c:2014
msgid "Override printer drivers"
msgstr "Remplacer les pilotes d’imprimante"

#: plugins/rdp/rdp_plugin.c:2014
msgid ""
"\"Samsung_CLX-3300_Series\":\"Samsung CLX-3300 Series PS\";\"Canon MF410\":"
"\"Canon MF410 Series UFR II\""
msgstr ""
"Nom complet du pilote d’impression, p. ex. « Samsung CLX-3300 Series PS »"

#: plugins/rdp/rdp_plugin.c:2015
msgid "Local serial name"
msgstr "Nom du port série local"

#: plugins/rdp/rdp_plugin.c:2015
msgid "COM1, COM2, etc."
msgstr "COM1, COM2, etc."

#: plugins/rdp/rdp_plugin.c:2016
msgid "Local serial driver"
msgstr "Pilote du port série local"

#: plugins/rdp/rdp_plugin.c:2016
msgid "Serial"
msgstr "Série"

#: plugins/rdp/rdp_plugin.c:2017
msgid "Local serial path"
msgstr "Chemin d’accès du port série local"

#: plugins/rdp/rdp_plugin.c:2017
msgid "/dev/ttyS0, /dev/ttyS1, etc."
msgstr "/dev/ttyS0, /dev/ttyS1, etc."

#: plugins/rdp/rdp_plugin.c:2018
msgid "Local parallel name"
msgstr "Nom du port parallèle local"

#: plugins/rdp/rdp_plugin.c:2019
msgid "Local parallel device"
msgstr "Périphérique du port parallèle local"

#: plugins/rdp/rdp_plugin.c:2020
msgid "Smartcard name"
msgstr "Nom de la carte à puce"

#: plugins/rdp/rdp_plugin.c:2021
msgid "Share printers"
msgstr "Partager les imprimantes"

#: plugins/rdp/rdp_plugin.c:2022
msgid "Share serial ports"
msgstr "Partager les ports série"

#: plugins/rdp/rdp_plugin.c:2023
msgid "(SELinux) permissive mode for serial ports"
msgstr "Mode permissif (SELinux) pour les ports série"

#: plugins/rdp/rdp_plugin.c:2024
msgid "Share parallel ports"
msgstr "Partager les ports parallèles"

#: plugins/rdp/rdp_plugin.c:2026
msgid "Redirect local microphone"
msgstr "Rediriger le microphone local"

#: plugins/rdp/rdp_plugin.c:2027
msgid "Turn off clipboard sync"
msgstr "Désactiver la synchro du presse‐papiers"

#: plugins/rdp/rdp_plugin.c:2028
msgid "Ignore certificate"
msgstr "Ignorer le certificat"

#: plugins/rdp/rdp_plugin.c:2029
msgid "Use the old license workflow"
msgstr "Utiliser l’ancienne attribution de licence"

#: plugins/rdp/rdp_plugin.c:2029
msgid "It disables CAL and hwId is set to 0"
msgstr "Ceci désactive la licence d’accès client (CAL) et hwId est à 0"

#: plugins/rdp/rdp_plugin.c:2030
msgid "Turn off password storing"
msgstr "Désactiver l’enregistrement des mots de passe"

#: plugins/rdp/rdp_plugin.c:2031
msgid "Attach to console (2003/2003 R2)"
msgstr "Attacher à la console (Windows 2003 / 2003 R2)"

#: plugins/rdp/rdp_plugin.c:2032
msgid "Turn off fast-path"
msgstr "Désactiver le mode fast‐path"

#: plugins/rdp/rdp_plugin.c:2033
msgid "Server detection using Remote Desktop Gateway"
msgstr "Détection du serveur par la passerelle RDP"

#: plugins/rdp/rdp_plugin.c:2035
msgid "Use system proxy settings"
msgstr "Utiliser les paramètres Proxy du système"

#: plugins/rdp/rdp_plugin.c:2037
msgid "Turn off automatic reconnection"
msgstr "Désactiver la reconnexion automatique"

#: plugins/rdp/rdp_plugin.c:2038
msgid "Relax order checks"
msgstr "Assouplir les vérifications des ordres"

#: plugins/rdp/rdp_plugin.c:2039
msgid "Glyph cache"
msgstr "Cache des glyphes"

#: plugins/rdp/rdp_plugin.c:2063
msgid "RDP - Remote Desktop Protocol"
msgstr "RDP — Remote Desktop Protocol"

#: plugins/rdp/rdp_plugin.c:2086
msgid "RDP - RDP File Handler"
msgstr "RDP — gestionnaire de fichiers RDP"

#: plugins/rdp/rdp_plugin.c:2101
msgid "RDP - Preferences"
msgstr "RDP — Préférences"

#: plugins/rdp/rdp_plugin.c:2154
msgid "Export connection in Windows .rdp file format"
msgstr "Exporter la connexion au format Windows .rdp"

#: data/ui/remmina_mpc.glade:14
msgid "<span weight='bold' size='larger'>Multi Password Changer</span>"
msgstr ""
"<span weight='bold' size='larger'>Modificateur de mots de passe multiples</"
"span>"

#: data/ui/remmina_mpc.glade:32
msgid "Change"
msgstr "Changer"

#: data/ui/remmina_mpc.glade:201
msgid "Selection criteria"
msgstr "Critère de sélection"

#: data/ui/remmina_mpc.glade:261
msgid "Confirm password"
msgstr "Confirmez le mot de passe"

#: data/ui/remmina_mpc.glade:294
msgid "Set new password"
msgstr "Nouveau mot de passe"

#. A column table with multiple check-boxes
#: data/ui/remmina_mpc.glade:331
msgctxt "Multi password changer"
msgid "Select"
msgstr "Sélectionner"

#: data/ui/remmina_mpc.glade:343
msgctxt "Multi password changer table"
msgid "Name"
msgstr "Nom"

#: data/ui/remmina_mpc.glade:354
msgctxt "Multi password changer table"
msgid "Group"
msgstr "Groupe"

#: data/ui/remmina_mpc.glade:365
msgctxt "Multi password changer table"
msgid "Domain\\Username"
msgstr "Domaine\\Nom d’utilisateur"

#: data/ui/remmina_main.glade:74
msgid "New connection profile"
msgstr "Nouveau profil de connexion"

#: data/ui/remmina_main.glade:86
msgid "Show search bar"
msgstr "Afficher la barre de recherche"

#: data/ui/remmina_main.glade:125
msgid "Actions"
msgstr "Actions"

#: data/ui/remmina_main.glade:139
msgid "Toggle view"
msgstr "Basculer l’affichage"

#: data/ui/remmina_main.glade:187
msgid "Search string or server name/IP address for “Quick Connect”"
msgstr ""
"Chaîne de caractères de recherche d’un nom ou d’une adresse IP d’un serveur "
"pour une « connexion rapide »"

#: data/ui/remmina_main.glade:191 data/ui/remmina_main.glade:193
msgid "Server name or IP address"
msgstr "Nom ou adresse IP du serveur"

#: data/ui/remmina_main.glade:192 data/ui/remmina_main.glade:194
#: data/ui/remmina_preferences.glade:214
msgid "Clear"
msgstr "Effacer"

#: data/ui/remmina_main.glade:277
msgid "Edit"
msgstr "Modifier"

#: data/ui/remmina_main.glade:307
msgid "Collapse all"
msgstr "Tout replier"

#: data/ui/remmina_main.glade:317
msgid "Expand all"
msgstr "Tout déplier"

#: data/ui/remmina_main.glade:354
msgid "Multi password changer"
msgstr "Modificateur de mots de passe multiples"

#: data/ui/remmina_main.glade:364
msgid "Debugging"
msgstr "Débogage"

#: data/ui/remmina_main.glade:384
msgid "Export"
msgstr "Exporter"

#: data/ui/remmina_main.glade:394
msgid "News"
msgstr "Nouvelles"

#: data/ui/remmina_main.glade:404
msgid "Set as default remote desktop client"
msgstr "Définir comme client de bureau à distance par défaut"

#: data/ui/remmina_main.glade:431
msgid "Homepage"
msgstr "Site Web de Remmina"

#: data/ui/remmina_main.glade:441
msgid "Donations"
msgstr "Faire un don"

#: data/ui/remmina_main.glade:451
msgid "Wiki"
msgstr "Wiki"

#. Remmina community website
#: data/ui/remmina_main.glade:461
msgid "Online Community"
msgstr "Communauté en ligne"

#: data/ui/remmina_main.glade:485 data/ui/remmina_about.glade:30
msgid "About"
msgstr "À propos"

#: data/ui/remmina_main.glade:579
msgid "Plugin"
msgstr "Greffon"

#: data/ui/remmina_main.glade:593
msgid "Last used"
msgstr "Dernière utilisation"

#: data/ui/remmina_key_chooser.glade:14 data/ui/remmina_key_chooser.glade:15
msgid "_Remove"
msgstr "_Retirer"

#: data/ui/remmina_key_chooser.glade:23
msgid "Choose a new key"
msgstr "Choisir une nouvelle touche"

#: data/ui/remmina_key_chooser.glade:38 data/ui/remmina_key_chooser.glade:53
#: data/ui/remmina_spinner.glade:29
msgid "button"
msgstr "bouton"

#: data/ui/remmina_key_chooser.glade:82
msgid "Please press the new key…"
msgstr "Veuillez appuyer sur la nouvelle touche…"

#: data/ui/remmina_unlock.glade:60
msgid "Unlock"
msgstr "Déverrouiller"

#: data/ui/remmina_unlock.glade:94
msgid "Unlock Remmina"
msgstr "Déverrouiller Remmina"

#: data/ui/remmina_unlock.glade:128
msgid "Master password secret key"
msgstr "Clef secrète du mot de passe principal"

#: data/ui/remmina_snap_info_dialog.glade:46
msgid ""
"It seems that Remmina is running on your system as a SNAP package. To enable "
"access to some important features, like password saving in your keyring and "
"RDP printer sharing, please open your software center and give the "
"appropriate permissions to Remmina. As an alternative you can enter the "
"following commands in a terminal window:"
msgstr ""
"La version de Remmina en cours d’exécution semble provenir d’un paquet Snap. "
"Afin de permettre l’accès à certaines fonctionnalités importantes, comme la "
"sauvegarde des mots de passe ou le partage d’imprimantes via le protocole "
"RDP, veuillez lancer votre gestionnaire de logiciels et donner à Remmina les "
"permissions adéquates. Vous pouvez également le faire en tapant les "
"commandes suivantes dans un terminal :"

#: data/ui/remmina_snap_info_dialog.glade:82
msgid "Do not show this message again"
msgstr "Ne plus réafficher ce message"

#: data/ui/remmina_spinner.glade:54
msgid "Please wait…"
msgstr "Veuillez patienter…"

#: data/ui/remmina_string_list.glade:14 data/ui/remmina_string_list.glade:158
msgid "Add"
msgstr "Ajouter"

#: data/ui/remmina_string_list.glade:20 data/ui/remmina_string_list.glade:137
msgid "Remove"
msgstr "Retirer"

#: data/ui/remmina_string_list.glade:26 data/ui/remmina_string_list.glade:116
msgid "Move up"
msgstr "Déplacer vers le haut"

#: data/ui/remmina_string_list.glade:32 data/ui/remmina_string_list.glade:95
msgid "Move down"
msgstr "Déplacer vers le bas"

#: data/ui/remmina_news.glade:108
msgid ""
"Send <b><a href=\"https://remmina.gitlab.io/remminadoc.gitlab.io/"
"remmina__stats_8c.html#details\" title=\"Remmina usage statistics"
"\">anonymous</a></b> statistics to remmina.org"
msgstr ""
"Envoyer des statistiques <b><a href=\"https://remmina.gitlab.io/remminadoc."
"gitlab.io/remmina__stats_8c.html#details\" title=\"Statistiques "
"d’utilisation de Remmina\">anonymisées</a></b> à remmina.org"

#: data/ui/remmina_news.glade:133
msgid "Make Remmina the default Remote Desktop Client"
msgstr "Définir Remmina comme client de bureau à distance par défaut"

#: data/ui/remmina_news.glade:142
msgid "Apply"
msgstr "Appliquer"

#: data/ui/remmina_news.glade:166
msgid "<big>Important settings</big>"
msgstr "<big>Paramètres importants</big>"

#: data/ui/remmina_news.glade:192
msgid ""
"<span>\n"
"<b>You are great for using copylefted libre software, <a href=\"https://"
"remmina.org/donations/\" title=\"Awesome Remmina donations\">throw in a "
"donation</a>, to make us happy, and further make the program better.</b>\n"
"</span>\n"
msgstr ""
"<span>\n"
"<b>Vous avez la clairvoyance d’utiliser un logiciel libre, envisagez donc de "
"<a href=\"https://remmina.org/donations/\" title=\"Dons fantastiques faits à "
"Remmina\">faire un don</a> afin de nous gratifier et de rendre le logiciel "
"encore meilleur.</b>\n"
"</span>\n"

#: data/ui/remmina_news.glade:212
msgid "<big>Contribute</big>"
msgstr "<big>Contribuer</big>"

#: data/ui/remmina_about.glade:40
msgid "Website"
msgstr "Site Web"

#: data/ui/remmina_preferences.glade:41
msgid "Remmina Preferences"
msgstr "Préférences de Remmina"

#: data/ui/remmina_preferences.glade:99
msgid "Double-click action"
msgstr "Action du double‐clic"

#: data/ui/remmina_preferences.glade:113
msgid "Open connection"
msgstr "Ouvrir la connexion"

#: data/ui/remmina_preferences.glade:114
msgid "Edit settings"
msgstr "Modifier les paramètres"

#: data/ui/remmina_preferences.glade:130
msgid "Scaling quality"
msgstr "Qualité du redimensionnement"

#: data/ui/remmina_preferences.glade:144
msgid "Nearest"
msgstr "interpolation au plus proche voisin"

#: data/ui/remmina_preferences.glade:145
msgid "Tiles"
msgstr "interpolation par carreaux"

#: data/ui/remmina_preferences.glade:146
msgid "Bilinear"
msgstr "interpolation bilinéaire"

#: data/ui/remmina_preferences.glade:147
msgid "Hyper"
msgstr "hyper‐interpolation"

#: data/ui/remmina_preferences.glade:163
msgid "Step size for auto scroll"
msgstr "Taille des pas du défilement automatique"

#: data/ui/remmina_preferences.glade:191
msgid "Maximal amount of recent items"
msgstr "Nombre maximum d’éléments récents"

#: data/ui/remmina_preferences.glade:280
msgid "Screenshot folder"
msgstr "Dossier des captures d’écran"

#: data/ui/remmina_preferences.glade:292
msgid "Choose a folder to save screenshots from Remmina in."
msgstr ""
"Choisissez un dossier dans lequel enregistrer les captures d’écran de "
"Remmina."

#: data/ui/remmina_preferences.glade:295
msgid "Select a folder"
msgstr "Sélectionner un dossier"

#: data/ui/remmina_preferences.glade:305
msgid "Screen resolutions"
msgstr "Définitions d’affichage"

#: data/ui/remmina_preferences.glade:326
msgid "Screenshot filename"
msgstr "Nom de fichier de la capture d’écran"

#: data/ui/remmina_preferences.glade:338
msgid ""
"%p Profile name\n"
"%h Server name/IP\n"
"%Y Year, %m Month, %d Day, %H Hour, %M Minute, %S Seconds (UTC time)\n"
msgstr ""
"%p : nom du profil ;\n"
"%h : nom d’hôte ou adresse IP du serveur ;\n"
"%Y : année, %m : mois, %d : jour, %H : heure, %M : minutes, %S : secondes "
"(temps universel).\n"

#: data/ui/remmina_preferences.glade:356
msgid ""
"The folder where connection profiles are saved, it defaults to the "
"XDG_USER_DATA"
msgstr ""
"Répertoire dans lequel les données des connexions sont sauvegardées, il est "
"défini par défaut par la variable d’environnement XDG_USER_DATA"

#. The folder where profiles are saved
#: data/ui/remmina_preferences.glade:361
msgid "Remmina data folder"
msgstr "Répertoire de données de Remmina"

#: data/ui/remmina_preferences.glade:388
msgid "Remember last view mode for each connection"
msgstr "Mémoriser le précédent mode de visualisation de chaque connexion"

#: data/ui/remmina_preferences.glade:392
msgid "Remember last view mode"
msgstr "Se rappeler du précédent mode d’affichage"

#: data/ui/remmina_preferences.glade:418
msgid "Send periodic usage statistics to Remmina developers"
msgstr ""
"Envoyer périodiquement des statistiques d’utilisation aux développeurs de "
"Remmina"

#: data/ui/remmina_preferences.glade:422
msgid "Send statistics to remmina.org"
msgstr "Envoyer des données statistiques au site remmina.org"

#: data/ui/remmina_preferences.glade:462
msgid "Only save generated screenshots, don't copy them to clipboard."
msgstr ""
"Sauvegarder les captures d’écran générées, mais ne pas les copier dans le "
"presse‑papiers."

#: data/ui/remmina_preferences.glade:467
msgid "Prevent screenshots from entering clipboard"
msgstr "Empêcher la copie des captures d’écran dans le presse‑papiers"

#: data/ui/remmina_preferences.glade:479
msgid ""
"Set a custom filename for your Remmina connection profiles, using a "
"formatting string."
msgstr ""
"Personnalisez la nomenclature des fichiers des profils de connexion de "
"Remmina à l’aide d’une chaîne de formatage."

#: data/ui/remmina_preferences.glade:483
msgid "Profile filename template"
msgstr "Nomenclature des noms des fichiers de profil"

#: data/ui/remmina_preferences.glade:495
msgid ""
"%G Group name (slash will be converted to - automatically)\n"
"%P Protocol name\n"
"%N Connection name\n"
"%h Hostname/IP\n"
"\n"
"\n"
msgstr ""
"%G : nom de groupe (les obliques « / » seront automatiquement convertis en "
"tirets « - ») ;\n"
"%P : nom du protocole ;\n"
"%N : nom de la connexion ;\n"
"%h : nom d’hôte ou adresse IP.\n"
"\n"
"\n"

#: data/ui/remmina_preferences.glade:504
msgid "%G_%P_%N_%h"
msgstr "%G_%P_%N_%h"

#: data/ui/remmina_preferences.glade:518
msgid "Options"
msgstr "Options"

#: data/ui/remmina_preferences.glade:532
msgid "Always show tabs"
msgstr "Toujours afficher les onglets"

#: data/ui/remmina_preferences.glade:549
msgid "Hide the toolbar shown in the tabbed interface"
msgstr "Masquer la barre d’outils si des onglets sont utilisés"

#: data/ui/remmina_preferences.glade:570
msgid "Default view mode"
msgstr "Mode d’affichage par défaut"

#: data/ui/remmina_preferences.glade:584
msgid "Automatic"
msgstr "automatique"

#: data/ui/remmina_preferences.glade:585
msgid "Scrolled window"
msgstr "fenêtre avec barres de défilement"

#: data/ui/remmina_preferences.glade:587
msgid "Viewport fullscreen"
msgstr "vue en plein écran"

#: data/ui/remmina_preferences.glade:603
msgid "Tabbed interface"
msgstr "Interface avec onglets"

#: data/ui/remmina_preferences.glade:618
msgid "Tab by groups"
msgstr "onglets par groupe"

#: data/ui/remmina_preferences.glade:619
msgid "Tab by protocols"
msgstr "onglets par protocole"

#: data/ui/remmina_preferences.glade:620
msgid "Tab all connections"
msgstr "onglet pour chaque connexion"

#: data/ui/remmina_preferences.glade:621
msgid "No tabs"
msgstr "Sans onglets"

#: data/ui/remmina_preferences.glade:632
msgid "Fullscreen on the same screen as the connection window"
msgstr ""
"Afficher en plein écran sur le même écran que celui de la fenêtre de "
"connexion"

#: data/ui/remmina_preferences.glade:656
msgid "Peeking"
msgstr "furtif"

#: data/ui/remmina_preferences.glade:657
msgid "Hidden"
msgstr "masqué"

#: data/ui/remmina_preferences.glade:673
msgid "Fullscreen toolbar visibility"
msgstr "Affichage de la barre d’outils"

#: data/ui/remmina_preferences.glade:683
msgid "Hide the search bar shown in the main window"
msgstr "Masquer la barre de recherche dans la fenêtre principale"

#: data/ui/remmina_preferences.glade:707
msgid "Appearance"
msgstr "Apparence"

#: data/ui/remmina_preferences.glade:722
msgid "Show new connection on top of the menu"
msgstr "Afficher « Nouvelle connexion » en tête du menu"

#: data/ui/remmina_preferences.glade:740
msgid "Hide total count shown in the group menu"
msgstr "Masquer le nombre d’éléments des groupes"

#: data/ui/remmina_preferences.glade:757
msgid "No tray icon"
msgstr "Désactiver l’icône en zone de notification"

#: data/ui/remmina_preferences.glade:775
msgid "Start in tray upon user login"
msgstr ""
"Démarrer Remmina en zone de notification à l’ouverture de la session de "
"l’utilisateur"

#: data/ui/remmina_preferences.glade:793
msgid "Dark tray icon"
msgstr "Icône de notification sombre"

#: data/ui/remmina_preferences.glade:797
msgid "Improves contrast if you have a light panel."
msgstr "Améliore le contraste en cas de zone de notification claire."

#: data/ui/remmina_preferences.glade:818
msgid "Applet"
msgstr "Appliquette"

#: data/ui/remmina_preferences.glade:839
msgid "Host key"
msgstr "Touche hôte"

#: data/ui/remmina_preferences.glade:870
msgid "Show/hide fullscreen"
msgstr "Afficher/masquer le plein écran"

#: data/ui/remmina_preferences.glade:900
msgid "Auto-fit window"
msgstr "Ajustement automatique de la taille de la fenêtre"

#: data/ui/remmina_preferences.glade:973
msgid "Apply/remove scaling"
msgstr "(Dés)activer le redimensionnement"

#: data/ui/remmina_preferences.glade:1003
msgid "Grab keyboard"
msgstr "Capturer les entrées clavier"

#: data/ui/remmina_preferences.glade:1094
msgid "Show/hide toolbar"
msgstr "Commuter l’affichage de la barre d’outils"

#: data/ui/remmina_preferences.glade:1156
#: data/ui/remmina_preferences.glade:1166
msgid "View-only mode"
msgstr "Mode lecture seule"

#: data/ui/remmina_preferences.glade:1190
msgid "Keyboard"
msgstr "Clavier"

#: data/ui/remmina_preferences.glade:1209
msgid "Local SSH port"
msgstr "Port SSH local"

#: data/ui/remmina_preferences.glade:1233
msgid "Parse ~/.ssh/config"
msgstr "Analyser le fichier ~/.ssh/config"

#: data/ui/remmina_preferences.glade:1257
msgid "SSH_LOG_NOLOG"
msgstr "SSH_LOG_NOLOG"

#: data/ui/remmina_preferences.glade:1258
msgid "SSH_LOG_RARE"
msgstr "SSH_LOG_RARE"

#: data/ui/remmina_preferences.glade:1259
msgid "SSH_LOG_ENTRY"
msgstr "SSH_LOG_ENTRY"

#: data/ui/remmina_preferences.glade:1260
msgid "SSH_LOG_PACKET"
msgstr "SSH_LOG_PACKET"

#: data/ui/remmina_preferences.glade:1261
msgid "SSH_LOG_FUNCTIONS"
msgstr "SSH_LOG_FUNCTIONS"

#: data/ui/remmina_preferences.glade:1277
msgid "SSH log level"
msgstr "Niveau de verbosité de SSH"

#. http://man7.org/linux/man-pages/man7/tcp.7.html
#: data/ui/remmina_preferences.glade:1344
msgid "Seconds of connection idleness before TCP keepalive probes are sent."
msgstr ""
"Durée d’inactivité (en secondes) avant que TCP ne commence à envoyer des "
"paquets keepalive pour maintenir la session."

#. http://man7.org/linux/man-pages/man7/tcp.7.html
#: data/ui/remmina_preferences.glade:1360
msgid "Seconds between each keepalive probe."
msgstr ""
"Temps (en secondes) entre deux envois de paquets de maintien de la session "
"TCP."

#. http://man7.org/linux/man-pages/man7/tcp.7.html
#: data/ui/remmina_preferences.glade:1376
msgid ""
"Number of keepalive probes sent via TCP connection before it is dropped."
msgstr ""
"Nombre maximum de paquets de maintien de la session TCP (keepalive probes) "
"avant abandon."

#. http://man7.org/linux/man-pages/man7/tcp.7.html
#: data/ui/remmina_preferences.glade:1392
msgid ""
"Amount of milliseconds to attempt acknowledging data before closing the "
"corresponding TCP connection forcibly."
msgstr ""
"Durée maximum en millisecondes durant laquelle des données transmises "
"peuvent demeurer non acquittées avant que TCP ne ferme la connexion associée."

#: data/ui/remmina_preferences.glade:1413
msgid "SSH options"
msgstr "Options SSH"

#: data/ui/remmina_preferences.glade:1435
msgid "Master password"
msgstr "Mot de passe principal"

#: data/ui/remmina_preferences.glade:1450
#: data/ui/remmina_preferences.glade:1466
msgid "Use secret key authentication for some widgets"
msgstr "Utiliser une clef d’authentification avec certains widgets"

#: data/ui/remmina_preferences.glade:1472
msgid "Use master password"
msgstr "Utiliser un mot de passe principal"

#: data/ui/remmina_preferences.glade:1485
msgid "Automatic lock interval"
msgstr "Délai avant verrouillage automatique"

#: data/ui/remmina_preferences.glade:1496
msgid "Master password validity in seconds"
msgstr "Validité du mot de passe principal en secondes"

#: data/ui/remmina_preferences.glade:1516
msgid "File encryption"
msgstr "Chiffrement des fichiers"

#: data/ui/remmina_preferences.glade:1546
msgid "Repeat the password"
msgstr "Tapez à nouveau le mot de passe"

#: data/ui/remmina_preferences.glade:1623
msgid "Terminal font"
msgstr "Police de caractères du terminal"

#: data/ui/remmina_preferences.glade:1636
msgid "Scrollback lines"
msgstr "Nombre de lignes d’historique"

#: data/ui/remmina_preferences.glade:1702
msgid "Shortcut for copying to clipboard"
msgstr "Raccourci clavier pour copier dans le presse‑papiers"

#: data/ui/remmina_preferences.glade:1715
msgid "Shortcut for pasting from clipboard"
msgstr "Raccourci clavier pour coller le contenu du presse‑papiers"

#: data/ui/remmina_preferences.glade:1728
msgid "Select all shortcuts"
msgstr "Sélectionner tous les raccourcis"

#: data/ui/remmina_preferences.glade:1742
#: data/ui/remmina_preferences.glade:1760
#: data/ui/remmina_preferences.glade:1778
msgid "(Host key +)"
msgstr "(touche hôte +)"

#: data/ui/remmina_preferences.glade:1795
#: data/ui/remmina_preferences.glade:1809
msgid "Foreground colour"
msgstr "Couleur de premier plan"

#: data/ui/remmina_preferences.glade:1823
#: data/ui/remmina_preferences.glade:1890
msgid "Background colour"
msgstr "Couleur de fond"

#: data/ui/remmina_preferences.glade:1836
#: data/ui/remmina_preferences.glade:1905
msgid "Cursor colour"
msgstr "Couleur du curseur"

#: data/ui/remmina_preferences.glade:1849
msgid "Normal colours"
msgstr "Couleurs normales"

#: data/ui/remmina_preferences.glade:1862
msgid "Bright colours"
msgstr "Couleurs claires"

#: data/ui/remmina_preferences.glade:1876
msgid "Load colour theme"
msgstr "Charger un jeu de couleurs"

#: data/ui/remmina_preferences.glade:1917
msgid ""
"Choose a colour scheme file. Usually available in /usr/share/remmina/theme. "
"https://github.com/mbadolato/iTerm2-Color-Schemes has more details."
msgstr ""
"Veuillez choisir un fichier de thème de couleurs. Les thèmes préinstallés "
"sont en général dans /usr/share/remmina/theme (voir https://github.com/"
"mbadolato/iTerm2-Color-Schemes)."

#: data/ui/remmina_preferences.glade:1920
msgid "Pick a terminal colouring file"
msgstr "Choisissez un fichier de coloration du terminal"

#: data/ui/remmina_preferences.glade:1934
msgid "Pick a black colour"
msgstr "Choisissez une couleur pour le noir"

#: data/ui/remmina_preferences.glade:1946
msgid "Pick a red colour"
msgstr "Choisissez une couleur pour le rouge"

#: data/ui/remmina_preferences.glade:1958
msgid "Pick a green colour"
msgstr "Choisissez une couleur pour le vert"

#: data/ui/remmina_preferences.glade:1970
msgid "Pick a yellow colour"
msgstr "Choisissez une couleur pour le jaune"

#: data/ui/remmina_preferences.glade:1982
msgid "Pick a blue colour"
msgstr "Choisissez une couleur pour le bleu"

#: data/ui/remmina_preferences.glade:1994
msgid "Pick a magenta colour"
msgstr "Choisissez une couleur pour le magenta"

#: data/ui/remmina_preferences.glade:2006
msgid "Pick a cyan colour"
msgstr "Choisissez une couleur pour le cyan"

#: data/ui/remmina_preferences.glade:2019
msgid "Pick a white colour"
msgstr "Choisissez une couleur pour le blanc"

#: data/ui/remmina_preferences.glade:2031
msgid "Pick a light black colour"
msgstr "Choisissez une couleur pour le noir clair"

#: data/ui/remmina_preferences.glade:2043
msgid "Pick a light red colour"
msgstr "Choisissez une couleur pour le rouge clair"

#: data/ui/remmina_preferences.glade:2055
msgid "Pick a bright green colour"
msgstr "Choisissez une couleur pour le vert clair"

#: data/ui/remmina_preferences.glade:2067
msgid "Pick a bright yellow colour"
msgstr "Choisissez une couleur pour le jaune clair"

#: data/ui/remmina_preferences.glade:2079
msgid "Pick a bright blue colour"
msgstr "Choisissez une couleur pour le bleu clair"

#: data/ui/remmina_preferences.glade:2091
msgid "Pick a light magenta colour"
msgstr "Choisissez une couleur pour le magenta clair"

#: data/ui/remmina_preferences.glade:2103
msgid "Pick a light cyan colour"
msgstr "Choisissez une couleur pour le cyan clair"

#: data/ui/remmina_preferences.glade:2116
msgid "Pick a light white colour"
msgstr "Choisissez une couleur pour le blanc clair"

#: data/ui/remmina_preferences.glade:2129
msgid "Use default system font"
msgstr "Utiliser la police de caractères par défaut du système"

#: data/ui/remmina_preferences.glade:2167
msgid "Allow bold text"
msgstr "Autoriser le texte en caractères gras"

#: data/ui/remmina_preferences.glade:2183
msgid "Terminal"
msgstr "Terminal"<|MERGE_RESOLUTION|>--- conflicted
+++ resolved
@@ -24,19 +24,6 @@
 "Plural-Forms: nplurals=2; plural=n > 1;\n"
 "X-Generator: Weblate 4.0-dev\n"
 
-<<<<<<< HEAD
-#: src/remmina_protocol_widget.c:275
-msgid "Connect via SSH from a new terminal"
-msgstr "Se connecter via SSH depuis un nouveau terminal"
-
-#: src/remmina_protocol_widget.c:281
-msgid "Open SFTP transfer"
-msgstr "Ouvrir un transfert de fichier sécurisé SFTP"
-
-#: src/remmina_protocol_widget.c:309
-msgid "Executing external commands…"
-msgstr "Exécution de commandes externes…"
-=======
 #. TRANSLATORS: translator-credits should be replaced with a formatted list of translators in your own language
 #: src/remmina_about.c:54
 msgid "translator-credits"
@@ -57,7 +44,6 @@
 "• Sylvie Gallet https://launchpad.net/~sylvie-gallet\n"
 "• Vic https://launchpad.net/~llyzs\n"
 "• Yannis B. https://launchpad.net/~yannisb"
->>>>>>> 1ac4e2d9
 
 #: src/remmina_applet_menu_item.c:121
 msgid "Discovered"
@@ -272,11 +258,7 @@
 "• <tt>serveur:port</tt> ;\n"
 "• <tt>[serveur]:port</tt>.</big>"
 
-<<<<<<< HEAD
-#: src/remmina_ssh_plugin.c:1029
-=======
 #: src/remmina_file_editor.c:81
->>>>>>> 1ac4e2d9
 msgid ""
 "<tt><big>• command in PATH args %h\n"
 "• /path/to/foo -options %h %u\n"
@@ -291,19 +273,6 @@
 "connecting.\n"
 "</big></tt>"
 msgstr ""
-<<<<<<< HEAD
-"Le nom de fichier peut être composé à l’aide des instructions de formatage "
-"suivantes :\n"
-"\n"
-"  • <tt>%h</tt>, qui sera remplacé par le nom du serveur ;\n"
-"  • <tt>%t</tt>, qui sera remplacé par nom du serveur SSH ;\n"
-"  • <tt>%u</tt>, qui sera remplacé par le nom d’utilisateur ;\n"
-"  • <tt>%U</tt>, qui sera remplacé par le nom d’utilisateur SSH ;\n"
-"  • <tt>%p</tt>, qui sera remplacé par le nom du profil Remmina ;\n"
-"  • <tt>%g</tt>, qui sera remplacé par le nom de groupe du profil Remmina ;\n"
-"  • <tt>%d</tt>, qui sera remplacé par l’horodatage local au format ISO 8601."
-"\n"
-=======
 "<big>\n"
 "• <tt>commande</tt> [accessible depuis <tt>$PATH</tt>] <tt>arguments %h</"
 "tt> ;\n"
@@ -319,7 +288,6 @@
 "Ne lancez pas la commande en tâche de fond si vous voulez qu’elle soit "
 "exécutée avant la connexion.\n"
 "</big>"
->>>>>>> 1ac4e2d9
 
 #: src/remmina_file_editor.c:95
 msgid ""
@@ -1275,15 +1243,9 @@
 "Êtes‐vous sûr(e) de vouloir clore les %i connexions actives de la fenêtre "
 "courante ?"
 
-<<<<<<< HEAD
-#: src/remmina_ssh.c:255
-msgid "SSH passphrase is empty, it should not be."
-msgstr "La phrase de passe SSH est vide, elle ne devrait pas l’être."
-=======
 #: src/rcw.c:1309
 msgid "Viewport fullscreen mode"
 msgstr "Mode plein écran avec zone de visualisation"
->>>>>>> 1ac4e2d9
 
 #: src/rcw.c:1317 data/ui/remmina_preferences.glade:586
 msgid "Scrolled fullscreen"
@@ -1480,42 +1442,9 @@
 msgid "Password for private SSH key"
 msgstr "Mot de passe de la clef privée SSH"
 
-<<<<<<< HEAD
-#: src/remmina_file_editor.c:81
-msgid ""
-"<tt><big>• command in PATH args %h\n"
-"• /path/to/foo -options %h %u\n"
-"• %h is substituted with the server name\n"
-"• %t is substituted with the SSH server name\n"
-"• %u is substituted with the username\n"
-"• %U is substituted with the SSH username\n"
-"• %p is substituted with Remmina profile name\n"
-"• %g is substituted with Remmina profile group name\n"
-"• %d is substituted with local datetime in iso8601 format\n"
-"Do not run in background if you want the command to be executed before "
-"connecting.\n"
-"</big></tt>"
-msgstr ""
-"<big>\n"
-"• <tt>commande</tt> [accessible depuis <tt>$PATH</tt>] <tt>arguments %h</tt> "
-";\n"
-"• <tt>/chemin/vers/commande -options %h %u</tt> ;\n"
-"• <tt>%h</tt> est remplacé par le nom du serveur ;\n"
-"• <tt>%t</tt> est remplacé par nom du serveur SSH ;\n"
-"• <tt>%u</tt> est remplacé par le nom d’utilisateur ;\n"
-"• <tt>%U</tt> est remplacé par le nom d’utilisateur SSH ;\n"
-"• <tt>%p</tt> est remplacé par le nom du profil Remmina ;\n"
-"• <tt>%g</tt> est remplacé par le nom de groupe du profil Remmina ;\n"
-"• <tt>%d</tt> est remplacé par l’horodatage local au format ISO 8601.\n"
-"\n"
-"Ne lancez pas la commande en tâche de fond si vous voulez qu’elle soit "
-"exécutée avant la connexion.\n"
-"</big>"
-=======
 #: plugins/nx/nx_plugin.c:367
 msgid "Enter NX authentication credentials"
 msgstr "Entrez vos paramètres d’authentification NX"
->>>>>>> 1ac4e2d9
 
 #: plugins/nx/nx_plugin.c:608 plugins/xdmcp/xdmcp_plugin.c:264
 #, c-format
