# Slovak translation for remmina
# Copyright © 2012 Rosetta Contributors and Canonical Ltd 2012
# This file is distributed under the same license as the remmina package.
# FIRST AUTHOR <EMAIL@ADDRESS>, 2012.
# Allan Nordhøy <epost@anotheragency.no>, 2020, 2021.
# Dušan Kazik <prescott66@gmail.com>, 2020, 2021.
# Jose Riha <jose1711@gmail.com>, 2020.
# Antenore Gatta <antenore@simbiosi.org>, 2021.
# shoothub <reloadshoot@gmail.com>, 2021.
msgid ""
msgstr ""
"Project-Id-Version: remmina\n"
"Report-Msgid-Bugs-To: l10n@lists.remmina.org\n"
<<<<<<< HEAD
"POT-Creation-Date: 2021-10-29 12:14+0000\n"
"PO-Revision-Date: 2021-10-05 14:04+0000\n"
=======
"POT-Creation-Date: 2021-12-03 09:34+0000\n"
"PO-Revision-Date: 2021-11-11 20:01+0000\n"
>>>>>>> 050fc71c
"Last-Translator: Anonymous <noreply@weblate.org>\n"
"Language-Team: Slovak <https://hosted.weblate.org/projects/remmina/remmina/"
"sk/>\n"
"Language: sk\n"
"MIME-Version: 1.0\n"
"Content-Type: text/plain; charset=UTF-8\n"
"Content-Transfer-Encoding: 8bit\n"
"Plural-Forms: nplurals=3; plural=(n==1) ? 1 : (n>=2 && n<=4) ? 2 : 0;\n"
<<<<<<< HEAD
"X-Generator: Weblate 4.9-dev\n"
"X-Launchpad-Export-Date: 2014-04-10 15:03+0000\n"

#: src/remmina_sftp_plugin.c:310 src/remmina_sftp_plugin.c:354
#: src/remmina_protocol_widget.c:1676 src/remmina_protocol_widget.c:1695
#: src/remmina_file_editor.c:1101 src/remmina_file_editor.c:1222
#: src/remmina_ssh_plugin.c:1360 plugins/rdp/rdp_plugin.c:2680
#: plugins/www/www_plugin.c:895 plugins/x2go/x2go_plugin.c:1596
=======
"X-Generator: Weblate 4.9.1-dev\n"
"X-Launchpad-Export-Date: 2014-04-10 15:03+0000\n"

#: src/remmina_sftp_plugin.c:310 src/remmina_sftp_plugin.c:354
#: src/remmina_protocol_widget.c:1677 src/remmina_protocol_widget.c:1696
#: src/remmina_file_editor.c:1101 src/remmina_file_editor.c:1222
#: src/remmina_ssh_plugin.c:1360 plugins/rdp/rdp_plugin.c:2723
#: plugins/www/www_plugin.c:895 plugins/x2go/x2go_plugin.c:2992
>>>>>>> 050fc71c
#: data/ui/remmina_mpc.glade:236 data/ui/remmina_preferences.glade:1675
#: data/ui/remmina_unlock.glade:116
msgid "Password"
msgstr "Heslo"

#: src/remmina_sftp_plugin.c:311 src/remmina_sftp_plugin.c:356
#: src/remmina_file_editor.c:1102 src/remmina_ssh_plugin.c:1361
#: src/remmina_ssh_plugin.c:1472
msgid "SSH identity file"
msgstr "Súbor identity SSH"

#: src/remmina_sftp_plugin.c:312 src/remmina_file_editor.c:1103
#: src/remmina_ssh_plugin.c:1362
msgid "SSH agent"
msgstr "Agent SSH"

#: src/remmina_sftp_plugin.c:313 src/remmina_file_editor.c:1104
#: src/remmina_ssh_plugin.c:1363
msgid "Public key (automatic)"
msgstr "Verejný kľúč (automaticky)"

#: src/remmina_sftp_plugin.c:314 src/remmina_file_editor.c:1105
#: src/remmina_ssh_plugin.c:1364
msgid "Kerberos (GSSAPI)"
msgstr "Kerberos (GSSAPI)"

#: src/remmina_sftp_plugin.c:323
msgid "Show Hidden Files"
msgstr "Zobraziť skryté súbory"

#: src/remmina_sftp_plugin.c:325
msgid "Overwrite all files"
msgstr "Prepísať všetky súbory"

#: src/remmina_sftp_plugin.c:327
msgid "Resume all file transfers"
msgstr "Pokračovať všetky prenosy súborov"

<<<<<<< HEAD
#: src/remmina_sftp_plugin.c:328 src/remmina_protocol_widget.c:283
=======
#: src/remmina_sftp_plugin.c:328 src/remmina_protocol_widget.c:284
>>>>>>> 050fc71c
msgid "Connect via SSH from a new terminal"
msgstr "Pripojiť prostredníctvom SSH z nového terminálu"

#: src/remmina_sftp_plugin.c:353 src/remmina_message_panel.c:330
#: src/remmina_file_editor.c:1216 src/remmina_ssh_plugin.c:1470
<<<<<<< HEAD
#: plugins/rdp/rdp_plugin.c:2679 plugins/vnc/vnc_plugin.c:1976
#: plugins/vnc/vnc_plugin.c:1988 plugins/www/www_plugin.c:894
#: plugins/x2go/x2go_plugin.c:1595 data/ui/remmina_mpc.glade:144
=======
#: plugins/rdp/rdp_plugin.c:2722 plugins/vnc/vnc_plugin.c:1976
#: plugins/vnc/vnc_plugin.c:1988 plugins/www/www_plugin.c:894
#: plugins/x2go/x2go_plugin.c:574 plugins/x2go/x2go_plugin.c:2991
#: data/ui/remmina_mpc.glade:144
>>>>>>> 050fc71c
msgid "Username"
msgstr "Meno používateľa"

#: src/remmina_sftp_plugin.c:355 src/remmina_file_editor.c:1207
#: src/remmina_ssh_plugin.c:1469
msgid "Authentication type"
msgstr "Typ overenia totožnosti"

#: src/remmina_sftp_plugin.c:357 src/remmina_file_editor.c:1240
#: src/remmina_ssh_plugin.c:1476
msgid "Password to unlock private key"
msgstr "Heslo na odomknutie súkromného kľúča"

<<<<<<< HEAD
#: src/remmina_sftp_plugin.c:358 src/remmina_ssh_plugin.c:1506
=======
#: src/remmina_sftp_plugin.c:358 src/remmina_ssh_plugin.c:1507
>>>>>>> 050fc71c
msgid "SSH Proxy Command"
msgstr "Príkaz Proxy SSH"

#: src/remmina_sftp_plugin.c:367
msgid "SFTP - Secure File Transfer"
msgstr "SFTP - Bezpečný prenos súborov"

#: src/remmina_plugin_manager.c:73 src/remmina_file_editor.c:1951
msgid "Protocol"
msgstr "Protokol"

#: src/remmina_plugin_manager.c:73
msgid "Entry"
msgstr "Položka"

#: src/remmina_plugin_manager.c:73
msgid "File"
msgstr "Súbor"

#: src/remmina_plugin_manager.c:73
msgid "Tool"
msgstr "Nástroj"

#: src/remmina_plugin_manager.c:73
msgid "Preference"
msgstr "Predvoľby"

#: src/remmina_plugin_manager.c:73
msgid "Secret"
msgstr "Tajomstvo"

#: src/remmina_plugin_manager.c:461 data/ui/remmina_main.glade:305
msgid "Plugins"
msgstr "Zásuvné moduly"

#: src/remmina_plugin_manager.c:461 src/remmina_message_panel.c:452
#: src/remmina_message_panel.c:621 src/remmina_file_editor.c:242
msgid "_OK"
msgstr "_OK"

#: src/remmina_plugin_manager.c:479 src/remmina_file_editor.c:1908
#: data/ui/remmina_main.glade:442
msgid "Name"
msgstr "Názov"

#: src/remmina_plugin_manager.c:485
msgid "Type"
msgstr "Typ"

#: src/remmina_plugin_manager.c:491
msgid "Description"
msgstr "Popis"

#: src/remmina_plugin_manager.c:497
msgid "Version"
msgstr "Verzia"

#: src/remmina_chat_window.c:178
#, c-format
msgid "Chat with %s"
msgstr "Rozhovor s používateľom %s"

#: src/remmina_chat_window.c:230
msgid "_Send"
msgstr "_Odoslať"

#: src/remmina_chat_window.c:240
msgid "_Clear"
msgstr "_Vymazať"

#: src/remmina_applet_menu_item.c:121
msgid "Discovered"
msgstr "Objavené"

#: src/remmina_applet_menu_item.c:126
msgid "New Connection"
msgstr "Nové pripojenie"

#: src/remmina_key_chooser.h:38
msgid "Shift+"
msgstr "Shift+"

#: src/remmina_key_chooser.h:39
msgid "Ctrl+"
msgstr "Ctrl+"

#: src/remmina_key_chooser.h:40
msgid "Alt+"
msgstr "Alt+"

#: src/remmina_key_chooser.h:41
msgid "Super+"
msgstr "Super+"

#: src/remmina_key_chooser.h:42
msgid "Hyper+"
msgstr "Hyper+"

#: src/remmina_key_chooser.h:43
msgid "Meta+"
msgstr "Meta+"

#: src/remmina_key_chooser.h:44
msgid "<None>"
msgstr "<Žiadny>"

#: src/remmina_pref_dialog.c:91 src/remmina_file_editor.c:528
msgid "Resolutions"
msgstr "Rozlíšenia"

#: src/remmina_pref_dialog.c:91 src/remmina_file_editor.c:528
msgid "Configure the available resolutions"
msgstr "Nastavenie dostupných rozlíšení"

#: src/remmina_pref_dialog.c:143
msgid "Recent lists cleared."
msgstr "Zoznam nedávnych bol vymazaný."

#: src/remmina_pref_dialog.c:154 src/rcw.c:2028
#: data/ui/remmina_preferences.glade:169 data/ui/remmina_preferences.glade:179
msgid "Keystrokes"
msgstr "Stlačenia klávesov"

#: src/remmina_pref_dialog.c:154
msgid "Configure the keystrokes"
msgstr "Nastavte stlačenia klávesov"

#. TRANSLATORS: Do not translate libsodium, is the name of a library
#: src/remmina_pref_dialog.c:487
msgid "libsodium >= 1.9.0 is required to use master password"
msgstr ""
"Pre použitie hlavného hesla je potrebná knižnica libsodium vo verzii >= 1.9.0"

#: src/remmina_pref_dialog.c:806
msgid "Picking a terminal colouring file replaces the file: "
msgstr "Výber súboru s farbami terminálu"

#: src/remmina_pref_dialog.c:810
#, fuzzy
msgid ""
"This file contains the “Custom” terminal colour scheme selectable from the "
"“Advanced” tab of terminal connections and editable in the “Terminal” tab in "
"the settings."
msgstr ""
"Tento súbor obsahuje \"Vlastnú\" farebnú schému terminálu, ktorú možno "
"vybrať na karte \"Rozšírené\" pripojenia terminálu a upraviť na karte "
"\"Terminál\" v nastaveniach."

#: src/remmina_message_panel.c:163 data/ui/remmina_mpc.glade:46
#: data/ui/remmina_unlock.glade:46
msgid "Cancel"
msgstr "Zrušiť"
<<<<<<< HEAD

#: src/remmina_message_panel.c:199 data/ui/remmina_snap_info_dialog.glade:28
#: data/ui/remmina_string_list.glade:8 data/ui/remmina_string_list.glade:9
#: data/ui/remmina_string_list.glade:63 data/ui/remmina_news.glade:33
#: data/ui/remmina_preferences.glade:2622
msgid "Close"
msgstr "Zavrieť"

#: src/remmina_message_panel.c:260
msgid "Yes"
msgstr "Áno"

#: src/remmina_message_panel.c:267
msgid "No"
msgstr "Nie"

#: src/remmina_message_panel.c:391 plugins/rdp/rdp_plugin.c:2681
#: data/ui/remmina_mpc.glade:172
msgid "Domain"
msgstr "Doména"

#: src/remmina_message_panel.c:420
msgid "Save password"
msgstr "Uložiť heslo"

#: src/remmina_message_panel.c:457 src/remmina_message_panel.c:629
#: src/remmina_sftp_client.c:947 src/remmina_file_editor.c:241
#: src/remmina_file_editor.c:1783 plugins/spice/spice_plugin_file_transfer.c:84
#: data/ui/remmina_key_chooser.glade:8 data/ui/remmina_key_chooser.glade:9
#: data/ui/remmina_spinner.glade:8 data/ui/remmina_spinner.glade:9
msgid "_Cancel"
msgstr "_Zrušiť"

#: src/remmina_message_panel.c:513
msgid "Enter certificate authentication files"
msgstr "Zadajte súbory overenia totožnosti certifikátu"

#: src/remmina_message_panel.c:525
msgid "CA Certificate File"
msgstr "Súbor certifikátu CA"

#: src/remmina_message_panel.c:547
msgid "CA CRL File"
msgstr "Súbor CA CRL"

#: src/remmina_message_panel.c:569
msgid "Client Certificate File"
msgstr "Súbor certifikátu klienta"

#: src/remmina_message_panel.c:591
msgid "Client Certificate Key"
msgstr "Kľúč certifikátu klienta"

#: src/rcw.c:655
#, c-format
msgid ""
"Are you sure you want to close %i active connections in the current window?"
msgstr "Naozaj chcete zavrieť %i aktívnych pripojení v aktuálnom okne?"

#: src/rcw.c:1399
msgid "Viewport fullscreen mode"
msgstr "Režim zobrazenia na celú obrazovku"

#: src/rcw.c:1407 data/ui/remmina_preferences.glade:607
msgid "Scrolled fullscreen"
msgstr "Rolovaná celá obrazovka"

#: src/rcw.c:1493
msgid "Keep aspect ratio when scaled"
msgstr "Zachovať pomer strán pri zmene mierky"

#: src/rcw.c:1501
msgid "Fill client window when scaled"
msgstr "Vyplniť okno klienta pri zmene mierky"

#: src/rcw.c:2049
#, fuzzy
msgid "Send clipboard content as keystrokes"
msgstr "Odoslanie obsahu schránky ako stlačenie klávesov"

#: src/rcw.c:2155
msgid "Turn off scaling to avoid screenshot distortion."
msgstr "Vypnite zmenu mierky, aby ste predišli skresleniu snímky obrazovky."

#: src/rcw.c:2215 plugins/www/www_plugin.c:855
msgid "Screenshot taken"
msgstr "Snímka obrazovky bola zachytená"

#: src/rcw.c:2298
#, fuzzy
msgid "_Menu"
msgstr "_Menu"

#: src/rcw.c:2299
#, fuzzy
msgid "Menu"
msgstr "Ponuka"

#: src/rcw.c:2308
msgid "Open the Remmina main window"
msgstr "Otvorí hlavné okno aplikácie Remmina"

#: src/rcw.c:2318
msgid "Duplicate current connection"
msgstr "Zduplikuje aktuálne pripojenie"

#: src/rcw.c:2335
msgid "Resize the window to fit in remote resolution"
msgstr "Zmení veľkosť okna tak, aby sa prispôsobila vzdialenému rozlíšeniu"

#: src/rcw.c:2346
msgid "Toggle fullscreen mode"
msgstr "Prepne na režim celej obrazovky"

#: src/rcw.c:2392 data/ui/remmina_preferences.glade:1332
#: data/ui/remmina_preferences.glade:1342
msgid "Multi monitor"
msgstr "Viacero monitorov"

#: src/rcw.c:2408
msgid "Toggle dynamic resolution update"
msgstr "Prepne aktualizáciu dynamického rozlíšenia"

#: src/rcw.c:2418
msgid "Toggle scaled mode"
msgstr "Prepne režim zmeny mierky"

#: src/rcw.c:2458 data/ui/remmina_preferences.glade:1066
msgid "Switch tab pages"
msgstr "Prepínanie stránok s kartami"

#: src/rcw.c:2468
msgid "Grab all keyboard events"
msgstr "Zachytí všetky udalosti klávesnice"

#: src/rcw.c:2478
msgid "Preferences"
msgstr "Predvoľby"

#: src/rcw.c:2487
msgid "_Tools"
msgstr "_Nástroje"

#: src/rcw.c:2488 data/ui/remmina_main.glade:207
msgid "Tools"
msgstr "Nástroje"

#: src/rcw.c:2501 data/ui/remmina_preferences.glade:1267
#: data/ui/remmina_preferences.glade:1277
msgid "Screenshot"
msgstr "Snímka obrazovky"

#: src/rcw.c:2515 data/ui/remmina_preferences.glade:1174
msgid "Minimize window"
msgstr "Minimalizovanie okna"

#: src/rcw.c:2525 data/ui/remmina_preferences.glade:1205
msgid "Disconnect"
msgstr "Odpojenie"

#: src/rcw.c:4297
#, c-format
msgid "The file “%s” is corrupted, unreadable, or could not be found."
msgstr "Súbor „%s“ je poškodený, nečitateľný, alebo sa ho nepodarilo nájsť."

#: src/rcw.c:4466
msgid "Warning: This plugin requires GtkSocket, but it’s not available."
msgstr ""
"Upozornenie: Tento zásuvný modul vyžaduje kontajner GtkSocket, ale nie je "
"dostupný."
=======

#: src/remmina_message_panel.c:199 data/ui/remmina_snap_info_dialog.glade:28
#: data/ui/remmina_string_list.glade:8 data/ui/remmina_string_list.glade:9
#: data/ui/remmina_string_list.glade:63 data/ui/remmina_news.glade:33
#: data/ui/remmina_preferences.glade:2622
msgid "Close"
msgstr "Zavrieť"

#: src/remmina_message_panel.c:260
msgid "Yes"
msgstr "Áno"

#: src/remmina_message_panel.c:267
msgid "No"
msgstr "Nie"

#: src/remmina_message_panel.c:391 plugins/rdp/rdp_plugin.c:2724
#: data/ui/remmina_mpc.glade:172
msgid "Domain"
msgstr "Doména"

#: src/remmina_message_panel.c:420
msgid "Save password"
msgstr "Uložiť heslo"

#: src/remmina_message_panel.c:457 src/remmina_message_panel.c:629
#: src/remmina_sftp_client.c:947 src/remmina_file_editor.c:241
#: src/remmina_file_editor.c:1783 plugins/spice/spice_plugin_file_transfer.c:84
#: data/ui/remmina_key_chooser.glade:8 data/ui/remmina_key_chooser.glade:9
#: data/ui/remmina_spinner.glade:8 data/ui/remmina_spinner.glade:9
msgid "_Cancel"
msgstr "_Zrušiť"

#: src/remmina_message_panel.c:513
msgid "Enter certificate authentication files"
msgstr "Zadajte súbory overenia totožnosti certifikátu"

#: src/remmina_message_panel.c:525
msgid "CA Certificate File"
msgstr "Súbor certifikátu CA"

#: src/remmina_message_panel.c:547
msgid "CA CRL File"
msgstr "Súbor CA CRL"

#: src/remmina_message_panel.c:569
msgid "Client Certificate File"
msgstr "Súbor certifikátu klienta"

#: src/remmina_message_panel.c:591
msgid "Client Certificate Key"
msgstr "Kľúč certifikátu klienta"

#: src/rcw.c:655
#, c-format
msgid ""
"Are you sure you want to close %i active connections in the current window?"
msgstr "Naozaj chcete zavrieť %i aktívnych pripojení v aktuálnom okne?"

#: src/rcw.c:1399
msgid "Viewport fullscreen mode"
msgstr "Režim zobrazenia na celú obrazovku"

#: src/rcw.c:1407 data/ui/remmina_preferences.glade:607
msgid "Scrolled fullscreen"
msgstr "Rolovaná celá obrazovka"

#: src/rcw.c:1493
msgid "Keep aspect ratio when scaled"
msgstr "Zachovať pomer strán pri zmene mierky"

#: src/rcw.c:1501
msgid "Fill client window when scaled"
msgstr "Vyplniť okno klienta pri zmene mierky"

#: src/rcw.c:2049
#, fuzzy
msgid "Send clipboard content as keystrokes"
msgstr "Odoslanie obsahu schránky ako stlačenie klávesov"

#: src/rcw.c:2155
msgid "Turn off scaling to avoid screenshot distortion."
msgstr "Vypnite zmenu mierky, aby ste predišli skresleniu snímky obrazovky."

#: src/rcw.c:2215 plugins/www/www_plugin.c:855
msgid "Screenshot taken"
msgstr "Snímka obrazovky bola zachytená"

#: src/rcw.c:2298
#, fuzzy
msgid "_Menu"
msgstr "_Menu"

#: src/rcw.c:2299
#, fuzzy
msgid "Menu"
msgstr "Menu"

#: src/rcw.c:2308
msgid "Open the Remmina main window"
msgstr "Otvorí hlavné okno aplikácie Remmina"

#: src/rcw.c:2318
msgid "Duplicate current connection"
msgstr "Zduplikuje aktuálne pripojenie"

#: src/rcw.c:2335
msgid "Resize the window to fit in remote resolution"
msgstr "Zmení veľkosť okna tak, aby sa prispôsobila vzdialenému rozlíšeniu"

#: src/rcw.c:2346
msgid "Toggle fullscreen mode"
msgstr "Prepne na režim celej obrazovky"

#: src/rcw.c:2392 data/ui/remmina_preferences.glade:1332
#: data/ui/remmina_preferences.glade:1342
msgid "Multi monitor"
msgstr "Viacero monitorov"

#: src/rcw.c:2408
msgid "Toggle dynamic resolution update"
msgstr "Prepne aktualizáciu dynamického rozlíšenia"

#: src/rcw.c:2418
msgid "Toggle scaled mode"
msgstr "Prepne režim zmeny mierky"

#: src/rcw.c:2458 data/ui/remmina_preferences.glade:1066
msgid "Switch tab pages"
msgstr "Prepínanie stránok s kartami"

#: src/rcw.c:2468
msgid "Grab all keyboard events"
msgstr "Zachytí všetky udalosti klávesnice"

#: src/rcw.c:2478
msgid "Preferences"
msgstr "Predvoľby"

#: src/rcw.c:2487
msgid "_Tools"
msgstr "_Nástroje"

#: src/rcw.c:2488 data/ui/remmina_main.glade:207
msgid "Tools"
msgstr "Nástroje"

#: src/rcw.c:2501 data/ui/remmina_preferences.glade:1267
#: data/ui/remmina_preferences.glade:1277
msgid "Screenshot"
msgstr "Snímka obrazovky"

#: src/rcw.c:2515 data/ui/remmina_preferences.glade:1174
msgid "Minimize window"
msgstr "Minimalizovanie okna"

#: src/rcw.c:2525 data/ui/remmina_preferences.glade:1205
msgid "Disconnect"
msgstr "Odpojenie"

#: src/rcw.c:4297
#, c-format
msgid "The file “%s” is corrupted, unreadable, or could not be found."
msgstr "Súbor „%s“ je poškodený, nečitateľný, alebo sa ho nepodarilo nájsť."

#. TRANSLATORS: This should be a link to the Remmina Wiki page:
#. TRANSLATORS: 'GtkSocket feature is not available'.
#: src/rcw.c:4372
msgid ""
"https://gitlab.com/Remmina/Remmina/-/wikis/GtkSocket-feature-is-not-"
"available-in-a-Wayland-session"
msgstr ""

#: src/rcw.c:4509
#, fuzzy
#| msgid "Warning: This plugin requires GtkSocket, but it’s not available."
msgid ""
"Warning: This plugin requires GtkSocket, but this feature is unavailable in "
"a Wayland session."
msgstr ""
"Upozornenie: Tento zásuvný modul vyžaduje kontajner GtkSocket, ale nie je "
"dostupný."

#. TRANSLATORS: This should be a link to the Remmina Wiki page:
#. 'GtkSocket feature is not available'.
#: src/rcw.c:4515
msgid ""
"Plugins relying on GtkSocket can't run in a Wayland session.\n"
"For more information and a possible workaround, please visit the Remmina "
"Wiki at:\n"
"\n"
"https://gitlab.com/Remmina/Remmina/-/wikis/GtkSocket-feature-is-not-"
"available-in-a-Wayland-session"
msgstr ""

#: src/rcw.c:4529
#, fuzzy
#| msgid "Open Main Window"
msgid "Open in browser"
msgstr "Otvoriť hlavné okno"
>>>>>>> 050fc71c

#: src/remmina_mpchange.c:234
msgid "The passwords do not match"
msgstr "Heslá sa nezhodujú"

#: src/remmina_mpchange.c:244
msgid "Resetting passwords, please wait…"
msgstr "Obnovujú sa heslá. Prosím, čakajte…"

#: src/remmina_mpchange.c:327
msgid "The multi password changer requires a secrecy plugin.\n"
msgstr "Nástroj na zmenu viacerých hesiel vyžaduje zásuvný modul utajenia.\n"

#: src/remmina_mpchange.c:330
msgid "The multi password changer requires a secrecy service.\n"
msgstr "Nástroj na zmenu viacerých hesiel vyžaduje službu utajenia.\n"

#: src/remmina_mpchange.c:409
#, c-format
msgid "%d password changed."
msgid_plural "%d passwords changed."
msgstr[0] "%d hesiel bolo zmenených."
msgstr[1] "%d heslo bolo zmenené."
msgstr[2] "%d heslá boli zmenené."

#. TRANSLATORS: Shown in terminal. Do not use characters that may be not supported on a terminal
#: src/remmina.c:86
msgid "Show 'About'"
msgstr "Zobrazí dialógové okno „O aplikácii“"

#. TRANSLATORS: Shown in terminal. Do not use characters that may be not supported on a terminal
#: src/remmina.c:88
msgid ""
"Connect either to a desktop described in a file (.remmina or a filetype "
"supported by a plugin) or a supported URI (RDP, VNC, SSH or SPICE)"
msgstr ""
"Pripojí k pracovnej ploche popísanej v súbore (typ .remmina alebo typ "
"podporovaný zásuvným modulom) alebo podporovaná URI (RDP, VNC, SSH alebo "
"SPICE)"

#: src/remmina.c:88 src/remmina.c:90 src/remmina.c:92
msgid "FILE"
msgstr "SÚBOR"
<<<<<<< HEAD

#. TRANSLATORS: Shown in terminal. Do not use characters that may be not supported on a terminal
#: src/remmina.c:90
msgid ""
"Connect to a desktop described in a file (.remmina or a type supported by a "
"plugin)"
msgstr ""
"Pripojí k pracovnej ploche popísanej v súbore (typ .remmina alebo typ "
"podporovaný zásuvným modulom)"

#. TRANSLATORS: Shown in terminal. Do not use characters that may be not supported on a terminal
#: src/remmina.c:92
msgid ""
"Edit desktop connection described in file (.remmina or type supported by "
"plugin)"
msgstr ""
"Upraví pripojenie k pracovnej ploche popísanej v súbore (typ .remmina alebo "
"typ podporovaný zásuvným modulom)"

#. TRANSLATORS: Shown in terminal. Do not use characters that may be not supported on a terminal
#: src/remmina.c:95
msgid "Start in kiosk mode"
msgstr "Spustiť v režime kiosku"

#. TRANSLATORS: Shown in terminal. Do not use characters that may be not supported on a terminal
=======

#. TRANSLATORS: Shown in terminal. Do not use characters that may be not supported on a terminal
#: src/remmina.c:90
#, fuzzy
#| msgid ""
#| "Connect to a desktop described in a file (.remmina or a type supported by "
#| "a plugin)"
msgid ""
"Connect to a desktop described in a file (.remmina or a filetype supported "
"by a plugin)"
msgstr ""
"Pripojí k pracovnej ploche popísanej v súbore (typ .remmina alebo typ "
"podporovaný zásuvným modulom)"

#. TRANSLATORS: Shown in terminal. Do not use characters that may be not supported on a terminal
#: src/remmina.c:92
#, fuzzy
#| msgid ""
#| "Edit desktop connection described in file (.remmina or type supported by "
#| "plugin)"
msgid ""
"Edit desktop connection described in file (.remmina or a filetype supported "
"by plugin)"
msgstr ""
"Upraví pripojenie k pracovnej ploche popísanej v súbore (typ .remmina alebo "
"typ podporovaný zásuvným modulom)"

#. TRANSLATORS: Shown in terminal. Do not use characters that may be not supported on a terminal
#: src/remmina.c:95
msgid "Start in kiosk mode"
msgstr "Spustiť v režime kiosku"

#. TRANSLATORS: Shown in terminal. Do not use characters that may be not supported on a terminal
>>>>>>> 050fc71c
#: src/remmina.c:97
msgid "Create new connection profile"
msgstr "Vytvorí profil nového pripojenia"

#. TRANSLATORS: Shown in terminal. Do not use characters that may be not supported on a terminal
#: src/remmina.c:99
msgid "Show preferences"
msgstr "Zobrazí predvoľby"

#: src/remmina.c:99
msgid "TABINDEX"
msgstr "ČÍSLO_KARTY"

#. TRANSLATORS: Shown in terminal. Do not use characters that may be not supported on a terminal
#: src/remmina.c:106
msgid "Quit"
msgstr "Ukončí"

#. TRANSLATORS: Shown in terminal. Do not use characters that may be not supported on a terminal
#: src/remmina.c:108
msgid "Use default server name (for --new)"
msgstr "Použije predvolený názov servera (pre parameter --new)"

#: src/remmina.c:108
msgid "SERVER"
msgstr "SERVER"

#. TRANSLATORS: Shown in terminal. Do not use characters that may be not supported on a terminal
#: src/remmina.c:110
msgid "Use default protocol (for --new)"
msgstr "Použije predvolený protokol (pre parameter --new)"

#: src/remmina.c:110
msgid "PROTOCOL"
msgstr "PROTOKOL"

#. TRANSLATORS: Shown in terminal. Do not use characters that may be not supported on a terminal
#: src/remmina.c:112
msgid "Start in tray"
msgstr "Spustí v systémovej lište"

#. TRANSLATORS: Shown in terminal. Do not use characters that may be not supported on a terminal
#: src/remmina.c:114
msgid "Show the application version"
msgstr "Zobrazí verziu aplikácie"

#. TRANSLATORS: Shown in terminal. Do not use characters that may be not supported on a terminal
#: src/remmina.c:116
msgid "Show version of the application and its plugins"
msgstr "Zobrazí verziu aplikácie a jej zásuvných modulov"

#. TRANSLATORS: Shown in terminal. Do not use characters that may be not supported on a terminal
#: src/remmina.c:118
msgid "Modify connection profile (requires --set-option)"
msgstr "Upraví profil pripojenia (vyžaduje parameter --set-option)"

#. TRANSLATORS: Shown in terminal. Do not use characters that may be not supported on a terminal
#: src/remmina.c:120
msgid "Set one or more profile settings, to be used with --update-profile"
msgstr ""
"Nastaví nastavenia jedného alebo viacerých profilov, pre použitie s "
"parametrom --update-profile"

#: src/remmina.c:121
msgid "Encrypt a password"
msgstr "Zašifruje heslo"

#. TRANSLATORS:
#. * This link should point to a resource explaining how to get Remmina
#. * to log more verbose statements.
#.
#: src/remmina.c:337
msgid ""
"Remmina does not log all output statements. Turn on more verbose output by "
"using \"G_MESSAGES_DEBUG=all\" as an environment variable.\n"
"More info available on the Remmina wiki at:\n"
"https://gitlab.com/Remmina/Remmina/-/wikis/Usage/Remmina-debugging"
msgstr ""

#. TRANSLATORS: Shown in terminal. Do not use characters that may be not supported on a terminal
#: src/remmina.c:391
msgid "- or protocol://username:encryptedpassword@host:port"
msgstr "- alebo protokol://používateľské_meno:zašifrované_heslo@hostiteľ:port"

<<<<<<< HEAD
#: src/remmina.c:378
=======
#: src/remmina.c:394
>>>>>>> 050fc71c
#, fuzzy
msgid ""
"Examples:\n"
"To connect using an existing connection profile, use:\n"
"\n"
"\tremmina -c FILE.remmina\n"
"\n"
"To quick connect using a URI:\n"
"\n"
"\tremmina -c rdp://username@server\n"
"\tremmina -c rdp://domain\\\\username@server\n"
"\tremmina -c vnc://username@server\n"
"\tremmina -c vnc://server?VncUsername=username\n"
"\tremmina -c ssh://user@server\n"
"\tremmina -c spice://server\n"
"\n"
"To quick connect using a URI along with an encrypted password:\n"
"\n"
"\tremmina -c rdp://username:encrypted-password@server\n"
"\tremmina -c vnc://username:encrypted-password@server\n"
"\tremmina -c vnc://server?VncUsername=username\\&VncPassword=encrypted-"
"password\n"
"\n"
"To encrypt a password for use with a URI:\n"
"\n"
"\tremmina --encrypt-password\n"
"\n"
"To update username and password and set a different resolution mode of a "
"Remmina connection profile, use:\n"
"\n"
"\techo \"username\\napassword\" | remmina --update-profile /PATH/TO/FOO."
"remmina --set-option username --set-option resolution_mode=2 --set-option "
"password\n"
msgstr ""
"Príklady:\n"
"Ak sa chcete pripojiť pomocou existujúceho profilu pripojenia, použite:\n"
"\n"
"\tremmina -c FILE.remmina\n"
"\n"
"Pre rýchle pripojenie pomocou URI:\n"
"\n"
"\tremmina -c rdp://username@server\n"
"\tremmina -c rdp://domain\\\\username@server\n"
"\tremmina -c vnc://username@server\n"
"\tremmina -c vnc://server?VncUsername=username\n"
"\tremmina -c ssh://user@server\n"
"\tremmina -c spice://server\n"
"\n"
"Rýchle pripojenie pomocou URI spolu so zašifrovaným heslom:\n"
"\n"
"\tremmina -c rdp://užívateľské meno:zašifrované heslo@server\n"
"\tremmina -c vnc://username:encrypted-password@server\n"
"\tremmina -c vnc://server?VncUsername=username\\&VncPassword=encrypted-"
"password\n"
"\n"
"Šifrovanie hesla na použitie s URI:\n"
"\n"
"\tremmina --encrypt-password\n"
"\n"
"Ak chcete aktualizovať používateľské meno a heslo a nastaviť iný režim "
"rozlíšenia profilu pripojenia Remmina, použite:\n"
"\n"
"\tremmina --update-profile /PATH/TO/FOO.remmina --set-option username --set-"
"option resolution_mode=2 --set-option password\n"

#: src/remmina_public.c:345
#, fuzzy, c-format
msgid "Address is too long for UNIX socket_path: %s"
msgstr "Adresa je príliš dlhá pre UNIX socket_path: %s"

#: src/remmina_public.c:355
#, fuzzy, c-format
msgid "Creating UNIX socket failed: %s"
msgstr "Vytvorenie zásuvky UNIX zlyhalo: %s"

#: src/remmina_public.c:361
#, fuzzy, c-format
#| msgid "VNC connection failed: %s"
msgid "Connecting to UNIX socket failed: %s"
msgstr "Pripojenie k zásuvke UNIX zlyhalo: %s"

#: src/remmina_public.c:631
msgid "Please enter format 'widthxheight'."
msgstr "Zadajte formát pre 'widthxheight'."

#: src/remmina_public.c:653
msgid "Change security settings"
msgstr "Nastavenia kvality"

#. TRANSLATORS: translator-credits should be replaced with a formatted list of translators in your own language
#: src/remmina_about.c:54
msgid "translator-credits"
msgstr ""
"Launchpad Contributions:\n"
"  DanoTT https://launchpad.net/~dano-nagy\n"
"  Pavol Klačanský https://launchpad.net/~pavolzetor\n"
"  Peter Ondruška https://launchpad.net/~ondruska\n"
"  Roland Turcan https://launchpad.net/~info-rotursoft\n"
"  Vic https://launchpad.net/~llyzs\n"
"  Ľudovít Lučenič https://launchpad.net/~llucenic\n"
"  Dušan Kazik <prescott66@gmail.com>"

#: src/remmina_ftp_client.c:389
msgid "Choose download location"
msgstr "Výber umiestnenia prevzatí"

#: src/remmina_ftp_client.c:529
msgid "Are you sure to delete the selected files on server?"
msgstr "Ste si istý, že chcete odstrániť vybrané súbory na serveri?"

#: src/remmina_ftp_client.c:586
msgid "Choose a file to upload"
msgstr "Výber súboru na odovzdanie"

#: src/remmina_ftp_client.c:593
msgid "Upload folder"
msgstr "Odovzdať priečinok"

#: src/remmina_ftp_client.c:649 src/remmina_ftp_client.c:763
msgid "Download"
msgstr "Prevziať"

#: src/remmina_ftp_client.c:656 src/remmina_ftp_client.c:770
msgid "Upload"
msgstr "Odovzdať"

#: src/remmina_ftp_client.c:663
msgid "_Delete"
msgstr "O_dstrániť"

#: src/remmina_ftp_client.c:748
msgid "Home"
msgstr "Domov"

#: src/remmina_ftp_client.c:749
msgid "Go to home folder"
msgstr "Prejde do domovského priečinka"

#: src/remmina_ftp_client.c:753
msgid "Up"
msgstr "Nahor"

#: src/remmina_ftp_client.c:754
msgid "Go to parent folder"
msgstr "Prejsť do nadradeného priečinku"

<<<<<<< HEAD
#: src/remmina_ftp_client.c:758 plugins/rdp/rdp_plugin.c:2770
=======
#: src/remmina_ftp_client.c:758 plugins/rdp/rdp_plugin.c:2813
>>>>>>> 050fc71c
#: plugins/vnc/vnc_plugin.c:2027
msgid "Refresh"
msgstr "Obnoviť"

#: src/remmina_ftp_client.c:759
msgid "Refresh current folder"
msgstr "Obnoví aktuálny priečinok"

#: src/remmina_ftp_client.c:764
msgid "Download from server"
msgstr "Prevezme zo servera"

#: src/remmina_ftp_client.c:771
msgid "Upload to server"
msgstr "Odoslať na server"

#: src/remmina_ftp_client.c:775 data/ui/remmina_main.glade:197
msgid "Delete"
msgstr "Odstrániť"

#: src/remmina_ftp_client.c:776
msgid "Delete files on server"
msgstr "Odstrániť súbory na serveri"

#: src/remmina_ftp_client.c:905 src/remmina_ftp_client.c:974
msgid "Filename"
msgstr "Názov súboru"

#: src/remmina_ftp_client.c:918 src/remmina_ftp_client.c:1003
msgid "Size"
msgstr "Veľkosť"

#: src/remmina_ftp_client.c:926
msgid "User"
msgstr "Užívateľ"

#: src/remmina_ftp_client.c:932 src/remmina_file_editor.c:1933
#: data/ui/remmina_mpc.glade:115 data/ui/remmina_main.glade:464
msgid "Group"
msgstr "Skupina"

#: src/remmina_ftp_client.c:938
msgid "Permission"
msgstr "Oprávnenie"

<<<<<<< HEAD
#: src/remmina_ftp_client.c:990 plugins/rdp/rdp_plugin.c:2568
msgid "Remote"
msgstr "Vzdialený"

#: src/remmina_ftp_client.c:997 plugins/rdp/rdp_plugin.c:2567
=======
#: src/remmina_ftp_client.c:990 plugins/rdp/rdp_plugin.c:2611
msgid "Remote"
msgstr "Vzdialený"

#: src/remmina_ftp_client.c:997 plugins/rdp/rdp_plugin.c:2610
>>>>>>> 050fc71c
msgid "Local"
msgstr "Miestny"

#: src/remmina_ftp_client.c:1011
msgid "Progress"
msgstr "Priebeh"

<<<<<<< HEAD
#: src/remmina_protocol_widget.c:290 src/remmina_ssh_plugin.c:829
=======
#: src/remmina_protocol_widget.c:291 src/remmina_ssh_plugin.c:829
>>>>>>> 050fc71c
#: src/remmina_ssh_plugin.c:1445
msgid "Open SFTP transfer…"
msgstr "Otvoriť prenos SFTP…"

<<<<<<< HEAD
#: src/remmina_protocol_widget.c:319
=======
#: src/remmina_protocol_widget.c:320
>>>>>>> 050fc71c
msgid "Executing external commands…"
msgstr "Spúšťajú sa externé príkazy…"

#. TRANSLATORS: “%s” is a placeholder for the connection profile name
<<<<<<< HEAD
#: src/remmina_protocol_widget.c:327
=======
#: src/remmina_protocol_widget.c:328
>>>>>>> 050fc71c
#, c-format
msgid "Connecting to “%s”…"
msgstr "Pripája sa k „%s“…"

#. TRANSLATORS: “%s” is a placeholder for an hostname or an IP address.
<<<<<<< HEAD
#: src/remmina_protocol_widget.c:915 src/remmina_protocol_widget.c:1100
=======
#: src/remmina_protocol_widget.c:916 src/remmina_protocol_widget.c:1101
>>>>>>> 050fc71c
#, c-format
msgid "Connecting to “%s” via SSH…"
msgstr "Pripája sa k %s prostredníctvom SSH…"

#. TRANSLATORS: “%i” is a placeholder for a TCP port number.
<<<<<<< HEAD
#: src/remmina_protocol_widget.c:1164
=======
#: src/remmina_protocol_widget.c:1165
>>>>>>> 050fc71c
#, c-format
msgid "Awaiting incoming SSH connection on port %i…"
msgstr "Očakáva sa prichádzajúce pripojenie SSH na porte %i…"

<<<<<<< HEAD
#: src/remmina_protocol_widget.c:1217
=======
#: src/remmina_protocol_widget.c:1218
>>>>>>> 050fc71c
#, c-format
msgid "The “%s” command is not available on the SSH server."
msgstr "Príkaz „%s“ nie je dostupný na serveri SSH."

<<<<<<< HEAD
#: src/remmina_protocol_widget.c:1222
=======
#: src/remmina_protocol_widget.c:1223
>>>>>>> 050fc71c
#, c-format
msgid "Could not run the “%s” command on the SSH server (status = %i)."
msgstr "Nepodarilo sa spustiť príkaz „%s“ na serveri SSH (stav = %i)."

#. TRANSLATORS: %s is a placeholder for an error message
<<<<<<< HEAD
#: src/remmina_protocol_widget.c:1230
=======
#: src/remmina_protocol_widget.c:1231
>>>>>>> 050fc71c
#, c-format
msgid "Could not run command. %s"
msgstr "Nepodarilo sa spustiť príkaz. %s"

#. TRANSLATORS: “%s” is a placeholder for a hostname or IP address.
<<<<<<< HEAD
#: src/remmina_protocol_widget.c:1300
=======
#: src/remmina_protocol_widget.c:1301
>>>>>>> 050fc71c
#, c-format
msgid "Connecting to %s via SSH…"
msgstr "Pripája sa k %s prostredníctvom SSH…"

<<<<<<< HEAD
#: src/remmina_protocol_widget.c:1694
msgid "Type in SSH username and password."
msgstr "Zadajte meno používateľa a heslo pre SSH."

#: src/remmina_protocol_widget.c:1749 src/remmina_protocol_widget.c:1781
=======
#: src/remmina_protocol_widget.c:1695
msgid "Type in SSH username and password."
msgstr "Zadajte meno používateľa a heslo pre SSH."

#: src/remmina_protocol_widget.c:1750 src/remmina_protocol_widget.c:1782
>>>>>>> 050fc71c
msgid "Fingerprint automatically accepted"
msgstr "Odtlačok prsta bol automaticky prijatý"

#. TRANSLATORS: The user is asked to verify a new SSL certificate.
<<<<<<< HEAD
#: src/remmina_protocol_widget.c:1757
=======
#: src/remmina_protocol_widget.c:1758
>>>>>>> 050fc71c
msgid "Certificate details:"
msgstr "Podrobnosti certifikátu:"

#. TRANSLATORS: An SSL certificate subject is usually the remote server the user connect to.
<<<<<<< HEAD
#: src/remmina_protocol_widget.c:1759 src/remmina_protocol_widget.c:1791
=======
#: src/remmina_protocol_widget.c:1760 src/remmina_protocol_widget.c:1792
>>>>>>> 050fc71c
msgid "Subject:"
msgstr "Predmet:"

#. TRANSLATORS: The name or email of the entity that have issued the SSL certificate
<<<<<<< HEAD
#: src/remmina_protocol_widget.c:1761 src/remmina_protocol_widget.c:1793
=======
#: src/remmina_protocol_widget.c:1762 src/remmina_protocol_widget.c:1794
>>>>>>> 050fc71c
msgid "Issuer:"
msgstr "Vydavateľ:"

#. TRANSLATORS: An SSL certificate fingerprint, is a hash of a certificate calculated on all certificate's data and its signature.
<<<<<<< HEAD
#: src/remmina_protocol_widget.c:1763
=======
#: src/remmina_protocol_widget.c:1764
>>>>>>> 050fc71c
msgid "Fingerprint:"
msgstr "Odtlačok:"

#. TRANSLATORS: The user is asked to accept or refuse a new SSL certificate.
<<<<<<< HEAD
#: src/remmina_protocol_widget.c:1765
=======
#: src/remmina_protocol_widget.c:1766
>>>>>>> 050fc71c
msgid "Accept certificate?"
msgstr "Prijať certifikát?"

#. TRANSLATORS: The user is asked to verify a new SSL certificate.
<<<<<<< HEAD
#: src/remmina_protocol_widget.c:1789
=======
#: src/remmina_protocol_widget.c:1790
>>>>>>> 050fc71c
msgid "The certificate changed! Details:"
msgstr "Certifikát bol zmenený! Podrobnosti:"

#. TRANSLATORS: An SSL certificate fingerprint, is a hash of a certificate calculated on all certificate's data and its signature.
<<<<<<< HEAD
#: src/remmina_protocol_widget.c:1795
=======
#: src/remmina_protocol_widget.c:1796
>>>>>>> 050fc71c
msgid "Old fingerprint:"
msgstr "Starý odtlačok:"

#. TRANSLATORS: An SSL certificate fingerprint, is a hash of a certificate calculated on all certificate's data and its signature.
<<<<<<< HEAD
#: src/remmina_protocol_widget.c:1797
=======
#: src/remmina_protocol_widget.c:1798
>>>>>>> 050fc71c
msgid "New fingerprint:"
msgstr "Nový odtlačok:"

#. TRANSLATORS: The user is asked to accept or refuse a new SSL certificate.
<<<<<<< HEAD
#: src/remmina_protocol_widget.c:1799
=======
#: src/remmina_protocol_widget.c:1800
>>>>>>> 050fc71c
msgid "Accept changed certificate?"
msgstr "Prijať zmenený certifikát?"

#. TRANSLATORS: “%i” is a placeholder for a port number. “%s”  is a placeholder for a protocol name (VNC).
<<<<<<< HEAD
#: src/remmina_protocol_widget.c:1942
=======
#: src/remmina_protocol_widget.c:1943
>>>>>>> 050fc71c
#, c-format
msgid "Listening on port %i for an incoming %s connection…"
msgstr "Načúva sa na porte %i kvôli prichádzajúcemu pripojeniu %s…"

<<<<<<< HEAD
#: src/remmina_protocol_widget.c:1967
=======
#: src/remmina_protocol_widget.c:1968
>>>>>>> 050fc71c
msgid "Could not authenticate, attempting reconnection…"
msgstr ""
"Nepodarilo sa overiť totožnosť. Uskutočňuje sa pokus o opätovné pripojenie…"

<<<<<<< HEAD
#: src/remmina_protocol_widget.c:2029 src/remmina_file_editor.c:436
=======
#: src/remmina_protocol_widget.c:2030 src/remmina_file_editor.c:436
>>>>>>> 050fc71c
#: src/remmina_file_editor.c:1172 data/ui/remmina_main.glade:478
msgid "Server"
msgstr "Server"

#. TRANSLATORS: “%s” is a placeholder for a protocol name, like “RDP”.
<<<<<<< HEAD
#: src/remmina_protocol_widget.c:2047
=======
#: src/remmina_protocol_widget.c:2048
>>>>>>> 050fc71c
#, c-format
msgid "Install the %s protocol plugin first."
msgstr "Najskôr nainštalujte zásuvný modul protokolu %s."

#: src/remmina_ssh.c:236
#, c-format
msgid "Could not authenticate with TOTP/OTP/2FA. %s"
msgstr "Nepodarilo sa overiť totožnosť pomocou hesla SSH. %s"

#: src/remmina_ssh.c:295 src/remmina_ssh.c:676
#, c-format
msgid "Could not authenticate with SSH password. %s"
msgstr "Nepodarilo sa overiť totožnosť pomocou hesla SSH. %s"

#: src/remmina_ssh.c:322 src/remmina_ssh.c:389
msgid "No saved SSH passphrase supplied. Asking user to enter it."
msgstr ""
"Nebolo dodané žiadne uložené heslo SSH. Používateľ bol vyzvaný na jeho "
"zadanie."

#. TRANSLATORS: The placeholder %s is an error message
#: src/remmina_ssh.c:327 src/remmina_ssh.c:368 src/remmina_ssh.c:394
#: src/remmina_ssh.c:433 src/remmina_ssh.c:746
#, c-format
msgid "Could not authenticate with public SSH key. %s"
msgstr "Nepodarilo sa overiť totožnosť pomocou verejného kľúča SSH. %s"

#. TRANSLATORS: The placeholder %s is an error message
#: src/remmina_ssh.c:336
#, c-format
msgid "SSH certificate cannot be imported. %s"
msgstr "Nedá sa importovať certifikát SSH. %s"

#. TRANSLATORS: The placeholder %s is an error message
#: src/remmina_ssh.c:345
#, c-format
msgid "SSH certificate cannot be copied into the private SSH key. %s"
msgstr "Nedá sa skopírovať certifikát SSH do súkromného kľúča SSH. %s"

#. TRANSLATORS: The placeholder %s is an error message
#: src/remmina_ssh.c:355
#, c-format
msgid "Could not authenticate using SSH certificate. %s"
msgstr "Nepodarilo sa overiť totožnosť pomocou certifikátu SSH. %s"

#: src/remmina_ssh.c:369
msgid "SSH identity file not selected."
msgstr "Súbor s kľúčom SSH zatiaľ nebol nastavený."

#. TRANSLATORS: The placeholder %s is an error message
#: src/remmina_ssh.c:380
#, c-format
msgid "Public SSH key cannot be imported. %s"
msgstr "Nedá sa importovať verejný kľúč SSH. %s"

#: src/remmina_ssh.c:478
#, c-format
msgid "Could not authenticate automatically with public SSH key. %s"
msgstr ""
"Nepodarilo sa automaticky overiť totožnosť pomocou verejného kľúča SSH. %s"

#: src/remmina_ssh.c:523
#, c-format
msgid "Could not authenticate automatically with SSH agent. %s"
msgstr ""
"Nepodarilo sa automaticky overiť totožnosť pomocou verejného kľúča SSH. %s"

#: src/remmina_ssh.c:569 src/remmina_ssh.c:856
#, c-format
msgid "Could not authenticate with SSH GSSAPI/Kerberos. %s"
msgstr "Nepodarilo sa overiť totožnosť pomocou SSH Kerberos/GSSAPI. %s"

#: src/remmina_ssh.c:598
msgid "The public SSH key changed!"
msgstr "Verejný kľúč SSH bol zmenený!"

#: src/remmina_ssh.c:711
#, c-format
msgid "Could not authenticate with keyboard-interactive. %s"
msgstr "Nepodarilo sa overiť totožnosť pomocou verejného kľúča SSH. %s"

#: src/remmina_ssh.c:813
#, c-format
msgid "Could not authenticate with automatic public SSH key. %s"
msgstr "Nepodarilo sa overiť totožnosť pomocou verejného kľúča SSH. %s"

#. TRANSLATORS: The placeholder %s is an error message
#: src/remmina_ssh.c:921
#, c-format
msgid "Could not fetch the server's public SSH key. %s"
msgstr "Nepodarilo sa získať verejný kľúč SSH servera. %s"

#. TRANSLATORS: The placeholder %s is an error message
#: src/remmina_ssh.c:928
#, c-format
msgid "Could not fetch public SSH key. %s"
msgstr "Nepodarilo sa získať verejný kľúč SSH. %s"

#. TRANSLATORS: The placeholder %s is an error message
#: src/remmina_ssh.c:936
#, c-format
msgid "Could not fetch checksum of the public SSH key. %s"
msgstr "Nepodarilo sa získať kontrolný súčet verejného kľúča SSH. %s"

#: src/remmina_ssh.c:949
msgid "The server is unknown. The public key fingerprint is:"
msgstr "Server je neznámy. Odtlačok verejného kľúča je:"

#: src/remmina_ssh.c:951 src/remmina_ssh.c:957
msgid "Do you trust the new public key?"
msgstr "Dôverujete novému verejnému kľúču?"

#: src/remmina_ssh.c:954
msgid ""
"Warning: The server has changed its public key. This means you are either "
"under attack,\n"
"or the administrator has changed the key. The new public key fingerprint is:"
msgstr ""
"Upozornenie: Server zmenil svoj verejný kľúč. To môže znamenať, že ste pod "
"útokom,\n"
"alebo že správca zmenil kľúč. Odtlačok nového verejného kľúča je:"

#. TRANSLATORS: The placeholder %s is an error message
#: src/remmina_ssh.c:979
#, c-format
msgid "Could not check list of known SSH hosts. %s"
msgstr "Nepodarilo sa skontrolovať zoznam známych hostiteľov SSH. %s"

#: src/remmina_ssh.c:988
msgid "SSH password"
msgstr "Heslo SSH"

#: src/remmina_ssh.c:995 src/remmina_ssh.c:1039
msgid "SSH private key passphrase"
msgstr "Heslo k súkromnému kľúču SSH"

#: src/remmina_ssh.c:1000
msgid "SSH Kerberos/GSSAPI"
msgstr "SSH Kerberos/GSSAPI"

#: src/remmina_ssh.c:1005
msgid "Enter TOTP/OTP/2FA code"
msgstr "Zadajte kód TOTP/OTP/2FA"

#: src/remmina_ssh.c:1035 src/remmina_ssh.c:1061
msgid "SSH tunnel credentials"
msgstr "Poverenia tunela SSH"

#: src/remmina_ssh.c:1035 src/remmina_ssh.c:1061
msgid "SSH credentials"
msgstr "Poverenia SSH"

#: src/remmina_ssh.c:1112
msgid "Keyboard interactive login, TOTP/OTP/2FA"
msgstr "Interaktívne prihlásenie pomocou klávesnice, TOTP/OTP/2FA"

#. TRANSLATORS: The placeholder %s is an error message
#: src/remmina_ssh.c:1337
#, c-format
msgid "Could not start SSH session. %s"
msgstr "Nepodarilo sa spustiť reláciu SSH. %s"

#. TRANSLATORS: The placeholder %s is an error message
#: src/remmina_ssh.c:1735
#, c-format
msgid "Could not create channel. %s"
msgstr "Nepodarilo sa vytvoriť kanál. %s"

#. TRANSLATORS: The placeholder %s is an error message
#: src/remmina_ssh.c:1746
#, c-format
msgid "Could not connect to SSH tunnel. %s"
msgstr "Nepodarilo sa pripojiť k tunelu SSH. %s"

#. TRANSLATORS: The placeholder %s is an error message
#: src/remmina_ssh.c:1816 src/remmina_ssh.c:1837 src/remmina_ssh.c:1846
#, c-format
msgid "Could not request port forwarding. %s"
msgstr "Nepodarilo sa požiadať o port presmerovania. %s"

#: src/remmina_ssh.c:1876
msgid "The server did not respond."
msgstr "Server neodpovedal."

#: src/remmina_ssh.c:1916
#, c-format
msgid "Cannot connect to local port %i."
msgstr "Nedá sa pripojiť k miestnemu portu %i."

#. TRANSLATORS: The placeholder %s is an error message
#: src/remmina_ssh.c:1965
#, c-format
msgid "Could not write to SSH channel. %s"
msgstr "Nepodarilo sa zapísať do kanála SSH. %s"

#. TRANSLATORS: The placeholder %s is an error message
#: src/remmina_ssh.c:1972
#, c-format
msgid "Could not read from tunnel listening socket. %s"
msgstr "Nepodarilo sa čítať zo soketu načúvacieho tunela. %s"

#. TRANSLATORS: The placeholder %s is an error message
#: src/remmina_ssh.c:1992
#, c-format
msgid "Could not poll SSH channel. %s"
msgstr "Nepodarilo sa zvoliť kanál SSH. %s"

#. TRANSLATORS: The placeholder %s is an error message
#: src/remmina_ssh.c:1999
#, c-format
msgid "Could not read SSH channel in a non-blocking way. %s"
msgstr "Nepodarilo sa čítať z kanála SSH spôsobom bez blokácie. %s"

#. TRANSLATORS: The placeholder %s is an error message
#: src/remmina_ssh.c:2018
#, c-format
msgid "Could not send data to tunnel listening socket. %s"
msgstr "Nepodarilo sa odoslať údaje soketu načúvacieho tunela. %s"

#: src/remmina_ssh.c:2120
msgid "Assign a destination port."
msgstr "Priraďte cieľový port."

#: src/remmina_ssh.c:2127
msgid "Could not create socket."
msgstr "Nepodarilo sa vytvoriť soket."

#: src/remmina_ssh.c:2137
msgid "Could not bind server socket to local port."
msgstr "Nepodarilo sa previazať soket servera s miestnym portom."

#: src/remmina_ssh.c:2143
msgid "Could not listen to local port."
msgstr "Nepodarilo sa načúvať k miestnemu portu."

#. TRANSLATORS: Do not translate pthread
#: src/remmina_ssh.c:2153 src/remmina_ssh.c:2170 src/remmina_ssh.c:2188
msgid "Could not start pthread."
msgstr "Nepodarilo sa spustiť pthread."

#. TRANSLATORS: The placeholder %s is an error message
#: src/remmina_ssh.c:2280
#, c-format
msgid "Could not create SFTP session. %s"
msgstr "Nepodarilo sa vytvoriť reláciu SFTP. %s"

#. TRANSLATORS: The placeholder %s is an error message
#: src/remmina_ssh.c:2285
#, c-format
msgid "Could not start SFTP session. %s"
msgstr "Nepodarilo sa spustiť reláciu SFTP. %s"

#. TRANSLATORS: The placeholder %s is an error message
<<<<<<< HEAD
#: src/remmina_ssh.c:2378
=======
#: src/remmina_ssh.c:2379
>>>>>>> 050fc71c
#, c-format
msgid "Could not open channel. %s"
msgstr "Nepodarilo sa otvoriť kanál. %s"

#. TRANSLATORS: The placeholder %s is an error message
<<<<<<< HEAD
#: src/remmina_ssh.c:2393
=======
#: src/remmina_ssh.c:2394
>>>>>>> 050fc71c
#, c-format
msgid "Could not request shell. %s"
msgstr "Nepodarilo sa požadovať príkazový riadok. %s"

<<<<<<< HEAD
#: src/remmina_ssh.c:2511
=======
#: src/remmina_ssh.c:2521
>>>>>>> 050fc71c
msgid "Could not create PTY device."
msgstr "Nepodarilo sa vytvoriť zariadenie PTY."

#: src/remmina_exec.c:475
#, c-format
msgid "Plugin %s is not registered."
msgstr "Zásuvný modul %s nie je zaregistrovaný."

#: src/remmina_main.c:669
<<<<<<< HEAD
msgid "The latest successful connection attempt, or a pre-computed date"
msgstr ""
=======
#, fuzzy
msgid "The latest successful connection attempt, or a pre-computed date"
msgstr "Posledný úspešný pokus o pripojenie alebo vopred vypočítaný dátum"
>>>>>>> 050fc71c

#: src/remmina_main.c:671
#, c-format
msgid "Total %i item."
msgid_plural "Total %i items."
msgstr[0] "Celkom %i položiek."
msgstr[1] "Celkom %i položka."
msgstr[2] "Celkom %i položky."

#: src/remmina_main.c:865
#, c-format
msgid "Are you sure you want to delete “%s”?"
msgstr "Naozaj chcete odstrániť „%s“?"

#: src/remmina_main.c:989
#, c-format
msgid ""
"Unable to import:\n"
"%s"
msgstr ""
"Nepodarilo sa importovať:\n"
"%s"

#: src/remmina_main.c:1015 data/ui/remmina_main.glade:285
msgid "Import"
msgstr "Import"

#: src/remmina_main.c:1038 src/remmina_file_editor.c:1791
msgid "_Save"
msgstr "_Uložiť"

#: src/remmina_main.c:1044
msgid "This protocol does not support exporting."
msgstr "Tento protokol nepodporuje exportovanie."

#: src/remmina_main.c:1361
msgid "Remmina Remote Desktop Client"
msgstr "Remmina - klient vzdialenej pracovnej plochy"

#: src/remmina_main.c:1363
msgid "Remmina Kiosk"
msgstr "Kiosk aplikácie Remmina"

#. TRANSLATORS: The placeholder %s is a directory path
#: src/remmina_sftp_client.c:173
#, c-format
msgid "Could not create the folder “%s”."
msgstr "Nepodarilo sa vytvoriť priečinok „%s“."

#. TRANSLATORS: The placeholder %s is a file path
#: src/remmina_sftp_client.c:181 src/remmina_sftp_client.c:202
#, c-format
msgid "Could not create the file “%s”."
msgstr "Nepodarilo sa vytvoriť súbor „%s“."

#. TRANSLATORS: The placeholders %s are a file path, and an error message.
#: src/remmina_sftp_client.c:220
#, c-format
msgid "Could not open the file “%s” on the server. %s"
msgstr "Nepodarilo sa otvoriť súbor „%s“ na serveri. %s"

#: src/remmina_sftp_client.c:242
#, c-format
msgid "Could not save the file “%s”."
msgstr "Nepodarilo sa uložiť súbor „%s“."

#: src/remmina_sftp_client.c:281 src/remmina_sftp_client.c:698
#: src/remmina_sftp_client.c:761
#, c-format
msgid "Could not open the folder “%s”. %s"
msgstr "Nepodarilo sa otvoriť priečinok „%s“. %s"

#: src/remmina_sftp_client.c:385
#, c-format
msgid "Could not create the folder “%s” on the server. %s"
msgstr "Nepodarilo sa vytvoriť priečinok „%s“ na serveri. %s"

#: src/remmina_sftp_client.c:413 src/remmina_sftp_client.c:435
#, c-format
msgid "Could not create the file “%s” on the server. %s"
msgstr "Nepodarilo sa vytvoriť súbor „%s“ na serveri. %s"

#: src/remmina_sftp_client.c:456
#, c-format
msgid "Could not open the file “%s”."
msgstr "Nepodarilo sa otvoriť súbor „%s“."

#: src/remmina_sftp_client.c:476
#, c-format
msgid "Could not write to the file “%s” on the server. %s"
msgstr "Nepodarilo sa zapísať do súboru „%s“ na serveri. %s"

#: src/remmina_sftp_client.c:716
#, c-format
msgid "Could not read from the folder. %s"
msgstr "Nepodarilo sa čítať z priečinka. %s"

#: src/remmina_sftp_client.c:823
msgid "Are you sure you want to cancel the file transfer in progress?"
msgstr "Naozaj chcete zrušiť prebiehajúci prenos súborov?"

#: src/remmina_sftp_client.c:857
#, c-format
msgid "Could not delete “%s”. %s"
msgstr "Nepodarilo sa odstrániť „%s“. %s"

#: src/remmina_sftp_client.c:942
msgid "The file exists already"
msgstr "Súbor už existuje"

#: src/remmina_sftp_client.c:945
msgid "Resume"
msgstr "Pokračovať"

#: src/remmina_sftp_client.c:946
msgid "Overwrite"
msgstr "Prepísať"

#: src/remmina_sftp_client.c:964
msgid "The following file already exists in the target folder:"
msgstr "Nasledovný súbor už existuje v cieľovom priečinku:"

#: src/remmina_file_editor.c:61
#, fuzzy
#| msgid ""
#| "<tt><big>Supported formats\n"
#| "• server\n"
#| "• server:port\n"
#| "• [server]:port</big></tt>"
msgid ""
"<big>Supported formats\n"
"• server\n"
"• server[:port]\n"
"VNC additional formats\n"
"• ID:repeater ID number\n"
"• unix:///path/socket.sock</big>"
msgstr ""
"<big>Podporované formáty\n"
"- server\n"
"- server[:port]\n"
"Ďalšie formáty VNC\n"
"- ID:ID číslo opakovača\n"
"- unix:///path/socket.sock</big>"

#: src/remmina_file_editor.c:70
#, fuzzy
#| msgid ""
#| "<tt><big>• command in PATH args %h\n"
#| "• /path/to/foo -options %h %u\n"
#| "• %h is substituted with the server name\n"
#| "• %t is substituted with the SSH server name\n"
#| "• %u is substituted with the username\n"
#| "• %U is substituted with the SSH username\n"
#| "• %p is substituted with Remmina profile name\n"
#| "• %g is substituted with Remmina profile group name\n"
#| "• %d is substituted with local date and time in ISO 8601 format\n"
#| "Do not run in background if you want the command to be executed before "
#| "connecting.\n"
#| "</big></tt>"
msgid ""
"<big>• command in PATH args %h\n"
"• /path/to/foo -options %h %u\n"
"• %h is substituted with the server name\n"
"• %t is substituted with the SSH server name\n"
"• %u is substituted with the username\n"
"• %U is substituted with the SSH username\n"
"• %p is substituted with Remmina profile name\n"
"• %g is substituted with Remmina profile group name\n"
"• %d is substituted with local date and time in ISO 8601 format\n"
"Do not run in background if you want the command to be executed before "
"connecting.\n"
"</big>"
msgstr ""
"<tt><big>• príkaz v parametroch PATH %h\n"
"• /cesta/k/programu -voľby %h %u\n"
"• %h je nahradený názvom servera\n"
"• %t je nahradený názvom servera SSH\n"
"• %u je nahradený menom používateľa\n"
"• %U je nahradený menom používateľa SSH\n"
"• %p je nahradený názvom profilu aplikácie Remmina\n"
"• %g je nahradený názvom skupiny profilu aplikácie Remmina\n"
"• %d je nahradený miestnym dátumom a časom vo formáte iso8601\n"
"Nespúšťajte aplikáciu na pozadí, keď chcete aby bol príkaz spustený pred "
"pripojením.\n"
"</big></tt>"

#: src/remmina_file_editor.c:84
<<<<<<< HEAD
=======
#, fuzzy
#| msgid ""
#| "<tt><big>Supported formats\n"
#| "• server\n"
#| "• server:port\n"
#| "• [server]:port\n"
#| "• username@server:port (SSH protocol only)</big></tt>"
msgid ""
"<big>Supported formats\n"
"• server\n"
"• server[:port]\n"
"• username@server[:port] (SSH protocol only)</big>"
msgstr ""
"<big>Podporované formáty\n"
"- server\n"
"- server[:port]\n"
"- username@server[:port] (iba protokol SSH)</big>"

#: src/remmina_file_editor.c:162
#, fuzzy
msgid "Input is invalid."
msgstr "Vstup je neplatný."

#: src/remmina_file_editor.c:239
msgid "Choose a Remote Desktop Server"
msgstr "Výber servera vzdialenej pracovnej plochy"

#: src/remmina_file_editor.c:460
#, c-format
msgid "Browse the network to find a %s server"
msgstr "Prehľadať sieť a nájsť server %s"

#: src/remmina_file_editor.c:564
msgid "Resolution"
msgstr "Rozlíšenie"

#: src/remmina_file_editor.c:571
msgid "Use initial window size"
msgstr "Použiť počiatočnú veľkosť okna"

#: src/remmina_file_editor.c:575
msgid "Use client resolution"
msgstr "Použiť rozlíšenie klienta"

#: src/remmina_file_editor.c:586 src/remmina_file_editor.c:1152
msgid "Custom"
msgstr "Vlastné"

#: src/remmina_file_editor.c:945
msgid "Keyboard mapping"
msgstr "Mapovanie klávesnice"

#: src/remmina_file_editor.c:1072
msgid "Behavior"
msgstr "Správanie"

#: src/remmina_file_editor.c:1075
msgid "Execute a Command"
msgstr "Spustenie príkazu"

#: src/remmina_file_editor.c:1079
msgid "Before connecting"
msgstr "Pred pripojením"

#: src/remmina_file_editor.c:1081
msgid "command %h %u %t %U %p %g --option"
msgstr "príkaz %h %u %t %U %p %g --voľba"

#: src/remmina_file_editor.c:1086
msgid "After connecting"
msgstr "Po pripojení"

#: src/remmina_file_editor.c:1088
msgid "/path/to/command -opt1 arg %h %u %t -opt2 %U %p %g"
msgstr "/cesta/k/príkazu -voľba1 parameter %h %u %t -voľba2 %U %p %g"

#: src/remmina_file_editor.c:1092
msgid "Start-up"
msgstr "Po spustení"

#: src/remmina_file_editor.c:1095
msgid "Auto-start this profile"
msgstr "Automaticky spustiť tento profil"

#: src/remmina_file_editor.c:1125
msgid "SSH Tunnel"
msgstr "Tunel SSH"

#: src/remmina_file_editor.c:1126
msgid "Enable SSH tunnel"
msgstr "Povoliť SSH tunel"

#: src/remmina_file_editor.c:1133
msgid "Tunnel via loopback address"
msgstr "Tunel cez adresu slučky"

#: src/remmina_file_editor.c:1143
#, c-format
msgid "Same server at port %i"
msgstr "Rovnaký server na porte %i"

#: src/remmina_file_editor.c:1193 plugins/rdp/rdp_plugin.c:2767
msgid "Start-up path"
msgstr "Cesta po spustení"

#: src/remmina_file_editor.c:1202
msgid "SSH Authentication"
msgstr "Overenie totožnosti SSH"

#: src/remmina_file_editor.c:1229
msgid "SSH private key file"
msgstr "Súbor súkromného kľúča SSH"

#: src/remmina_file_editor.c:1235 src/remmina_ssh_plugin.c:1474
msgid "SSH certificate file"
msgstr "Súbor certifikátu SSH"

#: src/remmina_file_editor.c:1293
msgid "Basic"
msgstr "Základné"

#: src/remmina_file_editor.c:1299
msgid "Advanced"
msgstr "Rozšírené"

#: src/remmina_file_editor.c:1310
msgid "Notes"
msgstr "Poznámky"

#: src/remmina_file_editor.c:1438
#, fuzzy, c-format
msgid "(%s: %i): Can't validate setting '%s' since 'value' or 'gfe' are NULL!"
msgstr ""
"(%s: %i): Nemožno overiť nastavenie '%s', pretože 'value' alebo 'gfe' sú "
"NULL!"

#: src/remmina_file_editor.c:1441
#, fuzzy, c-format
msgid ""
"(%s: %i): Can't validate user input since 'setting_name_to_validate', "
"'value' or 'gfe' are NULL!"
msgstr ""
"(%s: %i): Nemôže overiť vstup používateľa, pretože "
"'setting_name_to_validate', 'value' alebo 'gfe' sú NULL!"

#. TRANSLATORS: Meta-error. Shouldn't be visible.
#: src/remmina_file_editor.c:1445 plugins/x2go/x2go_plugin.c:2188
#: plugins/x2go/x2go_plugin.c:2817
#, fuzzy
#| msgid "Transfer error"
msgid "Internal error."
msgstr "Interná chyba."

#: src/remmina_file_editor.c:1667 src/remmina_file_editor.c:1703
#: src/remmina_file_editor.c:1724 src/remmina_file_editor.c:1747
#, fuzzy, c-format
#| msgid "Could not create SFTP session. %s"
msgid "Couldn't validate user input. %s"
msgstr "Nepodarilo sa overiť vstup používateľa. %s"

#: src/remmina_file_editor.c:1691
msgid "Default settings saved."
msgstr "Predvolené nastavenia boli uložené."

#: src/remmina_file_editor.c:1781
msgid "Remote Connection Profile"
msgstr "Profil vzdialeného pripojenia"

#: src/remmina_file_editor.c:1787
msgid "Save as Default"
msgstr "Uložiť ako predvolené"

#: src/remmina_file_editor.c:1788
msgid "Use the current settings as the default for all new connection profiles"
msgstr ""
"Použije aktuálne nastavenia ako predvolené pre všetky profily nových "
"pripojení"

#: src/remmina_file_editor.c:1796 data/ui/remmina_main.glade:160
msgid "Connect"
msgstr "Pripojiť"

#: src/remmina_file_editor.c:1799
msgid "_Save and Connect"
msgstr "_Uložiť a pripojiť"

#: src/remmina_file_editor.c:1922
msgid "Quick Connect"
msgstr "Rýchle pripojenie"

#: src/remmina_file_editor.c:1946
#, c-format
msgid "Use '%s' as subgroup delimiter"
msgstr "Použiť „%s“ ako oddeľovač podskupín"

#: src/remmina_file_editor.c:2012 src/remmina_file_editor.c:2030
#, c-format
msgid "Could not find the file “%s”."
msgstr "Nepodarilo sa nájsť súbor „%s“."

#. TRANSLATORS: This is a message that pops up when an external Remmina plugin tries to set the window resolution using a legacy parameter.
#. TRANSLATORS: This is a message that pop-up when an external Remmina plugin tries to set the windows resolution using a legacy parameter.
#: src/remmina_file.c:451 src/remmina_file.c:497
#, fuzzy
msgid ""
"Using the «resolution» parameter in the Remmina preferences file is "
"deprecated.\n"
msgstr ""
"Používanie parametra \"rozlíšenie\" v súbore predvolieb programu Remmina je "
"zastarané.\n"

#: src/remmina_icon.c:136
msgid "Open Main Window"
msgstr "Otvoriť hlavné okno"

#: src/remmina_icon.c:141 data/ui/remmina_main.glade:254
msgid "_Preferences"
msgstr "_Predvoľby"

#: src/remmina_icon.c:146
msgid "_About"
msgstr "_O aplikácii"

#: src/remmina_icon.c:156
msgid "Enable Service Discovery"
msgstr "Povoliť objavovanie služieb"

#: src/remmina_icon.c:168 data/ui/remmina_main.glade:404
msgid "_Quit"
msgstr "_Ukončiť"

#. TRANSLATORS: Applet name as per the Freedesktop Desktop entry specification https://specifications.freedesktop.org/desktop-entry-spec/latest/
#. TRANSLATORS: Applet Name as per the Freedesktop Desktop entry specification https://specifications.freedesktop.org/desktop-entry-spec/latest/
#: src/remmina_icon.c:294 src/remmina_icon.c:450
msgid "Remmina Applet"
msgstr "Aplet aplikácie Remmina"

#. TRANSLATORS: Applet comment/description as per the Freedesktop Desktop entry specification https://specifications.freedesktop.org/desktop-entry-spec/latest/
#: src/remmina_icon.c:296 src/remmina_icon.c:452
msgid "Connect to remote desktops through the applet menu"
msgstr "Pripojenie vzdialenej plochy cez appletové menu"

#: src/remmina_icon.c:359
#, fuzzy
msgid "StatusNotifier/Appindicator support in “"
msgstr "Podpora StatusNotifier/Appindicator v \""

#. TRANSLATORS: %s is a placeholder for "StatusNotifier/Appindicator suppor in “DESKTOP NAME”: "
#: src/remmina_icon.c:366
#, fuzzy, c-format
msgid "%s your desktop does support it"
msgstr "%s váš počítač to podporuje"

#. TRANSLATORS: %s is a placeholder for "StatusNotifier/Appindicator suppor in “DESKTOP NAME”: "
#: src/remmina_icon.c:368
#, fuzzy, c-format
msgid "%s and Remmina has built-in (compiled) support for libappindicator."
msgstr "%s a Remmina má zabudovanú (skompilovanú) podporu pre libappindicator."

#. TRANSLATORS: %s is a placeholder for "StatusNotifier/Appindicator suppor in “DESKTOP NAME”: "
#: src/remmina_icon.c:371
#, fuzzy, c-format
msgid ""
"%s not supported natively by your Desktop Environment. libappindicator will "
"try to fallback to GtkStatusIcon/xembed"
msgstr ""
"%s nie je podporovaný prirodzene vaším desktopovým prostredím. "
"libappindicator sa pokúsi vrátiť na GtkStatusIcon/xembed"

#. TRANSLATORS: %s is a placeholder for "StatusNotifier/Appindicator suppor in “DESKTOP NAME”: "
#: src/remmina_icon.c:375
#, fuzzy, c-format
msgid "%s You may need to install, and use XApp Status Applet"
msgstr ""
"%s Možno bude potrebné nainštalovať a používať aplikáciu XApp Status Applet"

#. TRANSLATORS: %s is a placeholder for "StatusNotifier/Appindicator suppor in “DESKTOP NAME”: "
#: src/remmina_icon.c:378
#, fuzzy, c-format
msgid "%s You may need to install, and use KStatusNotifierItem"
msgstr "%s Možno bude potrebné nainštalovať a používať KStatusNotifierItem"

#. TRANSLATORS: %s is a placeholder for "StatusNotifier/Appindicator suppor in “DESKTOP NAME”: "
#: src/remmina_icon.c:381
#, fuzzy, c-format
msgid "%s You may need to install, and use XEmbed SNI Proxy"
msgstr "%s Možno bude potrebné nainštalovať a používať XEmbed SNI Proxy"

#. TRANSLATORS: %s is a placeholder for "StatusNotifier/Appindicator suppor in “DESKTOP NAME”: "
#: src/remmina_icon.c:384
#, fuzzy, c-format
msgid "%s You may need to install, and use Gnome Shell Extension Appindicator"
msgstr ""
"%s Možno budete musieť nainštalovať a používať rozšírenie Gnome Shell "
"Appindicator"

#. TRANSLATORS: %s is a placeholder for an error message
#: src/remmina_ssh_plugin.c:539
#, c-format
msgid "Error: %s"
msgstr "Chyba: %s"

#: src/remmina_ssh_plugin.c:556
msgid "Terminal content saved in"
msgstr "Obsah terminálu uložený do"

#: src/remmina_ssh_plugin.c:822
msgid "Select All (host+A)"
msgstr "Vybrať všetko (Hostiteľský kláves+A)"

#: src/remmina_ssh_plugin.c:823
msgid "Copy (host+C)"
msgstr "Kopírovať (hostiteľský kláves+C)"

#: src/remmina_ssh_plugin.c:824
msgid "Paste (host+V)"
msgstr "Vložiť (hostiteľský kláves+V)"

#: src/remmina_ssh_plugin.c:825
msgid "Save session to file"
msgstr "Uložiť reláciu do súboru"

#: src/remmina_ssh_plugin.c:826
msgid "Increase font size (host+Page Up)"
msgstr "Zväčšiť veľkosť písma (hostiteľský kláves+Page Up)"

#: src/remmina_ssh_plugin.c:827
msgid "Decrease font size (host+Page Down)"
msgstr "Zmenšiť veľkosť písma (hostiteľský kláves+Page Down)"

#: src/remmina_ssh_plugin.c:828
msgid "Find text (host+G)"
msgstr "Nájsť text (hostiteľský kláves+G)"

#: src/remmina_ssh_plugin.c:1439 data/ui/remmina_main.glade:177
msgid "Copy"
msgstr "Kopírovať"

#: src/remmina_ssh_plugin.c:1439
msgid "_Copy"
msgstr "_Kopírovať"

#: src/remmina_ssh_plugin.c:1440
msgid "Paste"
msgstr "Vloží"

#: src/remmina_ssh_plugin.c:1440
msgid "_Paste"
msgstr "_Vložiť"

#: src/remmina_ssh_plugin.c:1441
msgid "Select all"
msgstr "Vybrať všetko"

#: src/remmina_ssh_plugin.c:1441
msgid "_Select all"
msgstr "Vy_brať všetko"

#: src/remmina_ssh_plugin.c:1442
msgid "Increase font size"
msgstr "Zväčšiť veľkosť písma"

#: src/remmina_ssh_plugin.c:1442
msgid "_Increase font size"
msgstr "_Zväčšiť veľkosť písma"

#: src/remmina_ssh_plugin.c:1443
msgid "Decrease font size"
msgstr "Zmenšiť veľkosť písma"

#: src/remmina_ssh_plugin.c:1443
msgid "_Decrease font size"
msgstr "Z_menšiť veľkosť písma"

#: src/remmina_ssh_plugin.c:1444
msgid "Find text"
msgstr "Nájsť text"

#: src/remmina_ssh_plugin.c:1444
msgid "_Find text"
msgstr "_Nájsť text"

#: src/remmina_ssh_plugin.c:1471 plugins/spice/spice_plugin.c:674
#: plugins/vnc/vnc_plugin.c:1977 plugins/vnc/vnc_plugin.c:1989
msgid "User password"
msgstr "Heslo používateľa"

#: src/remmina_ssh_plugin.c:1477
#, fuzzy
#| msgid "Pre-command"
msgid "Opening command"
msgstr "Príkaz pred pripojením"

#: src/remmina_ssh_plugin.c:1478
#, fuzzy
#| msgid "Start-up program"
msgid "Start-up background program"
msgstr "Program po spustení"

#: src/remmina_ssh_plugin.c:1483
msgid ""
"The filename can use the following placeholders:\n"
"\n"
"  • %h is substituted with the server name\n"
"  • %t is substituted with the SSH server name\n"
"  • %u is substituted with the username\n"
"  • %U is substituted with the SSH username\n"
"  • %p is substituted with Remmina profile name\n"
"  • %g is substituted with Remmina profile group name\n"
"  • %d is substituted with local date and time in ISO 8601 format\n"
msgstr ""
"Názov súboru môže použiť nasledovné zástupné znaky:\n"
"\n"
"  • %h je nahradený názvom servera\n"
"  • %t je nahradený názvom servera SSH\n"
"  • %u je nahradený menom používateľa\n"
"  • %U je nahradený menom používateľa SSH\n"
"  • %p je nahradený názvom profilu aplikácie Remmina\n"
"  • %g je nahradený názvom skupiny profilu aplikácie Remmina\n"
"  • %d je nahradený miestnym dátumom a časom vo formáte iso8601\n"

#: src/remmina_ssh_plugin.c:1505
msgid "Terminal colour scheme"
msgstr "Farebná schéma terminálu"

#: src/remmina_ssh_plugin.c:1506
msgid "Character set"
msgstr "Znaková sada"

#: src/remmina_ssh_plugin.c:1508
msgid "KEX (Key Exchange) algorithms"
msgstr "Algoritmy KEX (Key Exchange)"

#: src/remmina_ssh_plugin.c:1509
msgid "Symmetric cipher client to server"
msgstr "Symetrická cifra medzi klientom a serverom"

#: src/remmina_ssh_plugin.c:1510
msgid "Preferred server host key types"
msgstr "Uprednostňované typy hostiteľských kľúčov servera"

#: src/remmina_ssh_plugin.c:1511
msgid "Folder for SSH session log"
msgstr "Priečinok pre záznam relácie SSH"

#: src/remmina_ssh_plugin.c:1512
msgid "Filename for SSH session log"
msgstr "Názov súboru pre záznam relácie SSH"

#: src/remmina_ssh_plugin.c:1513
msgid "Log SSH session when exiting Remmina"
msgstr "Zaznamená reláciu SSH po ukončení aplikácie Remmina"

#: src/remmina_ssh_plugin.c:1514
#, fuzzy
msgid "Log SSH session asynchronously"
msgstr "Asynchrónne zaznamenávanie relácie SSH"

#: src/remmina_ssh_plugin.c:1514
#, fuzzy
msgid "Saving the session asynchronously may have a notable performance impact"
msgstr "Asynchrónne uloženie relácie môže mať výrazný vplyv na výkon"

#: src/remmina_ssh_plugin.c:1515
msgid "Audible terminal bell"
msgstr "Akustický zvonček terminálu"

#: src/remmina_ssh_plugin.c:1516
msgid "SSH compression"
msgstr "Komprimácia SSH"

#: src/remmina_ssh_plugin.c:1517
msgid "Don't remember passwords"
msgstr "Nezapamätá si heslá"

#: src/remmina_ssh_plugin.c:1518
msgid "Strict host key checking"
msgstr "Prísna kontrola hostiteľského kľúča"

#: src/remmina_ssh_plugin.c:1532
msgid "SSH - Secure Shell"
msgstr "SSH - Zabezpečený prístup k príkazovému interpretovaču"

#: plugins/kwallet/src/kwallet_plugin_main.c:118
msgid "Secured password storage in KWallet"
msgstr "Bezpečné úložisko hesiel v KWallet"

#: plugins/rdp/rdp_settings.c:217
msgid "<Auto-detect>"
msgstr "<Zistiť automaticky>"

#: plugins/rdp/rdp_settings.c:249
msgid "<Not set>"
msgstr "<Nenastavená>"

#: plugins/rdp/rdp_settings.c:280
msgid "<Choose a quality level to edit…>"
msgstr "<Zvoľte úroveň kvality na úpravu…>"

#: plugins/rdp/rdp_settings.c:282 plugins/rdp/rdp_plugin.c:2585
#: plugins/vnc/vnc_plugin.c:1934
msgid "Poor (fastest)"
msgstr "Najhoršia (najrýchlejšie)"

#: plugins/rdp/rdp_settings.c:284 plugins/rdp/rdp_plugin.c:2586
#: plugins/vnc/vnc_plugin.c:1933
msgid "Medium"
msgstr "Stredná"

#: plugins/rdp/rdp_settings.c:286 plugins/rdp/rdp_plugin.c:2587
#: plugins/vnc/vnc_plugin.c:1931
msgid "Good"
msgstr "Dobrá"

#: plugins/rdp/rdp_settings.c:288 plugins/rdp/rdp_plugin.c:2588
#: plugins/vnc/vnc_plugin.c:1932
msgid "Best (slowest)"
msgstr "Najlepšia (najpomalšie)"

#: plugins/rdp/rdp_settings.c:427
msgid "Keyboard layout"
msgstr "Rozloženie klávesnice"

#: plugins/rdp/rdp_settings.c:457
msgid "Use client keyboard mapping"
msgstr "Použiť mapovanie klávesnice klienta"

#: plugins/rdp/rdp_settings.c:468
#, fuzzy
#| msgid "Keyboard mapping"
msgid "Keyboard scancode remapping"
msgstr "Premenovanie kódu klávesnice"

#: plugins/rdp/rdp_settings.c:483
#, fuzzy
msgid "List of key=value,… pairs to remap scancodes. E.g. 0x56=0x29,0x29=0x56"
msgstr ""
"Zoznam dvojíc kľúč=hodnota,... na premapovanie scancodes. Napr. "
"0x56=0x29,0x29=0x56"

#: plugins/rdp/rdp_settings.c:486
#, fuzzy
msgid "FreeRDP > 2.3.0 is required to map scancodes"
msgstr "Na mapovanie scancodes je potrebný FreeRDP > 2.3.0"

#: plugins/rdp/rdp_settings.c:494
msgid "Quality settings"
msgstr "Nastavenia kvality"

#: plugins/rdp/rdp_settings.c:517
msgid "Wallpaper"
msgstr "Pozadie"

#: plugins/rdp/rdp_settings.c:525
msgid "Window drag"
msgstr "Ťahanie okna"

#: plugins/rdp/rdp_settings.c:532
msgid "Menu animation"
msgstr "Animácia ponuky"

#: plugins/rdp/rdp_settings.c:540
msgid "Theme"
msgstr "Motív"

#: plugins/rdp/rdp_settings.c:547
msgid "Cursor shadow"
msgstr "Tieň kurzora"

#: plugins/rdp/rdp_settings.c:555
msgid "Cursor blinking"
msgstr "Blikanie kurzoru"

#: plugins/rdp/rdp_settings.c:562
msgid "Font smoothing"
msgstr "Vyhladzovanie písma"

#: plugins/rdp/rdp_settings.c:570
msgid "Composition"
msgstr "Kompozícia"

#: plugins/rdp/rdp_settings.c:580
msgid "Remote scale factor"
msgstr "Vzdialený faktor pre zmenu mierky"

#: plugins/rdp/rdp_settings.c:595
msgid "Desktop scale factor %"
msgstr "Faktor mierky pracovnej plochy %s"

#: plugins/rdp/rdp_settings.c:607
msgid "Device scale factor %"
msgstr "Faktor zmeny mierky zariadenia %s"

#: plugins/rdp/rdp_settings.c:630
msgid "Desktop orientation"
msgstr "Otočenie pracovnej plochy"

#: plugins/rdp/rdp_settings.c:650
#, fuzzy
#| msgid "Use system proxy settings"
msgid "Input device settings"
msgstr "Nastavenia vstupného zariadenia"

#: plugins/rdp/rdp_settings.c:658 plugins/rdp/rdp_plugin.c:2729
#: plugins/vnc/vnc_plugin.c:2014
#, fuzzy
#| msgid "Turn on smooth scrolling"
msgid "Disable smooth scrolling"
msgstr "Zakázanie plynulého posúvania"

#: plugins/rdp/rdp_settings.c:669
#, fuzzy
#| msgid "Quality settings"
msgid "General settings"
msgstr "Všeobecné nastavenia"

#: plugins/rdp/rdp_settings.c:676 plugins/rdp/rdp_plugin.c:2781
#, fuzzy
#| msgid "Reconnection attempt %d of %d…"
msgid "Reconnect attempts number"
msgstr "Počet pokusov o opätovné pripojenie"

#: plugins/rdp/rdp_settings.c:689 plugins/rdp/rdp_plugin.c:2781
#, fuzzy
msgid ""
"The maximum number of reconnect attempts upon an RDP disconnect (default: 20)"
msgstr ""
"Maximálny počet pokusov o opätovné pripojenie pri odpojení RDP (predvolené: "
"20)"

#: plugins/rdp/rdp_plugin.c:769 plugins/rdp/rdp_plugin.c:834
msgid "Enter RDP authentication credentials"
msgstr "Zadajte poverenia pre overenie totožnosti protokolu RDP"

#: plugins/rdp/rdp_plugin.c:842
msgid "Enter RDP gateway authentication credentials"
msgstr "Zadajte poverenia pre overenie totožnosti brány RDP"

#: plugins/rdp/rdp_plugin.c:2116
#, c-format
msgid ""
"Could not access the RDP server “%s”.\n"
"Account locked out."
msgstr ""
"Nepodarilo sa pristúpiť k serveru RDP „%s“.\n"
"Účet je uzamknutý."

#: plugins/rdp/rdp_plugin.c:2123
#, c-format
msgid ""
"Could not access the RDP server “%s”.\n"
"Account expired."
msgstr ""
"Nepodarilo sa pristúpiť k serveru RDP „%s“.\n"
"Platnosť účtu vypršala."

#: plugins/rdp/rdp_plugin.c:2130
#, c-format
msgid ""
"Could not access the RDP server “%s”.\n"
"Password expired."
msgstr ""
"Nepodarilo sa pristúpiť k serveru RDP „%s“.\n"
"Platnosť hesla vypršala."

#: plugins/rdp/rdp_plugin.c:2137
#, c-format
msgid ""
"Could not access the RDP server “%s”.\n"
"Account disabled."
msgstr ""
"Nepodarilo sa pristúpiť k serveru RDP „%s“.\n"
"Účet je zakázaný."

#: plugins/rdp/rdp_plugin.c:2143
#, c-format
msgid ""
"Could not access the RDP server “%s”.\n"
"Insufficient user privileges."
msgstr ""
"Nepodarilo sa pristúpiť k serveru RDP „%s“.\n"
"Nedostatočné oprávnenie používateľa."

#: plugins/rdp/rdp_plugin.c:2151
#, c-format
msgid ""
"Could not access the RDP server “%s”.\n"
"Account restricted."
msgstr ""
"Nepodarilo sa pristúpiť k serveru RDP „%s“.\n"
"Účet je obmedzený."

#: plugins/rdp/rdp_plugin.c:2159
#, c-format
msgid ""
"Could not access the RDP server “%s”.\n"
"Change user password before connecting."
msgstr ""
"Nepodarilo sa pristúpiť k serveru RDP „%s“.\n"
"Pred pripojením zmeňte heslo používateľa."

#: plugins/rdp/rdp_plugin.c:2164
#, c-format
msgid "Lost connection to the RDP server “%s”."
msgstr "Stratilo sa pripojenie k serveru RDP „%s“."

#: plugins/rdp/rdp_plugin.c:2167
#, c-format
msgid "Could not find the address for the RDP server “%s”."
msgstr "Nepodarilo sa nájsť adresu servera RDP „%s“."

#: plugins/rdp/rdp_plugin.c:2171
#, c-format
msgid ""
"Could not connect to the RDP server “%s” via TLS. Check that client and "
"server support a common TLS version."
msgstr ""
"Nepodarilo sa pripojiť k serveru RDP „%s“ prostredníctvom TLS. Skontroluje, "
"či klient aj server podporujú rovnakú verziu TLS."

#. TRANSLATORS: the placeholder may be either an IP/FQDN or a server hostname
#: plugins/rdp/rdp_plugin.c:2175
#, fuzzy, c-format
#| msgid ""
#| "Unable to establish a connection to the RDP server “%s”. Check \"Security "
#| "protocol negotiation\"."
msgid ""
"Unable to establish a connection to the RDP server “%s”. Check “Security "
"protocol negotiation”."
msgstr ""
"Nie je možné nadviazať spojenie so serverom RDP \"%s\". Skontrolujte "
"\"Vyjednávanie bezpečnostného protokolu\"."

#: plugins/rdp/rdp_plugin.c:2183
#, c-format
msgid "Cannot connect to the RDP server “%s”."
msgstr "Nedá sa pripojiť k serveru RDP „%s“."

#: plugins/rdp/rdp_plugin.c:2186
msgid "Could not start libfreerdp-gdi."
msgstr "Nepodarilo sa spustiť program libfreerdp-gdi."

#: plugins/rdp/rdp_plugin.c:2189
#, c-format
msgid ""
"You requested a H.264 GFX mode for the server “%s”, but your libfreerdp does "
"not support H.264. Please use a non-AVC colour depth setting."
msgstr ""
"Požadovali ste režim H.264 GFX pre server „%s“, ale vaša knižnica libfreerdp "
"nepodporuje H.264. Prosím, použite iné nastavenie hĺbky farieb ako AVC."

#: plugins/rdp/rdp_plugin.c:2196
#, c-format
msgid "The “%s” server refused the connection."
msgstr "Server „%s“ odmietol pripojenie."

#: plugins/rdp/rdp_plugin.c:2201
#, fuzzy, c-format
#| msgid ""
#| "The Remote Desktop Gateway “%s” denied the user \"%s\\%s\" access due to "
#| "policy."
msgid ""
"The Remote Desktop Gateway “%s” denied the user “%s\\%s” access due to "
"policy."
msgstr ""
"Brána vzdialenej pracovnej plochy „%s“ odmietla prístup používateľa „%s\\%s“ "
"kvôli politike."

#: plugins/rdp/rdp_plugin.c:2211
#, c-format
msgid "Cannot connect to the “%s” RDP server."
msgstr "Nedá sa pripojiť k serveru RDP „%s“."

#: plugins/rdp/rdp_plugin.c:2554
msgid "Automatic (32 bpp) (Server chooses its best format)"
msgstr "Automatická (32 bpp) (Server si zvolí najlepší formát)"

#: plugins/rdp/rdp_plugin.c:2555
msgid "GFX AVC444 (32 bpp)"
msgstr "GFX AVC444 (32 bpp)"

#: plugins/rdp/rdp_plugin.c:2556
msgid "GFX AVC420 (32 bpp)"
msgstr "GFX AVC420 (32 bpp)"

#: plugins/rdp/rdp_plugin.c:2557
msgid "GFX RFX (32 bpp)"
msgstr "GFX RFX (32 bpp)"

#: plugins/rdp/rdp_plugin.c:2558
msgid "GFX RFX Progressive (32 bpp)"
msgstr "Progresívna GFX RFX (32 bpp)"

#: plugins/rdp/rdp_plugin.c:2559
msgid "RemoteFX (32 bpp)"
msgstr "RemoteFX (32 bpp)"

#: plugins/rdp/rdp_plugin.c:2560 plugins/vnc/vnc_plugin.c:1922
msgid "True colour (32 bpp)"
msgstr "Skutočné farby (32 bpp)"

#: plugins/rdp/rdp_plugin.c:2561
msgid "True colour (24 bpp)"
msgstr "Skutočné farby (24 bpp)"

#: plugins/rdp/rdp_plugin.c:2562 plugins/vnc/vnc_plugin.c:1923
msgid "High colour (16 bpp)"
msgstr "Veľa farieb (16 bpp)"

#: plugins/rdp/rdp_plugin.c:2563
msgid "High colour (15 bpp)"
msgstr "Veľa farieb (15 bpp)"

#: plugins/rdp/rdp_plugin.c:2564 plugins/vnc/vnc_plugin.c:1924
msgid "256 colours (8 bpp)"
msgstr "256 farieb (8 bpp)"

#: plugins/rdp/rdp_plugin.c:2595 data/ui/remmina_preferences.glade:641
msgid "None"
msgstr "Žiadne"

#: plugins/rdp/rdp_plugin.c:2596
msgid "Auto-detect"
msgstr "Zistiť automaticky"

#: plugins/rdp/rdp_plugin.c:2597
msgid "Modem"
msgstr "Modem"

#: plugins/rdp/rdp_plugin.c:2598
msgid "Low performance broadband"
msgstr "Širokopásmové pripojenie s nízkym výkonom"

#: plugins/rdp/rdp_plugin.c:2599
msgid "Satellite"
msgstr "Satelit"

#: plugins/rdp/rdp_plugin.c:2600
msgid "High performance broadband"
msgstr "Širokopásmové pripojenie s vysokým výkonom"

#: plugins/rdp/rdp_plugin.c:2601
msgid "WAN"
msgstr "WAN"

#: plugins/rdp/rdp_plugin.c:2602
msgid "LAN"
msgstr "LAN"

#: plugins/rdp/rdp_plugin.c:2609 plugins/spice/spice_plugin.c:635
#: data/ui/remmina_preferences.glade:677
msgid "Off"
msgstr "Vypnutý"

#: plugins/rdp/rdp_plugin.c:2618
msgid "Automatic negotiation"
msgstr "Automatická dohoda"

#: plugins/rdp/rdp_plugin.c:2619
msgid "NLA protocol security"
msgstr "Zabezpečenie protokolom NLA"

#: plugins/rdp/rdp_plugin.c:2620
msgid "TLS protocol security"
msgstr "Zabezpečenie protokolom TLS"

#: plugins/rdp/rdp_plugin.c:2621
msgid "RDP protocol security"
msgstr "Zabezpečenie protokolom RDP"

#: plugins/rdp/rdp_plugin.c:2622
msgid "NLA extended protocol security"
msgstr "Zabezpečenie rozšíreným protokolom NLA"

#: plugins/rdp/rdp_plugin.c:2635
msgid "2600 (Windows XP), 7601 (Windows Vista/7), 9600 (Windows 8 and newer)"
msgstr "2600 (Windows XP), 7601 (Windows Vista/7), 9600 (Windows 8 a novší)"

#: plugins/rdp/rdp_plugin.c:2638
msgid ""
"Used i.a. by terminal services in a smart card channel to distinguish client "
"capabilities:\n"
"  • < 4034: Windows XP base smart card functions\n"
"  • 4034-7064: Windows Vista/7: SCardReadCache(),\n"
"    SCardWriteCache(), SCardGetTransmitCount()\n"
"  • >= 7065: Windows 8 and newer: SCardGetReaderIcon(),\n"
"    SCardGetDeviceTypeId()"
msgstr ""
"Použité napr. službami terminálu v kanáli smart card na rozoznanie "
"schopností klienta:\n"
"  • < 4034: základné funkcie smart card systému Windows XP\n"
"  • 4034-7064: Windows Vista/7: SCardReadCache(), SCardWriteCache(),\n"
"    SCardGetTransmitCount()\n"
"  • >= 7065: Windows 8 a novší: SCardGetReaderIcon(), SCardGetDeviceTypeId()"

#: plugins/rdp/rdp_plugin.c:2646
msgid ""
"Options for redirection of audio input:\n"
"  • [sys:<sys>,][dev:<dev>,][format:<format>,][rate:<rate>,]\n"
"    [channel:<channel>] Audio input (microphone)\n"
"  • sys:pulse\n"
"  • format:1\n"
"  • sys:oss,dev:1,format:1\n"
"  • sys:alsa"
msgstr ""
"Voľby presmerovania zvukového vstupu:\n"
"  • [sys:<sys>,][dev:<zariadenie>,][format:<formát>,][rate:<frekvencia>,]\n"
"    [channel:<kanál>] Zvukový vstup (mikrofón)\n"
"  • format:1\n"
"  • sys:oss,dev:1,format:1\n"
"  • sys:alsa"

#: plugins/rdp/rdp_plugin.c:2655
msgid ""
"Options for redirection of audio output:\n"
"  • [sys:<sys>,][dev:<dev>,][format:<format>,][rate:<rate>,]\n"
"    [channel:<channel>] Audio output\n"
"  • sys:pulse\n"
"  • format:1\n"
"  • sys:oss,dev:1,format:1\n"
"  • sys:alsa"
msgstr ""
"Voľby presmerovania zvukového výstupu:\n"
"  • [sys:<sys>,][dev:<zariadenie>,][format:<formát>,][rate:<frekvencia>,]\n"
"    [channel:<kanál>] Zvukový výstup\n"
"  • sys:pulse  • \n"
"  • format:1\n"
"  • sys:oss,dev:1,format:1\n"
"  • sys:alsa"

#: plugins/rdp/rdp_plugin.c:2665
msgid ""
"Options for redirection of USB device:\n"
"  • [dbg,][id:<vid>:<pid>#…,][addr:<bus>:<addr>#…,][auto]\n"
"  • auto\n"
"  • id:054c:0268#4669:6e6b,addr:04:0c"
msgstr ""
"Voľby presmerovania zariadenia USB:\n"
"  • [dbg,][id:<vid>:<pid>#…,][addr:<zbernica>:<adresa>#…,][auto]\n"
"  • auto\n"
"  • id:054c:0268#4669:6e6b,addr:04:0c"

#: plugins/rdp/rdp_plugin.c:2671
msgid ""
"Advanced setting for high latency links:\n"
"Adjusts the connection timeout. Use if your connection times out.\n"
"The highest possible value is 600000 ms (10 minutes).\n"
msgstr ""
"Rozšírené nastavenie pre linky s veľkou odozvou:\n"
"Upravte časový limit pripojenia, ak sa stretávate s vypršaním časového "
"limitu vášho pripojenia.\n"
"Najvyššia možná hodnota je 600000 ms (10 minút)\n"

#: plugins/rdp/rdp_plugin.c:2676
#, fuzzy
#| msgid ""
#| "Performance optimisations based on the network connection type:\n"
#| "Using auto-detection is advised.\n"
#| "If \"Auto-detect\" fails, choose the most appropriate option in the "
#| "list.\n"
msgid ""
"Performance optimisations based on the network connection type:\n"
"Using auto-detection is advised.\n"
"If “Auto-detect” fails, choose the most appropriate option in the list.\n"
msgstr ""
"Optimalizácia výkonu na základe typu sieťového pripojenia:\n"
"Odporúča sa používať automatickú detekciu.\n"
"Ak \"Auto-detect\" zlyhá, vyberte najvhodnejšiu možnosť zo zoznamu.\n"

#: plugins/rdp/rdp_plugin.c:2681
#, fuzzy
msgid ""
"Comma-separated list of monitor IDs and desktop orientations:\n"
"  • [<id>:<orientation-in-degrees>,]\n"
"  • 0,1,2,3\n"
"  • 0:270,1:90\n"
"Orientations are specified in degrees, valid values are:\n"
"  •   0 (landscape)\n"
"  •  90 (portrait)\n"
"  • 180 (landscape flipped)\n"
"  • 270 (portrait flipped)\n"
"\n"
msgstr ""
"Zoznam ID monitorov a orientácií pracovnej plochy oddelených čiarkami:\n"
"  - [<id>:<orientácia v stupňoch>,]\n"
"  - 0,1,2,3\n"
"  - 0:270,1:90\n"
"Orientácie sú uvedené v stupňoch, platné hodnoty sú:\n"
"  - 0 (na šírku)\n"
"  - 90 (na výšku)\n"
"  - 180 (otočené na šírku)\n"
"  - 270 (otočená na výšku)\n"
"\n"

#: plugins/rdp/rdp_plugin.c:2693
#, fuzzy
msgid ""
"Redirect directory <path> as named share <name>.\n"
"  • <name>,<fullpath>[;<name>,<fullpath>[;…]]\n"
"  • MyHome,/home/remminer\n"
"  • /home/remminer\n"
"  • MyHome,/home/remminer;SomePath,/path/to/somepath\n"
"Hotplug support is enabled with:\n"
"  • hotplug,*\n"
"\n"
msgstr ""
"Presmerovanie adresára <cesta> ako pomenovanej zdieľanej zložky <názov>.\n"
"  - <name>,<fullpath>[;<name>,<fullpath>[;...]]\n"
"  - MyHome,/home/remminer\n"
"  - /home/remminer\n"
"  - MyHome,/home/remminer;SomePath,/path/to/somepath\n"
"Podpora Hotplug je povolená pomocou:\n"
"  - hotplug,*\n"
"\n"

#: plugins/rdp/rdp_plugin.c:2725 plugins/spice/spice_plugin.c:677
msgid "Share folder"
msgstr "Sprístupniť priečinok"

#: plugins/rdp/rdp_plugin.c:2725
>>>>>>> 050fc71c
#, fuzzy
msgid "Use “Redirect directory” in the advanced tab for multiple directories"
msgstr ""
<<<<<<< HEAD
"<big>Podporované formáty\n"
"- server\n"
"- server[:port]\n"
"- username@server[:port] (iba protokol SSH)</big>"

#: src/remmina_file_editor.c:162
#, fuzzy
msgid "Input is invalid."
msgstr "Vstup je neplatný."

#: src/remmina_file_editor.c:239
msgid "Choose a Remote Desktop Server"
msgstr "Výber servera vzdialenej pracovnej plochy"

#: src/remmina_file_editor.c:460
#, c-format
msgid "Browse the network to find a %s server"
msgstr "Prehľadať sieť a nájsť server %s"

#: src/remmina_file_editor.c:564
msgid "Resolution"
msgstr "Rozlíšenie"

#: src/remmina_file_editor.c:571
msgid "Use initial window size"
msgstr "Použiť počiatočnú veľkosť okna"

#: src/remmina_file_editor.c:575
msgid "Use client resolution"
msgstr "Použiť rozlíšenie klienta"

#: src/remmina_file_editor.c:586 src/remmina_file_editor.c:1152
msgid "Custom"
msgstr "Vlastné"

#: src/remmina_file_editor.c:945
msgid "Keyboard mapping"
msgstr "Mapovanie klávesnice"

#: src/remmina_file_editor.c:1072
msgid "Behavior"
msgstr "Správanie"

#: src/remmina_file_editor.c:1075
msgid "Execute a Command"
msgstr "Spustenie príkazu"

#: src/remmina_file_editor.c:1079
msgid "Before connecting"
msgstr "Pred pripojením"

#: src/remmina_file_editor.c:1081
msgid "command %h %u %t %U %p %g --option"
msgstr "príkaz %h %u %t %U %p %g --voľba"

#: src/remmina_file_editor.c:1086
msgid "After connecting"
msgstr "Po pripojení"

#: src/remmina_file_editor.c:1088
msgid "/path/to/command -opt1 arg %h %u %t -opt2 %U %p %g"
msgstr "/cesta/k/príkazu -voľba1 parameter %h %u %t -voľba2 %U %p %g"

#: src/remmina_file_editor.c:1092
msgid "Start-up"
msgstr "Po spustení"

#: src/remmina_file_editor.c:1095
msgid "Auto-start this profile"
msgstr "Automaticky spustiť tento profil"

#: src/remmina_file_editor.c:1125
msgid "SSH Tunnel"
msgstr "Tunel SSH"

#: src/remmina_file_editor.c:1126
msgid "Enable SSH tunnel"
msgstr "Povoliť SSH tunel"

#: src/remmina_file_editor.c:1133
msgid "Tunnel via loopback address"
msgstr "Tunel cez adresu slučky"

#: src/remmina_file_editor.c:1143
#, c-format
msgid "Same server at port %i"
msgstr "Rovnaký server na porte %i"

#: src/remmina_file_editor.c:1193 plugins/rdp/rdp_plugin.c:2724
msgid "Start-up path"
msgstr "Cesta po spustení"

#: src/remmina_file_editor.c:1202
msgid "SSH Authentication"
msgstr "Overenie totožnosti SSH"

#: src/remmina_file_editor.c:1229
msgid "SSH private key file"
msgstr "Súbor súkromného kľúča SSH"

#: src/remmina_file_editor.c:1235 src/remmina_ssh_plugin.c:1474
msgid "SSH certificate file"
msgstr "Súbor certifikátu SSH"

#: src/remmina_file_editor.c:1293
msgid "Basic"
msgstr "Základné"

#: src/remmina_file_editor.c:1299
msgid "Advanced"
msgstr "Rozšírené"

#: src/remmina_file_editor.c:1310
msgid "Notes"
msgstr "Poznámky"

#: src/remmina_file_editor.c:1438
#, fuzzy, c-format
msgid "(%s: %i): Can't validate setting '%s' since 'value' or 'gfe' are NULL!"
msgstr ""
"(%s: %i): Nemožno overiť nastavenie '%s', pretože 'value' alebo 'gfe' sú "
"NULL!"

#: src/remmina_file_editor.c:1441
#, fuzzy, c-format
msgid ""
"(%s: %i): Can't validate user input since 'setting_name_to_validate', "
"'value' or 'gfe' are NULL!"
msgstr ""
"(%s: %i): Nemôže overiť vstup používateľa, pretože "
"'setting_name_to_validate', 'value' alebo 'gfe' sú NULL!"

#. TRANSLATORS: Meta-error. Shouldn't be visible.
#: src/remmina_file_editor.c:1445 plugins/x2go/x2go_plugin.c:856
#: plugins/x2go/x2go_plugin.c:1440
#, fuzzy
#| msgid "Transfer error"
msgid "Internal error."
msgstr "Interná chyba."

#: src/remmina_file_editor.c:1667 src/remmina_file_editor.c:1703
#: src/remmina_file_editor.c:1724 src/remmina_file_editor.c:1747
#, fuzzy, c-format
#| msgid "Could not create SFTP session. %s"
msgid "Couldn't validate user input. %s"
msgstr "Nepodarilo sa overiť vstup používateľa. %s"

#: src/remmina_file_editor.c:1691
msgid "Default settings saved."
msgstr "Predvolené nastavenia boli uložené."

#: src/remmina_file_editor.c:1781
msgid "Remote Connection Profile"
msgstr "Profil vzdialeného pripojenia"

#: src/remmina_file_editor.c:1787
msgid "Save as Default"
msgstr "Uložiť ako predvolené"

#: src/remmina_file_editor.c:1788
msgid "Use the current settings as the default for all new connection profiles"
msgstr ""
"Použije aktuálne nastavenia ako predvolené pre všetky profily nových "
"pripojení"

#: src/remmina_file_editor.c:1796 data/ui/remmina_main.glade:160
msgid "Connect"
msgstr "Pripojiť"

#: src/remmina_file_editor.c:1799
msgid "_Save and Connect"
msgstr "_Uložiť a pripojiť"

#: src/remmina_file_editor.c:1922
msgid "Quick Connect"
msgstr "Rýchle pripojenie"

#: src/remmina_file_editor.c:1946
#, c-format
msgid "Use '%s' as subgroup delimiter"
msgstr "Použiť „%s“ ako oddeľovač podskupín"

#: src/remmina_file_editor.c:2012 src/remmina_file_editor.c:2030
#, c-format
msgid "Could not find the file “%s”."
msgstr "Nepodarilo sa nájsť súbor „%s“."

#. TRANSLATORS: This is a message that pops up when an external Remmina plugin tries to set the window resolution using a legacy parameter.
#. TRANSLATORS: This is a message that pop-up when an external Remmina plugin tries to set the windows resolution using a legacy parameter.
#: src/remmina_file.c:451 src/remmina_file.c:497
msgid ""
"Using the «resolution» parameter in the Remmina preferences file is "
"deprecated.\n"
msgstr ""

#: src/remmina_icon.c:136
msgid "Open Main Window"
msgstr "Otvoriť hlavné okno"

#: src/remmina_icon.c:141 data/ui/remmina_main.glade:254
msgid "_Preferences"
msgstr "_Predvoľby"

#: src/remmina_icon.c:146
msgid "_About"
msgstr "_O aplikácii"

#: src/remmina_icon.c:156
msgid "Enable Service Discovery"
msgstr "Povoliť objavovanie služieb"

#: src/remmina_icon.c:168 data/ui/remmina_main.glade:404
msgid "_Quit"
msgstr "_Ukončiť"

#. TRANSLATORS: Applet name as per the Freedesktop Desktop entry specification https://specifications.freedesktop.org/desktop-entry-spec/latest/
#. TRANSLATORS: Applet Name as per the Freedesktop Desktop entry specification https://specifications.freedesktop.org/desktop-entry-spec/latest/
#: src/remmina_icon.c:294 src/remmina_icon.c:450
msgid "Remmina Applet"
msgstr "Aplet aplikácie Remmina"

#. TRANSLATORS: Applet comment/description as per the Freedesktop Desktop entry specification https://specifications.freedesktop.org/desktop-entry-spec/latest/
#: src/remmina_icon.c:296 src/remmina_icon.c:452
msgid "Connect to remote desktops through the applet menu"
msgstr "Pripojenie vzdialenej plochy cez appletové menu"

#: src/remmina_icon.c:359
msgid "StatusNotifier/Appindicator support in “"
msgstr ""

#. TRANSLATORS: %s is a placeholder for "StatusNotifier/Appindicator suppor in “DESKTOP NAME”: "
#: src/remmina_icon.c:366
#, c-format
msgid "%s your desktop does support it"
msgstr ""

#. TRANSLATORS: %s is a placeholder for "StatusNotifier/Appindicator suppor in “DESKTOP NAME”: "
#: src/remmina_icon.c:368
#, c-format
msgid "%s and Remmina has built-in (compiled) support for libappindicator."
msgstr ""

#. TRANSLATORS: %s is a placeholder for "StatusNotifier/Appindicator suppor in “DESKTOP NAME”: "
#: src/remmina_icon.c:371
#, c-format
msgid ""
"%s not supported natively by your Desktop Environment. libappindicator will "
"try to fallback to GtkStatusIcon/xembed"
msgstr ""

#. TRANSLATORS: %s is a placeholder for "StatusNotifier/Appindicator suppor in “DESKTOP NAME”: "
#: src/remmina_icon.c:375
#, c-format
msgid "%s You may need to install, and use XApp Status Applet"
msgstr ""

#. TRANSLATORS: %s is a placeholder for "StatusNotifier/Appindicator suppor in “DESKTOP NAME”: "
#: src/remmina_icon.c:378
#, c-format
msgid "%s You may need to install, and use KStatusNotifierItem"
msgstr ""

#. TRANSLATORS: %s is a placeholder for "StatusNotifier/Appindicator suppor in “DESKTOP NAME”: "
#: src/remmina_icon.c:381
#, c-format
msgid "%s You may need to install, and use XEmbed SNI Proxy"
msgstr ""

#. TRANSLATORS: %s is a placeholder for "StatusNotifier/Appindicator suppor in “DESKTOP NAME”: "
#: src/remmina_icon.c:384
#, c-format
msgid "%s You may need to install, and use Gnome Shell Extension Appindicator"
msgstr ""

#. TRANSLATORS: %s is a placeholder for an error message
#: src/remmina_ssh_plugin.c:539
#, c-format
msgid "Error: %s"
msgstr "Chyba: %s"

#: src/remmina_ssh_plugin.c:556
msgid "Terminal content saved in"
msgstr "Obsah terminálu uložený do"

#: src/remmina_ssh_plugin.c:822
msgid "Select All (host+A)"
msgstr "Vybrať všetko (Hostiteľský kláves+A)"

#: src/remmina_ssh_plugin.c:823
msgid "Copy (host+C)"
msgstr "Kopírovať (hostiteľský kláves+C)"

#: src/remmina_ssh_plugin.c:824
msgid "Paste (host+V)"
msgstr "Vložiť (hostiteľský kláves+V)"

#: src/remmina_ssh_plugin.c:825
msgid "Save session to file"
msgstr "Uložiť reláciu do súboru"

#: src/remmina_ssh_plugin.c:826
msgid "Increase font size (host+Page Up)"
msgstr "Zväčšiť veľkosť písma (hostiteľský kláves+Page Up)"

#: src/remmina_ssh_plugin.c:827
msgid "Decrease font size (host+Page Down)"
msgstr "Zmenšiť veľkosť písma (hostiteľský kláves+Page Down)"

#: src/remmina_ssh_plugin.c:828
msgid "Find text (host+G)"
msgstr "Nájsť text (hostiteľský kláves+G)"

#: src/remmina_ssh_plugin.c:1439 data/ui/remmina_main.glade:177
msgid "Copy"
msgstr "Kopírovať"

#: src/remmina_ssh_plugin.c:1439
msgid "_Copy"
msgstr "_Kopírovať"

#: src/remmina_ssh_plugin.c:1440
msgid "Paste"
msgstr "Vloží"

#: src/remmina_ssh_plugin.c:1440
msgid "_Paste"
msgstr "_Vložiť"

#: src/remmina_ssh_plugin.c:1441
msgid "Select all"
msgstr "Vybrať všetko"

#: src/remmina_ssh_plugin.c:1441
msgid "_Select all"
msgstr "Vy_brať všetko"

#: src/remmina_ssh_plugin.c:1442
msgid "Increase font size"
msgstr "Zväčšiť veľkosť písma"

#: src/remmina_ssh_plugin.c:1442
msgid "_Increase font size"
msgstr "_Zväčšiť veľkosť písma"

#: src/remmina_ssh_plugin.c:1443
msgid "Decrease font size"
msgstr "Zmenšiť veľkosť písma"

#: src/remmina_ssh_plugin.c:1443
msgid "_Decrease font size"
msgstr "Z_menšiť veľkosť písma"

#: src/remmina_ssh_plugin.c:1444
msgid "Find text"
msgstr "Nájsť text"

#: src/remmina_ssh_plugin.c:1444
msgid "_Find text"
msgstr "_Nájsť text"

#: src/remmina_ssh_plugin.c:1471 plugins/spice/spice_plugin.c:674
#: plugins/vnc/vnc_plugin.c:1977 plugins/vnc/vnc_plugin.c:1989
msgid "User password"
msgstr "Heslo používateľa"

#: src/remmina_ssh_plugin.c:1477 plugins/rdp/rdp_plugin.c:2723
msgid "Start-up program"
msgstr "Program po spustení"

#: src/remmina_ssh_plugin.c:1482
msgid ""
"The filename can use the following placeholders:\n"
"\n"
"  • %h is substituted with the server name\n"
"  • %t is substituted with the SSH server name\n"
"  • %u is substituted with the username\n"
"  • %U is substituted with the SSH username\n"
"  • %p is substituted with Remmina profile name\n"
"  • %g is substituted with Remmina profile group name\n"
"  • %d is substituted with local date and time in ISO 8601 format\n"
msgstr ""
"Názov súboru môže použiť nasledovné zástupné znaky:\n"
"\n"
"  • %h je nahradený názvom servera\n"
"  • %t je nahradený názvom servera SSH\n"
"  • %u je nahradený menom používateľa\n"
"  • %U je nahradený menom používateľa SSH\n"
"  • %p je nahradený názvom profilu aplikácie Remmina\n"
"  • %g je nahradený názvom skupiny profilu aplikácie Remmina\n"
"  • %d je nahradený miestnym dátumom a časom vo formáte iso8601\n"

#: src/remmina_ssh_plugin.c:1504
msgid "Terminal colour scheme"
msgstr "Farebná schéma terminálu"

#: src/remmina_ssh_plugin.c:1505
msgid "Character set"
msgstr "Znaková sada"

#: src/remmina_ssh_plugin.c:1507
msgid "KEX (Key Exchange) algorithms"
msgstr "Algoritmy KEX (Key Exchange)"

#: src/remmina_ssh_plugin.c:1508
msgid "Symmetric cipher client to server"
msgstr "Symetrická cifra medzi klientom a serverom"

#: src/remmina_ssh_plugin.c:1509
msgid "Preferred server host key types"
msgstr "Uprednostňované typy hostiteľských kľúčov servera"

#: src/remmina_ssh_plugin.c:1510
msgid "Folder for SSH session log"
msgstr "Priečinok pre záznam relácie SSH"

#: src/remmina_ssh_plugin.c:1511
msgid "Filename for SSH session log"
msgstr "Názov súboru pre záznam relácie SSH"

#: src/remmina_ssh_plugin.c:1512
msgid "Log SSH session when exiting Remmina"
msgstr "Zaznamená reláciu SSH po ukončení aplikácie Remmina"

#: src/remmina_ssh_plugin.c:1513
#, fuzzy
msgid "Log SSH session asynchronously"
msgstr "Asynchrónne zaznamenávanie relácie SSH"

#: src/remmina_ssh_plugin.c:1513
#, fuzzy
msgid "Saving the session asynchronously may have a notable performance impact"
msgstr "Asynchrónne uloženie relácie môže mať výrazný vplyv na výkon"

#: src/remmina_ssh_plugin.c:1514
msgid "Audible terminal bell"
msgstr "Akustický zvonček terminálu"

#: src/remmina_ssh_plugin.c:1515
msgid "SSH compression"
msgstr "Komprimácia SSH"

#: src/remmina_ssh_plugin.c:1516
msgid "Don't remember passwords"
msgstr "Nezapamätá si heslá"

#: src/remmina_ssh_plugin.c:1517
msgid "Strict host key checking"
msgstr "Prísna kontrola hostiteľského kľúča"

#: src/remmina_ssh_plugin.c:1531
msgid "SSH - Secure Shell"
msgstr "SSH - Zabezpečený prístup k príkazovému interpretovaču"

#: plugins/kwallet/src/kwallet_plugin_main.c:118
msgid "Secured password storage in KWallet"
msgstr "Bezpečné úložisko hesiel v KWallet"

#: plugins/rdp/rdp_settings.c:217
msgid "<Auto-detect>"
msgstr "<Zistiť automaticky>"

#: plugins/rdp/rdp_settings.c:249
msgid "<Not set>"
msgstr "<Nenastavená>"
=======
"Použite \"Presmerovať adresár\" na karte rozšírené pre viacero adresárov"

#: plugins/rdp/rdp_plugin.c:2726
#, fuzzy
msgid "Restricted admin mode"
msgstr "Obmedzený režim administrátora"

#: plugins/rdp/rdp_plugin.c:2727
#, fuzzy
#| msgid "Password"
msgid "Password hash"
msgstr "Heslo hash"

#: plugins/rdp/rdp_plugin.c:2727
#, fuzzy
msgid "Restricted admin mode password hash"
msgstr "Heslo obmedzeného režimu administrátora"

#: plugins/rdp/rdp_plugin.c:2728
msgid "Left-handed mouse support"
msgstr "Podpora myši pre ľavákov"

#: plugins/rdp/rdp_plugin.c:2728
msgid "Swap left and right mouse buttons for left-handed mouse support"
msgstr "Prehodí ľavé a pravé tlačidlá myši pre podporu myši pre ľavákov"

#: plugins/rdp/rdp_plugin.c:2730
msgid "Enable multi monitor"
msgstr "Povoliť viacero monitorov"

#: plugins/rdp/rdp_plugin.c:2731
msgid "Span screen over multiple monitors"
msgstr "Roztiahnuť obrazovku na viacero monitorov"

#: plugins/rdp/rdp_plugin.c:2732
#, fuzzy
#| msgid "Monitor ID list"
msgid "List monitor IDs"
msgstr "Zoznam ID monitorov"

#: plugins/rdp/rdp_plugin.c:2734 plugins/vnc/vnc_plugin.c:1978
#: plugins/vnc/vnc_plugin.c:1990 plugins/gvnc/gvnc_plugin.c:849
msgid "Colour depth"
msgstr "Hĺbka farieb"

#: plugins/rdp/rdp_plugin.c:2735
msgid "Network connection type"
msgstr "Typ sieťového pripojenia"

#: plugins/rdp/rdp_plugin.c:2750 plugins/vnc/vnc_plugin.c:1979
#: plugins/vnc/vnc_plugin.c:1991
msgid "Quality"
msgstr "Kvalita"

#: plugins/rdp/rdp_plugin.c:2751
msgid "Security protocol negotiation"
msgstr "Dohoda bezpečnostného protokolu"

#: plugins/rdp/rdp_plugin.c:2752
msgid "Gateway transport type"
msgstr "Typ transportu brány"

#: plugins/rdp/rdp_plugin.c:2753
msgid "FreeRDP log level"
msgstr "Úroveň záznamu protokolu FreeRDP"

#: plugins/rdp/rdp_plugin.c:2754
msgid "FreeRDP log filters"
msgstr "Filtre záznamu protokolu FreeRDP"

#: plugins/rdp/rdp_plugin.c:2754
msgid "tag:level[,tag:level[,…]]"
msgstr "značka:úroveň[,značka:úroveň[,...]]"

#: plugins/rdp/rdp_plugin.c:2755
msgid "Audio output mode"
msgstr "Režim zvukového výstupu"

#: plugins/rdp/rdp_plugin.c:2756
msgid "Redirect local audio output"
msgstr "Presmeruje miestny mikrofón"

#: plugins/rdp/rdp_plugin.c:2757
msgid "Redirect local microphone"
msgstr "Presmeruje miestny mikrofón"

#: plugins/rdp/rdp_plugin.c:2758
msgid "Connection timeout in ms"
msgstr "Časový limit pripojenia v ms"

#: plugins/rdp/rdp_plugin.c:2759
msgid "Remote Desktop Gateway server"
msgstr "Server brány vzdialenej pracovnej plochy"

#: plugins/rdp/rdp_plugin.c:2760
msgid "Remote Desktop Gateway username"
msgstr "Meno používateľa brány vzdialenej pracovnej plochy"

#: plugins/rdp/rdp_plugin.c:2761
msgid "Remote Desktop Gateway password"
msgstr "Heslo brány vzdialenej pracovnej plochy"

#: plugins/rdp/rdp_plugin.c:2762
msgid "Remote Desktop Gateway domain"
msgstr "Doména brány vzdialenej pracovnej plochy"

#: plugins/rdp/rdp_plugin.c:2763
#, fuzzy
msgid "Redirect directory"
msgstr "Adresár presmerovania"

#: plugins/rdp/rdp_plugin.c:2764
msgid "Client name"
msgstr "Názov klienta"

#: plugins/rdp/rdp_plugin.c:2765
msgid "Client build"
msgstr "Klientská zostava"

#: plugins/rdp/rdp_plugin.c:2766
msgid "Start-up program"
msgstr "Program po spustení"

#: plugins/rdp/rdp_plugin.c:2768
msgid "Load balance info"
msgstr "Informácie o vyvážení záťaže"

#. TRANSLATORS: Do not use typographic quotation marks, these must stay as "double quote", also know as “Typewriter ("programmer's") quote, ambidextrous.”
#: plugins/rdp/rdp_plugin.c:2770
msgid "Override printer drivers"
msgstr "Nahradiť ovládače tlačiarní"

#: plugins/rdp/rdp_plugin.c:2770
msgid ""
"\"Samsung_CLX-3300_Series\":\"Samsung CLX-3300 Series PS\";\"Canon MF410\":"
"\"Canon MF410 Series UFR II\""
msgstr ""
"\"Samsung_CLX-3300_Series\":\"Samsung CLX-3300 Series PS\";\"Canon MF410\":"
"\"Canon MF410 Series UFR II\""

#: plugins/rdp/rdp_plugin.c:2771
msgid "USB device redirection"
msgstr "Presmerovanie zariadení USB"

#: plugins/rdp/rdp_plugin.c:2772
msgid "Local serial name"
msgstr "Názov miestneho sériového portu"

#: plugins/rdp/rdp_plugin.c:2772
msgid "COM1, COM2, etc."
msgstr "COM1, COM2, atď."

#: plugins/rdp/rdp_plugin.c:2773
msgid "Local serial driver"
msgstr "Ovládač miestneho sériového portu"

#: plugins/rdp/rdp_plugin.c:2773
msgid "Serial"
msgstr "Sériový port"

#: plugins/rdp/rdp_plugin.c:2774
msgid "Local serial path"
msgstr "Cesta k miestnemu sériovému portu"

#: plugins/rdp/rdp_plugin.c:2774
msgid "/dev/ttyS0, /dev/ttyS1, etc."
msgstr "/dev/ttyS0, /dev/ttyS1, atď."

#: plugins/rdp/rdp_plugin.c:2775
msgid "Local parallel name"
msgstr "Názov miestneho paralelného portu"

#: plugins/rdp/rdp_plugin.c:2776
msgid "Local parallel device"
msgstr "Miestne zariadenie paralelného portu"

#: plugins/rdp/rdp_plugin.c:2777
msgid "Name of smart card"
msgstr "Názov karty smart card"

#: plugins/rdp/rdp_plugin.c:2778
msgid "Dynamic virtual channel"
msgstr "Dynamický virtuálny kanál"

#: plugins/rdp/rdp_plugin.c:2778 plugins/rdp/rdp_plugin.c:2779
msgid "<channel>[,<options>]"
msgstr "<kanál>[,<voľby>]"

#: plugins/rdp/rdp_plugin.c:2779
msgid "Static virtual channel"
msgstr "Statický virtuálny kanál"

#: plugins/rdp/rdp_plugin.c:2780
#, fuzzy
#| msgid "USB redirection error"
msgid "TCP redirection"
msgstr "Presmerovanie TCP"

#: plugins/rdp/rdp_plugin.c:2780
#, fuzzy
msgid "/PATH/TO/rdp2tcp"
msgstr "/PATH/TO/rdp2tcp"

#: plugins/rdp/rdp_plugin.c:2782
msgid "Prefer IPv6 AAAA record over IPv4 A record"
msgstr "Uprednostniť záznam IPv6 AAAA pred záznamom IPv4 A"

#: plugins/rdp/rdp_plugin.c:2783
msgid "Share printers"
msgstr "Sprístupniť tlačiarne"

#: plugins/rdp/rdp_plugin.c:2784
msgid "Share serial ports"
msgstr "Sprístupniť sériové porty"

#: plugins/rdp/rdp_plugin.c:2785
msgid "(SELinux) permissive mode for serial ports"
msgstr "(SELinux) prípustný režim pre sériové porty"

#: plugins/rdp/rdp_plugin.c:2786
msgid "Share parallel ports"
msgstr "Sprístupniť paralelné porty"

#: plugins/rdp/rdp_plugin.c:2787
msgid "Share a smart card"
msgstr "Sprístupniť kartu smart card"

#: plugins/rdp/rdp_plugin.c:2788 plugins/vnc/vnc_plugin.c:2009
msgid "Turn off clipboard sync"
msgstr "Vypnúť synchronizáciu schránky"

#: plugins/rdp/rdp_plugin.c:2789
msgid "Ignore certificate"
msgstr "Ignorovať certifikát"

#: plugins/rdp/rdp_plugin.c:2790
msgid "Use the old license workflow"
msgstr "Použiť spôsob fungovania podľa starej licencie"

#: plugins/rdp/rdp_plugin.c:2790
msgid "It disables CAL and hwId is set to 0"
msgstr "Zakáže CAL a hwId nastaví na hodnotu 0"

#: plugins/rdp/rdp_plugin.c:2791 plugins/spice/spice_plugin.c:702
#: plugins/vnc/vnc_plugin.c:2013 plugins/www/www_plugin.c:919
#: plugins/gvnc/gvnc_plugin.c:867
msgid "Forget passwords after use"
msgstr "Zabudnúť heslá po použití"

#: plugins/rdp/rdp_plugin.c:2792
msgid "Attach to console (2003/2003 R2)"
msgstr "Priloží ku konzole (2003/2003 R2)"

#: plugins/rdp/rdp_plugin.c:2793
msgid "Turn off fast-path"
msgstr "Vypnúť funkciu fast-path"

#: plugins/rdp/rdp_plugin.c:2794
msgid "Server detection using Remote Desktop Gateway"
msgstr "Zistenie servera pomocou brány vzdialenej pracovnej plochy"

#: plugins/rdp/rdp_plugin.c:2796
msgid "Use system proxy settings"
msgstr "Použiť systémové nastavenia proxy"

#: plugins/rdp/rdp_plugin.c:2798
msgid "Turn off automatic reconnection"
msgstr "Vypnúť automatické znovu pripojenie"

#: plugins/rdp/rdp_plugin.c:2799
msgid "Relax order checks"
msgstr "Voľnejšie kontroly poradia"

#: plugins/rdp/rdp_plugin.c:2800
msgid "Glyph cache"
msgstr "Vyrovnávacia pamäť glyfov"

#: plugins/rdp/rdp_plugin.c:2801
msgid "Enable multitransport protocol (UDP)"
msgstr "Povoliť multitransportný protokol (UDP)"

#: plugins/rdp/rdp_plugin.c:2801
msgid "Using the UDP protocol may improve performance"
msgstr "Použitím protokolu UDP sa môže zvýšiť výkon"

#: plugins/rdp/rdp_plugin.c:2802
msgid "Use base credentials for gateway too"
msgstr "Použiť základné poverenia tiež pre bránu"

#: plugins/rdp/rdp_plugin.c:2804
#, fuzzy
msgid "Enable Gateway websockets support"
msgstr "Povolenie podpory webových soketov brány"

#: plugins/rdp/rdp_plugin.c:2817 plugins/spice/spice_plugin.c:715
#: plugins/vnc/vnc_plugin.c:2029
msgid "Send Ctrl+Alt+Delete"
msgstr "Odoslať Ctrl+Alt+Delete"

#: plugins/rdp/rdp_plugin.c:2830
msgid "RDP - Remote Desktop Protocol"
msgstr "RDP - Protokol vzdialenej pracovnej plochy"

#: plugins/rdp/rdp_plugin.c:2855
msgid "RDP - RDP File Handler"
msgstr "RDP - Nástroj na spracovanie súborov RDP"

#: plugins/rdp/rdp_plugin.c:2870
msgid "RDP - Preferences"
msgstr "RDP - Predvoľby"

#: plugins/rdp/rdp_plugin.c:2923
msgid "Export connection in Windows .rdp file format"
msgstr "Exportuje pripojenie do formátu súboru .rdp systému Windows"

#: plugins/rdp/rdp_event.c:344
#, c-format
msgid "Reconnection attempt %d of %d…"
msgstr "%d. pokus z %d o opätovné pripojenie…"

#: plugins/spice/spice_plugin_file_transfer.c:82
msgid "File Transfers"
msgstr "Prenosy súborov"

#: plugins/spice/spice_plugin_file_transfer.c:219
msgid "Transfer error"
msgstr "Chyba prenosu"

#: plugins/spice/spice_plugin_file_transfer.c:220
#, c-format
msgid "%s: %s"
msgstr "%s: %s"

#: plugins/spice/spice_plugin_file_transfer.c:223
msgid "Transfer completed"
msgstr "Prenos dokončený"

#: plugins/spice/spice_plugin_file_transfer.c:224
#, c-format
msgid "The %s file has been transferred"
msgstr "Súbor %s bol prenesený"

#: plugins/spice/spice_plugin.c:351
msgid "Enter SPICE password"
msgstr "Zadajte heslo pre SPICE"

#: plugins/spice/spice_plugin.c:386
#, c-format
msgid "Disconnected from the SPICE server “%s”."
msgstr "Odpojené zo servera SPICE „%s“."

#: plugins/spice/spice_plugin.c:402
msgid "TLS connection error."
msgstr "Chyba pripojenia TLS."

#: plugins/spice/spice_plugin.c:408
msgid "Connection to the SPICE server dropped."
msgstr "Pripojenie k serveru SPICE bolo ukončené."

#: plugins/spice/spice_plugin.c:616 plugins/spice/spice_plugin.c:634
msgid "Default"
msgstr "Predvolená"

#: plugins/spice/spice_plugin.c:636
msgid "Auto GLZ"
msgstr "Automatické GLZ"

#: plugins/spice/spice_plugin.c:637
msgid "Auto LZ"
msgstr "Automatické LZ"

#: plugins/spice/spice_plugin.c:650
msgid "Disable video overlay if videos are not displayed properly.\n"
msgstr "Zakázať prekladanie videa, ak nie sú videá zobrazované správne.\n"

#: plugins/spice/spice_plugin.c:675
msgid "Use TLS encryption"
msgstr "Použiť šifrovanie TLS"

#: plugins/spice/spice_plugin.c:676
msgid "Server CA certificate"
msgstr "Certifikát CA servera"

#: plugins/spice/spice_plugin.c:694
msgid "Prefered video codec"
msgstr "Predvoľby"

#: plugins/spice/spice_plugin.c:695
msgid "Turn off GStreamer overlay"
msgstr "Zakázať vstup zo servera"

#: plugins/spice/spice_plugin.c:698
msgid "Prefered image compression"
msgstr "Uprednostňovaná komprimácia obrázkov"

#: plugins/spice/spice_plugin.c:701 plugins/spice/spice_plugin.c:714
#: plugins/gvnc/gvnc_plugin.c:866 plugins/gvnc/gvnc_plugin.c:880
msgid "No clipboard sync"
msgstr "Vypnúť synchronizáciu schránky"

#: plugins/spice/spice_plugin.c:703 plugins/gvnc/gvnc_plugin.c:869
msgid "Enable audio channel"
msgstr "Povoliť zvukový kanál"

#: plugins/spice/spice_plugin.c:704
msgid "Share smart card"
msgstr "Sprístupniť kartu smart card"

#: plugins/spice/spice_plugin.c:705 plugins/spice/spice_plugin.c:713
#: plugins/vnc/vnc_plugin.c:2008 plugins/vnc/vnc_plugin.c:2025
#: plugins/gvnc/gvnc_plugin.c:870 plugins/gvnc/gvnc_plugin.c:879
msgid "View only"
msgstr "Iba zobrazenie"

#: plugins/spice/spice_plugin.c:716 plugins/spice/spice_plugin_usb.c:51
msgid "Select USB devices for redirection"
msgstr "Vybrať zariadenia USB na presmerovanie"

#: plugins/spice/spice_plugin.c:727
msgid "SPICE - Simple Protocol for Independent Computing Environments"
msgstr "SPICE - Jednoduchý protokol pre nezávislé počítačové prostredia"

#: plugins/spice/spice_plugin_usb.c:54
msgid "_Close"
msgstr "_Zavrieť"

#: plugins/spice/spice_plugin_usb.c:94
msgid "USB redirection error"
msgstr "Chyba pri presmerovaní USB"
>>>>>>> 050fc71c

#: plugins/rdp/rdp_settings.c:280
msgid "<Choose a quality level to edit…>"
msgstr "<Zvoľte úroveň kvality na úpravu…>"

<<<<<<< HEAD
#: plugins/rdp/rdp_settings.c:282 plugins/rdp/rdp_plugin.c:2542
#: plugins/vnc/vnc_plugin.c:1934
msgid "Poor (fastest)"
msgstr "Najhoršia (najrýchlejšie)"
=======
#: plugins/vnc/vnc_plugin.c:825 plugins/gvnc/gvnc_plugin.c:539
msgid "Enter VNC authentication credentials"
msgstr "Zadajte poverenia pre overenie totožnosti protokolu VNC"

#: plugins/vnc/vnc_plugin.c:936
msgid "Unable to connect to VNC server"
msgstr "Nie je možné pripojiť sa k serveru VNC"
>>>>>>> 050fc71c

#: plugins/rdp/rdp_settings.c:284 plugins/rdp/rdp_plugin.c:2543
#: plugins/vnc/vnc_plugin.c:1933
msgid "Medium"
msgstr "Stredná"

#: plugins/rdp/rdp_settings.c:286 plugins/rdp/rdp_plugin.c:2544
#: plugins/vnc/vnc_plugin.c:1931
msgid "Good"
msgstr "Dobrá"

#: plugins/rdp/rdp_settings.c:288 plugins/rdp/rdp_plugin.c:2545
#: plugins/vnc/vnc_plugin.c:1932
msgid "Best (slowest)"
msgstr "Najlepšia (najpomalšie)"

#: plugins/rdp/rdp_settings.c:427
msgid "Keyboard layout"
msgstr "Rozloženie klávesnice"

#: plugins/rdp/rdp_settings.c:457
msgid "Use client keyboard mapping"
msgstr "Použiť mapovanie klávesnice klienta"

<<<<<<< HEAD
#: plugins/rdp/rdp_settings.c:468
#, fuzzy
#| msgid "Keyboard mapping"
msgid "Keyboard scancode remapping"
msgstr "Premenovanie kódu klávesnice"

#: plugins/rdp/rdp_settings.c:483
#, fuzzy
msgid "List of key=value,… pairs to remap scancodes. E.g. 0x56=0x29,0x29=0x56"
msgstr ""
"Zoznam dvojíc kľúč=hodnota,... na premapovanie scancodes. Napr. "
"0x56=0x29,0x29=0x56"

#: plugins/rdp/rdp_settings.c:486
#, fuzzy
msgid "FreeRDP > 2.3.0 is required to map scancodes"
msgstr "Na mapovanie scancodes je potrebný FreeRDP > 2.3.0"

#: plugins/rdp/rdp_settings.c:494
msgid "Quality settings"
msgstr "Nastavenia kvality"

#: plugins/rdp/rdp_settings.c:517
msgid "Wallpaper"
msgstr "Pozadie"

#: plugins/rdp/rdp_settings.c:525
msgid "Window drag"
msgstr "Ťahanie okna"

#: plugins/rdp/rdp_settings.c:532
msgid "Menu animation"
msgstr "Animácia ponuky"

#: plugins/rdp/rdp_settings.c:540
msgid "Theme"
msgstr "Motív"

#: plugins/rdp/rdp_settings.c:547
msgid "Cursor shadow"
msgstr "Tieň kurzora"

#: plugins/rdp/rdp_settings.c:555
msgid "Cursor blinking"
msgstr "Blikanie kurzoru"

#: plugins/rdp/rdp_settings.c:562
msgid "Font smoothing"
msgstr "Vyhladzovanie písma"

#: plugins/rdp/rdp_settings.c:570
msgid "Composition"
msgstr "Kompozícia"

#: plugins/rdp/rdp_settings.c:580
msgid "Remote scale factor"
msgstr "Vzdialený faktor pre zmenu mierky"

#: plugins/rdp/rdp_settings.c:595
msgid "Desktop scale factor %"
msgstr "Faktor mierky pracovnej plochy %s"

#: plugins/rdp/rdp_settings.c:607
msgid "Device scale factor %"
msgstr "Faktor zmeny mierky zariadenia %s"

#: plugins/rdp/rdp_settings.c:630
msgid "Desktop orientation"
msgstr "Otočenie pracovnej plochy"

#: plugins/rdp/rdp_settings.c:650
#, fuzzy
#| msgid "Use system proxy settings"
msgid "Input device settings"
msgstr "Nastavenia vstupného zariadenia"

#: plugins/rdp/rdp_settings.c:658 plugins/rdp/rdp_plugin.c:2686
#: plugins/vnc/vnc_plugin.c:2014
#, fuzzy
#| msgid "Turn on smooth scrolling"
msgid "Disable smooth scrolling"
msgstr "Vypnúť plynulé scrollovanie"

#: plugins/rdp/rdp_settings.c:669
#, fuzzy
#| msgid "Quality settings"
msgid "General settings"
msgstr "Všeobecné nastavenia"
=======
#: plugins/vnc/vnc_plugin.c:1939
#, fuzzy
msgid ""
"Connect to VNC using a repeater:\n"
"  • The server field must contain the repeater ID, e.g. ID:123456789\n"
"  • The repeater field have to be set to the repeater IP and port, like:\n"
"    10.10.10.12:5901\n"
"  • From the remote VNC server, you will connect to\n"
"    the repeater, e.g. with x11vnc:\n"
"    x11vnc -connect repeater=ID:123456789+10.10.10.12:5500"
msgstr ""
"Pripojte sa k VNC pomocou opakovača:\n"
"  - ID:123456789\n"
"  - V poli opakovač musí byť nastavená IP adresa a port opakovača, napr:\n"
"    10.10.10.12:5901\n"
"  - Zo vzdialeného servera VNC sa pripojíte na\n"
"    opakovač, napr. pomocou x11vnc:\n"
"    x11vnc -connect repeater=ID:123456789+10.10.10.12:5500"

#: plugins/vnc/vnc_plugin.c:1948
#, fuzzy
msgid ""
"Listening for remote VNC connection:\n"
"  • The \"Listen on port\" field is the port Remmina will listen to,\n"
"    e.g. 8888\n"
"  • From the remote VNC server, you will connect to\n"
"    Remmina, e.g. with x11vnc:\n"
"    x11vnc -display :0 -connect 192.168.1.36:8888"
msgstr ""
"Počúvanie vzdialeného pripojenia VNC:\n"
"  - V poli \"Listen on port\" je uvedený port, na ktorom bude Remmina "
"počúvať,\n"
"    napr. 8888\n"
"  - Zo vzdialeného VNC servera sa pripojíte na\n"
"    Remmina, napr. pomocou x11vnc:\n"
"    x11vnc -display :0 -connect 192.168.1.36:8888"

#: plugins/vnc/vnc_plugin.c:1975
msgid "Repeater"
msgstr "Opakovač"

#: plugins/vnc/vnc_plugin.c:1987
msgid "Listen on port"
msgstr "Načúva na porte"

#: plugins/vnc/vnc_plugin.c:2007
msgid "Show remote cursor"
msgstr "Zobraziť vzdialený kurzor"

#: plugins/vnc/vnc_plugin.c:2010
msgid "Turn off encryption"
msgstr "Použiť šifrovanie TLS"

#: plugins/vnc/vnc_plugin.c:2011 plugins/vnc/vnc_plugin.c:2026
msgid "Prevent local interaction on the server"
msgstr "Zabrániť miestnej interakcii na serveri"

#: plugins/vnc/vnc_plugin.c:2012 plugins/gvnc/gvnc_plugin.c:868
#, fuzzy
msgid "Ignore remote bell messages"
msgstr "Ignorovanie správ vzdialeného zvončeka"

#: plugins/vnc/vnc_plugin.c:2028
msgid "Open Chat…"
msgstr "Otvoriť rozhovor…"

#: plugins/vnc/vnc_plugin.h:41
msgid "Remmina VNC Plugin"
msgstr "Zásuvný modul VNC aplikácie Remmina"
>>>>>>> 050fc71c

#: plugins/rdp/rdp_settings.c:676 plugins/rdp/rdp_plugin.c:2738
#, fuzzy
#| msgid "Reconnection attempt %d of %d…"
msgid "Reconnect attempts number"
msgstr "Počet pokusov o opätovné pripojenie"

<<<<<<< HEAD
#: plugins/rdp/rdp_settings.c:689 plugins/rdp/rdp_plugin.c:2738
#, fuzzy
msgid ""
"The maximum number of reconnect attempts upon an RDP disconnect (default: 20)"
msgstr ""
"Maximálny počet pokusov o opätovné pripojenie pri odpojení RDP (predvolené: "
"20)"

#: plugins/rdp/rdp_plugin.c:762 plugins/rdp/rdp_plugin.c:827
msgid "Enter RDP authentication credentials"
msgstr "Zadajte poverenia pre overenie totožnosti protokolu RDP"

#: plugins/rdp/rdp_plugin.c:835
msgid "Enter RDP gateway authentication credentials"
msgstr "Zadajte poverenia pre overenie totožnosti brány RDP"

#: plugins/rdp/rdp_plugin.c:2073
#, c-format
msgid ""
"Could not access the RDP server “%s”.\n"
"Account locked out."
msgstr ""
"Nepodarilo sa pristúpiť k serveru RDP „%s“.\n"
"Účet je uzamknutý."

#: plugins/rdp/rdp_plugin.c:2080
#, c-format
msgid ""
"Could not access the RDP server “%s”.\n"
"Account expired."
msgstr ""
"Nepodarilo sa pristúpiť k serveru RDP „%s“.\n"
"Platnosť účtu vypršala."

#: plugins/rdp/rdp_plugin.c:2087
#, c-format
msgid ""
"Could not access the RDP server “%s”.\n"
"Password expired."
msgstr ""
"Nepodarilo sa pristúpiť k serveru RDP „%s“.\n"
"Platnosť hesla vypršala."

#: plugins/rdp/rdp_plugin.c:2094
#, c-format
msgid ""
"Could not access the RDP server “%s”.\n"
"Account disabled."
msgstr ""
"Nepodarilo sa pristúpiť k serveru RDP „%s“.\n"
"Účet je zakázaný."

#: plugins/rdp/rdp_plugin.c:2100
#, c-format
=======
#: plugins/www/www_config.h:43
msgid "Remmina web-browser plugin"
msgstr "Zásuvný modul webového prehliadača aplikácie Remmina"

#: plugins/www/www_plugin.c:98
msgid "File downloaded"
msgstr "Súbor prevzatý"

#: plugins/www/www_plugin.c:581
msgid "Enter WWW authentication credentials"
msgstr "Zadajte poverenia pre overenie totožnosti protokolu WWW"

#: plugins/www/www_plugin.c:893
msgid "URL"
msgstr "URL"

#: plugins/www/www_plugin.c:893
msgid "http://address or https://address"
msgstr "http://adresa alebo https://adresa"

#: plugins/www/www_plugin.c:910
msgid "User agent"
msgstr "Používateľský agent"

#: plugins/www/www_plugin.c:911
msgid "Proxy URL"
msgstr "URL proxy"

#: plugins/www/www_plugin.c:911
msgid "E.g. https://example.org, socks://mysocks:1080"
msgstr "Napr. https://priklad.org, socks://mojesocks:1080"

#: plugins/www/www_plugin.c:912
msgid "Turn on Java support"
msgstr "Zapnúť podporu jazyka Java"

#: plugins/www/www_plugin.c:913
msgid "Turn on smooth scrolling"
msgstr "Zapnúť hladké rolovanie"

#: plugins/www/www_plugin.c:914
msgid "Turn on spatial navigation"
msgstr "Zapnúť priestorovú navigáciu"

#: plugins/www/www_plugin.c:915
msgid "Turn on plugin support"
msgstr "Zapnúť podporu zásuvných modulov"

#: plugins/www/www_plugin.c:916
msgid "Turn on WebGL support"
msgstr "Zapnúť podporu WebGL"

#: plugins/www/www_plugin.c:917
msgid "Turn on HTML5 audio support"
msgstr "Zapnúť podporu zvuku HTML5"

#: plugins/www/www_plugin.c:918
msgid "Ignore TLS errors"
msgstr "Ignoruje chyby TLS"

#: plugins/www/www_plugin.c:921
msgid "Turn on Web Inspector"
msgstr "Zapnúť webového inšpektora"

#: plugins/exec/exec_plugin.c:160
msgid "You did not set any command to be executed"
msgstr "Nenastavili ste žiadny príkaz, ktorý má byť spustený"

#: plugins/exec/exec_plugin.c:206
>>>>>>> 050fc71c
msgid ""
"Warning: Running a command synchronously may cause Remmina not to respond.\n"
"Do you really want to continue?"
msgstr ""
"Upozornenie: Spustenie príkazu synchrónne môže spôsobiť, že aplikácia "
"Remmina nebude odpovedať.\n"
"Naozaj chcete pokračovať?"

<<<<<<< HEAD
#: plugins/rdp/rdp_plugin.c:2108
#, c-format
msgid ""
"Could not access the RDP server “%s”.\n"
"Account restricted."
msgstr ""
"Nepodarilo sa pristúpiť k serveru RDP „%s“.\n"
"Účet je obmedzený."

#: plugins/rdp/rdp_plugin.c:2116
#, c-format
msgid ""
"Could not access the RDP server “%s”.\n"
"Change user password before connecting."
msgstr ""
"Nepodarilo sa pristúpiť k serveru RDP „%s“.\n"
"Pred pripojením zmeňte heslo používateľa."

#: plugins/rdp/rdp_plugin.c:2121
#, c-format
msgid "Lost connection to the RDP server “%s”."
msgstr "Stratilo sa pripojenie k serveru RDP „%s“."

#: plugins/rdp/rdp_plugin.c:2124
#, c-format
msgid "Could not find the address for the RDP server “%s”."
msgstr "Nepodarilo sa nájsť adresu servera RDP „%s“."

#: plugins/rdp/rdp_plugin.c:2128
#, c-format
msgid ""
"Could not connect to the RDP server “%s” via TLS. Check that client and "
"server support a common TLS version."
msgstr ""
"Nepodarilo sa pripojiť k serveru RDP „%s“ prostredníctvom TLS. Skontroluje, "
"či klient aj server podporujú rovnakú verziu TLS."

#. TRANSLATORS: the placeholder may be either an IP/FQDN or a server hostname
#: plugins/rdp/rdp_plugin.c:2132
=======
#: plugins/exec/exec_plugin.c:274
msgid "Command"
msgstr "Príkaz"

#: plugins/exec/exec_plugin.c:275
msgid "Asynchronous execution"
msgstr "Asynchrónne spustenie"

#: plugins/exec/exec_plugin_config.h:41
msgid "Execute a command"
msgstr "Spustenie príkazu"

#: plugins/tool_hello_world/plugin_config.h:40
msgid "Hello, World!"
msgstr "Ahoj, Svet!"

#: plugins/secret/src/glibsecret_plugin.c:188
msgid "Secured password storage in the GNOME keyring"
msgstr "Bezpečné úložisko hesiel v zväzku kľúčov prostredia GNOME"

#: plugins/x2go/x2go_plugin.c:67
>>>>>>> 050fc71c
#, fuzzy, c-format
msgid ""
"The command-line feature '%s' is not available! Attempting to start PyHoca-"
"CLI without using this feature…"
msgstr ""
<<<<<<< HEAD
"Nie je možné nadviazať spojenie so serverom RDP \"%s\". Skontrolujte "
"\"Vyjednávanie bezpečnostného protokolu\"."

#: plugins/rdp/rdp_plugin.c:2140
#, c-format
msgid "Cannot connect to the RDP server “%s”."
msgstr "Nedá sa pripojiť k serveru RDP „%s“."

#: plugins/rdp/rdp_plugin.c:2143
msgid "Could not start libfreerdp-gdi."
msgstr "Nepodarilo sa spustiť program libfreerdp-gdi."

#: plugins/rdp/rdp_plugin.c:2146
#, c-format
msgid ""
"You requested a H.264 GFX mode for the server “%s”, but your libfreerdp does "
"not support H.264. Please use a non-AVC colour depth setting."
=======
"Funkcia príkazového riadka '%s' nie je k dispozícii! Pokus o spustenie "
"PyHoca-CLI bez použitia tejto funkcie…"

#: plugins/x2go/x2go_plugin.c:287 plugins/x2go/x2go_plugin.c:419
#: plugins/x2go/x2go_plugin.c:478 plugins/x2go/x2go_plugin.c:581
#: plugins/x2go/x2go_plugin.c:656 plugins/x2go/x2go_plugin.c:668
#: plugins/x2go/x2go_plugin.c:676 plugins/x2go/x2go_plugin.c:699
#: plugins/x2go/x2go_plugin.c:708 plugins/x2go/x2go_plugin.c:724
#: plugins/x2go/x2go_plugin.c:763 plugins/x2go/x2go_plugin.c:775
#: plugins/x2go/x2go_plugin.c:806 plugins/x2go/x2go_plugin.c:817
#: plugins/x2go/x2go_plugin.c:825 plugins/x2go/x2go_plugin.c:939
#: plugins/x2go/x2go_plugin.c:966 plugins/x2go/x2go_plugin.c:980
#: plugins/x2go/x2go_plugin.c:1077 plugins/x2go/x2go_plugin.c:1141
#: plugins/x2go/x2go_plugin.c:1445 plugins/x2go/x2go_plugin.c:1479
#: plugins/x2go/x2go_plugin.c:1575 plugins/x2go/x2go_plugin.c:1869
#: plugins/x2go/x2go_plugin.c:2669 plugins/x2go/x2go_plugin.c:2882
#: plugins/x2go/x2go_plugin.c:2887 plugins/x2go/x2go_plugin.c:2892
#: plugins/x2go/x2go_plugin.c:2897 plugins/x2go/x2go_plugin.c:2912
#: plugins/x2go/x2go_plugin.c:2917 plugins/x2go/x2go_plugin.c:2922
#: plugins/x2go/x2go_plugin.c:2927
#, fuzzy, c-format
#| msgid "Transfer error"
msgid "Internal error: %s"
msgstr "Interná chyba: %s"

#: plugins/x2go/x2go_plugin.c:288 plugins/x2go/x2go_plugin.c:420
#: plugins/x2go/x2go_plugin.c:479 plugins/x2go/x2go_plugin.c:1078
#, fuzzy
msgid "Parameter 'custom_data' is not initialized!"
msgstr "Parameter 'default_username' nie je inicializovaný."

#: plugins/x2go/x2go_plugin.c:301
#, fuzzy
msgid "Broken `DialogData`! Aborting…"
msgstr "Zlomené `DialogData`! Prerušenie…"

#: plugins/x2go/x2go_plugin.c:305
#, fuzzy
msgid "Can't retrieve `DialogData`! Aborting…"
msgstr "Nemožno načítať `DialogData`! Prerušenie…"

#: plugins/x2go/x2go_plugin.c:488
#, fuzzy
msgid "Couldn't retrieve valid `DialogData` or `sessions_list`! Aborting…"
>>>>>>> 050fc71c
msgstr ""
"Nepodarilo sa načítať platné `DialogData` alebo `sessions_list`! Prerušenie…"

<<<<<<< HEAD
#: plugins/rdp/rdp_plugin.c:2153
#, c-format
msgid "The “%s” server refused the connection."
msgstr "Server „%s“ odmietol pripojenie."

#: plugins/rdp/rdp_plugin.c:2158
#, fuzzy, c-format
#| msgid ""
#| "The Remote Desktop Gateway “%s” denied the user \"%s\\%s\" access due to "
#| "policy."
msgid ""
"The Remote Desktop Gateway “%s” denied the user “%s\\%s” access due to "
"policy."
=======
#. TRANSLATORS: Stick to x2goclient's translation for terminate.
#: plugins/x2go/x2go_plugin.c:497
#, fuzzy
#| msgid "Terminate"
msgid "_Terminate"
msgstr "Prerušenie"

#. TRANSLATORS: Stick to x2goclient's translation for resume.
#: plugins/x2go/x2go_plugin.c:500
#, fuzzy
#| msgid "Resume"
msgid "_Resume"
msgstr "Pokračovať"

#: plugins/x2go/x2go_plugin.c:502
#, fuzzy
msgid "_New"
msgstr "_Nové"

#. TRANSLATORS: Tooltip for terminating button inside Session-Chooser-Dialog.
#. TRANSLATORS: Please stick to X2GoClient's way of translating.
#: plugins/x2go/x2go_plugin.c:511
msgid "Terminating X2Go sessions can take a moment."
>>>>>>> 050fc71c
msgstr ""

<<<<<<< HEAD
#: plugins/rdp/rdp_plugin.c:2168
#, c-format
msgid "Cannot connect to the “%s” RDP server."
msgstr "Nedá sa pripojiť k serveru RDP „%s“."

#: plugins/rdp/rdp_plugin.c:2511
msgid "Automatic (32 bpp) (Server chooses its best format)"
msgstr "Automatická (32 bpp) (Server si zvolí najlepší formát)"

#: plugins/rdp/rdp_plugin.c:2512
msgid "GFX AVC444 (32 bpp)"
msgstr "GFX AVC444 (32 bpp)"

#: plugins/rdp/rdp_plugin.c:2513
msgid "GFX AVC420 (32 bpp)"
msgstr "GFX AVC420 (32 bpp)"

#: plugins/rdp/rdp_plugin.c:2514
msgid "GFX RFX (32 bpp)"
msgstr "GFX RFX (32 bpp)"

#: plugins/rdp/rdp_plugin.c:2515
msgid "GFX RFX Progressive (32 bpp)"
msgstr "Progresívna GFX RFX (32 bpp)"

#: plugins/rdp/rdp_plugin.c:2516
msgid "RemoteFX (32 bpp)"
msgstr "RemoteFX (32 bpp)"

#: plugins/rdp/rdp_plugin.c:2517 plugins/vnc/vnc_plugin.c:1922
msgid "True colour (32 bpp)"
msgstr "Skutočné farby (32 bpp)"

#: plugins/rdp/rdp_plugin.c:2518
msgid "True colour (24 bpp)"
msgstr "Skutočné farby (24 bpp)"

#: plugins/rdp/rdp_plugin.c:2519 plugins/vnc/vnc_plugin.c:1923
msgid "High colour (16 bpp)"
msgstr "Veľa farieb (16 bpp)"

#: plugins/rdp/rdp_plugin.c:2520
msgid "High colour (15 bpp)"
msgstr "Veľa farieb (15 bpp)"

#: plugins/rdp/rdp_plugin.c:2521 plugins/vnc/vnc_plugin.c:1924
msgid "256 colours (8 bpp)"
msgstr "256 farieb (8 bpp)"

#: plugins/rdp/rdp_plugin.c:2552 data/ui/remmina_preferences.glade:641
msgid "None"
msgstr "Žiadne"

#: plugins/rdp/rdp_plugin.c:2553
msgid "Auto-detect"
msgstr "Zistiť automaticky"

#: plugins/rdp/rdp_plugin.c:2554
msgid "Modem"
msgstr "Modem"

#: plugins/rdp/rdp_plugin.c:2555
msgid "Low performance broadband"
msgstr "Širokopásmové pripojenie s nízkym výkonom"

#: plugins/rdp/rdp_plugin.c:2556
msgid "Satellite"
msgstr "Satelit"

#: plugins/rdp/rdp_plugin.c:2557
msgid "High performance broadband"
msgstr "Širokopásmové pripojenie s vysokým výkonom"

#: plugins/rdp/rdp_plugin.c:2558
msgid "WAN"
msgstr "WAN"

#: plugins/rdp/rdp_plugin.c:2559
msgid "LAN"
msgstr "LAN"

#: plugins/rdp/rdp_plugin.c:2566 plugins/spice/spice_plugin.c:635
#: data/ui/remmina_preferences.glade:677
msgid "Off"
msgstr "Vypnutý"

#: plugins/rdp/rdp_plugin.c:2575
msgid "Automatic negotiation"
msgstr "Automatická dohoda"

#: plugins/rdp/rdp_plugin.c:2576
msgid "NLA protocol security"
msgstr "Zabezpečenie protokolom NLA"

#: plugins/rdp/rdp_plugin.c:2577
msgid "TLS protocol security"
msgstr "Zabezpečenie protokolom TLS"

#: plugins/rdp/rdp_plugin.c:2578
msgid "RDP protocol security"
msgstr "Zabezpečenie protokolom RDP"

#: plugins/rdp/rdp_plugin.c:2579
msgid "NLA extended protocol security"
msgstr "Zabezpečenie rozšíreným protokolom NLA"

#: plugins/rdp/rdp_plugin.c:2592
msgid "2600 (Windows XP), 7601 (Windows Vista/7), 9600 (Windows 8 and newer)"
msgstr "2600 (Windows XP), 7601 (Windows Vista/7), 9600 (Windows 8 a novší)"

#: plugins/rdp/rdp_plugin.c:2595
=======
#: plugins/x2go/x2go_plugin.c:568
#, fuzzy
#| msgid "Display"
msgid "X Display"
msgstr "Zobrazenie"

#: plugins/x2go/x2go_plugin.c:569
msgid "Status"
msgstr "Stav"

#: plugins/x2go/x2go_plugin.c:570
#, fuzzy
#| msgid "Permission"
msgid "Session ID"
msgstr "ID relácie"

#: plugins/x2go/x2go_plugin.c:571
#, fuzzy
msgid "Create date"
msgstr "Dátum vytvorenia"

#: plugins/x2go/x2go_plugin.c:572
#, fuzzy
msgid "Suspended since"
msgstr "Pozastavené od"

#: plugins/x2go/x2go_plugin.c:573
#, fuzzy
msgid "Agent PID"
msgstr "PID agenta"

#: plugins/x2go/x2go_plugin.c:575
#, fuzzy
#| msgid "Username"
msgid "Hostname"
msgstr "Meno hostiteľa"

#: plugins/x2go/x2go_plugin.c:576
#, fuzzy
msgid "Cookie"
msgstr "Cookie"

#: plugins/x2go/x2go_plugin.c:577
#, fuzzy
msgid "Graphic port"
msgstr "Grafický port"

#: plugins/x2go/x2go_plugin.c:578
#, fuzzy
msgid "SND port"
msgstr "Port SND"

#: plugins/x2go/x2go_plugin.c:579
#, fuzzy
#| msgid "Local SSH port"
msgid "SSHFS port"
msgstr "Port SSHFS"

#: plugins/x2go/x2go_plugin.c:582
#, fuzzy
msgid "Unknown property"
msgstr "Neznáma vlastnosť"

#: plugins/x2go/x2go_plugin.c:657 plugins/x2go/x2go_plugin.c:700
#, fuzzy
msgid "Couldn't find child GtkTreeView of session chooser dialog."
msgstr ""
"Nepodarilo sa nájsť podriadené okno GtkTreeView dialógového okna výberu "
"relácie."

#: plugins/x2go/x2go_plugin.c:669
#, fuzzy
msgid "Both parameters 'dialog' and 'treeview' are uninitialized!"
msgstr "parameter 'env' je neplatný alebo neinicializovaný."

#: plugins/x2go/x2go_plugin.c:677
msgid ""
"GtkTreeModel of session chooser dialog could not be obtained for an unknown "
"reason."
msgstr ""

#: plugins/x2go/x2go_plugin.c:709
#, fuzzy
msgid "Couldn't get currently selected row (session)!"
msgstr "Nepodarilo sa získať ID relácie z vybraného riadku."

#: plugins/x2go/x2go_plugin.c:725
#, fuzzy, c-format
msgid ""
"Exactly one session should be selectable but '%i' rows (sessions) are "
"selected."
msgstr "malo by byť možné vybrať iba jednu reláciu."

#: plugins/x2go/x2go_plugin.c:764
#, fuzzy
msgid "Failed to fill 'GtkTreeIter'."
msgstr "Nepodarilo sa vyplniť 'GtkTreeIter'."

#: plugins/x2go/x2go_plugin.c:776
#, fuzzy, c-format
msgid "Couldn't get property with index '%i' out of selected row."
msgstr "Nepodarilo sa získať ID relácie z vybraného riadku."

#: plugins/x2go/x2go_plugin.c:807
#, fuzzy
msgid "parameter 'argv' is 'NULL'."
msgstr "parameter 'argv' je 'NULL'."

#: plugins/x2go/x2go_plugin.c:818
#, fuzzy
msgid "parameter 'error' is 'NULL'."
msgstr "parameter 'error' je 'NULL'."

#: plugins/x2go/x2go_plugin.c:826
#, fuzzy
msgid "parameter 'env' is either invalid or uninitialized."
msgstr "parameter 'env' je neplatný alebo neinicializovaný."

#: plugins/x2go/x2go_plugin.c:842 plugins/x2go/x2go_plugin.c:2170
#, fuzzy
msgid "Started PyHoca-CLI with the following arguments:"
msgstr "Spustenie PyHoca-CLI s nasledujúcimi argumentmi:"

#: plugins/x2go/x2go_plugin.c:870
#, fuzzy
>>>>>>> 050fc71c
msgid ""
"The necessary PyHoca-CLI process has encountered a internet connection "
"problem."
msgstr ""
"Potrebný proces PyHoca-CLI narazil na problém s internetovým pripojením."

<<<<<<< HEAD
#: plugins/rdp/rdp_plugin.c:2603
msgid ""
"Options for redirection of audio input:\n"
"  • [sys:<sys>,][dev:<dev>,][format:<format>,][rate:<rate>,]\n"
"    [channel:<channel>] Audio input (microphone)\n"
"  • sys:pulse\n"
"  • format:1\n"
"  • sys:oss,dev:1,format:1\n"
"  • sys:alsa"
msgstr ""
"Voľby presmerovania zvukového vstupu:\n"
"  • [sys:<sys>,][dev:<zariadenie>,][format:<formát>,][rate:<frekvencia>,]\n"
"    [channel:<kanál>] Zvukový vstup (mikrofón)\n"
"  • format:1\n"
"  • sys:oss,dev:1,format:1\n"
"  • sys:alsa"

#: plugins/rdp/rdp_plugin.c:2612
=======
#: plugins/x2go/x2go_plugin.c:880
#, fuzzy
msgid "An unknown error occured while trying to start PyHoca-CLI."
msgstr "Pri pokuse o spustenie PyHoca-CLI došlo k neznámej chybe."

#: plugins/x2go/x2go_plugin.c:890
#, fuzzy, c-format
>>>>>>> 050fc71c
msgid ""
"An unknown error occured while trying to start PyHoca-CLI. Exit code: %i"
msgstr ""
"Pri pokuse o spustenie PyHoca-CLI došlo k neznámej chybe. Kód ukončenia: %i"

<<<<<<< HEAD
#: plugins/rdp/rdp_plugin.c:2622
=======
#: plugins/x2go/x2go_plugin.c:897
#, fuzzy, c-format
>>>>>>> 050fc71c
msgid ""
"An unknown error occured while trying to start PyHoca-CLI. Exit code: %i. "
"Error: '%s'"
msgstr ""
"Pri pokuse o spustenie PyHoca-CLI došlo k neznámej chybe. Kód ukončenia: %i. "
"Chyba: \"%s"

<<<<<<< HEAD
#: plugins/rdp/rdp_plugin.c:2628
msgid ""
"Advanced setting for high latency links:\n"
"Adjusts the connection timeout. Use if your connection times out.\n"
"The highest possible value is 600000 ms (10 minutes).\n"
msgstr ""
"Rozšírené nastavenie pre linky s veľkou odozvou:\n"
"Upravte časový limit pripojenia, ak sa stretávate s vypršaním časového "
"limitu vášho pripojenia.\n"
"Najvyššia možná hodnota je 600000 ms (10 minút)\n"

#: plugins/rdp/rdp_plugin.c:2633
=======
#: plugins/x2go/x2go_plugin.c:940
#, fuzzy
msgid "Parameter 'custom_data' is not fully initialized!"
msgstr "Parameter 'default_username' nie je inicializovaný."

#: plugins/x2go/x2go_plugin.c:967 plugins/x2go/x2go_plugin.c:1576
#: plugins/x2go/x2go_plugin.c:1870
>>>>>>> 050fc71c
#, fuzzy
#| msgid "Per connection"
msgid "'Invalid connection data.'"
msgstr "\"Neplatné údaje o pripojení."

#: plugins/x2go/x2go_plugin.c:981
#, fuzzy
msgid "Parameter 'session_id' is not initialized!"
msgstr "Parameter 'default_username' nie je inicializovaný."

#: plugins/x2go/x2go_plugin.c:1047
#, fuzzy, c-format
msgid "An error occured while trying to terminate a X2Go session: %s"
msgstr "Pri spustení relácie X2Go došlo k chybe…"

#: plugins/x2go/x2go_plugin.c:1094 plugins/x2go/x2go_plugin.c:1118
#, fuzzy
msgid "Couldn't get session ID from session chooser dialog."
msgstr "Nepodarilo sa získať ID relácie z dialógového okna výberu relácie."

#: plugins/x2go/x2go_plugin.c:1101
#, fuzzy, c-format
msgid "Resuming session: '%s'"
msgstr "Obnovenie relácie: \"%s"

#: plugins/x2go/x2go_plugin.c:1125
#, fuzzy, c-format
msgid "Terminating session: '%s'"
msgstr "Obnovenie relácie: \"%s"

#: plugins/x2go/x2go_plugin.c:1142
msgid "GtkTreePath 'path' describes a non-existing row!"
msgstr ""
<<<<<<< HEAD
"Optimalizácia výkonu na základe typu sieťového pripojenia:\n"
"Odporúča sa používať automatickú detekciu.\n"
"Ak \"Auto-detect\" zlyhá, vyberte najvhodnejšiu možnosť zo zoznamu.\n"

#: plugins/rdp/rdp_plugin.c:2638
=======

#: plugins/x2go/x2go_plugin.c:1380
#, fuzzy
msgid "PyHoca-CLI exited unexpectedly. This connection will now be closed."
msgstr "PyHoca-CLI sa neočakávane ukončil. Toto spojenie sa teraz uzavrie."

#: plugins/x2go/x2go_plugin.c:1388
#, fuzzy
msgid "An error occured."
msgstr "Vyskytla sa chyba."

#: plugins/x2go/x2go_plugin.c:1389
>>>>>>> 050fc71c
#, fuzzy
msgid ""
"The necessary child process 'pyhoca-cli' stopped unexpectedly.\n"
"Please check your profile settings and PyHoca-CLI's output for possible "
"errors. Also ensure the remote server is reachable."
msgstr ""
<<<<<<< HEAD
"Zoznam ID monitorov a orientácií pracovnej plochy oddelených čiarkami:\n"
"  - [<id>:<orientácia v stupňoch>,]\n"
"  - 0,1,2,3\n"
"  - 0:270,1:90\n"
"Orientácie sú uvedené v stupňoch, platné hodnoty sú:\n"
"  - 0 (na šírku)\n"
"  - 90 (na výšku)\n"
"  - 180 (otočené na šírku)\n"
"  - 270 (otočená na výšku)\n"
"\n"

#: plugins/rdp/rdp_plugin.c:2650
=======
"Potrebný podriadený proces 'pyhoca-cli' sa neočakávane zastavil.\n"
"Skontrolujte prosím nastavenia vášho profilu a výstup PyHoca-CLI, či sa v "
"ňom nenachádzajú možné chyby. Uistite sa tiež, že vzdialený server je "
"dosiahnuteľný."

#: plugins/x2go/x2go_plugin.c:1432
#, fuzzy
msgid "Can't save empty username!"
msgstr "Nemožno uložiť prázdne používateľské meno!"

#: plugins/x2go/x2go_plugin.c:1446
#, fuzzy
msgid "Could not save new credentials."
msgstr "Nepodarilo sa uložiť nové poverenia."

#: plugins/x2go/x2go_plugin.c:1449
>>>>>>> 050fc71c
#, fuzzy
msgid ""
"An error occured while trying to save new credentials: 's_password' or "
"'s_username' strings were not set."
msgstr ""
<<<<<<< HEAD
"Presmerovanie adresára <cesta> ako pomenovanej zdieľanej zložky <názov>.\n"
"  - <name>,<fullpath>[;<name>,<fullpath>[;...]]\n"
"  - MyHome,/home/remminer\n"
"  - /home/remminer\n"
"  - MyHome,/home/remminer;SomePath,/path/to/somepath\n"
"Podpora Hotplug je povolená pomocou:\n"
"  - hotplug,*\n"
"\n"

#: plugins/rdp/rdp_plugin.c:2682 plugins/spice/spice_plugin.c:677
msgid "Share folder"
msgstr "Sprístupniť priečinok"

#: plugins/rdp/rdp_plugin.c:2682
#, fuzzy
msgid "Use “Redirect directory” in the advanced tab for multiple directories"
msgstr ""
"Použite \"Presmerovať adresár\" na karte rozšírené pre viacero adresárov"

#: plugins/rdp/rdp_plugin.c:2683
#, fuzzy
msgid "Restricted admin mode"
msgstr "Obmedzený režim administrátora"

#: plugins/rdp/rdp_plugin.c:2684
#, fuzzy
#| msgid "Password"
msgid "Password hash"
msgstr "Heslo hash"

#: plugins/rdp/rdp_plugin.c:2684
#, fuzzy
msgid "Restricted admin mode password hash"
msgstr "Heslo obmedzeného režimu administrátora"

#: plugins/rdp/rdp_plugin.c:2685
msgid "Left-handed mouse support"
msgstr "Podpora myši pre ľavákov"

#: plugins/rdp/rdp_plugin.c:2685
msgid "Swap left and right mouse buttons for left-handed mouse support"
msgstr "Prehodí ľavé a pravé tlačidlá myši pre podporu myši pre ľavákov"

#: plugins/rdp/rdp_plugin.c:2687
msgid "Enable multi monitor"
msgstr "Povoliť viacero monitorov"

#: plugins/rdp/rdp_plugin.c:2688
msgid "Span screen over multiple monitors"
msgstr "Roztiahnuť obrazovku na viacero monitorov"

#: plugins/rdp/rdp_plugin.c:2689
#, fuzzy
#| msgid "Monitor ID list"
msgid "List monitor IDs"
msgstr "Zoznam ID monitorov"

#: plugins/rdp/rdp_plugin.c:2691 plugins/vnc/vnc_plugin.c:1978
#: plugins/vnc/vnc_plugin.c:1990 plugins/gvnc/gvnc_plugin.c:849
msgid "Colour depth"
msgstr "Hĺbka farieb"

#: plugins/rdp/rdp_plugin.c:2692
msgid "Network connection type"
msgstr "Typ sieťového pripojenia"

#: plugins/rdp/rdp_plugin.c:2707 plugins/vnc/vnc_plugin.c:1979
#: plugins/vnc/vnc_plugin.c:1991
msgid "Quality"
msgstr "Kvalita"

#: plugins/rdp/rdp_plugin.c:2708
msgid "Security protocol negotiation"
msgstr "Dohoda bezpečnostného protokolu"

#: plugins/rdp/rdp_plugin.c:2709
msgid "Gateway transport type"
msgstr "Typ transportu brány"

#: plugins/rdp/rdp_plugin.c:2710
msgid "FreeRDP log level"
msgstr "Úroveň záznamu protokolu FreeRDP"

#: plugins/rdp/rdp_plugin.c:2711
msgid "FreeRDP log filters"
msgstr "Filtre záznamu protokolu FreeRDP"

#: plugins/rdp/rdp_plugin.c:2711
msgid "tag:level[,tag:level[,…]]"
msgstr "značka:úroveň[,značka:úroveň[,...]]"

#: plugins/rdp/rdp_plugin.c:2712
msgid "Audio output mode"
msgstr "Režim zvukového výstupu"

#: plugins/rdp/rdp_plugin.c:2713
msgid "Redirect local audio output"
msgstr "Presmeruje miestny mikrofón"

#: plugins/rdp/rdp_plugin.c:2714
msgid "Redirect local microphone"
msgstr "Presmeruje miestny mikrofón"

#: plugins/rdp/rdp_plugin.c:2715
msgid "Connection timeout in ms"
msgstr "Časový limit pripojenia v ms"

#: plugins/rdp/rdp_plugin.c:2716
msgid "Remote Desktop Gateway server"
msgstr "Server brány vzdialenej pracovnej plochy"

#: plugins/rdp/rdp_plugin.c:2717
msgid "Remote Desktop Gateway username"
msgstr "Meno používateľa brány vzdialenej pracovnej plochy"

#: plugins/rdp/rdp_plugin.c:2718
msgid "Remote Desktop Gateway password"
msgstr "Heslo brány vzdialenej pracovnej plochy"

#: plugins/rdp/rdp_plugin.c:2719
msgid "Remote Desktop Gateway domain"
msgstr "Doména brány vzdialenej pracovnej plochy"

#: plugins/rdp/rdp_plugin.c:2720
#, fuzzy
msgid "Redirect directory"
msgstr "Adresár presmerovania"

#: plugins/rdp/rdp_plugin.c:2721
msgid "Client name"
msgstr "Názov klienta"

#: plugins/rdp/rdp_plugin.c:2722
msgid "Client build"
msgstr "Klientská zostava"

#: plugins/rdp/rdp_plugin.c:2725
msgid "Load balance info"
msgstr "Informácie o vyvážení záťaže"

#. TRANSLATORS: Do not use typographic quotation marks, these must stay as "double quote", also know as “Typewriter ("programmer's") quote, ambidextrous.”
#: plugins/rdp/rdp_plugin.c:2727
msgid "Override printer drivers"
msgstr "Nahradiť ovládače tlačiarní"

#: plugins/rdp/rdp_plugin.c:2727
msgid ""
"\"Samsung_CLX-3300_Series\":\"Samsung CLX-3300 Series PS\";\"Canon MF410\":"
"\"Canon MF410 Series UFR II\""
msgstr ""
"\"Samsung_CLX-3300_Series\":\"Samsung CLX-3300 Series PS\";\"Canon MF410\":"
"\"Canon MF410 Series UFR II\""

#: plugins/rdp/rdp_plugin.c:2728
msgid "USB device redirection"
msgstr "Presmerovanie zariadení USB"

#: plugins/rdp/rdp_plugin.c:2729
msgid "Local serial name"
msgstr "Názov miestneho sériového portu"

#: plugins/rdp/rdp_plugin.c:2729
msgid "COM1, COM2, etc."
msgstr "COM1, COM2, atď."

#: plugins/rdp/rdp_plugin.c:2730
msgid "Local serial driver"
msgstr "Ovládač miestneho sériového portu"

#: plugins/rdp/rdp_plugin.c:2730
msgid "Serial"
msgstr "Sériový port"

#: plugins/rdp/rdp_plugin.c:2731
msgid "Local serial path"
msgstr "Cesta k miestnemu sériovému portu"

#: plugins/rdp/rdp_plugin.c:2731
msgid "/dev/ttyS0, /dev/ttyS1, etc."
msgstr "/dev/ttyS0, /dev/ttyS1, atď."

#: plugins/rdp/rdp_plugin.c:2732
msgid "Local parallel name"
msgstr "Názov miestneho paralelného portu"

#: plugins/rdp/rdp_plugin.c:2733
msgid "Local parallel device"
msgstr "Miestne zariadenie paralelného portu"

#: plugins/rdp/rdp_plugin.c:2734
msgid "Name of smart card"
msgstr "Názov karty smart card"

#: plugins/rdp/rdp_plugin.c:2735
msgid "Dynamic virtual channel"
msgstr "Dynamický virtuálny kanál"

#: plugins/rdp/rdp_plugin.c:2735 plugins/rdp/rdp_plugin.c:2736
msgid "<channel>[,<options>]"
msgstr "<kanál>[,<voľby>]"

#: plugins/rdp/rdp_plugin.c:2736
msgid "Static virtual channel"
msgstr "Statický virtuálny kanál"

#: plugins/rdp/rdp_plugin.c:2737
#, fuzzy
#| msgid "USB redirection error"
msgid "TCP redirection"
msgstr "Presmerovanie TCP"

#: plugins/rdp/rdp_plugin.c:2737
#, fuzzy
msgid "/PATH/TO/rdp2tcp"
msgstr "/PATH/TO/rdp2tcp"

#: plugins/rdp/rdp_plugin.c:2739
msgid "Prefer IPv6 AAAA record over IPv4 A record"
msgstr "Uprednostniť záznam IPv6 AAAA pred záznamom IPv4 A"

#: plugins/rdp/rdp_plugin.c:2740
msgid "Share printers"
msgstr "Sprístupniť tlačiarne"

#: plugins/rdp/rdp_plugin.c:2741
msgid "Share serial ports"
msgstr "Sprístupniť sériové porty"

#: plugins/rdp/rdp_plugin.c:2742
msgid "(SELinux) permissive mode for serial ports"
msgstr "(SELinux) prípustný režim pre sériové porty"

#: plugins/rdp/rdp_plugin.c:2743
msgid "Share parallel ports"
msgstr "Sprístupniť paralelné porty"

#: plugins/rdp/rdp_plugin.c:2744
msgid "Share a smart card"
msgstr "Sprístupniť kartu smart card"

#: plugins/rdp/rdp_plugin.c:2745 plugins/vnc/vnc_plugin.c:2009
msgid "Turn off clipboard sync"
msgstr "Vypnúť synchronizáciu schránky"

#: plugins/rdp/rdp_plugin.c:2746
msgid "Ignore certificate"
msgstr "Ignorovať certifikát"

#: plugins/rdp/rdp_plugin.c:2747
msgid "Use the old license workflow"
msgstr "Použiť spôsob fungovania podľa starej licencie"

#: plugins/rdp/rdp_plugin.c:2747
msgid "It disables CAL and hwId is set to 0"
msgstr "Zakáže CAL a hwId nastaví na hodnotu 0"

#: plugins/rdp/rdp_plugin.c:2748 plugins/spice/spice_plugin.c:702
#: plugins/vnc/vnc_plugin.c:2013 plugins/www/www_plugin.c:919
#: plugins/gvnc/gvnc_plugin.c:867
msgid "Forget passwords after use"
msgstr "Zabudnúť heslá po použití"

#: plugins/rdp/rdp_plugin.c:2749
msgid "Attach to console (2003/2003 R2)"
msgstr "Priloží ku konzole (2003/2003 R2)"

#: plugins/rdp/rdp_plugin.c:2750
msgid "Turn off fast-path"
msgstr "Vypnúť funkciu fast-path"

#: plugins/rdp/rdp_plugin.c:2751
msgid "Server detection using Remote Desktop Gateway"
msgstr "Zistenie servera pomocou brány vzdialenej pracovnej plochy"

#: plugins/rdp/rdp_plugin.c:2753
msgid "Use system proxy settings"
msgstr "Použiť systémové nastavenia proxy"

#: plugins/rdp/rdp_plugin.c:2755
msgid "Turn off automatic reconnection"
msgstr "Vypnúť automatické znovu pripojenie"

#: plugins/rdp/rdp_plugin.c:2756
msgid "Relax order checks"
msgstr "Voľnejšie kontroly poradia"

#: plugins/rdp/rdp_plugin.c:2757
msgid "Glyph cache"
msgstr "Vyrovnávacia pamäť glyfov"

#: plugins/rdp/rdp_plugin.c:2758
msgid "Enable multitransport protocol (UDP)"
msgstr "Povoliť multitransportný protokol (UDP)"

#: plugins/rdp/rdp_plugin.c:2758
msgid "Using the UDP protocol may improve performance"
msgstr "Použitím protokolu UDP sa môže zvýšiť výkon"

#: plugins/rdp/rdp_plugin.c:2759
msgid "Use base credentials for gateway too"
msgstr "Použiť základné poverenia tiež pre bránu"

#: plugins/rdp/rdp_plugin.c:2761
#, fuzzy
msgid "Enable Gateway websockets support"
msgstr "Povolenie podpory webových soketov brány"

#: plugins/rdp/rdp_plugin.c:2774 plugins/spice/spice_plugin.c:715
#: plugins/vnc/vnc_plugin.c:2029
msgid "Send Ctrl+Alt+Delete"
msgstr "Odoslať Ctrl+Alt+Delete"

#: plugins/rdp/rdp_plugin.c:2787
msgid "RDP - Remote Desktop Protocol"
msgstr "RDP - Protokol vzdialenej pracovnej plochy"

#: plugins/rdp/rdp_plugin.c:2812
msgid "RDP - RDP File Handler"
msgstr "RDP - Nástroj na spracovanie súborov RDP"

#: plugins/rdp/rdp_plugin.c:2827
msgid "RDP - Preferences"
msgstr "RDP - Predvoľby"

#: plugins/rdp/rdp_plugin.c:2880
msgid "Export connection in Windows .rdp file format"
msgstr "Exportuje pripojenie do formátu súboru .rdp systému Windows"

#: plugins/rdp/rdp_event.c:344
#, c-format
msgid "Reconnection attempt %d of %d…"
msgstr "%d. pokus z %d o opätovné pripojenie…"

#: plugins/spice/spice_plugin_file_transfer.c:82
msgid "File Transfers"
msgstr "Prenosy súborov"

#: plugins/spice/spice_plugin_file_transfer.c:219
msgid "Transfer error"
msgstr "Chyba prenosu"

#: plugins/spice/spice_plugin_file_transfer.c:220
#, c-format
msgid "%s: %s"
msgstr "%s: %s"

#: plugins/spice/spice_plugin_file_transfer.c:223
msgid "Transfer completed"
msgstr "Prenos dokončený"

#: plugins/spice/spice_plugin_file_transfer.c:224
#, c-format
msgid "The %s file has been transferred"
msgstr "Súbor %s bol prenesený"

#: plugins/spice/spice_plugin.c:351
msgid "Enter SPICE password"
msgstr "Zadajte heslo pre SPICE"

#: plugins/spice/spice_plugin.c:386
#, c-format
msgid "Disconnected from the SPICE server “%s”."
msgstr "Odpojené zo servera SPICE „%s“."

#: plugins/spice/spice_plugin.c:402
msgid "TLS connection error."
msgstr "Chyba pripojenia TLS."

#: plugins/spice/spice_plugin.c:408
msgid "Connection to the SPICE server dropped."
msgstr "Pripojenie k serveru SPICE bolo ukončené."

#: plugins/spice/spice_plugin.c:616 plugins/spice/spice_plugin.c:634
msgid "Default"
msgstr "Predvolená"

#: plugins/spice/spice_plugin.c:636
msgid "Auto GLZ"
msgstr "Automatické GLZ"

#: plugins/spice/spice_plugin.c:637
msgid "Auto LZ"
msgstr "Automatické LZ"

#: plugins/spice/spice_plugin.c:650
msgid "Disable video overlay if videos are not displayed properly.\n"
msgstr "Zakázať prekladanie videa, ak nie sú videá zobrazované správne.\n"

#: plugins/spice/spice_plugin.c:675
msgid "Use TLS encryption"
msgstr "Použiť šifrovanie TLS"

#: plugins/spice/spice_plugin.c:676
msgid "Server CA certificate"
msgstr "Certifikát CA servera"

#: plugins/spice/spice_plugin.c:694
msgid "Prefered video codec"
msgstr "Predvoľby"

#: plugins/spice/spice_plugin.c:695
msgid "Turn off GStreamer overlay"
msgstr "Zakázať vstup zo servera"

#: plugins/spice/spice_plugin.c:698
msgid "Prefered image compression"
msgstr "Uprednostňovaná komprimácia obrázkov"

#: plugins/spice/spice_plugin.c:701 plugins/spice/spice_plugin.c:714
#: plugins/gvnc/gvnc_plugin.c:866 plugins/gvnc/gvnc_plugin.c:880
msgid "No clipboard sync"
msgstr "Vypnúť synchronizáciu schránky"

#: plugins/spice/spice_plugin.c:703 plugins/gvnc/gvnc_plugin.c:869
msgid "Enable audio channel"
msgstr "Povoliť zvukový kanál"

#: plugins/spice/spice_plugin.c:704
msgid "Share smart card"
msgstr "Sprístupniť kartu smart card"

#: plugins/spice/spice_plugin.c:705 plugins/spice/spice_plugin.c:713
#: plugins/vnc/vnc_plugin.c:2008 plugins/vnc/vnc_plugin.c:2025
#: plugins/gvnc/gvnc_plugin.c:870 plugins/gvnc/gvnc_plugin.c:879
msgid "View only"
msgstr "Iba zobrazenie"

#: plugins/spice/spice_plugin.c:716 plugins/spice/spice_plugin_usb.c:51
msgid "Select USB devices for redirection"
msgstr "Vybrať zariadenia USB na presmerovanie"

#: plugins/spice/spice_plugin.c:727
msgid "SPICE - Simple Protocol for Independent Computing Environments"
msgstr "SPICE - Jednoduchý protokol pre nezávislé počítačové prostredia"

#: plugins/spice/spice_plugin_usb.c:54
msgid "_Close"
msgstr "_Zavrieť"

#: plugins/spice/spice_plugin_usb.c:94
msgid "USB redirection error"
msgstr "Chyba pri presmerovaní USB"

#: plugins/vnc/vnc_plugin.c:772
msgid "Enter VNC password"
msgstr "Zadajte heslo pre VNC"

#: plugins/vnc/vnc_plugin.c:825 plugins/gvnc/gvnc_plugin.c:539
msgid "Enter VNC authentication credentials"
msgstr "Zadajte poverenia pre overenie totožnosti protokolu VNC"

#: plugins/vnc/vnc_plugin.c:936
msgid "Unable to connect to VNC server"
msgstr "Nie je možné pripojiť sa k serveru VNC"

#: plugins/vnc/vnc_plugin.c:937
#, c-format
msgid "Couldn’t convert '%s' to host address"
msgstr "Nepodarilo sa skonvertovať „%s“ na adresu hostiteľa"

#: plugins/vnc/vnc_plugin.c:938
#, c-format
msgid "VNC connection failed: %s"
msgstr "Pripojenie VNC zlyhalo: %s"

#: plugins/vnc/vnc_plugin.c:939
msgid "Your connection has been rejected."
msgstr "Vaše pripojenie bolo odmietnuté."

#: plugins/vnc/vnc_plugin.c:966
#, c-format
msgid "The VNC server requested an unknown authentication method. %s"
msgstr "Server VNC si vyžiadal neznámy spôsob overenia totožnosti. %s"

#: plugins/vnc/vnc_plugin.c:968
msgid "Please retry after turning on encryption for this profile."
msgstr "Prosím, skúste to znovu po zapnutí šifrovanie pre tento profil."

#: plugins/vnc/vnc_plugin.c:1939
#, fuzzy
msgid ""
"Connect to VNC using a repeater:\n"
"  • The server field must contain the repeater ID, e.g. ID:123456789\n"
"  • The repeater field have to be set to the repeater IP and port, like:\n"
"    10.10.10.12:5901\n"
"  • From the remote VNC server, you will connect to\n"
"    the repeater, e.g. with x11vnc:\n"
"    x11vnc -connect repeater=ID:123456789+10.10.10.12:5500"
msgstr ""
"Pripojte sa k VNC pomocou opakovača:\n"
"  - ID:123456789\n"
"  - V poli opakovač musí byť nastavená IP adresa a port opakovača, napr:\n"
"    10.10.10.12:5901\n"
"  - Zo vzdialeného servera VNC sa pripojíte na\n"
"    opakovač, napr. pomocou x11vnc:\n"
"    x11vnc -connect repeater=ID:123456789+10.10.10.12:5500"

#: plugins/vnc/vnc_plugin.c:1948
#, fuzzy
msgid ""
"Listening for remote VNC connection:\n"
"  • The \"Listen on port\" field is the port Remmina will listen to,\n"
"    e.g. 8888\n"
"  • From the remote VNC server, you will connect to\n"
"    Remmina, e.g. with x11vnc:\n"
"    x11vnc -display :0 -connect 192.168.1.36:8888"
msgstr ""
"Počúvanie vzdialeného pripojenia VNC:\n"
"  - V poli \"Listen on port\" je uvedený port, na ktorom bude Remmina "
"počúvať,\n"
"    napr. 8888\n"
"  - Zo vzdialeného VNC servera sa pripojíte na\n"
"    Remmina, napr. pomocou x11vnc:\n"
"    x11vnc -display :0 -connect 192.168.1.36:8888"

#: plugins/vnc/vnc_plugin.c:1975
msgid "Repeater"
msgstr "Opakovač"

#: plugins/vnc/vnc_plugin.c:1987
msgid "Listen on port"
msgstr "Načúva na porte"

#: plugins/vnc/vnc_plugin.c:2007
msgid "Show remote cursor"
msgstr "Zobraziť vzdialený kurzor"

#: plugins/vnc/vnc_plugin.c:2010
msgid "Turn off encryption"
msgstr "Použiť šifrovanie TLS"

#: plugins/vnc/vnc_plugin.c:2011 plugins/vnc/vnc_plugin.c:2026
msgid "Prevent local interaction on the server"
msgstr "Zabrániť miestnej interakcii na serveri"

#: plugins/vnc/vnc_plugin.c:2012 plugins/gvnc/gvnc_plugin.c:868
#, fuzzy
msgid "Ignore remote bell messages"
msgstr "Ignorovanie správ vzdialeného zvončeka"

#: plugins/vnc/vnc_plugin.c:2028
msgid "Open Chat…"
msgstr "Otvoriť rozhovor…"

#: plugins/vnc/vnc_plugin.h:41
msgid "Remmina VNC Plugin"
msgstr "Zásuvný modul VNC aplikácie Remmina"

#: plugins/vnc/vnc_plugin.h:46
msgid "Remmina VNC listener Plugin"
msgstr "Zásuvný modul načúvača VNC aplikácie Remmina"

#: plugins/www/www_config.h:43
msgid "Remmina web-browser plugin"
msgstr "Zásuvný modul webového prehliadača aplikácie Remmina"

#: plugins/www/www_plugin.c:98
msgid "File downloaded"
msgstr "Súbor prevzatý"

#: plugins/www/www_plugin.c:581
msgid "Enter WWW authentication credentials"
msgstr "Zadajte poverenia pre overenie totožnosti protokolu WWW"

#: plugins/www/www_plugin.c:893
msgid "URL"
msgstr "URL"

#: plugins/www/www_plugin.c:893
msgid "http://address or https://address"
msgstr "http://adresa alebo https://adresa"

#: plugins/www/www_plugin.c:910
msgid "User agent"
msgstr "Používateľský agent"

#: plugins/www/www_plugin.c:911
msgid "Proxy URL"
msgstr "URL proxy"

#: plugins/www/www_plugin.c:911
msgid "E.g. https://example.org, socks://mysocks:1080"
msgstr "Napr. https://priklad.org, socks://mojesocks:1080"

#: plugins/www/www_plugin.c:912
msgid "Turn on Java support"
msgstr "Zapnúť podporu jazyka Java"

#: plugins/www/www_plugin.c:913
msgid "Turn on smooth scrolling"
msgstr "Zapnúť hladké rolovanie"

#: plugins/www/www_plugin.c:914
msgid "Turn on spatial navigation"
msgstr "Zapnúť priestorovú navigáciu"

#: plugins/www/www_plugin.c:915
msgid "Turn on plugin support"
msgstr "Zapnúť podporu zásuvných modulov"

#: plugins/www/www_plugin.c:916
msgid "Turn on WebGL support"
msgstr "Zapnúť podporu WebGL"

#: plugins/www/www_plugin.c:917
msgid "Turn on HTML5 audio support"
msgstr "Zapnúť podporu zvuku HTML5"

#: plugins/www/www_plugin.c:918
msgid "Ignore TLS errors"
msgstr "Ignoruje chyby TLS"

#: plugins/www/www_plugin.c:921
msgid "Turn on Web Inspector"
msgstr "Zapnúť webového inšpektora"

#: plugins/exec/exec_plugin.c:160
msgid "You did not set any command to be executed"
msgstr "Nenastavili ste žiadny príkaz, ktorý má byť spustený"

#: plugins/exec/exec_plugin.c:206
msgid ""
"Warning: Running a command synchronously may cause Remmina not to respond.\n"
"Do you really want to continue?"
msgstr ""
"Upozornenie: Spustenie príkazu synchrónne môže spôsobiť, že aplikácia "
"Remmina nebude odpovedať.\n"
"Naozaj chcete pokračovať?"

#: plugins/exec/exec_plugin.c:274
msgid "Command"
msgstr "Príkaz"

#: plugins/exec/exec_plugin.c:275
msgid "Asynchronous execution"
msgstr "Asynchrónne spustenie"

#: plugins/exec/exec_plugin_config.h:41
msgid "Execute a command"
msgstr "Spustenie príkazu"

#: plugins/tool_hello_world/plugin_config.h:40
msgid "Hello, World!"
msgstr "Ahoj, Svet!"

#: plugins/secret/src/glibsecret_plugin.c:188
msgid "Secured password storage in the GNOME keyring"
msgstr "Bezpečné úložisko hesiel v zväzku kľúčov prostredia GNOME"

#: plugins/x2go/x2go_plugin.c:275
#, fuzzy
msgid "Broken `DialogData`! Aborting…"
msgstr "Zlomené `DialogData`! Prerušenie…"

#: plugins/x2go/x2go_plugin.c:279
#, fuzzy
msgid "Can't retrieve `DialogData`! Aborting…"
msgstr "Nemožno načítať `DialogData`! Prerušenie…"

#: plugins/x2go/x2go_plugin.c:505
#, fuzzy
msgid "PyHoca-CLI exited unexpectedly. This connection will now be closed."
msgstr "Pyhoca-cli sa neočakávane ukončil. Toto spojenie sa teraz uzavrie."

#: plugins/x2go/x2go_plugin.c:514
#, fuzzy
msgid "An error occured."
msgstr "Vyskytla sa chyba"

#: plugins/x2go/x2go_plugin.c:515
#, fuzzy
msgid ""
"The necessary child process 'pyhoca-cli' stopped unexpectedly.\n"
"Please check your profile settings and PyHoca-CLI's output for possible "
"errors. Also ensure the remote server is reachable."
msgstr ""
"Potrebný podriadený proces 'pyhoca-cli' sa neočakávane zastavil.\n"
"Skontrolujte prosím nastavenia vášho profilu a výstup pyhoca-cli na možné "
"chyby a uistite sa, že vzdialený server je dosiahnuteľný."

#: plugins/x2go/x2go_plugin.c:561
#, fuzzy
msgid "Started PyHoca-CLI with the following arguments:"
msgstr "Spustil pyhoca-cli s nasledujúcimi argumentmi:"

#: plugins/x2go/x2go_plugin.c:580
#, fuzzy, c-format
msgid "Could not retrieve PyHoca-CLI's command-line features! Exit code: %i"
msgstr ""
"Pri načítavaní funkcií cmdline pyhoca-cli došlo k neznámej chybe! Kód "
"ukončenia: %i"

#: plugins/x2go/x2go_plugin.c:585
#, fuzzy, c-format
#| msgid "Error: %s"
msgid "Error: '%s'"
msgstr "Chyba: \"%s"

#: plugins/x2go/x2go_plugin.c:609
msgid "Can't save empty username!"
msgstr ""

#: plugins/x2go/x2go_plugin.c:621
msgid "Internal error: Could not save new credentials."
msgstr ""

#: plugins/x2go/x2go_plugin.c:623
#, fuzzy
msgid ""
"An error occured while trying to save new credentials: 's_password' or "
"'s_username' strings were not set."
msgstr ""
"Pri pokuse o uloženie nových poverení došlo k chybe: reťazce 's_password' "
"alebo 's_username' neboli nastavené."

#: plugins/x2go/x2go_plugin.c:659
#, fuzzy
#| msgid "Enter NX authentication credentials"
msgid "Enter X2Go credentials"
msgstr "Zadajte prihlasovacie údaje X2Go"

#: plugins/x2go/x2go_plugin.c:818
=======
"Pri pokuse o uloženie nových poverení došlo k chybe: reťazce 's_password' "
"alebo 's_username' neboli nastavené."

#: plugins/x2go/x2go_plugin.c:1480
#, fuzzy
msgid "Parameter 'default_username' is uninitialized."
msgstr "Parameter 'default_username' nie je inicializovaný."

#: plugins/x2go/x2go_plugin.c:1509
#, fuzzy
#| msgid "Enter NX authentication credentials"
msgid "Enter X2Go credentials"
msgstr "Zadajte prihlasovacie údaje X2Go"

#: plugins/x2go/x2go_plugin.c:1706
#, fuzzy
msgid ""
"Couldn't parse the output of PyHoca-CLI's --list-sessions option. Creating a "
"new session now."
msgstr ""
"Nepodarilo sa analyzovať výstup možnosti --list-sessions aplikácie PyHoca-"
"CLI. Vytvára sa nová relácia."

#: plugins/x2go/x2go_plugin.c:1745
#, fuzzy
msgid "Couldn't allocate enough memory!"
msgstr "Nepodarilo sa alokovať dostatok pamäte!"

#: plugins/x2go/x2go_plugin.c:1755
#, fuzzy, c-format
msgid "Found already existing X2Go session with ID: '%s'"
msgstr "Nájdená už existujúca relácia X2Go s ID: '%s'"

#. TRANSLATORS: Please stick to X2GoClient's translation.
#: plugins/x2go/x2go_plugin.c:1798
#, fuzzy
msgid "Suspended"
msgstr "Pozastavené od"

#. TRANSLATORS: Please stick to X2GoClient's translation.
#: plugins/x2go/x2go_plugin.c:1801
msgid "Running"
msgstr ""

#. TRANSLATORS: Please stick to X2GoClient's translation.
#: plugins/x2go/x2go_plugin.c:1804
#, fuzzy
#| msgid "Terminate"
msgid "Terminated"
msgstr "Prerušenie"

#: plugins/x2go/x2go_plugin.c:1837
#, fuzzy
msgid ""
"Could not find any sessions on remote machine. Creating a new session now."
msgstr ""
"Na vzdialenom počítači sa nepodarilo nájsť žiadne relácie. Vytvára sa nová "
"relácia."

#: plugins/x2go/x2go_plugin.c:1892
#, fuzzy
#| msgid "Choose a file to upload"
msgid "Choose a session to resume:"
msgstr "Vyberte reláciu, ktorú chcete obnoviť:"

#: plugins/x2go/x2go_plugin.c:1935
#, fuzzy
msgid "Waiting for user to select a session…"
msgstr "Čaká sa na výber relácie používateľom…"

#: plugins/x2go/x2go_plugin.c:1943
#, fuzzy
msgid "No session was selected. Creating a new one."
msgstr "Nebola vybraná žiadna relácia. Vytvorenie novej relácie."

#: plugins/x2go/x2go_plugin.c:1991
#, fuzzy, c-format
msgid "A non-critical error happened: %s"
msgstr "Stala sa nekritická chyba: %s"

#: plugins/x2go/x2go_plugin.c:1996
#, fuzzy, c-format
msgid "User chose to resume session with ID: '%s'"
msgstr "Používateľ si vybral obnovenie relácie s ID: \"%s"

#. TRANSLATORS: Please stick to X2GoClient's way of translating.
#: plugins/x2go/x2go_plugin.c:2017
#, fuzzy, c-format
msgid "Resuming session '%s'…"
msgstr "Obnovenie relácie '%s'…"

#: plugins/x2go/x2go_plugin.c:2148
>>>>>>> 050fc71c
#, fuzzy
msgid "DPI setting is out of bounds. Please adjust it in profile settings."
msgstr "Nastavenie DPI je mimo hraníc. Upravte ho v nastaveniach profilu."

<<<<<<< HEAD
#: plugins/x2go/x2go_plugin.c:838
#, fuzzy
msgid "Started pyhoca-cli with following arguments:"
msgstr "Spustil pyhoca-cli s nasledujúcimi argumentmi:"

#: plugins/x2go/x2go_plugin.c:858
#, fuzzy
msgid "An error occured while starting an X2Go session…"
msgstr "Pri spustení relácie X2Go došlo k chybe…"

#: plugins/x2go/x2go_plugin.c:867
#, fuzzy
#| msgid "Could not start SSH session. %s"
msgid "Could not start X2Go session."
msgstr "Nepodarilo sa spustiť reláciu X2Go."

#: plugins/x2go/x2go_plugin.c:868
#, fuzzy, c-format
msgid "Could not start PyHoca-CLI (%i): '%s'"
msgstr "Nepodarilo sa spustiť PyHoca-CLI (%i): '%s'"

#: plugins/x2go/x2go_plugin.c:945
=======
#: plugins/x2go/x2go_plugin.c:2190
#, fuzzy
msgid "An error occured while starting an X2Go session…"
msgstr "Pri spustení relácie X2Go došlo k chybe…"

#: plugins/x2go/x2go_plugin.c:2198
#, fuzzy
#| msgid "Could not start SSH session. %s"
msgid "Could not start X2Go session."
msgstr "Nepodarilo sa spustiť reláciu X2Go."

#: plugins/x2go/x2go_plugin.c:2199
#, fuzzy, c-format
msgid "Could not start PyHoca-CLI (%i): '%s'"
msgstr "Nepodarilo sa spustiť PyHoca-CLI (%i): '%s'"

#: plugins/x2go/x2go_plugin.c:2314
>>>>>>> 050fc71c
#, fuzzy
msgid ""
"Couldn't get PyHoca-CLI's command-line features. This indicates it is either "
"too old, or not installed. An old limited set of features will be used for "
"now."
msgstr ""
<<<<<<< HEAD
"Nepodarilo sa mi získať cmdline-funkcie pyhoca-cli. To znamená, že buď je "
"vaša verzia pyhoca-cli príliš stará, alebo pyhoca-cli nie je nainštalovaná! "
"Teraz sa použije stará obmedzená sada funkcií."

#: plugins/x2go/x2go_plugin.c:956
=======
"Nepodarilo sa mi získať funkcie príkazového riadku PyHoca-CLI. To znamená, "
"že je buď príliš starý, alebo nie je nainštalovaný. Zatiaľ sa použije stará "
"obmedzená sada funkcií."

#: plugins/x2go/x2go_plugin.c:2323
>>>>>>> 050fc71c
#, fuzzy
msgid ""
"Could not parse PyHoca-CLI's command-line features. Using a limited feature-"
"set for now."
msgstr ""
<<<<<<< HEAD
"Parsovanie funkcií pyhoca-cli nebolo možné! Zatiaľ sa používa obmedzený "
"súbor funkcií."

#: plugins/x2go/x2go_plugin.c:962
#, fuzzy
msgid "Retrieved the following PyHoca-CLI command-line features:"
msgstr "Získané nasledujúce funkcie pyhoca-cli:"

#: plugins/x2go/x2go_plugin.c:967
=======
"Nepodarilo sa analyzovať funkcie príkazového riadka PyHoca-CLI. Zatiaľ sa "
"používa obmedzený súbor funkcií."

#: plugins/x2go/x2go_plugin.c:2329
#, fuzzy
msgid "Retrieved the following PyHoca-CLI command-line features:"
msgstr "Získal nasledujúce funkcie príkazového riadka PyHoca-CLI:"

#: plugins/x2go/x2go_plugin.c:2337
>>>>>>> 050fc71c
#, fuzzy, c-format
msgid "Available feature[%i]: '%s'"
msgstr "Dostupná funkcia[%i]: '%s'"

<<<<<<< HEAD
#: plugins/x2go/x2go_plugin.c:1072
=======
#: plugins/x2go/x2go_plugin.c:2442
>>>>>>> 050fc71c
#, fuzzy
#| msgid "Could not open channel. %s"
msgid "Could not open X11 DISPLAY."
msgstr "Nepodarilo sa otvoriť X11 DISPLAY."

<<<<<<< HEAD
#: plugins/x2go/x2go_plugin.c:1112
#, fuzzy
msgid "Waiting for window of X2Go Agent to appear…"
msgstr "Čakanie na zobrazenie okna agenta X2Go."

#: plugins/x2go/x2go_plugin.c:1138
#, fuzzy
msgid "Waiting for PyHoca-CLI to show the session's window…"
msgstr "Čakanie na zobrazenie okna relácie pyhoca-cli."

#: plugins/x2go/x2go_plugin.c:1189
=======
#: plugins/x2go/x2go_plugin.c:2482
#, fuzzy
msgid "Waiting for window of X2Go Agent to appear…"
msgstr "Čakanie na zobrazenie okna agenta X2Go…"

#: plugins/x2go/x2go_plugin.c:2508
#, fuzzy
msgid "Waiting for PyHoca-CLI to show the session's window…"
msgstr "Čakáme, kým PyHoca-CLI zobrazí okno relácie…"

#: plugins/x2go/x2go_plugin.c:2559
>>>>>>> 050fc71c
#, fuzzy
msgid "No X2Go session window appeared. Something went wrong…"
msgstr "Nezobrazilo sa žiadne okno relácie X2Go. Niečo sa pokazilo…"

<<<<<<< HEAD
#: plugins/x2go/x2go_plugin.c:1298
#, fuzzy
msgid "Internal error: RemminaProtocolWidget* gp is NULL!"
msgstr "Interná chyba: RemminaProtocolWidget* gp is NULL!"

#: plugins/x2go/x2go_plugin.c:1319
=======
#: plugins/x2go/x2go_plugin.c:2670
#, fuzzy
msgid "RemminaProtocolWidget* gp is 'NULL'!"
msgstr "RemminaProtocolWidget* gp je 'NULL'!"

#: plugins/x2go/x2go_plugin.c:2691
>>>>>>> 050fc71c
#, fuzzy, c-format
#| msgid ""
#| "The protocol “%s” is unavailable because GtkSocket only works under X.Org."
msgid "The %s protocol is unavailable because GtkSocket only works under X.org"
msgstr ""
<<<<<<< HEAD
"Protokol „%s“ nie je dostupný, pretože kontajner GtkSocket funguje iba pod "
"systémom X.Org."

#: plugins/x2go/x2go_plugin.c:1327
=======
"Protokol %s nie je k dispozícii, pretože GtkSocket funguje len pod X.org"

#: plugins/x2go/x2go_plugin.c:2700
>>>>>>> 050fc71c
#, fuzzy
msgid "Could not initialize pthread. Falling back to non-threaded mode…"
msgstr "Nepodarilo sa inicializovať pthread. Vrátil sa do nevláknového režimu…"

#. TRANSLATORS: Presumably you just want to translate 'and' into
#. your language.
#. (Except your listing-grammar differs from english.)
#. 'value1', 'value2', 'valueN-1' and 'valueN'
#. TRANSLATORS: Presumably you just want to translate 'and' into
#. your language.
#. (Except your listing-grammar differs from english.)
#. 'value1' and 'value2'
<<<<<<< HEAD
#: plugins/x2go/x2go_plugin.c:1370 plugins/x2go/x2go_plugin.c:1388
=======
#: plugins/x2go/x2go_plugin.c:2743 plugins/x2go/x2go_plugin.c:2761
>>>>>>> 050fc71c
#, fuzzy, c-format
msgid "%sand '%s'"
msgstr "%sa \"%s"

#. TRANSLATORS: Presumably you just want to leave it english.
#. (Except your listing-grammar differs from english.)
#. 'value1', 'value2', 'valueN-1' and 'valueN'
#. TRANSLATORS: Presumably you just want to leave it english.
#. (Except your listing-grammar differs from english.)
#. 'value1' and 'value2'
<<<<<<< HEAD
#: plugins/x2go/x2go_plugin.c:1375 plugins/x2go/x2go_plugin.c:1393
=======
#: plugins/x2go/x2go_plugin.c:2748 plugins/x2go/x2go_plugin.c:2766
>>>>>>> 050fc71c
#, fuzzy, c-format
msgid "%s'%s' "
msgstr "%s'%s' "

#. TRANSLATORS: Presumably you just want to leave it english.
#. (Except your listing-grammar differs from english.)
#. 'value1', 'value2', 'valueN-1' and 'valueN'
<<<<<<< HEAD
#: plugins/x2go/x2go_plugin.c:1380
=======
#: plugins/x2go/x2go_plugin.c:2753
>>>>>>> 050fc71c
#, fuzzy, c-format
msgid "%s'%s', "
msgstr "%s'%s', "

<<<<<<< HEAD
#: plugins/x2go/x2go_plugin.c:1418
#, fuzzy
msgid "Invalid validation data in ProtocolSettings array!"
msgstr "Overovacie údaje v poli ProtocolSettings sú neplatné!"

#: plugins/x2go/x2go_plugin.c:1430 plugins/x2go/x2go_plugin.c:1492
=======
#: plugins/x2go/x2go_plugin.c:2792
#, fuzzy
msgid "Invalid validation data in ProtocolSettings array!"
msgstr "Neplatné overovacie údaje v poli ProtocolSettings!"

#: plugins/x2go/x2go_plugin.c:2807 plugins/x2go/x2go_plugin.c:2872
>>>>>>> 050fc71c
#, fuzzy
msgid "Validation data in ProtocolSettings array is invalid!"
msgstr "Overovacie údaje v poli ProtocolSettings sú neplatné!"

<<<<<<< HEAD
#: plugins/x2go/x2go_plugin.c:1457
#, fuzzy, c-format
msgid "Allowed values are %s."
msgstr "Povolené hodnoty sú %s."

#: plugins/x2go/x2go_plugin.c:1459
#, fuzzy, c-format
msgid "The only allowed value is '%s'."
msgstr "Jediná povolená hodnota je \"%s\"."

#: plugins/x2go/x2go_plugin.c:1501
#, fuzzy
msgid "The lower limit is not a valid integer!"
msgstr "Limit minimum nie je platné celé číslo!"

#: plugins/x2go/x2go_plugin.c:1503
msgid "The lower limit is too high!"
msgstr ""

#: plugins/x2go/x2go_plugin.c:1505
msgid "The lower limit is too low!"
msgstr ""

#: plugins/x2go/x2go_plugin.c:1507 plugins/x2go/x2go_plugin.c:1533
#: plugins/x2go/x2go_plugin.c:1552
#, fuzzy
msgid "Something went wrong."
msgstr "Vyskytla sa chyba."

#: plugins/x2go/x2go_plugin.c:1511 plugins/x2go/x2go_plugin.c:1537
#: plugins/x2go/x2go_plugin.c:1556
msgid "Please check the RemminaProtocolSetting array for possible errors."
msgstr ""

#: plugins/x2go/x2go_plugin.c:1520 plugins/x2go/x2go_plugin.c:1524
#: plugins/x2go/x2go_plugin.c:1528 plugins/x2go/x2go_plugin.c:1532
#, fuzzy
#| msgid "Transfer error"
msgid "Internal error: "
msgstr "Interná chyba."

#: plugins/x2go/x2go_plugin.c:1521
#, fuzzy
msgid "The upper limit is not a valid integer!"
msgstr "Na vstupe nie je platné celé číslo!"

#: plugins/x2go/x2go_plugin.c:1525
msgid "The upper limit is too high!"
msgstr ""

#: plugins/x2go/x2go_plugin.c:1529
msgid "The upper limit is too low!"
msgstr ""

#: plugins/x2go/x2go_plugin.c:1547
#, fuzzy
msgid "The input is not a valid integer!"
msgstr "Na vstupe nie je platné celé číslo!"

#: plugins/x2go/x2go_plugin.c:1549 plugins/x2go/x2go_plugin.c:1568
#, fuzzy, c-format
msgid "Input must be a number between %i and %i."
msgstr "Vstupom musí byť číslo medzi %i a %i."

#: plugins/x2go/x2go_plugin.c:1597
#, fuzzy
#| msgid "Start-up program"
msgid "Startup program"
msgstr "Program po spustení"

#: plugins/x2go/x2go_plugin.c:1599
#, fuzzy
msgid "Which command should be executed after creating the X2Go session?"
msgstr "Ktorý príkaz sa má vykonať po vytvorení relácie X2Go?"

#: plugins/x2go/x2go_plugin.c:1601
#, fuzzy
#| msgid "Keyboard layout"
msgid "Keyboard Layout (auto)"
msgstr "Rozloženie klávesnice (automatické)"

#: plugins/x2go/x2go_plugin.c:1602
#, fuzzy
#| msgid "Keyboard layout"
msgid "Keyboard type (auto)"
msgstr "Typ klávesnice (automatický)"

#: plugins/x2go/x2go_plugin.c:1603
#, fuzzy
#| msgid "Turn on Java support"
msgid "Audio support"
msgstr "Podpora zvuku"

#: plugins/x2go/x2go_plugin.c:1605
#, fuzzy
msgid "The sound system of the X2Go server (default: 'pulse')."
msgstr "Zvukový systém servera X2Go (predvolené: 'pulse')."

#: plugins/x2go/x2go_plugin.c:1608
#, fuzzy
#| msgid "USB redirection error"
msgid "Clipboard direction"
msgstr "Smer schránky"

#: plugins/x2go/x2go_plugin.c:1610
#, fuzzy
msgid "Which direction should clipboard content be copied? (default: 'both')."
msgstr "Ktorým smerom sa má kopírovať obsah schránky? (predvolené: 'oba')."

#: plugins/x2go/x2go_plugin.c:1614
#, fuzzy
#| msgid "Resolution"
msgid "DPI resolution"
msgstr "Rozlíšenie DPI"

#: plugins/x2go/x2go_plugin.c:1615
#, fuzzy
msgid ""
"Launch session with a specific resolution (in dots per inch). Must be "
"between 20 and 400."
msgstr ""
"Spustite reláciu s konkrétnym rozlíšením (v bodoch na palec). Musí byť v "
"rozmedzí od 20 do 400."

#: plugins/x2go/x2go_plugin.c:1659
#, fuzzy
msgid "X2Go plugin loaded."
msgstr "Načítaný zásuvný modul X2Go."

#: plugins/x2go/x2go_plugin.h:43
#, fuzzy
msgid "X2Go - Launch an X2Go session"
msgstr "X2Go - spustenie relácie X2Go"

#: plugins/gvnc/gvnc_plugin_config.h:40
#, fuzzy
#| msgid "Remmina VNC Plugin"
msgid "Remmina VNC plugin for GNOME and KVM"
msgstr "Zásuvný modul Remmina VNC pre GNOME a KVM"

#: plugins/gvnc/gvnc_plugin.c:477
#, fuzzy, c-format
#| msgid "Authentication type"
msgid "Unsupported authentication type %u"
msgstr "Nepodporovaný typ overovania %u"

#: plugins/gvnc/gvnc_plugin.c:489
#, fuzzy, c-format
#| msgid "Authentication type"
msgid "Authentication failure: %s"
msgstr "Zlyhanie overovania: %s"

#: plugins/gvnc/gvnc_plugin.c:820
#, fuzzy
#| msgid "Use system proxy settings"
msgid "Use server settings"
msgstr "Použitie nastavení servera"

#: plugins/gvnc/gvnc_plugin.c:821
#, fuzzy
#| msgid "True colour (24 bit)"
msgid "True colour (24 bits)"
msgstr "Skutočné farby (24 bit)"

#: plugins/gvnc/gvnc_plugin.c:822
#, fuzzy
#| msgid "High colour (16 bit)"
msgid "High colour (16 bits)"
msgstr "Veľa farieb (16 bit)"

#: plugins/gvnc/gvnc_plugin.c:823
#, fuzzy
#| msgid "High colour (16 bit)"
msgid "Low colour (8 bits)"
msgstr "Nízka farebnosť (8 bitov)"

#: plugins/gvnc/gvnc_plugin.c:824
#, fuzzy
#| msgid "True colour (24 bit)"
msgid "Ultra low colour (3 bits)"
msgstr "Veľmi nízkofarebný (3 bity)"

#: plugins/gvnc/gvnc_plugin.c:848
#, fuzzy
#| msgid "Enter VNC password"
msgid "VNC password"
msgstr "Heslo VNC"

#: plugins/gvnc/gvnc_plugin.c:850
#, fuzzy
#| msgid "SSH compression"
msgid "Use JPEG Compression"
msgstr "Používanie kompresie JPEG"

#: plugins/gvnc/gvnc_plugin.c:850
#, fuzzy
#| msgid "Browse the network to find a %s server"
msgid "This might not work on all VNC servers"
msgstr "Toto nemusí fungovať na všetkých serveroch VNC"

#: plugins/gvnc/gvnc_plugin.c:851
#, fuzzy
msgid "Enable GTK-VNC debug"
msgstr "Povolenie ladenia GTK-VNC"

#: plugins/gvnc/gvnc_plugin.c:871
#, fuzzy
#| msgid "Per connection"
msgid "Shared connection"
msgstr "Spoločné pripojenie"

=======
#: plugins/x2go/x2go_plugin.c:2816
#, fuzzy
msgid "Parameters 'key' or 'value' are 'NULL'!"
msgstr "Parametre 'key' alebo 'value' sú 'NULL'!"

#: plugins/x2go/x2go_plugin.c:2834
#, fuzzy, c-format
msgid "Allowed values are %s."
msgstr "Povolené hodnoty sú %s."

#: plugins/x2go/x2go_plugin.c:2836
#, fuzzy, c-format
msgid "The only allowed value is '%s'."
msgstr "Jediná povolená hodnota je \"%s\"."

#: plugins/x2go/x2go_plugin.c:2883
#, fuzzy
msgid "The lower limit is not a valid integer!"
msgstr "Dolná hranica nie je platné celé číslo!"

#: plugins/x2go/x2go_plugin.c:2888
#, fuzzy
msgid "The lower limit is too high!"
msgstr "Spodná hranica je príliš vysoká!"

#: plugins/x2go/x2go_plugin.c:2893
#, fuzzy
msgid "The lower limit is too low!"
msgstr "Spodná hranica je príliš nízka!"

#: plugins/x2go/x2go_plugin.c:2898 plugins/x2go/x2go_plugin.c:2928
#: plugins/x2go/x2go_plugin.c:2948
#, fuzzy
msgid "Something unknown went wrong."
msgstr "Niečo neznáme sa pokazilo."

#: plugins/x2go/x2go_plugin.c:2903 plugins/x2go/x2go_plugin.c:2933
#: plugins/x2go/x2go_plugin.c:2952
#, fuzzy
msgid "Please check the RemminaProtocolSetting array for possible errors."
msgstr "Skontrolujte, či v poli RemminaProtocolSetting nie sú možné chyby."

#: plugins/x2go/x2go_plugin.c:2913
#, fuzzy
msgid "The upper limit is not a valid integer!"
msgstr "Horná hranica nie je platné celé číslo!"

#: plugins/x2go/x2go_plugin.c:2918
#, fuzzy
msgid "The upper limit is too high!"
msgstr "Horná hranica je príliš vysoká!"

#: plugins/x2go/x2go_plugin.c:2923
#, fuzzy
msgid "The upper limit is too low!"
msgstr "Horná hranica je príliš nízka!"

#: plugins/x2go/x2go_plugin.c:2943
#, fuzzy
msgid "The input is not a valid integer!"
msgstr "Na vstupe nie je platné celé číslo!"

#: plugins/x2go/x2go_plugin.c:2945 plugins/x2go/x2go_plugin.c:2964
#, fuzzy, c-format
msgid "Input must be a number between %i and %i."
msgstr "Vstupom musí byť číslo medzi %i a %i."

#: plugins/x2go/x2go_plugin.c:2993
#, fuzzy
#| msgid "Start-up program"
msgid "Startup program"
msgstr "Program po spustení"

#: plugins/x2go/x2go_plugin.c:2995
#, fuzzy
msgid "Which command should be executed after creating the X2Go session?"
msgstr "Ktorý príkaz sa má vykonať po vytvorení relácie X2Go?"

#: plugins/x2go/x2go_plugin.c:2997
#, fuzzy
#| msgid "Keyboard layout"
msgid "Keyboard Layout (auto)"
msgstr "Rozloženie klávesnice (automatické)"

#: plugins/x2go/x2go_plugin.c:2998
#, fuzzy
#| msgid "Keyboard layout"
msgid "Keyboard type (auto)"
msgstr "Typ klávesnice (automatický)"

#: plugins/x2go/x2go_plugin.c:2999
#, fuzzy
#| msgid "Turn on Java support"
msgid "Audio support"
msgstr "Podpora zvuku"

#: plugins/x2go/x2go_plugin.c:3001
#, fuzzy
msgid "The sound system of the X2Go server (default: 'pulse')."
msgstr "Zvukový systém servera X2Go (predvolené: 'pulse')."

#: plugins/x2go/x2go_plugin.c:3004
#, fuzzy
#| msgid "USB redirection error"
msgid "Clipboard direction"
msgstr "Smer schránky"

#: plugins/x2go/x2go_plugin.c:3006
#, fuzzy
msgid "Which direction should clipboard content be copied? (default: 'both')."
msgstr "Ktorým smerom sa má kopírovať obsah schránky? (predvolené: 'oba')."

#: plugins/x2go/x2go_plugin.c:3010
#, fuzzy
#| msgid "Resolution"
msgid "DPI resolution"
msgstr "Rozlíšenie DPI"

#: plugins/x2go/x2go_plugin.c:3011
#, fuzzy
msgid ""
"Launch session with a specific resolution (in dots per inch). Must be "
"between 20 and 400."
msgstr ""
"Spustite reláciu s konkrétnym rozlíšením (v bodoch na palec). Musí byť v "
"rozmedzí od 20 do 400."

#: plugins/x2go/x2go_plugin.c:3055
#, fuzzy
msgid "X2Go plugin loaded."
msgstr "Načítaný zásuvný modul X2Go."

#: plugins/x2go/x2go_plugin.h:43
#, fuzzy
msgid "X2Go - Launch an X2Go session"
msgstr "X2Go - spustenie relácie X2Go"

#: plugins/gvnc/gvnc_plugin_config.h:40
#, fuzzy
#| msgid "Remmina VNC Plugin"
msgid "Remmina VNC plugin for GNOME and KVM"
msgstr "Zásuvný modul Remmina VNC pre GNOME a KVM"

#: plugins/gvnc/gvnc_plugin.c:477
#, fuzzy, c-format
#| msgid "Authentication type"
msgid "Unsupported authentication type %u"
msgstr "Nepodporovaný typ overovania %u"

#: plugins/gvnc/gvnc_plugin.c:489
#, fuzzy, c-format
#| msgid "Authentication type"
msgid "Authentication failure: %s"
msgstr "Zlyhanie overovania: %s"

#: plugins/gvnc/gvnc_plugin.c:820
#, fuzzy
#| msgid "Use system proxy settings"
msgid "Use server settings"
msgstr "Použitie nastavení servera"

#: plugins/gvnc/gvnc_plugin.c:821
#, fuzzy
#| msgid "True colour (24 bit)"
msgid "True colour (24 bits)"
msgstr "Skutočné farby (24 bit)"

#: plugins/gvnc/gvnc_plugin.c:822
#, fuzzy
#| msgid "High colour (16 bit)"
msgid "High colour (16 bits)"
msgstr "Veľa farieb (16 bit)"

#: plugins/gvnc/gvnc_plugin.c:823
#, fuzzy
#| msgid "High colour (16 bit)"
msgid "Low colour (8 bits)"
msgstr "Nízka farebnosť (8 bitov)"

#: plugins/gvnc/gvnc_plugin.c:824
#, fuzzy
#| msgid "True colour (24 bit)"
msgid "Ultra low colour (3 bits)"
msgstr "Veľmi nízkofarebný (3 bity)"

#: plugins/gvnc/gvnc_plugin.c:848
#, fuzzy
#| msgid "Enter VNC password"
msgid "VNC password"
msgstr "Heslo VNC"

#: plugins/gvnc/gvnc_plugin.c:850
#, fuzzy
#| msgid "SSH compression"
msgid "Use JPEG Compression"
msgstr "Používanie kompresie JPEG"

#: plugins/gvnc/gvnc_plugin.c:850
#, fuzzy
#| msgid "Browse the network to find a %s server"
msgid "This might not work on all VNC servers"
msgstr "Toto nemusí fungovať na všetkých serveroch VNC"

#: plugins/gvnc/gvnc_plugin.c:851
#, fuzzy
msgid "Enable GTK-VNC debug"
msgstr "Povolenie ladenia GTK-VNC"

#: plugins/gvnc/gvnc_plugin.c:871
#, fuzzy
#| msgid "Per connection"
msgid "Shared connection"
msgstr "Spoločné pripojenie"

>>>>>>> 050fc71c
#: plugins/gvnc/gvnc_plugin.c:871
#, fuzzy
msgid ""
"If the server should try to share the desktop by leaving other clients "
"connected"
msgstr ""
"Ak sa server pokúsi zdieľať pracovnú plochu tak, že nechá pripojených iných "
"klientov"

#: plugins/gvnc/gvnc_plugin.c:881
#, fuzzy
#| msgid "Send Ctrl+Alt+Del"
msgid "Send Ctrl+Alt+_Del"
msgstr "Odoslať Ctrl+Alt+Del"

#: plugins/gvnc/gvnc_plugin.c:882
#, fuzzy
#| msgid "Send Ctrl+Alt+Del"
msgid "Send Ctrl+Alt+_Backspace"
msgstr "Odoslať Ctrl+Alt+_Backspace"

#: plugins/gvnc/gvnc_plugin.c:883
msgid "Send Ctrl+Alt+_F1"
msgstr "Odoslať Ctrl+Alt+_F1"

#: plugins/gvnc/gvnc_plugin.c:884
msgid "Send Ctrl+Alt+_F2"
msgstr "Odoslať Ctrl+Alt+_F2"

#: plugins/gvnc/gvnc_plugin.c:885
msgid "Send Ctrl+Alt+_F3"
msgstr "Odoslať Ctrl+Alt+_F3"

#: plugins/gvnc/gvnc_plugin.c:886
msgid "Send Ctrl+Alt+_F4"
msgstr "Odoslať Ctrl+Alt+_F4"

#: plugins/gvnc/gvnc_plugin.c:887
msgid "Send Ctrl+Alt+_F5"
msgstr "Odoslať Ctrl+Alt+_F5"

#: plugins/gvnc/gvnc_plugin.c:888
msgid "Send Ctrl+Alt+_F6"
msgstr "Odoslať Ctrl+Alt+_F6"

#: plugins/gvnc/gvnc_plugin.c:889
msgid "Send Ctrl+Alt+_F7"
msgstr "Odoslať Ctrl+Alt+_F7"

#: plugins/gvnc/gvnc_plugin.c:890
msgid "Send Ctrl+Alt+_F8"
msgstr "Odoslať Ctrl+Alt+_F8"

#: plugins/gvnc/gvnc_plugin.c:891
msgid "Send Ctrl+Alt+_F9"
msgstr "Odoslať Ctrl+Alt+_F9"

#: plugins/gvnc/gvnc_plugin.c:892
msgid "Send Ctrl+Alt+_F10"
msgstr "Odoslať Ctrl+Alt+_F10"

#: plugins/gvnc/gvnc_plugin.c:893
msgid "Send Ctrl+Alt+_F11"
msgstr "Odoslať Ctrl+Alt+_F11"

#: plugins/gvnc/gvnc_plugin.c:894
msgid "Send Ctrl+Alt+_F12"
msgstr "Odoslať Ctrl+Alt+_F12"

#: plugins/gvnc/gvnc_plugin.c:896
#, fuzzy
msgid "Reboot remote host"
msgstr "Reštartovanie vzdialeného hostiteľa"

#: plugins/gvnc/gvnc_plugin.c:897
#, fuzzy
msgid "Reset remote host (hard reboot)"
msgstr "Resetovanie vzdialeného hostiteľa (tvrdý reštart)"

#: plugins/gvnc/gvnc_plugin.c:898
#, fuzzy
#| msgid "Show remote cursor"
msgid "Shutdown remote host"
msgstr "Vypnutie vzdialeného hostiteľa"

#: plugins/telepathy/telepathy_channel_handler.c:237
#, c-format
msgid ""
"%s wants to share their desktop.\n"
"Do you accept?"
msgstr ""
"Používateľ %s chce sprístupniť svoju pracovnú plochu.\n"
"Chcete to prijať?"

#: plugins/telepathy/telepathy_channel_handler.c:240
msgid "Desktop sharing invitation"
msgstr "Pozvanie na sprístupnenie pracovnej plochy"

#: plugins/telepathy/telepathy_plugin.c:57
msgid "Telepathy - Desktop Sharing"
msgstr "Telepathy - Sprístupnenie pracovnej plochy"

#: data/ui/remmina_snap_info_dialog.glade:71
msgid ""
"<big><b>Remmina Snap package</b></big>\n"
"\n"
"<span>\n"
"Remmina is running on your system as a Snap package.\n"
"Some Remmina functions need to be set up to work properly.\n"
"</span>\n"
msgstr ""
"<big><b>Balík Snap aplikácie Remmina</b></big>\n"
"\n"
"<span>\n"
"Aplikácia Remmina je vo vašom systéme spustená ako balík Snap.\n"
"Aby niektoré funkcie aplikácie Remmina pracovali správne, je potrebné ich "
"nastavenie.\n"
"</span>\n"

#: data/ui/remmina_snap_info_dialog.glade:120
msgid ""
"To enable access to some important features, like password saving in your "
"keyring and RDP printer sharing, please open your software center and give "
"the appropriate permissions to Remmina. As an alternative you can enter the "
"following commands in a terminal window:"
msgstr ""
"Pre povolenie prístupu k niektorým dôležitým funkciám, ako je ukladanie "
"hesiel vo vašom zväzku kľúčov a sprístupnenie tlačiarní pre RDP, prosím, "
"otvorte vášho správcu softvéru a udeľte patričné oprávnenia aplikácii "
"Remmina. Alebo môžete zadať nasledovné príkazy do okna terminálu:"

#: data/ui/remmina_snap_info_dialog.glade:167
msgid "<big>Permissions</big>"
msgstr "<big>Oprávnenia</big>"

#: data/ui/remmina_snap_info_dialog.glade:202
msgid ""
"Since Snap packages run confined from the rest of the system, Remmina "
"profiles are saved inside the Snap file system by default. You can change "
"the location in the Remmina preferences."
msgstr ""
"Pretože balíky Snap sú spustené izolovane od zvyšku systému, profily "
"aplikácie Remmina sú obvykle uložené v súborovom systéme balíkov Snap. Toto "
"umiestnenie môžete zmeniť v predvoľbách aplikácie Remmina."

#: data/ui/remmina_snap_info_dialog.glade:222
msgid "Change where Remmina profiles are stored"
msgstr "Zmeniť kam sa ukladajú profily aplikácie Remmina"

#: data/ui/remmina_snap_info_dialog.glade:261
msgid "<big>Snap settings</big>"
msgstr "<big>Nastavenia balíka Snap</big>"

#: data/ui/remmina_snap_info_dialog.glade:274
msgid "Do not show this message again"
msgstr "Nezobrazovať túto správu znovu"

#: data/ui/remmina_search_popover.glade:56 data/ui/remmina_search.glade:61
msgid "Search"
msgstr "Vyhľadajte"

#: data/ui/remmina_search_popover.glade:70 data/ui/remmina_search.glade:75
msgid "Search for previous occurrence"
msgstr "Vyhľadá predchádzajúci výskyt"

#: data/ui/remmina_search_popover.glade:93 data/ui/remmina_search.glade:98
msgid "Search for next occurrence"
msgstr "Vyhľadá nasledujúci výskyt"

#: data/ui/remmina_search_popover.glade:125 data/ui/remmina_search.glade:130
msgid "Toggle search options"
msgstr "Prepne voľby vyhľadávania"

#: data/ui/remmina_search_popover.glade:186 data/ui/remmina_search.glade:191
msgid "_Match case"
msgstr "_Rozlišovať veľkosť písmen"

#: data/ui/remmina_search_popover.glade:203 data/ui/remmina_search.glade:208
msgid "Match _entire word only"
msgstr "Porovnávať _len celé slová"

#: data/ui/remmina_search_popover.glade:220 data/ui/remmina_search.glade:225
msgid "Match as _regular expression"
msgstr "Porovnávať ako r_egulárny výraz"

#: data/ui/remmina_search_popover.glade:237 data/ui/remmina_search.glade:242
msgid "_Wrap around"
msgstr "Pokračovať do_okola"

#: data/ui/remmina_about.glade:30 data/ui/remmina_main.glade:395
msgid "About"
msgstr "O aplikácii"

#: data/ui/remmina_about.glade:34
#, fuzzy
#| msgid ""
#| "\n"
#| "Copyright © 2014–2021 Antenore Gatta, Giovanni Panozzo.\n"
#| "Copyright © 2009–2014 Vic Lee\n"
#| "More details in COPYING\n"
#| "    "
msgid ""
"Copyright © 2014–2021 Antenore Gatta, Giovanni Panozzo.\n"
"Copyright © 2009–2014 Vic Lee\n"
"More details in COPYING"
msgstr ""
"Autorské práva © 2014–2021 Antenore Gatta, Giovanni Panozzo.\n"
"Autorské práva © 2009–2014 Vic Lee\n"
<<<<<<< HEAD
"Viac podrobností v súbore COPYING\n"
"    "

#: data/ui/remmina_about.glade:38
msgid "https://www.remmina.org/"
msgstr ""

#: data/ui/remmina_string_list.glade:14 data/ui/remmina_string_list.glade:158
msgid "Add"
msgstr "Pridať"

#: data/ui/remmina_string_list.glade:20 data/ui/remmina_string_list.glade:137
#: data/ui/remmina_key_chooser.glade:14 data/ui/remmina_key_chooser.glade:15
msgid "_Remove"
msgstr "O_dstrániť"

#: data/ui/remmina_string_list.glade:26 data/ui/remmina_string_list.glade:116
msgid "Move up"
msgstr "Presunúť nahor"

#: data/ui/remmina_string_list.glade:32 data/ui/remmina_string_list.glade:95
msgid "Move down"
msgstr "Presunúť nadol"

#: data/ui/remmina_mpc.glade:14
msgid "<span weight='bold' size='larger'>Multi Password Changer</span>"
msgstr ""
"<span weight='bold' size='larger'>Nástroj na zmenu viacerých hesiel</span>"

#: data/ui/remmina_mpc.glade:32
msgid "Change"
msgstr "Zmeniť"

#: data/ui/remmina_mpc.glade:201
msgid "Selection criteria"
msgstr "Kritériá výberu"

#: data/ui/remmina_mpc.glade:261
msgid "Confirm password"
msgstr "Potvrdenie hesla"

#: data/ui/remmina_mpc.glade:294
msgid "Set new password"
msgstr "Nastavenie nového hesla"

#. A column table with multiple check-boxes
#: data/ui/remmina_mpc.glade:331
msgctxt "Multi password changer"
msgid "Select"
msgstr "Vybrať"

#: data/ui/remmina_mpc.glade:343
msgctxt "Multi password changer table"
msgid "Name"
msgstr "Názov"

#: data/ui/remmina_mpc.glade:354
msgctxt "Multi password changer table"
msgid "Group"
msgstr "Skupina"

=======
"Viac podrobností v súbore COPYING"

#: data/ui/remmina_about.glade:38
#, fuzzy
msgid "https://www.remmina.org/"
msgstr "https://www.remmina.org/"

#: data/ui/remmina_string_list.glade:14 data/ui/remmina_string_list.glade:158
msgid "Add"
msgstr "Pridať"

#: data/ui/remmina_string_list.glade:20 data/ui/remmina_string_list.glade:137
#: data/ui/remmina_key_chooser.glade:14 data/ui/remmina_key_chooser.glade:15
msgid "_Remove"
msgstr "O_dstrániť"

#: data/ui/remmina_string_list.glade:26 data/ui/remmina_string_list.glade:116
msgid "Move up"
msgstr "Presunúť nahor"

#: data/ui/remmina_string_list.glade:32 data/ui/remmina_string_list.glade:95
msgid "Move down"
msgstr "Presunúť nadol"

#: data/ui/remmina_mpc.glade:14
msgid "<span weight='bold' size='larger'>Multi Password Changer</span>"
msgstr ""
"<span weight='bold' size='larger'>Nástroj na zmenu viacerých hesiel</span>"

#: data/ui/remmina_mpc.glade:32
msgid "Change"
msgstr "Zmeniť"

#: data/ui/remmina_mpc.glade:201
msgid "Selection criteria"
msgstr "Kritériá výberu"

#: data/ui/remmina_mpc.glade:261
msgid "Confirm password"
msgstr "Potvrdenie hesla"

#: data/ui/remmina_mpc.glade:294
msgid "Set new password"
msgstr "Nastavenie nového hesla"

#. A column table with multiple check-boxes
#: data/ui/remmina_mpc.glade:331
msgctxt "Multi password changer"
msgid "Select"
msgstr "Vybrať"

#: data/ui/remmina_mpc.glade:343
msgctxt "Multi password changer table"
msgid "Name"
msgstr "Názov"

#: data/ui/remmina_mpc.glade:354
msgctxt "Multi password changer table"
msgid "Group"
msgstr "Skupina"

>>>>>>> 050fc71c
#: data/ui/remmina_mpc.glade:365
msgctxt "Multi password changer table"
msgid "Domain\\Username"
msgstr "Doména\\Meno používateľa"

#: data/ui/remmina_news.glade:75
msgid ""
"<big><b>The news are turned off</b></big>\n"
"\n"
"<span>\n"
"Turning on news means the program connects to a Remmina server to download "
"the release notes.\n"
"</span>\n"
"\n"
"<span>\n"
"Version checking can only be activated at compile time.\n"
"</span>\n"
"\n"
"<span>\n"
"<a href=\"https://gitlab.com/Remmina/Remmina/-/tags/\" title=\"Remmina "
"release notes\"><i>Visit the website to read the release notes</i></a>.\n"
"</span>"
msgstr ""
"<big><b>Novinky sú vypnuté</b></big>\n"
"\n"
"<span>\n"
"Zapnutím noviniek sa rozumie pripojenie programu k serveru aplikácie Remmina "
"kvôli prevzatiu poznámok k vydaniu.\n"
"</span>\n"
"\n"
"<span>\n"
"Kontrola verzií môže byť aktivovaná iba v priebehu kompilácie.\n"
"</span>\n"
"\n"
"<span>\n"
"<a href=\"https://gitlab.com/Remmina/Remmina/-/tags/\" title=\"Remmina "
"release notes\"><i>Poznámky k vydaniu si môžete prečítať po navštívení "
"webovej stránky</i></a>.\n"
"</span>"

#. The star (*) is a reference to privacy consent
#: data/ui/remmina_news.glade:130 data/ui/remmina_preferences.glade:464
msgid ""
"Send <b><a href=\"https://remmina.gitlab.io/remminadoc.gitlab.io/"
"remmina__stats_8c.html#details\" title=\"Remmina usage statistics"
"\">anonymous</a></b> statistics. (*)"
msgstr ""
"Odosielať <b><a href=\"https://remmina.gitlab.io/remminadoc.gitlab.io/"
"remmina__stats_8c.html#details\" title=\"Remmina usage statistics"
"\">anonymné</a></b> štatistiky. (*)"

#: data/ui/remmina_news.glade:142 data/ui/remmina_news.glade:195
msgid "Send anonymous statistics"
msgstr "Odosielať anonymné štatistiky"

#: data/ui/remmina_news.glade:156
msgid "Use as default remote desktop client"
msgstr "Použiť ako predvoleného klienta pre vzdialené pracovné plochy"

#: data/ui/remmina_news.glade:165
msgid "Apply"
msgstr "Použiť"

#: data/ui/remmina_news.glade:169
msgid "Allow Remmina to automatically open .rdp and .remmina files."
msgstr ""
"Umožní aplikácii Remmina automaticky otvárať súbory typu .rdp a .remmina."

#. The star (*) is a reference to privacy consent
#: data/ui/remmina_news.glade:183 data/ui/remmina_preferences.glade:479
msgid ""
"Fetch news from <a href=\"https://remmina.org\" title=\"Remmina news site"
"\">remmina.org</a> (*)"
msgstr ""
"Získavať novinky z adresy <a href=\"https://remmina.org\" title=\"Remmina "
"news site\">remmina.org</a> (*)"

#: data/ui/remmina_news.glade:208 data/ui/remmina_preferences.glade:446
msgid ""
"* By enabling statistics and/or news you consent to send and fetch data to/"
"from remmina.org"
msgstr ""
"* Povolením štatistiky a/alebo noviniek, súhlasíte s odosielaním a "
"prijímaním údajov do/z lokality remmina.org"

#: data/ui/remmina_news.glade:231
msgid "<big>Take part</big>"
msgstr "<big>Zúčastnite sa</big>"

#. Pay attention to the quoting characters as they may break the pango layout. If in doubt and cannot test, copy and paste the symbols from the English string.
#: data/ui/remmina_news.glade:257
msgid ""
"<span>\n"
"<b>You have our gratitude in choosing copylefted libre software, <a href="
"\"https://remmina.org/donations/\" title=\"Where’s the money, Lebowski? "
"“blblblblblb”\">donations also make us happy</a>, and further help improve "
"Remmina.</b>\n"
"</span>\n"
msgstr ""
"<span>\n"
"<b>Je super, že používate slobodný softvér tvorený pod licenciou Copyleft. "
"<a href=\"https://remmina.org/donations/\" title=\"Where’s the money, "
"Lebowski? “blblblblblb”\">Príspevok nám urobí radosť</a> a umožní neustále "
"zlepšovať aplikáciu Remmina.</b>\n"
"</span>\n"

#: data/ui/remmina_news.glade:277
msgid "<big>Contribute</big>"
msgstr "<big>Prispejte</big>"

#: data/ui/remmina_key_chooser.glade:23
msgid "Choose a new key"
msgstr "Výber nového kľúča"

#: data/ui/remmina_key_chooser.glade:82
msgid "Please press the new key…"
msgstr "Prosím, stlačte nový kláves…"

#: data/ui/remmina_main.glade:35
msgid "Hide or show the search bar"
msgstr "Zobrazí alebo skryje panel vyhľadávania"

#: data/ui/remmina_main.glade:41
msgid "Add a new connection profile"
msgstr "Vytvorí profil nového pripojenia"

#: data/ui/remmina_main.glade:47
msgid "Switch from grouped to list view"
msgstr "Prepne zo zobrazenia skupín na zobrazenie zoznam"

#: data/ui/remmina_main.glade:79
msgid "Select the protocol to use with the quick connect bar."
msgstr "Vyberie protokol, ktorý sa má použiť v paneli rýchleho pripojenia."

#: data/ui/remmina_main.glade:97
msgid "Search string or server name/IP address for “Quick Connect”"
msgstr "Vyhľadá reťazec alebo názov servera/adresu IP pre „Rýchle pripojenie“"

#: data/ui/remmina_main.glade:101 data/ui/remmina_main.glade:103
msgid "Server name or IP address"
msgstr "Názov servera alebo adresa IP"

#: data/ui/remmina_main.glade:102 data/ui/remmina_main.glade:104
#: data/ui/remmina_preferences.glade:504
msgid "Clear"
msgstr "Vymazať"

#: data/ui/remmina_main.glade:187
msgid "Edit"
msgstr "Upraviť"

#: data/ui/remmina_main.glade:217
msgid "Collapse all"
msgstr "Zbaliť všetko"

#: data/ui/remmina_main.glade:227
msgid "Expand all"
msgstr "Rozbaliť všetko"

#: data/ui/remmina_main.glade:265
msgid "Multi password changer"
msgstr "Nástroj na zmenu viacerých hesiel"

#: data/ui/remmina_main.glade:275
msgid "Debugging"
msgstr "Ladenie"

#: data/ui/remmina_main.glade:295
msgid "Export"
msgstr "Export"

#: data/ui/remmina_main.glade:322
msgid "Make Remmina your default remote desktop client"
msgstr ""
"Nastaviť aplikáciu Remmina ako predvoleného klienta pre vzdialené pracovné "
"plochy"

#: data/ui/remmina_main.glade:338
msgid "News"
msgstr "Novinky"

#: data/ui/remmina_main.glade:348
msgid "Homepage"
msgstr "Domovská stránka"

#: data/ui/remmina_main.glade:358
msgid "Donations"
msgstr "Príspevky"

#: data/ui/remmina_main.glade:368
msgid "Wiki"
msgstr "Wiki"

#. Remmina community website
#: data/ui/remmina_main.glade:378
msgid "Community"
msgstr "Komunita"

#: data/ui/remmina_main.glade:492
msgid "Plugin"
msgstr "Zásuvný modul"

#: data/ui/remmina_main.glade:506
msgid "Last used"
msgstr "Naposledy použité"

#: data/ui/remmina_main.glade:555
msgid "New connection profile"
msgstr "Profil nového pripojenia"

#: data/ui/remmina_main.glade:567
msgid "Show search bar"
msgstr "Zobrazí panel vyhľadávania"

#: data/ui/remmina_main.glade:587
msgid "Remmina main menu"
msgstr "Hlavná ponuka aplikácie Remmina"

#: data/ui/remmina_main.glade:594
msgid "Actions"
msgstr "Akcie"

#: data/ui/remmina_main.glade:609
msgid "Toggle view"
msgstr "Prepne zobrazenie"

#: data/ui/remmina_spinner.glade:54
msgid "Please wait…"
msgstr "Prosím, čakajte…"

#: data/ui/remmina_preferences.glade:42
msgid "Double-click action"
msgstr "Akcia po dvojitom kliknutí"

#: data/ui/remmina_preferences.glade:58
msgid "Open connection"
msgstr "Otvoriť pripojenie"

#: data/ui/remmina_preferences.glade:59
msgid "Edit settings"
msgstr "Upraviť nastavenia"

#: data/ui/remmina_preferences.glade:75
msgid "Scaling quality"
msgstr "Kvalita zmeny mierky"

#: data/ui/remmina_preferences.glade:91
msgid "Nearest"
msgstr "Najbližšia"

#: data/ui/remmina_preferences.glade:92
msgid "Tiles"
msgstr "Dlaždice"

#: data/ui/remmina_preferences.glade:93
msgid "Bilinear"
msgstr "Bilineárna"

#: data/ui/remmina_preferences.glade:94
msgid "Hyper"
msgstr "Hyper"

#: data/ui/remmina_preferences.glade:110
msgid "Step size for auto-scroll"
msgstr "Veľkosť kroku automatického rolovania"

#: data/ui/remmina_preferences.glade:139
msgid "Maximal amount of recent items"
msgstr "Maximálny počet nedávnych položiek"

#: data/ui/remmina_preferences.glade:154
msgid "Screen resolutions"
msgstr "Rozlíšenia obrazoviek"

#: data/ui/remmina_preferences.glade:200
msgid "Folder for screenshots"
msgstr "Priečinok pre snímky obrazoviek"

#: data/ui/remmina_preferences.glade:212
msgid "Choose a folder to save screenshots from Remmina in."
msgstr ""
"Zvolí priečinok, do ktorého sa majú ukladať snímky obrazoviek aplikácie "
"Remmina."

#: data/ui/remmina_preferences.glade:216 data/ui/remmina_preferences.glade:302
msgid "Select a folder"
msgstr "Vybrať priečinok"

#: data/ui/remmina_preferences.glade:227
msgid "Set up"
msgstr "Nastaviť"

#: data/ui/remmina_preferences.glade:249
msgid "Screenshot filenames"
msgstr "Názov súbor snímky obrazovky"

#: data/ui/remmina_preferences.glade:261
msgid ""
"%p Profile name\n"
"%h Server name/IP\n"
"%Y Year, %m Month, %d Day, %H Hour, %M Minute, %S Seconds (UTC time)\n"
msgstr ""
"%p Názov profilu\n"
"%h Názov servera/IP\n"
"%Y Rok, %m Mesiac, %d Deň, %H Hodina, %M Minúta, %S Sekundy (čas UTC)\n"

#: data/ui/remmina_preferences.glade:280
msgid ""
"The folder connection profiles are saved in, it defaults to the XDG_USER_DATA"
msgstr ""
"Priečinok, kde sú uložené profily pripojení, podľa predvoleného nástroja "
"XDG_USER_DATA"

#. The folder where profiles are saved
#: data/ui/remmina_preferences.glade:285
msgid "Remmina data folder"
msgstr "Priečinok údajov aplikácie Remmina"

#: data/ui/remmina_preferences.glade:297
#, fuzzy
#| msgid "Choose a folder to save screenshots from Remmina in."
msgid "Choose a folder to save connection profiles from Remmina in."
msgstr ""
"Vyberte priečinok, do ktorého chcete uložiť profily pripojenia z programu "
"Remmina."

#: data/ui/remmina_preferences.glade:315
msgid "Remember last view for each connection"
msgstr "Zapamätá si posledný režim zobrazenia pre každé pripojenie"

#. The star (*) is a reference to privacy consent
#: data/ui/remmina_preferences.glade:319
msgid "Remember last view mode"
msgstr "Zapamätať posledný režim zobrazenia"

#: data/ui/remmina_preferences.glade:359
msgid ""
"Set a custom filename for your Remmina connection profiles, using a "
"formatting string."
msgstr ""
"Nastaví vlastné názvy súborov pre vaše profily pripojení aplikácie Remmina, "
"použitím formátovacieho reťazca."

#: data/ui/remmina_preferences.glade:363
msgid "Template for profile filenames"
msgstr "Šablóna pre názvy súborov profilu"

#: data/ui/remmina_preferences.glade:375
msgid ""
"%G Group name (slash will be converted to - automatically)\n"
"%P Protocol name\n"
"%N Connection name\n"
"%h Hostname/IP\n"
"\n"
"\n"
msgstr ""
"%G Názov skupiny (lomka bude automaticky skonvertovaná na znak -)\n"
"%P Názov protokolu\n"
"%N Názov pripojenia\n"
"%h Názov hostiteľa/IP\n"
"\n"
"\n"

#: data/ui/remmina_preferences.glade:397
msgid "Only save generated screenshots, don't copy them to clipboard."
msgstr ""
"Iba uloží vygenerované snímky obrazoviek, bez ich kopírovania do schránky."

#: data/ui/remmina_preferences.glade:402
msgid "Prevent screenshots from entering clipboard"
msgstr "Zabrániť ukladaniu snímok obrazovky do schránky"

#: data/ui/remmina_preferences.glade:529
msgid "Options"
msgstr "Voľby"

#: data/ui/remmina_preferences.glade:554
msgid "Always show tabs"
msgstr "Vždy zobraziť karty"

#: data/ui/remmina_preferences.glade:570
msgid "Hide the toolbar shown in the tabbed interface"
msgstr "Skryť panel nástrojov zobrazený v rozhraní s kartami"

#: data/ui/remmina_preferences.glade:591
msgid "Default view"
msgstr "Predvolený režim zobrazenia"

#: data/ui/remmina_preferences.glade:605
msgid "Automatic"
msgstr "Automatický"

#: data/ui/remmina_preferences.glade:606
msgid "Scrolled window"
msgstr "Rolované okno"

#: data/ui/remmina_preferences.glade:608
msgid "Viewport fullscreen"
msgstr "Zobrazenie na celú obrazovku"

#. How tabs are grouped in the Remmina connection window
#: data/ui/remmina_preferences.glade:624
#, fuzzy
msgctxt "Appearance preferences"
msgid "Tabs grouping"
msgstr "Zoskupenie kariet"

#: data/ui/remmina_preferences.glade:638
msgid "By group"
msgstr "Podľa skupín"

#: data/ui/remmina_preferences.glade:639
msgid "By protocol"
msgstr "Podľa protokolov"

#: data/ui/remmina_preferences.glade:640
msgid "Per connection"
msgstr "Na pripojenie"

#: data/ui/remmina_preferences.glade:652
msgid "Fullscreen on the same screen as the connection window"
msgstr "Celá obrazovka na rovnakej obrazovke ako okno s pripojením"

#: data/ui/remmina_preferences.glade:675
msgid "Peeking"
msgstr "Vysúvaný"

#: data/ui/remmina_preferences.glade:676
msgid "Hidden"
msgstr "Skrytý"

#: data/ui/remmina_preferences.glade:693
msgid "Fullscreen toolbar visibility"
msgstr "Viditeľnosť panela nástrojov na celú obrazovku"

#: data/ui/remmina_preferences.glade:703
msgid "Hide the search bar shown in the main window"
msgstr "Skryť panel vyhľadávania zobrazený v hlavnom okne"

#: data/ui/remmina_preferences.glade:719
msgid "Prefer dark theme"
msgstr "Uprednostniť tmavý motív"

#: data/ui/remmina_preferences.glade:723
msgid ""
"If a GTK theme includes a dark variant, it will be used instead of the "
"configured theme."
msgstr ""
"Ak motív GTK zahŕňa tmavý variant, bude použitý namiesto nastaveného motívu."

#: data/ui/remmina_preferences.glade:743
msgid "“Grab all keyboard events” status colour"
msgstr "Stavová farba pre funkciu „Zachytiť všetky udalosti klávesnice“"

#: data/ui/remmina_preferences.glade:754
#, fuzzy
#| msgid "“Grab all keyboard events” status colour"
msgid "Enable/Disable “Grab all keyboard events” status colour"
msgstr "Zapnutie/vypnutie farby stavu \"Zachytiť všetky udalosti klávesnice\""

#: data/ui/remmina_preferences.glade:770
msgid ""
"Hexadecimal- or colour names (red, #ff0000).\n"
"It changes the background colour of connection names in the Remmina "
"connection toolbar (when in fullscreen)."
msgstr ""
"Hexadecimálna hodnota alebo názvy farieb (red - „červená“, #ff0000).\n"
"Zmení farbu pozadia názvov pripojení v paneli nástrojov aplikácie Remmina (v "
"režime na celú obrazovku)."

#: data/ui/remmina_preferences.glade:827
msgid "Appearance"
msgstr "Vzhľad"

#: data/ui/remmina_preferences.glade:853
msgid "Show new connection on top of the menu"
msgstr "Zobraziť nové pripojenia navrchu ponuky"

#: data/ui/remmina_preferences.glade:872
msgid "Hide total count shown in the group menu"
msgstr "Skryť celkový počet zobrazený v ponuke skupín"

#: data/ui/remmina_preferences.glade:890
msgid "No tray icon"
msgstr "Bez ikony v systémovej lište"

#: data/ui/remmina_preferences.glade:909
msgid "Start in tray upon user login"
msgstr "Spustiť v systémovej lište po prihlásení používateľa"

#: data/ui/remmina_preferences.glade:940
msgid "Applet"
msgstr "Aplet"

#: data/ui/remmina_preferences.glade:972
msgid "Host key"
msgstr "Hostiteľský kláves"

#: data/ui/remmina_preferences.glade:1004
msgid "Show/hide fullscreen"
msgstr "Zobraziť/skryť režim na celú obrazovku"

#: data/ui/remmina_preferences.glade:1035
msgid "Auto-fit window"
msgstr "Automaticky prispôsobiť okno"

#: data/ui/remmina_preferences.glade:1112
msgid "Apply/remove scaling"
msgstr "Použitie/odstránenie zmeny mierky"

#: data/ui/remmina_preferences.glade:1143
msgid "Grab keyboard"
msgstr "Zachytiť klávesnicu"

#: data/ui/remmina_preferences.glade:1236
msgid "Show/hide toolbar"
msgstr "Zobrazenie/skrytie panelu nástrojov"

#: data/ui/remmina_preferences.glade:1299
#: data/ui/remmina_preferences.glade:1309
msgid "View-only mode"
msgstr "Režim obmedzený len na zobrazenie"

#: data/ui/remmina_preferences.glade:1372
msgid "Keyboard"
msgstr "Klávesnica"

#: data/ui/remmina_preferences.glade:1403
msgid "Local SSH port"
msgstr "Miestny port SSH"

#: data/ui/remmina_preferences.glade:1427
msgid "Parse ~/.ssh/config"
msgstr "Analyzovať ~/.ssh/config"

#: data/ui/remmina_preferences.glade:1451
msgid "No logging at all"
msgstr "Bez zaznamenávania"

#: data/ui/remmina_preferences.glade:1452
msgid "Rare conditions or warnings"
msgstr "Ojedinelé podmienky alebo upozornenia"

#: data/ui/remmina_preferences.glade:1453
msgid "API-accessible entrypoints"
msgstr "Body záznamov prístupne cez API"

#: data/ui/remmina_preferences.glade:1454
msgid "Lower level protocol info, packet level"
msgstr "Informácie protokolu nižšej úrovne, úroveň paketov"

#: data/ui/remmina_preferences.glade:1455
msgid "Function entering and leaving"
msgstr "Prichádzanie a odchádzanie funkcií"

#: data/ui/remmina_preferences.glade:1472
msgid "SSH log level"
msgstr "Úroveň záznamu SSH"

#. http://man7.org/linux/man-pages/man7/tcp.7.html
#: data/ui/remmina_preferences.glade:1543
msgid "Seconds of connection idleness before TCP keepalive probes are sent."
msgstr ""
"Doba nečinnosti pripojenia v sekundách pred odoslaním signálov na udržanie "
"spojenia TCP."

#. http://man7.org/linux/man-pages/man7/tcp.7.html
#: data/ui/remmina_preferences.glade:1559
msgid "Seconds between each keepalive probe."
msgstr "Doba v sekundách medzi každým signálom udržania spojenia."

#. http://man7.org/linux/man-pages/man7/tcp.7.html
#: data/ui/remmina_preferences.glade:1575
msgid ""
"Number of keepalive probes sent via TCP connection before it is dropped."
msgstr ""
"Počet signálov na udržanie spojenia odoslaných prostredníctvom pripojenia "
"TCP pred jeho ukončením."

#. http://man7.org/linux/man-pages/man7/tcp.7.html
#: data/ui/remmina_preferences.glade:1591
msgid ""
"Amount of milliseconds to attempt acknowledging data before closing the "
"corresponding TCP connection forcibly."
msgstr ""
"Počet milisekúnd pre pokus potvrdenia údajov pred núteným zavretím "
"zodpovedajúceho pripojenia TCP."

#: data/ui/remmina_preferences.glade:1617
msgid "SSH options"
msgstr "Voľby SSH"

#: data/ui/remmina_preferences.glade:1645
#: data/ui/remmina_preferences.glade:1714
#: data/ui/remmina_preferences.glade:1785
msgid "Use secret key authentication for some widgets"
msgstr "Použije overenie totožnosti s tajným kľúčom pre niektoré miniaplikácie"

#: data/ui/remmina_preferences.glade:1649
msgid "Use master password"
msgstr "Použiť hlavné heslo"

#: data/ui/remmina_preferences.glade:1662
msgid "Automatic lock interval"
msgstr "Interval automatického uzamknutia"

#: data/ui/remmina_preferences.glade:1688
msgid "Repeat the password"
msgstr "Zopakujte heslo"

#: data/ui/remmina_preferences.glade:1699
msgid "Automatically accept all fingerprints and certificates"
msgstr "Automaticky prijme všetky odtlačky a certifikáty"

#: data/ui/remmina_preferences.glade:1703
msgid "Trust all fingerprints and certificates"
msgstr "Dôverovať všetkým odtlačkom a certifikátom"

#: data/ui/remmina_preferences.glade:1746
msgid "Master password validity in seconds"
msgstr "Platnosť hlavného hesla v sekundách"

#: data/ui/remmina_preferences.glade:1810
msgid "Security"
msgstr "Zabezpečenie"

#: data/ui/remmina_preferences.glade:1841
msgid "Terminal font"
msgstr "Písmo terminálu"

#: data/ui/remmina_preferences.glade:1854
msgid "Scrollback lines"
msgstr "Riadky spätného rolovania"

#: data/ui/remmina_preferences.glade:1902
#, fuzzy
#| msgid "Shortcut for copying to clipboard"
msgid "Shortcuts for copying and pasting"
msgstr "Skratky na kopírovanie a vkladanie"

#: data/ui/remmina_preferences.glade:1915
msgid "Select all shortcuts"
msgstr "Výber všetkých skratiek"

#: data/ui/remmina_preferences.glade:1928
#: data/ui/remmina_preferences.glade:1945
#: data/ui/remmina_preferences.glade:2398
#: data/ui/remmina_preferences.glade:2428
#: data/ui/remmina_preferences.glade:2562
#: data/ui/remmina_preferences.glade:2579
msgid "(Host key+)"
msgstr "(Hostiteľský kláves+)"

#: data/ui/remmina_preferences.glade:1963
msgid "Use default system font"
msgstr "Použiť predvolené systémové písmo"

#: data/ui/remmina_preferences.glade:1988
#, fuzzy
msgid ""
"Selecting “SGR 1” also switches to the bright counterparts of the first 8 "
"palette colours (in addition to making text bold)."
msgstr ""
"Výberom možnosti \"SGR 1\" sa prepne aj na svetlé náprotivky prvých 8 farieb "
"palety (okrem toho, že text bude tučný)."

#: data/ui/remmina_preferences.glade:2004
msgid "Allow using bright colours with bold text"
msgstr "Umožniť použitie svetlých farieb s tučným textom"

#: data/ui/remmina_preferences.glade:2018
msgid "Colour theme"
msgstr "Farebný motív"

#: data/ui/remmina_preferences.glade:2029
msgid ""
"Choose a colour scheme file. Usually available in /usr/share/remmina/theme. "
"https://github.com/mbadolato/iTerm2-Color-Schemes has more details."
msgstr ""
"Zvoľte súbor s farebnou schémou. Obvykle je dostupný v /usr/share/remmina/"
"theme. Viac podrobností nájdete na adrese https://github.com/mbadolato/"
"iTerm2-Color-Schemes."

#: data/ui/remmina_preferences.glade:2033
msgid "Pick a terminal colouring file"
msgstr "Výber súboru s farbami terminálu"

#: data/ui/remmina_preferences.glade:2048
msgid "Bright colours"
msgstr "Svetlé farby"

#: data/ui/remmina_preferences.glade:2062
msgid "Pick a light black colour"
msgstr "Výber šedej farby"

#: data/ui/remmina_preferences.glade:2076
msgid "Pick a light red colour"
msgstr "Výber svetločervenej farby"

#: data/ui/remmina_preferences.glade:2090
msgid "Pick a bright green colour"
msgstr "Výber svetlozelenej farby"

#: data/ui/remmina_preferences.glade:2104
msgid "Pick a bright yellow colour"
msgstr "Výber svetložltej farby"

#: data/ui/remmina_preferences.glade:2118
msgid "Pick a bright blue colour"
msgstr "Výber svetlomodrej farby"

#: data/ui/remmina_preferences.glade:2132
msgid "Pick a light magenta colour"
msgstr "Výber svetlopurpurovej farby"

#: data/ui/remmina_preferences.glade:2146
msgid "Pick a light cyan colour"
msgstr "Výber svetloazúrovej farby"

#: data/ui/remmina_preferences.glade:2160
msgid "Pick a light white colour"
msgstr "Výber svetlobielej farby"

#: data/ui/remmina_preferences.glade:2174
msgid "Pick a black colour"
msgstr "Výber čiernej farby"

#: data/ui/remmina_preferences.glade:2188
msgid "Pick a red colour"
msgstr "Výber červenej farby"

#: data/ui/remmina_preferences.glade:2202
msgid "Pick a green colour"
msgstr "Výber zelenej farby"

#: data/ui/remmina_preferences.glade:2216
msgid "Pick a yellow colour"
msgstr "Výber žltej farby"

#: data/ui/remmina_preferences.glade:2230
msgid "Pick a blue colour"
msgstr "Výber modrej farby"

#: data/ui/remmina_preferences.glade:2244
msgid "Pick a magenta colour"
msgstr "Výber purpurovej farby"

#: data/ui/remmina_preferences.glade:2258
msgid "Pick a cyan colour"
msgstr "Výber azúrovej farby"

#: data/ui/remmina_preferences.glade:2272
msgid "Pick a white colour"
msgstr "Výber bielej farby"

#: data/ui/remmina_preferences.glade:2285
msgid "Normal colours"
msgstr "Normálne farby"

#: data/ui/remmina_preferences.glade:2298
#: data/ui/remmina_preferences.glade:2313
msgid "Cursor colour"
msgstr "Farba kurzora"

#: data/ui/remmina_preferences.glade:2327
#: data/ui/remmina_preferences.glade:2342
msgid "Background colour"
msgstr "Farba pozadia"

#: data/ui/remmina_preferences.glade:2358
#: data/ui/remmina_preferences.glade:2372
msgid "Foreground colour"
msgstr "Farba popredia"

#: data/ui/remmina_preferences.glade:2385
#, fuzzy
#| msgid "Increase font size"
msgid "Increase and decrease font size"
msgstr "Zväčšenie a zmenšenie veľkosti písma"

#: data/ui/remmina_preferences.glade:2415
#, fuzzy
#| msgid "Search text"
msgid "Search text shortcut"
msgstr "Textová skratka pre vyhľadávanie"

#: data/ui/remmina_preferences.glade:2446
#: data/ui/remmina_preferences.glade:2461
msgid "Bold colour"
msgstr "Normálne farby"

#: data/ui/remmina_preferences.glade:2475
#: data/ui/remmina_preferences.glade:2516
msgid "Highlight colour"
msgstr "Farba zvýraznenia"

#: data/ui/remmina_preferences.glade:2488
#: data/ui/remmina_preferences.glade:2532
msgid "Highlight foreground colour"
msgstr "Farba popredia zvýraznenia"

#: data/ui/remmina_preferences.glade:2501
#: data/ui/remmina_preferences.glade:2548
msgid "Cursor foreground colour"
msgstr "Farba popredia kurzora"

#: data/ui/remmina_preferences.glade:2604
msgid "Terminal"
msgstr "Terminál"

#: data/ui/remmina_preferences.glade:2618
msgid "Remmina Preferences"
msgstr "Predvoľby aplikácie Remmina"

#: data/ui/remmina_unlock.glade:60
msgid "Unlock"
msgstr "Odomknúť"

#: data/ui/remmina_unlock.glade:94
msgid "Unlock Remmina"
msgstr "Odomknutie aplikácie Remmina"

#: data/ui/remmina_unlock.glade:128
msgid "Master password"
msgstr "Hlavné heslo"

<<<<<<< HEAD
#~ msgid "Website"
#~ msgstr "Webová stránka"

#, fuzzy
#~ msgid "Given username can't get saved since it's empty!"
#~ msgstr "Dané používateľské meno sa nemôže uložiť, pretože je prázdne!"

#, fuzzy
#~ msgid "Limit minimum is too large!"
#~ msgstr "Minimálny limit je príliš veľký!"

#, fuzzy
#~ msgid "Limit minimum is too small!"
#~ msgstr "Minimálny limit je príliš malý!"

#, fuzzy
#~ msgid "Limit maximum is not a valid integer!"
#~ msgstr "Limit maximum nie je platné celé číslo!"

#, fuzzy
#~ msgid "Limit maximum is too large!"
#~ msgstr "Maximálny limit je príliš veľký!"

#, fuzzy
#~ msgid "Limit maximum is too small!"
#~ msgstr "Maximálny limit je príliš malý!"

#, fuzzy
=======
#, fuzzy
#~ msgid "Started pyhoca-cli with following arguments:"
#~ msgstr "Spustil pyhoca-cli s nasledujúcimi argumentmi:"

#, fuzzy
#~| msgid "_Select all"
#~ msgid "_Select session"
#~ msgstr "_Vyberte reláciu"

#, fuzzy
#~ msgid "Started PyHoca-CLI with the following environment variables:"
#~ msgstr "Spustenie PyHoca-CLI s nasledujúcimi premennými prostredia:"

#, fuzzy, c-format
#~ msgid "Could not retrieve PyHoca-CLI's command-line features! Exit code: %i"
#~ msgstr ""
#~ "Nepodarilo sa načítať funkcie príkazového riadku PyHoca-CLI! Ukončovací "
#~ "kód: %i"

#, fuzzy, c-format
#~| msgid "Error: %s"
#~ msgid "Error: '%s'"
#~ msgstr "Chyba: \"%s"

#~ msgid "Website"
#~ msgstr "Webová stránka"

#, fuzzy
#~ msgid "Given username can't get saved since it's empty!"
#~ msgstr "Dané používateľské meno sa nemôže uložiť, pretože je prázdne!"

#, fuzzy
#~ msgid "Limit minimum is too large!"
#~ msgstr "Minimálny limit je príliš veľký!"

#, fuzzy
#~ msgid "Limit minimum is too small!"
#~ msgstr "Minimálny limit je príliš malý!"

#, fuzzy
#~ msgid "Limit maximum is not a valid integer!"
#~ msgstr "Limit maximum nie je platné celé číslo!"

#, fuzzy
#~ msgid "Limit maximum is too large!"
#~ msgstr "Maximálny limit je príliš veľký!"

#, fuzzy
#~ msgid "Limit maximum is too small!"
#~ msgstr "Maximálny limit je príliš malý!"

#, fuzzy
>>>>>>> 050fc71c
#~ msgid ""
#~ "User requested storing credentials but 'password' is not set! Can't set a "
#~ "new default password then."
#~ msgstr ""
#~ "Používateľ požiadal o uloženie poverení, ale \"heslo\" nie je nastavené! "
#~ "Nemôže teda nastaviť nové predvolené heslo."

#, fuzzy
#~| msgid "Username"
#~ msgid "User name"
#~ msgstr "Meno používateľa"

#~ msgid "Could not run %s on SSH server."
#~ msgstr "Nepodarilo sa spustiť %s na serveri SSH."

#~ msgid "Ran out of available local X display numbers."
#~ msgstr "Vyčerpal sa dostupný počet miestnych obrazoviek X."

#~ msgid "Grayscale"
#~ msgstr "Odtiene šedej"

#~ msgid "256 colours"
#~ msgstr "256 farieb"

#~ msgid "High colour (16 bit)"
#~ msgstr "Veľa farieb (16 bit)"

#~ msgid "True colour (24 bit)"
#~ msgstr "Skutočné farby (24 bit)"

#~ msgid "Use local cursor"
#~ msgstr "Použiť miestny kurzor"

#~ msgid "Disconnect after first session"
#~ msgstr "Odpojí po prvej relácii"

#~ msgid "Listen for TCP connections"
#~ msgstr "Načúva k pripojeniam TCP"

#~ msgid "XDMCP - X Remote Session"
#~ msgstr "XDMCP - Vzdialená relácia X"

#~ msgid "Terminal Emulator"
#~ msgstr "Emulátor terminálu"

#~ msgid "Command to be executed"
#~ msgstr "Príkaz, ktorý sa má spustiť"

#~ msgid "Detached window"
#~ msgstr "Odpojené okno"

#~ msgid "Remmina simple terminal"
#~ msgstr "Jednoduchý terminál aplikácie Remmina"

#~ msgid "Terminating…"
#~ msgstr "Prerušuje sa…"

#~ msgid "NX sessions on %s"
#~ msgstr "Relácie NX na serveri %s"

#~ msgid "Attach"
#~ msgstr "Priložiť"

#~ msgid "Restore"
#~ msgstr "Obnoviť"

#~ msgid "Start"
#~ msgstr "Spustiť"

#~ msgid "Password for private SSH key"
#~ msgstr "Heslo pre súkromný kľúč SSH"

#~ msgid "Disable clipboard sync"
#~ msgstr "Zakázať synchronizáciu schránky"

#~ msgid "Disable encryption"
#~ msgstr "Zakázať šifrovanie"

#~ msgid "Send Ctrl+Alt+Del"
#~ msgstr "Odoslať Ctrl+Alt+Del"

#~ msgid "NX - NX Technology"
#~ msgstr "NX - Technológia NX"

#~ msgid "Tabs"
#~ msgstr "Karty"

#~ msgid "File encryption"
#~ msgstr "Šifrovanie súborov"

#~ msgid "Fingerprints and certificates"
#~ msgstr "Odtlačky prstov a certifikáty"

#~ msgid "Shortcut for pasting from clipboard"
#~ msgstr "Skratka na vkladanie zo schránky"

#~ msgid "Show the Remmina changelog."
#~ msgstr "Zobrazí záznam zmien aplikácie Remmina."

#, fuzzy
#~| msgid ""
#~| "<tt><big>Supported formats\n"
#~| "• server\n"
#~| "• server:port\n"
#~| "• [server]:port</big></tt>"
#~ msgid ""
#~ "<tt><big>Supported formats\n"
#~ "• server\n"
#~ "• server:port\n"
#~ "• server:[port]</big></tt>"
#~ msgstr ""
#~ "<tt><big>Podporované formáty\n"
#~ "• server\n"
#~ "• server:port\n"
#~ "• [server]:port</big></tt>"

#~ msgid "Remote Desktop Client"
#~ msgstr "Klient vzdialenej pracovnej plochy"

#~ msgid "SSH agent (automatic)"
#~ msgstr "Agent SSH (automatický)"

#, fuzzy
#~| msgid "CA Certificate File"
#~ msgid "SSH certificat file"
#~ msgstr "Súbor certifikátu CA"

#~ msgid "_Open"
#~ msgstr "_Otvoriť"

#~ msgid "Local - low quality"
#~ msgstr "Miestny - nízka kvalita"

#~ msgid "Local - medium quality"
#~ msgstr "Miestny - stredná kvalita"

#~ msgid "Local - high quality"
#~ msgstr "Miestny - vysoká kvalita"

#~ msgid "Sound"
#~ msgstr "Zvuk"

#~ msgid "Dark tray icon"
#~ msgstr "Tmavá ikona v systémovej lište"

#~ msgid "Improves contrast if you have a light panel."
#~ msgstr "Vylepší kontrast, ak máte svetlý panel."

#~ msgid "Connecting to \"%s\" via SSH…"
#~ msgstr "Pripája sa k „%s“ prostredníctvom SSH…"

#~ msgid "Could not authenticate with public SSH key using SSH agent. %s"
#~ msgstr ""
#~ "Nepodarilo sa overiť totožnosť s verejným kľúčom SSH použitím agenta SSH. "
#~ "%s"

#, fuzzy
#~| msgid "Could not authenticate with SSH password. %s"
#~ msgid "Could not authenticate with password. %s"
#~ msgstr "Nepodarilo sa overiť totožnosť pomocou hesla SSH. %s"

#~ msgid "Identity file"
#~ msgstr "Súbor s identitou"

#~ msgid "SSH passphrase is empty, it should not be."
#~ msgstr "Heslo SSH je prázdne a nemalo by byť."

#~ msgid "True color (32 bpp)"
#~ msgstr "Skutočné farby (32 bpp)"

#~ msgid "High color (16 bpp)"
#~ msgstr "Veľa farieb (16 bpp)"

#~ msgid "256 colors (8 bpp)"
#~ msgstr "256 farieb (8 bpp)"

#~ msgid "Color depth"
#~ msgstr "Hĺbka farieb"

#~ msgid "Disable server input"
#~ msgstr "Zakázať vstup zo servera"

#~ msgid "Profile filename template"
#~ msgstr "Šablóna názvu súboru profilu"

#~ msgid "Allow bold text"
#~ msgstr "Povoliť tučný text"

#~ msgid "Resize guest to match window size"
#~ msgstr "Zmeniť veľkosť hosťa tak, aby vyhovovala veľkosti okna"

#~ msgid "Remote Desktop Preference"
#~ msgstr "Predvoľby vzdialenej pracovnej plochy"

#~ msgid "button"
#~ msgstr "tlačidlo"

#~ msgid "Run a plugin"
#~ msgstr "Spustí zásuvný modul"

#~ msgid "Autostart"
#~ msgstr "Automatické spustenie"

#~ msgid "Post-command"
#~ msgstr "Príkaz po odpojení"

#, fuzzy
#~ msgid ""
#~ "Send anonymous statistics for use on https://remmina.org/remmina-stats"
#~ msgstr "Odosielať štatistiky na adresu remmina.org"<|MERGE_RESOLUTION|>--- conflicted
+++ resolved
@@ -11,13 +11,8 @@
 msgstr ""
 "Project-Id-Version: remmina\n"
 "Report-Msgid-Bugs-To: l10n@lists.remmina.org\n"
-<<<<<<< HEAD
-"POT-Creation-Date: 2021-10-29 12:14+0000\n"
-"PO-Revision-Date: 2021-10-05 14:04+0000\n"
-=======
 "POT-Creation-Date: 2021-12-03 09:34+0000\n"
 "PO-Revision-Date: 2021-11-11 20:01+0000\n"
->>>>>>> 050fc71c
 "Last-Translator: Anonymous <noreply@weblate.org>\n"
 "Language-Team: Slovak <https://hosted.weblate.org/projects/remmina/remmina/"
 "sk/>\n"
@@ -26,16 +21,6 @@
 "Content-Type: text/plain; charset=UTF-8\n"
 "Content-Transfer-Encoding: 8bit\n"
 "Plural-Forms: nplurals=3; plural=(n==1) ? 1 : (n>=2 && n<=4) ? 2 : 0;\n"
-<<<<<<< HEAD
-"X-Generator: Weblate 4.9-dev\n"
-"X-Launchpad-Export-Date: 2014-04-10 15:03+0000\n"
-
-#: src/remmina_sftp_plugin.c:310 src/remmina_sftp_plugin.c:354
-#: src/remmina_protocol_widget.c:1676 src/remmina_protocol_widget.c:1695
-#: src/remmina_file_editor.c:1101 src/remmina_file_editor.c:1222
-#: src/remmina_ssh_plugin.c:1360 plugins/rdp/rdp_plugin.c:2680
-#: plugins/www/www_plugin.c:895 plugins/x2go/x2go_plugin.c:1596
-=======
 "X-Generator: Weblate 4.9.1-dev\n"
 "X-Launchpad-Export-Date: 2014-04-10 15:03+0000\n"
 
@@ -44,7 +29,6 @@
 #: src/remmina_file_editor.c:1101 src/remmina_file_editor.c:1222
 #: src/remmina_ssh_plugin.c:1360 plugins/rdp/rdp_plugin.c:2723
 #: plugins/www/www_plugin.c:895 plugins/x2go/x2go_plugin.c:2992
->>>>>>> 050fc71c
 #: data/ui/remmina_mpc.glade:236 data/ui/remmina_preferences.glade:1675
 #: data/ui/remmina_unlock.glade:116
 msgid "Password"
@@ -83,26 +67,16 @@
 msgid "Resume all file transfers"
 msgstr "Pokračovať všetky prenosy súborov"
 
-<<<<<<< HEAD
-#: src/remmina_sftp_plugin.c:328 src/remmina_protocol_widget.c:283
-=======
 #: src/remmina_sftp_plugin.c:328 src/remmina_protocol_widget.c:284
->>>>>>> 050fc71c
 msgid "Connect via SSH from a new terminal"
 msgstr "Pripojiť prostredníctvom SSH z nového terminálu"
 
 #: src/remmina_sftp_plugin.c:353 src/remmina_message_panel.c:330
 #: src/remmina_file_editor.c:1216 src/remmina_ssh_plugin.c:1470
-<<<<<<< HEAD
-#: plugins/rdp/rdp_plugin.c:2679 plugins/vnc/vnc_plugin.c:1976
-#: plugins/vnc/vnc_plugin.c:1988 plugins/www/www_plugin.c:894
-#: plugins/x2go/x2go_plugin.c:1595 data/ui/remmina_mpc.glade:144
-=======
 #: plugins/rdp/rdp_plugin.c:2722 plugins/vnc/vnc_plugin.c:1976
 #: plugins/vnc/vnc_plugin.c:1988 plugins/www/www_plugin.c:894
 #: plugins/x2go/x2go_plugin.c:574 plugins/x2go/x2go_plugin.c:2991
 #: data/ui/remmina_mpc.glade:144
->>>>>>> 050fc71c
 msgid "Username"
 msgstr "Meno používateľa"
 
@@ -116,11 +90,7 @@
 msgid "Password to unlock private key"
 msgstr "Heslo na odomknutie súkromného kľúča"
 
-<<<<<<< HEAD
-#: src/remmina_sftp_plugin.c:358 src/remmina_ssh_plugin.c:1506
-=======
 #: src/remmina_sftp_plugin.c:358 src/remmina_ssh_plugin.c:1507
->>>>>>> 050fc71c
 msgid "SSH Proxy Command"
 msgstr "Príkaz Proxy SSH"
 
@@ -273,7 +243,6 @@
 #: data/ui/remmina_unlock.glade:46
 msgid "Cancel"
 msgstr "Zrušiť"
-<<<<<<< HEAD
 
 #: src/remmina_message_panel.c:199 data/ui/remmina_snap_info_dialog.glade:28
 #: data/ui/remmina_string_list.glade:8 data/ui/remmina_string_list.glade:9
@@ -290,7 +259,7 @@
 msgid "No"
 msgstr "Nie"
 
-#: src/remmina_message_panel.c:391 plugins/rdp/rdp_plugin.c:2681
+#: src/remmina_message_panel.c:391 plugins/rdp/rdp_plugin.c:2724
 #: data/ui/remmina_mpc.glade:172
 msgid "Domain"
 msgstr "Doména"
@@ -370,177 +339,6 @@
 #: src/rcw.c:2299
 #, fuzzy
 msgid "Menu"
-msgstr "Ponuka"
-
-#: src/rcw.c:2308
-msgid "Open the Remmina main window"
-msgstr "Otvorí hlavné okno aplikácie Remmina"
-
-#: src/rcw.c:2318
-msgid "Duplicate current connection"
-msgstr "Zduplikuje aktuálne pripojenie"
-
-#: src/rcw.c:2335
-msgid "Resize the window to fit in remote resolution"
-msgstr "Zmení veľkosť okna tak, aby sa prispôsobila vzdialenému rozlíšeniu"
-
-#: src/rcw.c:2346
-msgid "Toggle fullscreen mode"
-msgstr "Prepne na režim celej obrazovky"
-
-#: src/rcw.c:2392 data/ui/remmina_preferences.glade:1332
-#: data/ui/remmina_preferences.glade:1342
-msgid "Multi monitor"
-msgstr "Viacero monitorov"
-
-#: src/rcw.c:2408
-msgid "Toggle dynamic resolution update"
-msgstr "Prepne aktualizáciu dynamického rozlíšenia"
-
-#: src/rcw.c:2418
-msgid "Toggle scaled mode"
-msgstr "Prepne režim zmeny mierky"
-
-#: src/rcw.c:2458 data/ui/remmina_preferences.glade:1066
-msgid "Switch tab pages"
-msgstr "Prepínanie stránok s kartami"
-
-#: src/rcw.c:2468
-msgid "Grab all keyboard events"
-msgstr "Zachytí všetky udalosti klávesnice"
-
-#: src/rcw.c:2478
-msgid "Preferences"
-msgstr "Predvoľby"
-
-#: src/rcw.c:2487
-msgid "_Tools"
-msgstr "_Nástroje"
-
-#: src/rcw.c:2488 data/ui/remmina_main.glade:207
-msgid "Tools"
-msgstr "Nástroje"
-
-#: src/rcw.c:2501 data/ui/remmina_preferences.glade:1267
-#: data/ui/remmina_preferences.glade:1277
-msgid "Screenshot"
-msgstr "Snímka obrazovky"
-
-#: src/rcw.c:2515 data/ui/remmina_preferences.glade:1174
-msgid "Minimize window"
-msgstr "Minimalizovanie okna"
-
-#: src/rcw.c:2525 data/ui/remmina_preferences.glade:1205
-msgid "Disconnect"
-msgstr "Odpojenie"
-
-#: src/rcw.c:4297
-#, c-format
-msgid "The file “%s” is corrupted, unreadable, or could not be found."
-msgstr "Súbor „%s“ je poškodený, nečitateľný, alebo sa ho nepodarilo nájsť."
-
-#: src/rcw.c:4466
-msgid "Warning: This plugin requires GtkSocket, but it’s not available."
-msgstr ""
-"Upozornenie: Tento zásuvný modul vyžaduje kontajner GtkSocket, ale nie je "
-"dostupný."
-=======
-
-#: src/remmina_message_panel.c:199 data/ui/remmina_snap_info_dialog.glade:28
-#: data/ui/remmina_string_list.glade:8 data/ui/remmina_string_list.glade:9
-#: data/ui/remmina_string_list.glade:63 data/ui/remmina_news.glade:33
-#: data/ui/remmina_preferences.glade:2622
-msgid "Close"
-msgstr "Zavrieť"
-
-#: src/remmina_message_panel.c:260
-msgid "Yes"
-msgstr "Áno"
-
-#: src/remmina_message_panel.c:267
-msgid "No"
-msgstr "Nie"
-
-#: src/remmina_message_panel.c:391 plugins/rdp/rdp_plugin.c:2724
-#: data/ui/remmina_mpc.glade:172
-msgid "Domain"
-msgstr "Doména"
-
-#: src/remmina_message_panel.c:420
-msgid "Save password"
-msgstr "Uložiť heslo"
-
-#: src/remmina_message_panel.c:457 src/remmina_message_panel.c:629
-#: src/remmina_sftp_client.c:947 src/remmina_file_editor.c:241
-#: src/remmina_file_editor.c:1783 plugins/spice/spice_plugin_file_transfer.c:84
-#: data/ui/remmina_key_chooser.glade:8 data/ui/remmina_key_chooser.glade:9
-#: data/ui/remmina_spinner.glade:8 data/ui/remmina_spinner.glade:9
-msgid "_Cancel"
-msgstr "_Zrušiť"
-
-#: src/remmina_message_panel.c:513
-msgid "Enter certificate authentication files"
-msgstr "Zadajte súbory overenia totožnosti certifikátu"
-
-#: src/remmina_message_panel.c:525
-msgid "CA Certificate File"
-msgstr "Súbor certifikátu CA"
-
-#: src/remmina_message_panel.c:547
-msgid "CA CRL File"
-msgstr "Súbor CA CRL"
-
-#: src/remmina_message_panel.c:569
-msgid "Client Certificate File"
-msgstr "Súbor certifikátu klienta"
-
-#: src/remmina_message_panel.c:591
-msgid "Client Certificate Key"
-msgstr "Kľúč certifikátu klienta"
-
-#: src/rcw.c:655
-#, c-format
-msgid ""
-"Are you sure you want to close %i active connections in the current window?"
-msgstr "Naozaj chcete zavrieť %i aktívnych pripojení v aktuálnom okne?"
-
-#: src/rcw.c:1399
-msgid "Viewport fullscreen mode"
-msgstr "Režim zobrazenia na celú obrazovku"
-
-#: src/rcw.c:1407 data/ui/remmina_preferences.glade:607
-msgid "Scrolled fullscreen"
-msgstr "Rolovaná celá obrazovka"
-
-#: src/rcw.c:1493
-msgid "Keep aspect ratio when scaled"
-msgstr "Zachovať pomer strán pri zmene mierky"
-
-#: src/rcw.c:1501
-msgid "Fill client window when scaled"
-msgstr "Vyplniť okno klienta pri zmene mierky"
-
-#: src/rcw.c:2049
-#, fuzzy
-msgid "Send clipboard content as keystrokes"
-msgstr "Odoslanie obsahu schránky ako stlačenie klávesov"
-
-#: src/rcw.c:2155
-msgid "Turn off scaling to avoid screenshot distortion."
-msgstr "Vypnite zmenu mierky, aby ste predišli skresleniu snímky obrazovky."
-
-#: src/rcw.c:2215 plugins/www/www_plugin.c:855
-msgid "Screenshot taken"
-msgstr "Snímka obrazovky bola zachytená"
-
-#: src/rcw.c:2298
-#, fuzzy
-msgid "_Menu"
-msgstr "_Menu"
-
-#: src/rcw.c:2299
-#, fuzzy
-msgid "Menu"
 msgstr "Menu"
 
 #: src/rcw.c:2308
@@ -645,7 +443,6 @@
 #| msgid "Open Main Window"
 msgid "Open in browser"
 msgstr "Otvoriť hlavné okno"
->>>>>>> 050fc71c
 
 #: src/remmina_mpchange.c:234
 msgid "The passwords do not match"
@@ -689,22 +486,29 @@
 #: src/remmina.c:88 src/remmina.c:90 src/remmina.c:92
 msgid "FILE"
 msgstr "SÚBOR"
-<<<<<<< HEAD
 
 #. TRANSLATORS: Shown in terminal. Do not use characters that may be not supported on a terminal
 #: src/remmina.c:90
-msgid ""
-"Connect to a desktop described in a file (.remmina or a type supported by a "
-"plugin)"
+#, fuzzy
+#| msgid ""
+#| "Connect to a desktop described in a file (.remmina or a type supported by "
+#| "a plugin)"
+msgid ""
+"Connect to a desktop described in a file (.remmina or a filetype supported "
+"by a plugin)"
 msgstr ""
 "Pripojí k pracovnej ploche popísanej v súbore (typ .remmina alebo typ "
 "podporovaný zásuvným modulom)"
 
 #. TRANSLATORS: Shown in terminal. Do not use characters that may be not supported on a terminal
 #: src/remmina.c:92
-msgid ""
-"Edit desktop connection described in file (.remmina or type supported by "
-"plugin)"
+#, fuzzy
+#| msgid ""
+#| "Edit desktop connection described in file (.remmina or type supported by "
+#| "plugin)"
+msgid ""
+"Edit desktop connection described in file (.remmina or a filetype supported "
+"by plugin)"
 msgstr ""
 "Upraví pripojenie k pracovnej ploche popísanej v súbore (typ .remmina alebo "
 "typ podporovaný zásuvným modulom)"
@@ -715,41 +519,6 @@
 msgstr "Spustiť v režime kiosku"
 
 #. TRANSLATORS: Shown in terminal. Do not use characters that may be not supported on a terminal
-=======
-
-#. TRANSLATORS: Shown in terminal. Do not use characters that may be not supported on a terminal
-#: src/remmina.c:90
-#, fuzzy
-#| msgid ""
-#| "Connect to a desktop described in a file (.remmina or a type supported by "
-#| "a plugin)"
-msgid ""
-"Connect to a desktop described in a file (.remmina or a filetype supported "
-"by a plugin)"
-msgstr ""
-"Pripojí k pracovnej ploche popísanej v súbore (typ .remmina alebo typ "
-"podporovaný zásuvným modulom)"
-
-#. TRANSLATORS: Shown in terminal. Do not use characters that may be not supported on a terminal
-#: src/remmina.c:92
-#, fuzzy
-#| msgid ""
-#| "Edit desktop connection described in file (.remmina or type supported by "
-#| "plugin)"
-msgid ""
-"Edit desktop connection described in file (.remmina or a filetype supported "
-"by plugin)"
-msgstr ""
-"Upraví pripojenie k pracovnej ploche popísanej v súbore (typ .remmina alebo "
-"typ podporovaný zásuvným modulom)"
-
-#. TRANSLATORS: Shown in terminal. Do not use characters that may be not supported on a terminal
-#: src/remmina.c:95
-msgid "Start in kiosk mode"
-msgstr "Spustiť v režime kiosku"
-
-#. TRANSLATORS: Shown in terminal. Do not use characters that may be not supported on a terminal
->>>>>>> 050fc71c
 #: src/remmina.c:97
 msgid "Create new connection profile"
 msgstr "Vytvorí profil nového pripojenia"
@@ -834,11 +603,7 @@
 msgid "- or protocol://username:encryptedpassword@host:port"
 msgstr "- alebo protokol://používateľské_meno:zašifrované_heslo@hostiteľ:port"
 
-<<<<<<< HEAD
-#: src/remmina.c:378
-=======
 #: src/remmina.c:394
->>>>>>> 050fc71c
 #, fuzzy
 msgid ""
 "Examples:\n"
@@ -985,11 +750,7 @@
 msgid "Go to parent folder"
 msgstr "Prejsť do nadradeného priečinku"
 
-<<<<<<< HEAD
-#: src/remmina_ftp_client.c:758 plugins/rdp/rdp_plugin.c:2770
-=======
 #: src/remmina_ftp_client.c:758 plugins/rdp/rdp_plugin.c:2813
->>>>>>> 050fc71c
 #: plugins/vnc/vnc_plugin.c:2027
 msgid "Refresh"
 msgstr "Obnoviť"
@@ -1035,19 +796,11 @@
 msgid "Permission"
 msgstr "Oprávnenie"
 
-<<<<<<< HEAD
-#: src/remmina_ftp_client.c:990 plugins/rdp/rdp_plugin.c:2568
-msgid "Remote"
-msgstr "Vzdialený"
-
-#: src/remmina_ftp_client.c:997 plugins/rdp/rdp_plugin.c:2567
-=======
 #: src/remmina_ftp_client.c:990 plugins/rdp/rdp_plugin.c:2611
 msgid "Remote"
 msgstr "Vzdialený"
 
 #: src/remmina_ftp_client.c:997 plugins/rdp/rdp_plugin.c:2610
->>>>>>> 050fc71c
 msgid "Local"
 msgstr "Miestny"
 
@@ -1055,222 +808,126 @@
 msgid "Progress"
 msgstr "Priebeh"
 
-<<<<<<< HEAD
-#: src/remmina_protocol_widget.c:290 src/remmina_ssh_plugin.c:829
-=======
 #: src/remmina_protocol_widget.c:291 src/remmina_ssh_plugin.c:829
->>>>>>> 050fc71c
 #: src/remmina_ssh_plugin.c:1445
 msgid "Open SFTP transfer…"
 msgstr "Otvoriť prenos SFTP…"
 
-<<<<<<< HEAD
-#: src/remmina_protocol_widget.c:319
-=======
 #: src/remmina_protocol_widget.c:320
->>>>>>> 050fc71c
 msgid "Executing external commands…"
 msgstr "Spúšťajú sa externé príkazy…"
 
 #. TRANSLATORS: “%s” is a placeholder for the connection profile name
-<<<<<<< HEAD
-#: src/remmina_protocol_widget.c:327
-=======
 #: src/remmina_protocol_widget.c:328
->>>>>>> 050fc71c
 #, c-format
 msgid "Connecting to “%s”…"
 msgstr "Pripája sa k „%s“…"
 
 #. TRANSLATORS: “%s” is a placeholder for an hostname or an IP address.
-<<<<<<< HEAD
-#: src/remmina_protocol_widget.c:915 src/remmina_protocol_widget.c:1100
-=======
 #: src/remmina_protocol_widget.c:916 src/remmina_protocol_widget.c:1101
->>>>>>> 050fc71c
 #, c-format
 msgid "Connecting to “%s” via SSH…"
 msgstr "Pripája sa k %s prostredníctvom SSH…"
 
 #. TRANSLATORS: “%i” is a placeholder for a TCP port number.
-<<<<<<< HEAD
-#: src/remmina_protocol_widget.c:1164
-=======
 #: src/remmina_protocol_widget.c:1165
->>>>>>> 050fc71c
 #, c-format
 msgid "Awaiting incoming SSH connection on port %i…"
 msgstr "Očakáva sa prichádzajúce pripojenie SSH na porte %i…"
 
-<<<<<<< HEAD
-#: src/remmina_protocol_widget.c:1217
-=======
 #: src/remmina_protocol_widget.c:1218
->>>>>>> 050fc71c
 #, c-format
 msgid "The “%s” command is not available on the SSH server."
 msgstr "Príkaz „%s“ nie je dostupný na serveri SSH."
 
-<<<<<<< HEAD
-#: src/remmina_protocol_widget.c:1222
-=======
 #: src/remmina_protocol_widget.c:1223
->>>>>>> 050fc71c
 #, c-format
 msgid "Could not run the “%s” command on the SSH server (status = %i)."
 msgstr "Nepodarilo sa spustiť príkaz „%s“ na serveri SSH (stav = %i)."
 
 #. TRANSLATORS: %s is a placeholder for an error message
-<<<<<<< HEAD
-#: src/remmina_protocol_widget.c:1230
-=======
 #: src/remmina_protocol_widget.c:1231
->>>>>>> 050fc71c
 #, c-format
 msgid "Could not run command. %s"
 msgstr "Nepodarilo sa spustiť príkaz. %s"
 
 #. TRANSLATORS: “%s” is a placeholder for a hostname or IP address.
-<<<<<<< HEAD
-#: src/remmina_protocol_widget.c:1300
-=======
 #: src/remmina_protocol_widget.c:1301
->>>>>>> 050fc71c
 #, c-format
 msgid "Connecting to %s via SSH…"
 msgstr "Pripája sa k %s prostredníctvom SSH…"
 
-<<<<<<< HEAD
-#: src/remmina_protocol_widget.c:1694
-msgid "Type in SSH username and password."
-msgstr "Zadajte meno používateľa a heslo pre SSH."
-
-#: src/remmina_protocol_widget.c:1749 src/remmina_protocol_widget.c:1781
-=======
 #: src/remmina_protocol_widget.c:1695
 msgid "Type in SSH username and password."
 msgstr "Zadajte meno používateľa a heslo pre SSH."
 
 #: src/remmina_protocol_widget.c:1750 src/remmina_protocol_widget.c:1782
->>>>>>> 050fc71c
 msgid "Fingerprint automatically accepted"
 msgstr "Odtlačok prsta bol automaticky prijatý"
 
 #. TRANSLATORS: The user is asked to verify a new SSL certificate.
-<<<<<<< HEAD
-#: src/remmina_protocol_widget.c:1757
-=======
 #: src/remmina_protocol_widget.c:1758
->>>>>>> 050fc71c
 msgid "Certificate details:"
 msgstr "Podrobnosti certifikátu:"
 
 #. TRANSLATORS: An SSL certificate subject is usually the remote server the user connect to.
-<<<<<<< HEAD
-#: src/remmina_protocol_widget.c:1759 src/remmina_protocol_widget.c:1791
-=======
 #: src/remmina_protocol_widget.c:1760 src/remmina_protocol_widget.c:1792
->>>>>>> 050fc71c
 msgid "Subject:"
 msgstr "Predmet:"
 
 #. TRANSLATORS: The name or email of the entity that have issued the SSL certificate
-<<<<<<< HEAD
-#: src/remmina_protocol_widget.c:1761 src/remmina_protocol_widget.c:1793
-=======
 #: src/remmina_protocol_widget.c:1762 src/remmina_protocol_widget.c:1794
->>>>>>> 050fc71c
 msgid "Issuer:"
 msgstr "Vydavateľ:"
 
 #. TRANSLATORS: An SSL certificate fingerprint, is a hash of a certificate calculated on all certificate's data and its signature.
-<<<<<<< HEAD
-#: src/remmina_protocol_widget.c:1763
-=======
 #: src/remmina_protocol_widget.c:1764
->>>>>>> 050fc71c
 msgid "Fingerprint:"
 msgstr "Odtlačok:"
 
 #. TRANSLATORS: The user is asked to accept or refuse a new SSL certificate.
-<<<<<<< HEAD
-#: src/remmina_protocol_widget.c:1765
-=======
 #: src/remmina_protocol_widget.c:1766
->>>>>>> 050fc71c
 msgid "Accept certificate?"
 msgstr "Prijať certifikát?"
 
 #. TRANSLATORS: The user is asked to verify a new SSL certificate.
-<<<<<<< HEAD
-#: src/remmina_protocol_widget.c:1789
-=======
 #: src/remmina_protocol_widget.c:1790
->>>>>>> 050fc71c
 msgid "The certificate changed! Details:"
 msgstr "Certifikát bol zmenený! Podrobnosti:"
 
 #. TRANSLATORS: An SSL certificate fingerprint, is a hash of a certificate calculated on all certificate's data and its signature.
-<<<<<<< HEAD
-#: src/remmina_protocol_widget.c:1795
-=======
 #: src/remmina_protocol_widget.c:1796
->>>>>>> 050fc71c
 msgid "Old fingerprint:"
 msgstr "Starý odtlačok:"
 
 #. TRANSLATORS: An SSL certificate fingerprint, is a hash of a certificate calculated on all certificate's data and its signature.
-<<<<<<< HEAD
-#: src/remmina_protocol_widget.c:1797
-=======
 #: src/remmina_protocol_widget.c:1798
->>>>>>> 050fc71c
 msgid "New fingerprint:"
 msgstr "Nový odtlačok:"
 
 #. TRANSLATORS: The user is asked to accept or refuse a new SSL certificate.
-<<<<<<< HEAD
-#: src/remmina_protocol_widget.c:1799
-=======
 #: src/remmina_protocol_widget.c:1800
->>>>>>> 050fc71c
 msgid "Accept changed certificate?"
 msgstr "Prijať zmenený certifikát?"
 
 #. TRANSLATORS: “%i” is a placeholder for a port number. “%s”  is a placeholder for a protocol name (VNC).
-<<<<<<< HEAD
-#: src/remmina_protocol_widget.c:1942
-=======
 #: src/remmina_protocol_widget.c:1943
->>>>>>> 050fc71c
 #, c-format
 msgid "Listening on port %i for an incoming %s connection…"
 msgstr "Načúva sa na porte %i kvôli prichádzajúcemu pripojeniu %s…"
 
-<<<<<<< HEAD
-#: src/remmina_protocol_widget.c:1967
-=======
 #: src/remmina_protocol_widget.c:1968
->>>>>>> 050fc71c
 msgid "Could not authenticate, attempting reconnection…"
 msgstr ""
 "Nepodarilo sa overiť totožnosť. Uskutočňuje sa pokus o opätovné pripojenie…"
 
-<<<<<<< HEAD
-#: src/remmina_protocol_widget.c:2029 src/remmina_file_editor.c:436
-=======
 #: src/remmina_protocol_widget.c:2030 src/remmina_file_editor.c:436
->>>>>>> 050fc71c
 #: src/remmina_file_editor.c:1172 data/ui/remmina_main.glade:478
 msgid "Server"
 msgstr "Server"
 
 #. TRANSLATORS: “%s” is a placeholder for a protocol name, like “RDP”.
-<<<<<<< HEAD
-#: src/remmina_protocol_widget.c:2047
-=======
 #: src/remmina_protocol_widget.c:2048
->>>>>>> 050fc71c
 #, c-format
 msgid "Install the %s protocol plugin first."
 msgstr "Najskôr nainštalujte zásuvný modul protokolu %s."
@@ -1524,30 +1181,18 @@
 msgstr "Nepodarilo sa spustiť reláciu SFTP. %s"
 
 #. TRANSLATORS: The placeholder %s is an error message
-<<<<<<< HEAD
-#: src/remmina_ssh.c:2378
-=======
 #: src/remmina_ssh.c:2379
->>>>>>> 050fc71c
 #, c-format
 msgid "Could not open channel. %s"
 msgstr "Nepodarilo sa otvoriť kanál. %s"
 
 #. TRANSLATORS: The placeholder %s is an error message
-<<<<<<< HEAD
-#: src/remmina_ssh.c:2393
-=======
 #: src/remmina_ssh.c:2394
->>>>>>> 050fc71c
 #, c-format
 msgid "Could not request shell. %s"
 msgstr "Nepodarilo sa požadovať príkazový riadok. %s"
 
-<<<<<<< HEAD
-#: src/remmina_ssh.c:2511
-=======
 #: src/remmina_ssh.c:2521
->>>>>>> 050fc71c
 msgid "Could not create PTY device."
 msgstr "Nepodarilo sa vytvoriť zariadenie PTY."
 
@@ -1557,14 +1202,9 @@
 msgstr "Zásuvný modul %s nie je zaregistrovaný."
 
 #: src/remmina_main.c:669
-<<<<<<< HEAD
-msgid "The latest successful connection attempt, or a pre-computed date"
-msgstr ""
-=======
 #, fuzzy
 msgid "The latest successful connection attempt, or a pre-computed date"
 msgstr "Posledný úspešný pokus o pripojenie alebo vopred vypočítaný dátum"
->>>>>>> 050fc71c
 
 #: src/remmina_main.c:671
 #, c-format
@@ -1752,8 +1392,6 @@
 "</big></tt>"
 
 #: src/remmina_file_editor.c:84
-<<<<<<< HEAD
-=======
 #, fuzzy
 #| msgid ""
 #| "<tt><big>Supported formats\n"
@@ -2774,476 +2412,9 @@
 msgstr "Sprístupniť priečinok"
 
 #: plugins/rdp/rdp_plugin.c:2725
->>>>>>> 050fc71c
 #, fuzzy
 msgid "Use “Redirect directory” in the advanced tab for multiple directories"
 msgstr ""
-<<<<<<< HEAD
-"<big>Podporované formáty\n"
-"- server\n"
-"- server[:port]\n"
-"- username@server[:port] (iba protokol SSH)</big>"
-
-#: src/remmina_file_editor.c:162
-#, fuzzy
-msgid "Input is invalid."
-msgstr "Vstup je neplatný."
-
-#: src/remmina_file_editor.c:239
-msgid "Choose a Remote Desktop Server"
-msgstr "Výber servera vzdialenej pracovnej plochy"
-
-#: src/remmina_file_editor.c:460
-#, c-format
-msgid "Browse the network to find a %s server"
-msgstr "Prehľadať sieť a nájsť server %s"
-
-#: src/remmina_file_editor.c:564
-msgid "Resolution"
-msgstr "Rozlíšenie"
-
-#: src/remmina_file_editor.c:571
-msgid "Use initial window size"
-msgstr "Použiť počiatočnú veľkosť okna"
-
-#: src/remmina_file_editor.c:575
-msgid "Use client resolution"
-msgstr "Použiť rozlíšenie klienta"
-
-#: src/remmina_file_editor.c:586 src/remmina_file_editor.c:1152
-msgid "Custom"
-msgstr "Vlastné"
-
-#: src/remmina_file_editor.c:945
-msgid "Keyboard mapping"
-msgstr "Mapovanie klávesnice"
-
-#: src/remmina_file_editor.c:1072
-msgid "Behavior"
-msgstr "Správanie"
-
-#: src/remmina_file_editor.c:1075
-msgid "Execute a Command"
-msgstr "Spustenie príkazu"
-
-#: src/remmina_file_editor.c:1079
-msgid "Before connecting"
-msgstr "Pred pripojením"
-
-#: src/remmina_file_editor.c:1081
-msgid "command %h %u %t %U %p %g --option"
-msgstr "príkaz %h %u %t %U %p %g --voľba"
-
-#: src/remmina_file_editor.c:1086
-msgid "After connecting"
-msgstr "Po pripojení"
-
-#: src/remmina_file_editor.c:1088
-msgid "/path/to/command -opt1 arg %h %u %t -opt2 %U %p %g"
-msgstr "/cesta/k/príkazu -voľba1 parameter %h %u %t -voľba2 %U %p %g"
-
-#: src/remmina_file_editor.c:1092
-msgid "Start-up"
-msgstr "Po spustení"
-
-#: src/remmina_file_editor.c:1095
-msgid "Auto-start this profile"
-msgstr "Automaticky spustiť tento profil"
-
-#: src/remmina_file_editor.c:1125
-msgid "SSH Tunnel"
-msgstr "Tunel SSH"
-
-#: src/remmina_file_editor.c:1126
-msgid "Enable SSH tunnel"
-msgstr "Povoliť SSH tunel"
-
-#: src/remmina_file_editor.c:1133
-msgid "Tunnel via loopback address"
-msgstr "Tunel cez adresu slučky"
-
-#: src/remmina_file_editor.c:1143
-#, c-format
-msgid "Same server at port %i"
-msgstr "Rovnaký server na porte %i"
-
-#: src/remmina_file_editor.c:1193 plugins/rdp/rdp_plugin.c:2724
-msgid "Start-up path"
-msgstr "Cesta po spustení"
-
-#: src/remmina_file_editor.c:1202
-msgid "SSH Authentication"
-msgstr "Overenie totožnosti SSH"
-
-#: src/remmina_file_editor.c:1229
-msgid "SSH private key file"
-msgstr "Súbor súkromného kľúča SSH"
-
-#: src/remmina_file_editor.c:1235 src/remmina_ssh_plugin.c:1474
-msgid "SSH certificate file"
-msgstr "Súbor certifikátu SSH"
-
-#: src/remmina_file_editor.c:1293
-msgid "Basic"
-msgstr "Základné"
-
-#: src/remmina_file_editor.c:1299
-msgid "Advanced"
-msgstr "Rozšírené"
-
-#: src/remmina_file_editor.c:1310
-msgid "Notes"
-msgstr "Poznámky"
-
-#: src/remmina_file_editor.c:1438
-#, fuzzy, c-format
-msgid "(%s: %i): Can't validate setting '%s' since 'value' or 'gfe' are NULL!"
-msgstr ""
-"(%s: %i): Nemožno overiť nastavenie '%s', pretože 'value' alebo 'gfe' sú "
-"NULL!"
-
-#: src/remmina_file_editor.c:1441
-#, fuzzy, c-format
-msgid ""
-"(%s: %i): Can't validate user input since 'setting_name_to_validate', "
-"'value' or 'gfe' are NULL!"
-msgstr ""
-"(%s: %i): Nemôže overiť vstup používateľa, pretože "
-"'setting_name_to_validate', 'value' alebo 'gfe' sú NULL!"
-
-#. TRANSLATORS: Meta-error. Shouldn't be visible.
-#: src/remmina_file_editor.c:1445 plugins/x2go/x2go_plugin.c:856
-#: plugins/x2go/x2go_plugin.c:1440
-#, fuzzy
-#| msgid "Transfer error"
-msgid "Internal error."
-msgstr "Interná chyba."
-
-#: src/remmina_file_editor.c:1667 src/remmina_file_editor.c:1703
-#: src/remmina_file_editor.c:1724 src/remmina_file_editor.c:1747
-#, fuzzy, c-format
-#| msgid "Could not create SFTP session. %s"
-msgid "Couldn't validate user input. %s"
-msgstr "Nepodarilo sa overiť vstup používateľa. %s"
-
-#: src/remmina_file_editor.c:1691
-msgid "Default settings saved."
-msgstr "Predvolené nastavenia boli uložené."
-
-#: src/remmina_file_editor.c:1781
-msgid "Remote Connection Profile"
-msgstr "Profil vzdialeného pripojenia"
-
-#: src/remmina_file_editor.c:1787
-msgid "Save as Default"
-msgstr "Uložiť ako predvolené"
-
-#: src/remmina_file_editor.c:1788
-msgid "Use the current settings as the default for all new connection profiles"
-msgstr ""
-"Použije aktuálne nastavenia ako predvolené pre všetky profily nových "
-"pripojení"
-
-#: src/remmina_file_editor.c:1796 data/ui/remmina_main.glade:160
-msgid "Connect"
-msgstr "Pripojiť"
-
-#: src/remmina_file_editor.c:1799
-msgid "_Save and Connect"
-msgstr "_Uložiť a pripojiť"
-
-#: src/remmina_file_editor.c:1922
-msgid "Quick Connect"
-msgstr "Rýchle pripojenie"
-
-#: src/remmina_file_editor.c:1946
-#, c-format
-msgid "Use '%s' as subgroup delimiter"
-msgstr "Použiť „%s“ ako oddeľovač podskupín"
-
-#: src/remmina_file_editor.c:2012 src/remmina_file_editor.c:2030
-#, c-format
-msgid "Could not find the file “%s”."
-msgstr "Nepodarilo sa nájsť súbor „%s“."
-
-#. TRANSLATORS: This is a message that pops up when an external Remmina plugin tries to set the window resolution using a legacy parameter.
-#. TRANSLATORS: This is a message that pop-up when an external Remmina plugin tries to set the windows resolution using a legacy parameter.
-#: src/remmina_file.c:451 src/remmina_file.c:497
-msgid ""
-"Using the «resolution» parameter in the Remmina preferences file is "
-"deprecated.\n"
-msgstr ""
-
-#: src/remmina_icon.c:136
-msgid "Open Main Window"
-msgstr "Otvoriť hlavné okno"
-
-#: src/remmina_icon.c:141 data/ui/remmina_main.glade:254
-msgid "_Preferences"
-msgstr "_Predvoľby"
-
-#: src/remmina_icon.c:146
-msgid "_About"
-msgstr "_O aplikácii"
-
-#: src/remmina_icon.c:156
-msgid "Enable Service Discovery"
-msgstr "Povoliť objavovanie služieb"
-
-#: src/remmina_icon.c:168 data/ui/remmina_main.glade:404
-msgid "_Quit"
-msgstr "_Ukončiť"
-
-#. TRANSLATORS: Applet name as per the Freedesktop Desktop entry specification https://specifications.freedesktop.org/desktop-entry-spec/latest/
-#. TRANSLATORS: Applet Name as per the Freedesktop Desktop entry specification https://specifications.freedesktop.org/desktop-entry-spec/latest/
-#: src/remmina_icon.c:294 src/remmina_icon.c:450
-msgid "Remmina Applet"
-msgstr "Aplet aplikácie Remmina"
-
-#. TRANSLATORS: Applet comment/description as per the Freedesktop Desktop entry specification https://specifications.freedesktop.org/desktop-entry-spec/latest/
-#: src/remmina_icon.c:296 src/remmina_icon.c:452
-msgid "Connect to remote desktops through the applet menu"
-msgstr "Pripojenie vzdialenej plochy cez appletové menu"
-
-#: src/remmina_icon.c:359
-msgid "StatusNotifier/Appindicator support in “"
-msgstr ""
-
-#. TRANSLATORS: %s is a placeholder for "StatusNotifier/Appindicator suppor in “DESKTOP NAME”: "
-#: src/remmina_icon.c:366
-#, c-format
-msgid "%s your desktop does support it"
-msgstr ""
-
-#. TRANSLATORS: %s is a placeholder for "StatusNotifier/Appindicator suppor in “DESKTOP NAME”: "
-#: src/remmina_icon.c:368
-#, c-format
-msgid "%s and Remmina has built-in (compiled) support for libappindicator."
-msgstr ""
-
-#. TRANSLATORS: %s is a placeholder for "StatusNotifier/Appindicator suppor in “DESKTOP NAME”: "
-#: src/remmina_icon.c:371
-#, c-format
-msgid ""
-"%s not supported natively by your Desktop Environment. libappindicator will "
-"try to fallback to GtkStatusIcon/xembed"
-msgstr ""
-
-#. TRANSLATORS: %s is a placeholder for "StatusNotifier/Appindicator suppor in “DESKTOP NAME”: "
-#: src/remmina_icon.c:375
-#, c-format
-msgid "%s You may need to install, and use XApp Status Applet"
-msgstr ""
-
-#. TRANSLATORS: %s is a placeholder for "StatusNotifier/Appindicator suppor in “DESKTOP NAME”: "
-#: src/remmina_icon.c:378
-#, c-format
-msgid "%s You may need to install, and use KStatusNotifierItem"
-msgstr ""
-
-#. TRANSLATORS: %s is a placeholder for "StatusNotifier/Appindicator suppor in “DESKTOP NAME”: "
-#: src/remmina_icon.c:381
-#, c-format
-msgid "%s You may need to install, and use XEmbed SNI Proxy"
-msgstr ""
-
-#. TRANSLATORS: %s is a placeholder for "StatusNotifier/Appindicator suppor in “DESKTOP NAME”: "
-#: src/remmina_icon.c:384
-#, c-format
-msgid "%s You may need to install, and use Gnome Shell Extension Appindicator"
-msgstr ""
-
-#. TRANSLATORS: %s is a placeholder for an error message
-#: src/remmina_ssh_plugin.c:539
-#, c-format
-msgid "Error: %s"
-msgstr "Chyba: %s"
-
-#: src/remmina_ssh_plugin.c:556
-msgid "Terminal content saved in"
-msgstr "Obsah terminálu uložený do"
-
-#: src/remmina_ssh_plugin.c:822
-msgid "Select All (host+A)"
-msgstr "Vybrať všetko (Hostiteľský kláves+A)"
-
-#: src/remmina_ssh_plugin.c:823
-msgid "Copy (host+C)"
-msgstr "Kopírovať (hostiteľský kláves+C)"
-
-#: src/remmina_ssh_plugin.c:824
-msgid "Paste (host+V)"
-msgstr "Vložiť (hostiteľský kláves+V)"
-
-#: src/remmina_ssh_plugin.c:825
-msgid "Save session to file"
-msgstr "Uložiť reláciu do súboru"
-
-#: src/remmina_ssh_plugin.c:826
-msgid "Increase font size (host+Page Up)"
-msgstr "Zväčšiť veľkosť písma (hostiteľský kláves+Page Up)"
-
-#: src/remmina_ssh_plugin.c:827
-msgid "Decrease font size (host+Page Down)"
-msgstr "Zmenšiť veľkosť písma (hostiteľský kláves+Page Down)"
-
-#: src/remmina_ssh_plugin.c:828
-msgid "Find text (host+G)"
-msgstr "Nájsť text (hostiteľský kláves+G)"
-
-#: src/remmina_ssh_plugin.c:1439 data/ui/remmina_main.glade:177
-msgid "Copy"
-msgstr "Kopírovať"
-
-#: src/remmina_ssh_plugin.c:1439
-msgid "_Copy"
-msgstr "_Kopírovať"
-
-#: src/remmina_ssh_plugin.c:1440
-msgid "Paste"
-msgstr "Vloží"
-
-#: src/remmina_ssh_plugin.c:1440
-msgid "_Paste"
-msgstr "_Vložiť"
-
-#: src/remmina_ssh_plugin.c:1441
-msgid "Select all"
-msgstr "Vybrať všetko"
-
-#: src/remmina_ssh_plugin.c:1441
-msgid "_Select all"
-msgstr "Vy_brať všetko"
-
-#: src/remmina_ssh_plugin.c:1442
-msgid "Increase font size"
-msgstr "Zväčšiť veľkosť písma"
-
-#: src/remmina_ssh_plugin.c:1442
-msgid "_Increase font size"
-msgstr "_Zväčšiť veľkosť písma"
-
-#: src/remmina_ssh_plugin.c:1443
-msgid "Decrease font size"
-msgstr "Zmenšiť veľkosť písma"
-
-#: src/remmina_ssh_plugin.c:1443
-msgid "_Decrease font size"
-msgstr "Z_menšiť veľkosť písma"
-
-#: src/remmina_ssh_plugin.c:1444
-msgid "Find text"
-msgstr "Nájsť text"
-
-#: src/remmina_ssh_plugin.c:1444
-msgid "_Find text"
-msgstr "_Nájsť text"
-
-#: src/remmina_ssh_plugin.c:1471 plugins/spice/spice_plugin.c:674
-#: plugins/vnc/vnc_plugin.c:1977 plugins/vnc/vnc_plugin.c:1989
-msgid "User password"
-msgstr "Heslo používateľa"
-
-#: src/remmina_ssh_plugin.c:1477 plugins/rdp/rdp_plugin.c:2723
-msgid "Start-up program"
-msgstr "Program po spustení"
-
-#: src/remmina_ssh_plugin.c:1482
-msgid ""
-"The filename can use the following placeholders:\n"
-"\n"
-"  • %h is substituted with the server name\n"
-"  • %t is substituted with the SSH server name\n"
-"  • %u is substituted with the username\n"
-"  • %U is substituted with the SSH username\n"
-"  • %p is substituted with Remmina profile name\n"
-"  • %g is substituted with Remmina profile group name\n"
-"  • %d is substituted with local date and time in ISO 8601 format\n"
-msgstr ""
-"Názov súboru môže použiť nasledovné zástupné znaky:\n"
-"\n"
-"  • %h je nahradený názvom servera\n"
-"  • %t je nahradený názvom servera SSH\n"
-"  • %u je nahradený menom používateľa\n"
-"  • %U je nahradený menom používateľa SSH\n"
-"  • %p je nahradený názvom profilu aplikácie Remmina\n"
-"  • %g je nahradený názvom skupiny profilu aplikácie Remmina\n"
-"  • %d je nahradený miestnym dátumom a časom vo formáte iso8601\n"
-
-#: src/remmina_ssh_plugin.c:1504
-msgid "Terminal colour scheme"
-msgstr "Farebná schéma terminálu"
-
-#: src/remmina_ssh_plugin.c:1505
-msgid "Character set"
-msgstr "Znaková sada"
-
-#: src/remmina_ssh_plugin.c:1507
-msgid "KEX (Key Exchange) algorithms"
-msgstr "Algoritmy KEX (Key Exchange)"
-
-#: src/remmina_ssh_plugin.c:1508
-msgid "Symmetric cipher client to server"
-msgstr "Symetrická cifra medzi klientom a serverom"
-
-#: src/remmina_ssh_plugin.c:1509
-msgid "Preferred server host key types"
-msgstr "Uprednostňované typy hostiteľských kľúčov servera"
-
-#: src/remmina_ssh_plugin.c:1510
-msgid "Folder for SSH session log"
-msgstr "Priečinok pre záznam relácie SSH"
-
-#: src/remmina_ssh_plugin.c:1511
-msgid "Filename for SSH session log"
-msgstr "Názov súboru pre záznam relácie SSH"
-
-#: src/remmina_ssh_plugin.c:1512
-msgid "Log SSH session when exiting Remmina"
-msgstr "Zaznamená reláciu SSH po ukončení aplikácie Remmina"
-
-#: src/remmina_ssh_plugin.c:1513
-#, fuzzy
-msgid "Log SSH session asynchronously"
-msgstr "Asynchrónne zaznamenávanie relácie SSH"
-
-#: src/remmina_ssh_plugin.c:1513
-#, fuzzy
-msgid "Saving the session asynchronously may have a notable performance impact"
-msgstr "Asynchrónne uloženie relácie môže mať výrazný vplyv na výkon"
-
-#: src/remmina_ssh_plugin.c:1514
-msgid "Audible terminal bell"
-msgstr "Akustický zvonček terminálu"
-
-#: src/remmina_ssh_plugin.c:1515
-msgid "SSH compression"
-msgstr "Komprimácia SSH"
-
-#: src/remmina_ssh_plugin.c:1516
-msgid "Don't remember passwords"
-msgstr "Nezapamätá si heslá"
-
-#: src/remmina_ssh_plugin.c:1517
-msgid "Strict host key checking"
-msgstr "Prísna kontrola hostiteľského kľúča"
-
-#: src/remmina_ssh_plugin.c:1531
-msgid "SSH - Secure Shell"
-msgstr "SSH - Zabezpečený prístup k príkazovému interpretovaču"
-
-#: plugins/kwallet/src/kwallet_plugin_main.c:118
-msgid "Secured password storage in KWallet"
-msgstr "Bezpečné úložisko hesiel v KWallet"
-
-#: plugins/rdp/rdp_settings.c:217
-msgid "<Auto-detect>"
-msgstr "<Zistiť automaticky>"
-
-#: plugins/rdp/rdp_settings.c:249
-msgid "<Not set>"
-msgstr "<Nenastavená>"
-=======
 "Použite \"Presmerovať adresár\" na karte rozšírené pre viacero adresárov"
 
 #: plugins/rdp/rdp_plugin.c:2726
@@ -3673,18 +2844,11 @@
 #: plugins/spice/spice_plugin_usb.c:94
 msgid "USB redirection error"
 msgstr "Chyba pri presmerovaní USB"
->>>>>>> 050fc71c
-
-#: plugins/rdp/rdp_settings.c:280
-msgid "<Choose a quality level to edit…>"
-msgstr "<Zvoľte úroveň kvality na úpravu…>"
-
-<<<<<<< HEAD
-#: plugins/rdp/rdp_settings.c:282 plugins/rdp/rdp_plugin.c:2542
-#: plugins/vnc/vnc_plugin.c:1934
-msgid "Poor (fastest)"
-msgstr "Najhoršia (najrýchlejšie)"
-=======
+
+#: plugins/vnc/vnc_plugin.c:772
+msgid "Enter VNC password"
+msgstr "Zadajte heslo pre VNC"
+
 #: plugins/vnc/vnc_plugin.c:825 plugins/gvnc/gvnc_plugin.c:539
 msgid "Enter VNC authentication credentials"
 msgstr "Zadajte poverenia pre overenie totožnosti protokolu VNC"
@@ -3692,121 +2856,30 @@
 #: plugins/vnc/vnc_plugin.c:936
 msgid "Unable to connect to VNC server"
 msgstr "Nie je možné pripojiť sa k serveru VNC"
->>>>>>> 050fc71c
-
-#: plugins/rdp/rdp_settings.c:284 plugins/rdp/rdp_plugin.c:2543
-#: plugins/vnc/vnc_plugin.c:1933
-msgid "Medium"
-msgstr "Stredná"
-
-#: plugins/rdp/rdp_settings.c:286 plugins/rdp/rdp_plugin.c:2544
-#: plugins/vnc/vnc_plugin.c:1931
-msgid "Good"
-msgstr "Dobrá"
-
-#: plugins/rdp/rdp_settings.c:288 plugins/rdp/rdp_plugin.c:2545
-#: plugins/vnc/vnc_plugin.c:1932
-msgid "Best (slowest)"
-msgstr "Najlepšia (najpomalšie)"
-
-#: plugins/rdp/rdp_settings.c:427
-msgid "Keyboard layout"
-msgstr "Rozloženie klávesnice"
-
-#: plugins/rdp/rdp_settings.c:457
-msgid "Use client keyboard mapping"
-msgstr "Použiť mapovanie klávesnice klienta"
-
-<<<<<<< HEAD
-#: plugins/rdp/rdp_settings.c:468
-#, fuzzy
-#| msgid "Keyboard mapping"
-msgid "Keyboard scancode remapping"
-msgstr "Premenovanie kódu klávesnice"
-
-#: plugins/rdp/rdp_settings.c:483
-#, fuzzy
-msgid "List of key=value,… pairs to remap scancodes. E.g. 0x56=0x29,0x29=0x56"
-msgstr ""
-"Zoznam dvojíc kľúč=hodnota,... na premapovanie scancodes. Napr. "
-"0x56=0x29,0x29=0x56"
-
-#: plugins/rdp/rdp_settings.c:486
-#, fuzzy
-msgid "FreeRDP > 2.3.0 is required to map scancodes"
-msgstr "Na mapovanie scancodes je potrebný FreeRDP > 2.3.0"
-
-#: plugins/rdp/rdp_settings.c:494
-msgid "Quality settings"
-msgstr "Nastavenia kvality"
-
-#: plugins/rdp/rdp_settings.c:517
-msgid "Wallpaper"
-msgstr "Pozadie"
-
-#: plugins/rdp/rdp_settings.c:525
-msgid "Window drag"
-msgstr "Ťahanie okna"
-
-#: plugins/rdp/rdp_settings.c:532
-msgid "Menu animation"
-msgstr "Animácia ponuky"
-
-#: plugins/rdp/rdp_settings.c:540
-msgid "Theme"
-msgstr "Motív"
-
-#: plugins/rdp/rdp_settings.c:547
-msgid "Cursor shadow"
-msgstr "Tieň kurzora"
-
-#: plugins/rdp/rdp_settings.c:555
-msgid "Cursor blinking"
-msgstr "Blikanie kurzoru"
-
-#: plugins/rdp/rdp_settings.c:562
-msgid "Font smoothing"
-msgstr "Vyhladzovanie písma"
-
-#: plugins/rdp/rdp_settings.c:570
-msgid "Composition"
-msgstr "Kompozícia"
-
-#: plugins/rdp/rdp_settings.c:580
-msgid "Remote scale factor"
-msgstr "Vzdialený faktor pre zmenu mierky"
-
-#: plugins/rdp/rdp_settings.c:595
-msgid "Desktop scale factor %"
-msgstr "Faktor mierky pracovnej plochy %s"
-
-#: plugins/rdp/rdp_settings.c:607
-msgid "Device scale factor %"
-msgstr "Faktor zmeny mierky zariadenia %s"
-
-#: plugins/rdp/rdp_settings.c:630
-msgid "Desktop orientation"
-msgstr "Otočenie pracovnej plochy"
-
-#: plugins/rdp/rdp_settings.c:650
-#, fuzzy
-#| msgid "Use system proxy settings"
-msgid "Input device settings"
-msgstr "Nastavenia vstupného zariadenia"
-
-#: plugins/rdp/rdp_settings.c:658 plugins/rdp/rdp_plugin.c:2686
-#: plugins/vnc/vnc_plugin.c:2014
-#, fuzzy
-#| msgid "Turn on smooth scrolling"
-msgid "Disable smooth scrolling"
-msgstr "Vypnúť plynulé scrollovanie"
-
-#: plugins/rdp/rdp_settings.c:669
-#, fuzzy
-#| msgid "Quality settings"
-msgid "General settings"
-msgstr "Všeobecné nastavenia"
-=======
+
+#: plugins/vnc/vnc_plugin.c:937
+#, c-format
+msgid "Couldn’t convert '%s' to host address"
+msgstr "Nepodarilo sa skonvertovať „%s“ na adresu hostiteľa"
+
+#: plugins/vnc/vnc_plugin.c:938
+#, c-format
+msgid "VNC connection failed: %s"
+msgstr "Pripojenie VNC zlyhalo: %s"
+
+#: plugins/vnc/vnc_plugin.c:939
+msgid "Your connection has been rejected."
+msgstr "Vaše pripojenie bolo odmietnuté."
+
+#: plugins/vnc/vnc_plugin.c:966
+#, c-format
+msgid "The VNC server requested an unknown authentication method. %s"
+msgstr "Server VNC si vyžiadal neznámy spôsob overenia totožnosti. %s"
+
+#: plugins/vnc/vnc_plugin.c:968
+msgid "Please retry after turning on encryption for this profile."
+msgstr "Prosím, skúste to znovu po zapnutí šifrovanie pre tento profil."
+
 #: plugins/vnc/vnc_plugin.c:1939
 #, fuzzy
 msgid ""
@@ -3876,70 +2949,11 @@
 #: plugins/vnc/vnc_plugin.h:41
 msgid "Remmina VNC Plugin"
 msgstr "Zásuvný modul VNC aplikácie Remmina"
->>>>>>> 050fc71c
-
-#: plugins/rdp/rdp_settings.c:676 plugins/rdp/rdp_plugin.c:2738
-#, fuzzy
-#| msgid "Reconnection attempt %d of %d…"
-msgid "Reconnect attempts number"
-msgstr "Počet pokusov o opätovné pripojenie"
-
-<<<<<<< HEAD
-#: plugins/rdp/rdp_settings.c:689 plugins/rdp/rdp_plugin.c:2738
-#, fuzzy
-msgid ""
-"The maximum number of reconnect attempts upon an RDP disconnect (default: 20)"
-msgstr ""
-"Maximálny počet pokusov o opätovné pripojenie pri odpojení RDP (predvolené: "
-"20)"
-
-#: plugins/rdp/rdp_plugin.c:762 plugins/rdp/rdp_plugin.c:827
-msgid "Enter RDP authentication credentials"
-msgstr "Zadajte poverenia pre overenie totožnosti protokolu RDP"
-
-#: plugins/rdp/rdp_plugin.c:835
-msgid "Enter RDP gateway authentication credentials"
-msgstr "Zadajte poverenia pre overenie totožnosti brány RDP"
-
-#: plugins/rdp/rdp_plugin.c:2073
-#, c-format
-msgid ""
-"Could not access the RDP server “%s”.\n"
-"Account locked out."
-msgstr ""
-"Nepodarilo sa pristúpiť k serveru RDP „%s“.\n"
-"Účet je uzamknutý."
-
-#: plugins/rdp/rdp_plugin.c:2080
-#, c-format
-msgid ""
-"Could not access the RDP server “%s”.\n"
-"Account expired."
-msgstr ""
-"Nepodarilo sa pristúpiť k serveru RDP „%s“.\n"
-"Platnosť účtu vypršala."
-
-#: plugins/rdp/rdp_plugin.c:2087
-#, c-format
-msgid ""
-"Could not access the RDP server “%s”.\n"
-"Password expired."
-msgstr ""
-"Nepodarilo sa pristúpiť k serveru RDP „%s“.\n"
-"Platnosť hesla vypršala."
-
-#: plugins/rdp/rdp_plugin.c:2094
-#, c-format
-msgid ""
-"Could not access the RDP server “%s”.\n"
-"Account disabled."
-msgstr ""
-"Nepodarilo sa pristúpiť k serveru RDP „%s“.\n"
-"Účet je zakázaný."
-
-#: plugins/rdp/rdp_plugin.c:2100
-#, c-format
-=======
+
+#: plugins/vnc/vnc_plugin.h:46
+msgid "Remmina VNC listener Plugin"
+msgstr "Zásuvný modul načúvača VNC aplikácie Remmina"
+
 #: plugins/www/www_config.h:43
 msgid "Remmina web-browser plugin"
 msgstr "Zásuvný modul webového prehliadača aplikácie Remmina"
@@ -4009,7 +3023,6 @@
 msgstr "Nenastavili ste žiadny príkaz, ktorý má byť spustený"
 
 #: plugins/exec/exec_plugin.c:206
->>>>>>> 050fc71c
 msgid ""
 "Warning: Running a command synchronously may cause Remmina not to respond.\n"
 "Do you really want to continue?"
@@ -4018,47 +3031,6 @@
 "Remmina nebude odpovedať.\n"
 "Naozaj chcete pokračovať?"
 
-<<<<<<< HEAD
-#: plugins/rdp/rdp_plugin.c:2108
-#, c-format
-msgid ""
-"Could not access the RDP server “%s”.\n"
-"Account restricted."
-msgstr ""
-"Nepodarilo sa pristúpiť k serveru RDP „%s“.\n"
-"Účet je obmedzený."
-
-#: plugins/rdp/rdp_plugin.c:2116
-#, c-format
-msgid ""
-"Could not access the RDP server “%s”.\n"
-"Change user password before connecting."
-msgstr ""
-"Nepodarilo sa pristúpiť k serveru RDP „%s“.\n"
-"Pred pripojením zmeňte heslo používateľa."
-
-#: plugins/rdp/rdp_plugin.c:2121
-#, c-format
-msgid "Lost connection to the RDP server “%s”."
-msgstr "Stratilo sa pripojenie k serveru RDP „%s“."
-
-#: plugins/rdp/rdp_plugin.c:2124
-#, c-format
-msgid "Could not find the address for the RDP server “%s”."
-msgstr "Nepodarilo sa nájsť adresu servera RDP „%s“."
-
-#: plugins/rdp/rdp_plugin.c:2128
-#, c-format
-msgid ""
-"Could not connect to the RDP server “%s” via TLS. Check that client and "
-"server support a common TLS version."
-msgstr ""
-"Nepodarilo sa pripojiť k serveru RDP „%s“ prostredníctvom TLS. Skontroluje, "
-"či klient aj server podporujú rovnakú verziu TLS."
-
-#. TRANSLATORS: the placeholder may be either an IP/FQDN or a server hostname
-#: plugins/rdp/rdp_plugin.c:2132
-=======
 #: plugins/exec/exec_plugin.c:274
 msgid "Command"
 msgstr "Príkaz"
@@ -4080,31 +3052,11 @@
 msgstr "Bezpečné úložisko hesiel v zväzku kľúčov prostredia GNOME"
 
 #: plugins/x2go/x2go_plugin.c:67
->>>>>>> 050fc71c
 #, fuzzy, c-format
 msgid ""
 "The command-line feature '%s' is not available! Attempting to start PyHoca-"
 "CLI without using this feature…"
 msgstr ""
-<<<<<<< HEAD
-"Nie je možné nadviazať spojenie so serverom RDP \"%s\". Skontrolujte "
-"\"Vyjednávanie bezpečnostného protokolu\"."
-
-#: plugins/rdp/rdp_plugin.c:2140
-#, c-format
-msgid "Cannot connect to the RDP server “%s”."
-msgstr "Nedá sa pripojiť k serveru RDP „%s“."
-
-#: plugins/rdp/rdp_plugin.c:2143
-msgid "Could not start libfreerdp-gdi."
-msgstr "Nepodarilo sa spustiť program libfreerdp-gdi."
-
-#: plugins/rdp/rdp_plugin.c:2146
-#, c-format
-msgid ""
-"You requested a H.264 GFX mode for the server “%s”, but your libfreerdp does "
-"not support H.264. Please use a non-AVC colour depth setting."
-=======
 "Funkcia príkazového riadka '%s' nie je k dispozícii! Pokus o spustenie "
 "PyHoca-CLI bez použitia tejto funkcie…"
 
@@ -4149,25 +3101,9 @@
 #: plugins/x2go/x2go_plugin.c:488
 #, fuzzy
 msgid "Couldn't retrieve valid `DialogData` or `sessions_list`! Aborting…"
->>>>>>> 050fc71c
 msgstr ""
 "Nepodarilo sa načítať platné `DialogData` alebo `sessions_list`! Prerušenie…"
 
-<<<<<<< HEAD
-#: plugins/rdp/rdp_plugin.c:2153
-#, c-format
-msgid "The “%s” server refused the connection."
-msgstr "Server „%s“ odmietol pripojenie."
-
-#: plugins/rdp/rdp_plugin.c:2158
-#, fuzzy, c-format
-#| msgid ""
-#| "The Remote Desktop Gateway “%s” denied the user \"%s\\%s\" access due to "
-#| "policy."
-msgid ""
-"The Remote Desktop Gateway “%s” denied the user “%s\\%s” access due to "
-"policy."
-=======
 #. TRANSLATORS: Stick to x2goclient's translation for terminate.
 #: plugins/x2go/x2go_plugin.c:497
 #, fuzzy
@@ -4191,122 +3127,8 @@
 #. TRANSLATORS: Please stick to X2GoClient's way of translating.
 #: plugins/x2go/x2go_plugin.c:511
 msgid "Terminating X2Go sessions can take a moment."
->>>>>>> 050fc71c
-msgstr ""
-
-<<<<<<< HEAD
-#: plugins/rdp/rdp_plugin.c:2168
-#, c-format
-msgid "Cannot connect to the “%s” RDP server."
-msgstr "Nedá sa pripojiť k serveru RDP „%s“."
-
-#: plugins/rdp/rdp_plugin.c:2511
-msgid "Automatic (32 bpp) (Server chooses its best format)"
-msgstr "Automatická (32 bpp) (Server si zvolí najlepší formát)"
-
-#: plugins/rdp/rdp_plugin.c:2512
-msgid "GFX AVC444 (32 bpp)"
-msgstr "GFX AVC444 (32 bpp)"
-
-#: plugins/rdp/rdp_plugin.c:2513
-msgid "GFX AVC420 (32 bpp)"
-msgstr "GFX AVC420 (32 bpp)"
-
-#: plugins/rdp/rdp_plugin.c:2514
-msgid "GFX RFX (32 bpp)"
-msgstr "GFX RFX (32 bpp)"
-
-#: plugins/rdp/rdp_plugin.c:2515
-msgid "GFX RFX Progressive (32 bpp)"
-msgstr "Progresívna GFX RFX (32 bpp)"
-
-#: plugins/rdp/rdp_plugin.c:2516
-msgid "RemoteFX (32 bpp)"
-msgstr "RemoteFX (32 bpp)"
-
-#: plugins/rdp/rdp_plugin.c:2517 plugins/vnc/vnc_plugin.c:1922
-msgid "True colour (32 bpp)"
-msgstr "Skutočné farby (32 bpp)"
-
-#: plugins/rdp/rdp_plugin.c:2518
-msgid "True colour (24 bpp)"
-msgstr "Skutočné farby (24 bpp)"
-
-#: plugins/rdp/rdp_plugin.c:2519 plugins/vnc/vnc_plugin.c:1923
-msgid "High colour (16 bpp)"
-msgstr "Veľa farieb (16 bpp)"
-
-#: plugins/rdp/rdp_plugin.c:2520
-msgid "High colour (15 bpp)"
-msgstr "Veľa farieb (15 bpp)"
-
-#: plugins/rdp/rdp_plugin.c:2521 plugins/vnc/vnc_plugin.c:1924
-msgid "256 colours (8 bpp)"
-msgstr "256 farieb (8 bpp)"
-
-#: plugins/rdp/rdp_plugin.c:2552 data/ui/remmina_preferences.glade:641
-msgid "None"
-msgstr "Žiadne"
-
-#: plugins/rdp/rdp_plugin.c:2553
-msgid "Auto-detect"
-msgstr "Zistiť automaticky"
-
-#: plugins/rdp/rdp_plugin.c:2554
-msgid "Modem"
-msgstr "Modem"
-
-#: plugins/rdp/rdp_plugin.c:2555
-msgid "Low performance broadband"
-msgstr "Širokopásmové pripojenie s nízkym výkonom"
-
-#: plugins/rdp/rdp_plugin.c:2556
-msgid "Satellite"
-msgstr "Satelit"
-
-#: plugins/rdp/rdp_plugin.c:2557
-msgid "High performance broadband"
-msgstr "Širokopásmové pripojenie s vysokým výkonom"
-
-#: plugins/rdp/rdp_plugin.c:2558
-msgid "WAN"
-msgstr "WAN"
-
-#: plugins/rdp/rdp_plugin.c:2559
-msgid "LAN"
-msgstr "LAN"
-
-#: plugins/rdp/rdp_plugin.c:2566 plugins/spice/spice_plugin.c:635
-#: data/ui/remmina_preferences.glade:677
-msgid "Off"
-msgstr "Vypnutý"
-
-#: plugins/rdp/rdp_plugin.c:2575
-msgid "Automatic negotiation"
-msgstr "Automatická dohoda"
-
-#: plugins/rdp/rdp_plugin.c:2576
-msgid "NLA protocol security"
-msgstr "Zabezpečenie protokolom NLA"
-
-#: plugins/rdp/rdp_plugin.c:2577
-msgid "TLS protocol security"
-msgstr "Zabezpečenie protokolom TLS"
-
-#: plugins/rdp/rdp_plugin.c:2578
-msgid "RDP protocol security"
-msgstr "Zabezpečenie protokolom RDP"
-
-#: plugins/rdp/rdp_plugin.c:2579
-msgid "NLA extended protocol security"
-msgstr "Zabezpečenie rozšíreným protokolom NLA"
-
-#: plugins/rdp/rdp_plugin.c:2592
-msgid "2600 (Windows XP), 7601 (Windows Vista/7), 9600 (Windows 8 and newer)"
-msgstr "2600 (Windows XP), 7601 (Windows Vista/7), 9600 (Windows 8 a novší)"
-
-#: plugins/rdp/rdp_plugin.c:2595
-=======
+msgstr ""
+
 #: plugins/x2go/x2go_plugin.c:568
 #, fuzzy
 #| msgid "Display"
@@ -4432,33 +3254,12 @@
 
 #: plugins/x2go/x2go_plugin.c:870
 #, fuzzy
->>>>>>> 050fc71c
 msgid ""
 "The necessary PyHoca-CLI process has encountered a internet connection "
 "problem."
 msgstr ""
 "Potrebný proces PyHoca-CLI narazil na problém s internetovým pripojením."
 
-<<<<<<< HEAD
-#: plugins/rdp/rdp_plugin.c:2603
-msgid ""
-"Options for redirection of audio input:\n"
-"  • [sys:<sys>,][dev:<dev>,][format:<format>,][rate:<rate>,]\n"
-"    [channel:<channel>] Audio input (microphone)\n"
-"  • sys:pulse\n"
-"  • format:1\n"
-"  • sys:oss,dev:1,format:1\n"
-"  • sys:alsa"
-msgstr ""
-"Voľby presmerovania zvukového vstupu:\n"
-"  • [sys:<sys>,][dev:<zariadenie>,][format:<formát>,][rate:<frekvencia>,]\n"
-"    [channel:<kanál>] Zvukový vstup (mikrofón)\n"
-"  • format:1\n"
-"  • sys:oss,dev:1,format:1\n"
-"  • sys:alsa"
-
-#: plugins/rdp/rdp_plugin.c:2612
-=======
 #: plugins/x2go/x2go_plugin.c:880
 #, fuzzy
 msgid "An unknown error occured while trying to start PyHoca-CLI."
@@ -4466,18 +3267,13 @@
 
 #: plugins/x2go/x2go_plugin.c:890
 #, fuzzy, c-format
->>>>>>> 050fc71c
 msgid ""
 "An unknown error occured while trying to start PyHoca-CLI. Exit code: %i"
 msgstr ""
 "Pri pokuse o spustenie PyHoca-CLI došlo k neznámej chybe. Kód ukončenia: %i"
 
-<<<<<<< HEAD
-#: plugins/rdp/rdp_plugin.c:2622
-=======
 #: plugins/x2go/x2go_plugin.c:897
 #, fuzzy, c-format
->>>>>>> 050fc71c
 msgid ""
 "An unknown error occured while trying to start PyHoca-CLI. Exit code: %i. "
 "Error: '%s'"
@@ -4485,20 +3281,6 @@
 "Pri pokuse o spustenie PyHoca-CLI došlo k neznámej chybe. Kód ukončenia: %i. "
 "Chyba: \"%s"
 
-<<<<<<< HEAD
-#: plugins/rdp/rdp_plugin.c:2628
-msgid ""
-"Advanced setting for high latency links:\n"
-"Adjusts the connection timeout. Use if your connection times out.\n"
-"The highest possible value is 600000 ms (10 minutes).\n"
-msgstr ""
-"Rozšírené nastavenie pre linky s veľkou odozvou:\n"
-"Upravte časový limit pripojenia, ak sa stretávate s vypršaním časového "
-"limitu vášho pripojenia.\n"
-"Najvyššia možná hodnota je 600000 ms (10 minút)\n"
-
-#: plugins/rdp/rdp_plugin.c:2633
-=======
 #: plugins/x2go/x2go_plugin.c:940
 #, fuzzy
 msgid "Parameter 'custom_data' is not fully initialized!"
@@ -4506,7 +3288,6 @@
 
 #: plugins/x2go/x2go_plugin.c:967 plugins/x2go/x2go_plugin.c:1576
 #: plugins/x2go/x2go_plugin.c:1870
->>>>>>> 050fc71c
 #, fuzzy
 #| msgid "Per connection"
 msgid "'Invalid connection data.'"
@@ -4540,13 +3321,6 @@
 #: plugins/x2go/x2go_plugin.c:1142
 msgid "GtkTreePath 'path' describes a non-existing row!"
 msgstr ""
-<<<<<<< HEAD
-"Optimalizácia výkonu na základe typu sieťového pripojenia:\n"
-"Odporúča sa používať automatickú detekciu.\n"
-"Ak \"Auto-detect\" zlyhá, vyberte najvhodnejšiu možnosť zo zoznamu.\n"
-
-#: plugins/rdp/rdp_plugin.c:2638
-=======
 
 #: plugins/x2go/x2go_plugin.c:1380
 #, fuzzy
@@ -4559,27 +3333,12 @@
 msgstr "Vyskytla sa chyba."
 
 #: plugins/x2go/x2go_plugin.c:1389
->>>>>>> 050fc71c
 #, fuzzy
 msgid ""
 "The necessary child process 'pyhoca-cli' stopped unexpectedly.\n"
 "Please check your profile settings and PyHoca-CLI's output for possible "
 "errors. Also ensure the remote server is reachable."
 msgstr ""
-<<<<<<< HEAD
-"Zoznam ID monitorov a orientácií pracovnej plochy oddelených čiarkami:\n"
-"  - [<id>:<orientácia v stupňoch>,]\n"
-"  - 0,1,2,3\n"
-"  - 0:270,1:90\n"
-"Orientácie sú uvedené v stupňoch, platné hodnoty sú:\n"
-"  - 0 (na šírku)\n"
-"  - 90 (na výšku)\n"
-"  - 180 (otočené na šírku)\n"
-"  - 270 (otočená na výšku)\n"
-"\n"
-
-#: plugins/rdp/rdp_plugin.c:2650
-=======
 "Potrebný podriadený proces 'pyhoca-cli' sa neočakávane zastavil.\n"
 "Skontrolujte prosím nastavenia vášho profilu a výstup PyHoca-CLI, či sa v "
 "ňom nenachádzajú možné chyby. Uistite sa tiež, že vzdialený server je "
@@ -4596,736 +3355,11 @@
 msgstr "Nepodarilo sa uložiť nové poverenia."
 
 #: plugins/x2go/x2go_plugin.c:1449
->>>>>>> 050fc71c
 #, fuzzy
 msgid ""
 "An error occured while trying to save new credentials: 's_password' or "
 "'s_username' strings were not set."
 msgstr ""
-<<<<<<< HEAD
-"Presmerovanie adresára <cesta> ako pomenovanej zdieľanej zložky <názov>.\n"
-"  - <name>,<fullpath>[;<name>,<fullpath>[;...]]\n"
-"  - MyHome,/home/remminer\n"
-"  - /home/remminer\n"
-"  - MyHome,/home/remminer;SomePath,/path/to/somepath\n"
-"Podpora Hotplug je povolená pomocou:\n"
-"  - hotplug,*\n"
-"\n"
-
-#: plugins/rdp/rdp_plugin.c:2682 plugins/spice/spice_plugin.c:677
-msgid "Share folder"
-msgstr "Sprístupniť priečinok"
-
-#: plugins/rdp/rdp_plugin.c:2682
-#, fuzzy
-msgid "Use “Redirect directory” in the advanced tab for multiple directories"
-msgstr ""
-"Použite \"Presmerovať adresár\" na karte rozšírené pre viacero adresárov"
-
-#: plugins/rdp/rdp_plugin.c:2683
-#, fuzzy
-msgid "Restricted admin mode"
-msgstr "Obmedzený režim administrátora"
-
-#: plugins/rdp/rdp_plugin.c:2684
-#, fuzzy
-#| msgid "Password"
-msgid "Password hash"
-msgstr "Heslo hash"
-
-#: plugins/rdp/rdp_plugin.c:2684
-#, fuzzy
-msgid "Restricted admin mode password hash"
-msgstr "Heslo obmedzeného režimu administrátora"
-
-#: plugins/rdp/rdp_plugin.c:2685
-msgid "Left-handed mouse support"
-msgstr "Podpora myši pre ľavákov"
-
-#: plugins/rdp/rdp_plugin.c:2685
-msgid "Swap left and right mouse buttons for left-handed mouse support"
-msgstr "Prehodí ľavé a pravé tlačidlá myši pre podporu myši pre ľavákov"
-
-#: plugins/rdp/rdp_plugin.c:2687
-msgid "Enable multi monitor"
-msgstr "Povoliť viacero monitorov"
-
-#: plugins/rdp/rdp_plugin.c:2688
-msgid "Span screen over multiple monitors"
-msgstr "Roztiahnuť obrazovku na viacero monitorov"
-
-#: plugins/rdp/rdp_plugin.c:2689
-#, fuzzy
-#| msgid "Monitor ID list"
-msgid "List monitor IDs"
-msgstr "Zoznam ID monitorov"
-
-#: plugins/rdp/rdp_plugin.c:2691 plugins/vnc/vnc_plugin.c:1978
-#: plugins/vnc/vnc_plugin.c:1990 plugins/gvnc/gvnc_plugin.c:849
-msgid "Colour depth"
-msgstr "Hĺbka farieb"
-
-#: plugins/rdp/rdp_plugin.c:2692
-msgid "Network connection type"
-msgstr "Typ sieťového pripojenia"
-
-#: plugins/rdp/rdp_plugin.c:2707 plugins/vnc/vnc_plugin.c:1979
-#: plugins/vnc/vnc_plugin.c:1991
-msgid "Quality"
-msgstr "Kvalita"
-
-#: plugins/rdp/rdp_plugin.c:2708
-msgid "Security protocol negotiation"
-msgstr "Dohoda bezpečnostného protokolu"
-
-#: plugins/rdp/rdp_plugin.c:2709
-msgid "Gateway transport type"
-msgstr "Typ transportu brány"
-
-#: plugins/rdp/rdp_plugin.c:2710
-msgid "FreeRDP log level"
-msgstr "Úroveň záznamu protokolu FreeRDP"
-
-#: plugins/rdp/rdp_plugin.c:2711
-msgid "FreeRDP log filters"
-msgstr "Filtre záznamu protokolu FreeRDP"
-
-#: plugins/rdp/rdp_plugin.c:2711
-msgid "tag:level[,tag:level[,…]]"
-msgstr "značka:úroveň[,značka:úroveň[,...]]"
-
-#: plugins/rdp/rdp_plugin.c:2712
-msgid "Audio output mode"
-msgstr "Režim zvukového výstupu"
-
-#: plugins/rdp/rdp_plugin.c:2713
-msgid "Redirect local audio output"
-msgstr "Presmeruje miestny mikrofón"
-
-#: plugins/rdp/rdp_plugin.c:2714
-msgid "Redirect local microphone"
-msgstr "Presmeruje miestny mikrofón"
-
-#: plugins/rdp/rdp_plugin.c:2715
-msgid "Connection timeout in ms"
-msgstr "Časový limit pripojenia v ms"
-
-#: plugins/rdp/rdp_plugin.c:2716
-msgid "Remote Desktop Gateway server"
-msgstr "Server brány vzdialenej pracovnej plochy"
-
-#: plugins/rdp/rdp_plugin.c:2717
-msgid "Remote Desktop Gateway username"
-msgstr "Meno používateľa brány vzdialenej pracovnej plochy"
-
-#: plugins/rdp/rdp_plugin.c:2718
-msgid "Remote Desktop Gateway password"
-msgstr "Heslo brány vzdialenej pracovnej plochy"
-
-#: plugins/rdp/rdp_plugin.c:2719
-msgid "Remote Desktop Gateway domain"
-msgstr "Doména brány vzdialenej pracovnej plochy"
-
-#: plugins/rdp/rdp_plugin.c:2720
-#, fuzzy
-msgid "Redirect directory"
-msgstr "Adresár presmerovania"
-
-#: plugins/rdp/rdp_plugin.c:2721
-msgid "Client name"
-msgstr "Názov klienta"
-
-#: plugins/rdp/rdp_plugin.c:2722
-msgid "Client build"
-msgstr "Klientská zostava"
-
-#: plugins/rdp/rdp_plugin.c:2725
-msgid "Load balance info"
-msgstr "Informácie o vyvážení záťaže"
-
-#. TRANSLATORS: Do not use typographic quotation marks, these must stay as "double quote", also know as “Typewriter ("programmer's") quote, ambidextrous.”
-#: plugins/rdp/rdp_plugin.c:2727
-msgid "Override printer drivers"
-msgstr "Nahradiť ovládače tlačiarní"
-
-#: plugins/rdp/rdp_plugin.c:2727
-msgid ""
-"\"Samsung_CLX-3300_Series\":\"Samsung CLX-3300 Series PS\";\"Canon MF410\":"
-"\"Canon MF410 Series UFR II\""
-msgstr ""
-"\"Samsung_CLX-3300_Series\":\"Samsung CLX-3300 Series PS\";\"Canon MF410\":"
-"\"Canon MF410 Series UFR II\""
-
-#: plugins/rdp/rdp_plugin.c:2728
-msgid "USB device redirection"
-msgstr "Presmerovanie zariadení USB"
-
-#: plugins/rdp/rdp_plugin.c:2729
-msgid "Local serial name"
-msgstr "Názov miestneho sériového portu"
-
-#: plugins/rdp/rdp_plugin.c:2729
-msgid "COM1, COM2, etc."
-msgstr "COM1, COM2, atď."
-
-#: plugins/rdp/rdp_plugin.c:2730
-msgid "Local serial driver"
-msgstr "Ovládač miestneho sériového portu"
-
-#: plugins/rdp/rdp_plugin.c:2730
-msgid "Serial"
-msgstr "Sériový port"
-
-#: plugins/rdp/rdp_plugin.c:2731
-msgid "Local serial path"
-msgstr "Cesta k miestnemu sériovému portu"
-
-#: plugins/rdp/rdp_plugin.c:2731
-msgid "/dev/ttyS0, /dev/ttyS1, etc."
-msgstr "/dev/ttyS0, /dev/ttyS1, atď."
-
-#: plugins/rdp/rdp_plugin.c:2732
-msgid "Local parallel name"
-msgstr "Názov miestneho paralelného portu"
-
-#: plugins/rdp/rdp_plugin.c:2733
-msgid "Local parallel device"
-msgstr "Miestne zariadenie paralelného portu"
-
-#: plugins/rdp/rdp_plugin.c:2734
-msgid "Name of smart card"
-msgstr "Názov karty smart card"
-
-#: plugins/rdp/rdp_plugin.c:2735
-msgid "Dynamic virtual channel"
-msgstr "Dynamický virtuálny kanál"
-
-#: plugins/rdp/rdp_plugin.c:2735 plugins/rdp/rdp_plugin.c:2736
-msgid "<channel>[,<options>]"
-msgstr "<kanál>[,<voľby>]"
-
-#: plugins/rdp/rdp_plugin.c:2736
-msgid "Static virtual channel"
-msgstr "Statický virtuálny kanál"
-
-#: plugins/rdp/rdp_plugin.c:2737
-#, fuzzy
-#| msgid "USB redirection error"
-msgid "TCP redirection"
-msgstr "Presmerovanie TCP"
-
-#: plugins/rdp/rdp_plugin.c:2737
-#, fuzzy
-msgid "/PATH/TO/rdp2tcp"
-msgstr "/PATH/TO/rdp2tcp"
-
-#: plugins/rdp/rdp_plugin.c:2739
-msgid "Prefer IPv6 AAAA record over IPv4 A record"
-msgstr "Uprednostniť záznam IPv6 AAAA pred záznamom IPv4 A"
-
-#: plugins/rdp/rdp_plugin.c:2740
-msgid "Share printers"
-msgstr "Sprístupniť tlačiarne"
-
-#: plugins/rdp/rdp_plugin.c:2741
-msgid "Share serial ports"
-msgstr "Sprístupniť sériové porty"
-
-#: plugins/rdp/rdp_plugin.c:2742
-msgid "(SELinux) permissive mode for serial ports"
-msgstr "(SELinux) prípustný režim pre sériové porty"
-
-#: plugins/rdp/rdp_plugin.c:2743
-msgid "Share parallel ports"
-msgstr "Sprístupniť paralelné porty"
-
-#: plugins/rdp/rdp_plugin.c:2744
-msgid "Share a smart card"
-msgstr "Sprístupniť kartu smart card"
-
-#: plugins/rdp/rdp_plugin.c:2745 plugins/vnc/vnc_plugin.c:2009
-msgid "Turn off clipboard sync"
-msgstr "Vypnúť synchronizáciu schránky"
-
-#: plugins/rdp/rdp_plugin.c:2746
-msgid "Ignore certificate"
-msgstr "Ignorovať certifikát"
-
-#: plugins/rdp/rdp_plugin.c:2747
-msgid "Use the old license workflow"
-msgstr "Použiť spôsob fungovania podľa starej licencie"
-
-#: plugins/rdp/rdp_plugin.c:2747
-msgid "It disables CAL and hwId is set to 0"
-msgstr "Zakáže CAL a hwId nastaví na hodnotu 0"
-
-#: plugins/rdp/rdp_plugin.c:2748 plugins/spice/spice_plugin.c:702
-#: plugins/vnc/vnc_plugin.c:2013 plugins/www/www_plugin.c:919
-#: plugins/gvnc/gvnc_plugin.c:867
-msgid "Forget passwords after use"
-msgstr "Zabudnúť heslá po použití"
-
-#: plugins/rdp/rdp_plugin.c:2749
-msgid "Attach to console (2003/2003 R2)"
-msgstr "Priloží ku konzole (2003/2003 R2)"
-
-#: plugins/rdp/rdp_plugin.c:2750
-msgid "Turn off fast-path"
-msgstr "Vypnúť funkciu fast-path"
-
-#: plugins/rdp/rdp_plugin.c:2751
-msgid "Server detection using Remote Desktop Gateway"
-msgstr "Zistenie servera pomocou brány vzdialenej pracovnej plochy"
-
-#: plugins/rdp/rdp_plugin.c:2753
-msgid "Use system proxy settings"
-msgstr "Použiť systémové nastavenia proxy"
-
-#: plugins/rdp/rdp_plugin.c:2755
-msgid "Turn off automatic reconnection"
-msgstr "Vypnúť automatické znovu pripojenie"
-
-#: plugins/rdp/rdp_plugin.c:2756
-msgid "Relax order checks"
-msgstr "Voľnejšie kontroly poradia"
-
-#: plugins/rdp/rdp_plugin.c:2757
-msgid "Glyph cache"
-msgstr "Vyrovnávacia pamäť glyfov"
-
-#: plugins/rdp/rdp_plugin.c:2758
-msgid "Enable multitransport protocol (UDP)"
-msgstr "Povoliť multitransportný protokol (UDP)"
-
-#: plugins/rdp/rdp_plugin.c:2758
-msgid "Using the UDP protocol may improve performance"
-msgstr "Použitím protokolu UDP sa môže zvýšiť výkon"
-
-#: plugins/rdp/rdp_plugin.c:2759
-msgid "Use base credentials for gateway too"
-msgstr "Použiť základné poverenia tiež pre bránu"
-
-#: plugins/rdp/rdp_plugin.c:2761
-#, fuzzy
-msgid "Enable Gateway websockets support"
-msgstr "Povolenie podpory webových soketov brány"
-
-#: plugins/rdp/rdp_plugin.c:2774 plugins/spice/spice_plugin.c:715
-#: plugins/vnc/vnc_plugin.c:2029
-msgid "Send Ctrl+Alt+Delete"
-msgstr "Odoslať Ctrl+Alt+Delete"
-
-#: plugins/rdp/rdp_plugin.c:2787
-msgid "RDP - Remote Desktop Protocol"
-msgstr "RDP - Protokol vzdialenej pracovnej plochy"
-
-#: plugins/rdp/rdp_plugin.c:2812
-msgid "RDP - RDP File Handler"
-msgstr "RDP - Nástroj na spracovanie súborov RDP"
-
-#: plugins/rdp/rdp_plugin.c:2827
-msgid "RDP - Preferences"
-msgstr "RDP - Predvoľby"
-
-#: plugins/rdp/rdp_plugin.c:2880
-msgid "Export connection in Windows .rdp file format"
-msgstr "Exportuje pripojenie do formátu súboru .rdp systému Windows"
-
-#: plugins/rdp/rdp_event.c:344
-#, c-format
-msgid "Reconnection attempt %d of %d…"
-msgstr "%d. pokus z %d o opätovné pripojenie…"
-
-#: plugins/spice/spice_plugin_file_transfer.c:82
-msgid "File Transfers"
-msgstr "Prenosy súborov"
-
-#: plugins/spice/spice_plugin_file_transfer.c:219
-msgid "Transfer error"
-msgstr "Chyba prenosu"
-
-#: plugins/spice/spice_plugin_file_transfer.c:220
-#, c-format
-msgid "%s: %s"
-msgstr "%s: %s"
-
-#: plugins/spice/spice_plugin_file_transfer.c:223
-msgid "Transfer completed"
-msgstr "Prenos dokončený"
-
-#: plugins/spice/spice_plugin_file_transfer.c:224
-#, c-format
-msgid "The %s file has been transferred"
-msgstr "Súbor %s bol prenesený"
-
-#: plugins/spice/spice_plugin.c:351
-msgid "Enter SPICE password"
-msgstr "Zadajte heslo pre SPICE"
-
-#: plugins/spice/spice_plugin.c:386
-#, c-format
-msgid "Disconnected from the SPICE server “%s”."
-msgstr "Odpojené zo servera SPICE „%s“."
-
-#: plugins/spice/spice_plugin.c:402
-msgid "TLS connection error."
-msgstr "Chyba pripojenia TLS."
-
-#: plugins/spice/spice_plugin.c:408
-msgid "Connection to the SPICE server dropped."
-msgstr "Pripojenie k serveru SPICE bolo ukončené."
-
-#: plugins/spice/spice_plugin.c:616 plugins/spice/spice_plugin.c:634
-msgid "Default"
-msgstr "Predvolená"
-
-#: plugins/spice/spice_plugin.c:636
-msgid "Auto GLZ"
-msgstr "Automatické GLZ"
-
-#: plugins/spice/spice_plugin.c:637
-msgid "Auto LZ"
-msgstr "Automatické LZ"
-
-#: plugins/spice/spice_plugin.c:650
-msgid "Disable video overlay if videos are not displayed properly.\n"
-msgstr "Zakázať prekladanie videa, ak nie sú videá zobrazované správne.\n"
-
-#: plugins/spice/spice_plugin.c:675
-msgid "Use TLS encryption"
-msgstr "Použiť šifrovanie TLS"
-
-#: plugins/spice/spice_plugin.c:676
-msgid "Server CA certificate"
-msgstr "Certifikát CA servera"
-
-#: plugins/spice/spice_plugin.c:694
-msgid "Prefered video codec"
-msgstr "Predvoľby"
-
-#: plugins/spice/spice_plugin.c:695
-msgid "Turn off GStreamer overlay"
-msgstr "Zakázať vstup zo servera"
-
-#: plugins/spice/spice_plugin.c:698
-msgid "Prefered image compression"
-msgstr "Uprednostňovaná komprimácia obrázkov"
-
-#: plugins/spice/spice_plugin.c:701 plugins/spice/spice_plugin.c:714
-#: plugins/gvnc/gvnc_plugin.c:866 plugins/gvnc/gvnc_plugin.c:880
-msgid "No clipboard sync"
-msgstr "Vypnúť synchronizáciu schránky"
-
-#: plugins/spice/spice_plugin.c:703 plugins/gvnc/gvnc_plugin.c:869
-msgid "Enable audio channel"
-msgstr "Povoliť zvukový kanál"
-
-#: plugins/spice/spice_plugin.c:704
-msgid "Share smart card"
-msgstr "Sprístupniť kartu smart card"
-
-#: plugins/spice/spice_plugin.c:705 plugins/spice/spice_plugin.c:713
-#: plugins/vnc/vnc_plugin.c:2008 plugins/vnc/vnc_plugin.c:2025
-#: plugins/gvnc/gvnc_plugin.c:870 plugins/gvnc/gvnc_plugin.c:879
-msgid "View only"
-msgstr "Iba zobrazenie"
-
-#: plugins/spice/spice_plugin.c:716 plugins/spice/spice_plugin_usb.c:51
-msgid "Select USB devices for redirection"
-msgstr "Vybrať zariadenia USB na presmerovanie"
-
-#: plugins/spice/spice_plugin.c:727
-msgid "SPICE - Simple Protocol for Independent Computing Environments"
-msgstr "SPICE - Jednoduchý protokol pre nezávislé počítačové prostredia"
-
-#: plugins/spice/spice_plugin_usb.c:54
-msgid "_Close"
-msgstr "_Zavrieť"
-
-#: plugins/spice/spice_plugin_usb.c:94
-msgid "USB redirection error"
-msgstr "Chyba pri presmerovaní USB"
-
-#: plugins/vnc/vnc_plugin.c:772
-msgid "Enter VNC password"
-msgstr "Zadajte heslo pre VNC"
-
-#: plugins/vnc/vnc_plugin.c:825 plugins/gvnc/gvnc_plugin.c:539
-msgid "Enter VNC authentication credentials"
-msgstr "Zadajte poverenia pre overenie totožnosti protokolu VNC"
-
-#: plugins/vnc/vnc_plugin.c:936
-msgid "Unable to connect to VNC server"
-msgstr "Nie je možné pripojiť sa k serveru VNC"
-
-#: plugins/vnc/vnc_plugin.c:937
-#, c-format
-msgid "Couldn’t convert '%s' to host address"
-msgstr "Nepodarilo sa skonvertovať „%s“ na adresu hostiteľa"
-
-#: plugins/vnc/vnc_plugin.c:938
-#, c-format
-msgid "VNC connection failed: %s"
-msgstr "Pripojenie VNC zlyhalo: %s"
-
-#: plugins/vnc/vnc_plugin.c:939
-msgid "Your connection has been rejected."
-msgstr "Vaše pripojenie bolo odmietnuté."
-
-#: plugins/vnc/vnc_plugin.c:966
-#, c-format
-msgid "The VNC server requested an unknown authentication method. %s"
-msgstr "Server VNC si vyžiadal neznámy spôsob overenia totožnosti. %s"
-
-#: plugins/vnc/vnc_plugin.c:968
-msgid "Please retry after turning on encryption for this profile."
-msgstr "Prosím, skúste to znovu po zapnutí šifrovanie pre tento profil."
-
-#: plugins/vnc/vnc_plugin.c:1939
-#, fuzzy
-msgid ""
-"Connect to VNC using a repeater:\n"
-"  • The server field must contain the repeater ID, e.g. ID:123456789\n"
-"  • The repeater field have to be set to the repeater IP and port, like:\n"
-"    10.10.10.12:5901\n"
-"  • From the remote VNC server, you will connect to\n"
-"    the repeater, e.g. with x11vnc:\n"
-"    x11vnc -connect repeater=ID:123456789+10.10.10.12:5500"
-msgstr ""
-"Pripojte sa k VNC pomocou opakovača:\n"
-"  - ID:123456789\n"
-"  - V poli opakovač musí byť nastavená IP adresa a port opakovača, napr:\n"
-"    10.10.10.12:5901\n"
-"  - Zo vzdialeného servera VNC sa pripojíte na\n"
-"    opakovač, napr. pomocou x11vnc:\n"
-"    x11vnc -connect repeater=ID:123456789+10.10.10.12:5500"
-
-#: plugins/vnc/vnc_plugin.c:1948
-#, fuzzy
-msgid ""
-"Listening for remote VNC connection:\n"
-"  • The \"Listen on port\" field is the port Remmina will listen to,\n"
-"    e.g. 8888\n"
-"  • From the remote VNC server, you will connect to\n"
-"    Remmina, e.g. with x11vnc:\n"
-"    x11vnc -display :0 -connect 192.168.1.36:8888"
-msgstr ""
-"Počúvanie vzdialeného pripojenia VNC:\n"
-"  - V poli \"Listen on port\" je uvedený port, na ktorom bude Remmina "
-"počúvať,\n"
-"    napr. 8888\n"
-"  - Zo vzdialeného VNC servera sa pripojíte na\n"
-"    Remmina, napr. pomocou x11vnc:\n"
-"    x11vnc -display :0 -connect 192.168.1.36:8888"
-
-#: plugins/vnc/vnc_plugin.c:1975
-msgid "Repeater"
-msgstr "Opakovač"
-
-#: plugins/vnc/vnc_plugin.c:1987
-msgid "Listen on port"
-msgstr "Načúva na porte"
-
-#: plugins/vnc/vnc_plugin.c:2007
-msgid "Show remote cursor"
-msgstr "Zobraziť vzdialený kurzor"
-
-#: plugins/vnc/vnc_plugin.c:2010
-msgid "Turn off encryption"
-msgstr "Použiť šifrovanie TLS"
-
-#: plugins/vnc/vnc_plugin.c:2011 plugins/vnc/vnc_plugin.c:2026
-msgid "Prevent local interaction on the server"
-msgstr "Zabrániť miestnej interakcii na serveri"
-
-#: plugins/vnc/vnc_plugin.c:2012 plugins/gvnc/gvnc_plugin.c:868
-#, fuzzy
-msgid "Ignore remote bell messages"
-msgstr "Ignorovanie správ vzdialeného zvončeka"
-
-#: plugins/vnc/vnc_plugin.c:2028
-msgid "Open Chat…"
-msgstr "Otvoriť rozhovor…"
-
-#: plugins/vnc/vnc_plugin.h:41
-msgid "Remmina VNC Plugin"
-msgstr "Zásuvný modul VNC aplikácie Remmina"
-
-#: plugins/vnc/vnc_plugin.h:46
-msgid "Remmina VNC listener Plugin"
-msgstr "Zásuvný modul načúvača VNC aplikácie Remmina"
-
-#: plugins/www/www_config.h:43
-msgid "Remmina web-browser plugin"
-msgstr "Zásuvný modul webového prehliadača aplikácie Remmina"
-
-#: plugins/www/www_plugin.c:98
-msgid "File downloaded"
-msgstr "Súbor prevzatý"
-
-#: plugins/www/www_plugin.c:581
-msgid "Enter WWW authentication credentials"
-msgstr "Zadajte poverenia pre overenie totožnosti protokolu WWW"
-
-#: plugins/www/www_plugin.c:893
-msgid "URL"
-msgstr "URL"
-
-#: plugins/www/www_plugin.c:893
-msgid "http://address or https://address"
-msgstr "http://adresa alebo https://adresa"
-
-#: plugins/www/www_plugin.c:910
-msgid "User agent"
-msgstr "Používateľský agent"
-
-#: plugins/www/www_plugin.c:911
-msgid "Proxy URL"
-msgstr "URL proxy"
-
-#: plugins/www/www_plugin.c:911
-msgid "E.g. https://example.org, socks://mysocks:1080"
-msgstr "Napr. https://priklad.org, socks://mojesocks:1080"
-
-#: plugins/www/www_plugin.c:912
-msgid "Turn on Java support"
-msgstr "Zapnúť podporu jazyka Java"
-
-#: plugins/www/www_plugin.c:913
-msgid "Turn on smooth scrolling"
-msgstr "Zapnúť hladké rolovanie"
-
-#: plugins/www/www_plugin.c:914
-msgid "Turn on spatial navigation"
-msgstr "Zapnúť priestorovú navigáciu"
-
-#: plugins/www/www_plugin.c:915
-msgid "Turn on plugin support"
-msgstr "Zapnúť podporu zásuvných modulov"
-
-#: plugins/www/www_plugin.c:916
-msgid "Turn on WebGL support"
-msgstr "Zapnúť podporu WebGL"
-
-#: plugins/www/www_plugin.c:917
-msgid "Turn on HTML5 audio support"
-msgstr "Zapnúť podporu zvuku HTML5"
-
-#: plugins/www/www_plugin.c:918
-msgid "Ignore TLS errors"
-msgstr "Ignoruje chyby TLS"
-
-#: plugins/www/www_plugin.c:921
-msgid "Turn on Web Inspector"
-msgstr "Zapnúť webového inšpektora"
-
-#: plugins/exec/exec_plugin.c:160
-msgid "You did not set any command to be executed"
-msgstr "Nenastavili ste žiadny príkaz, ktorý má byť spustený"
-
-#: plugins/exec/exec_plugin.c:206
-msgid ""
-"Warning: Running a command synchronously may cause Remmina not to respond.\n"
-"Do you really want to continue?"
-msgstr ""
-"Upozornenie: Spustenie príkazu synchrónne môže spôsobiť, že aplikácia "
-"Remmina nebude odpovedať.\n"
-"Naozaj chcete pokračovať?"
-
-#: plugins/exec/exec_plugin.c:274
-msgid "Command"
-msgstr "Príkaz"
-
-#: plugins/exec/exec_plugin.c:275
-msgid "Asynchronous execution"
-msgstr "Asynchrónne spustenie"
-
-#: plugins/exec/exec_plugin_config.h:41
-msgid "Execute a command"
-msgstr "Spustenie príkazu"
-
-#: plugins/tool_hello_world/plugin_config.h:40
-msgid "Hello, World!"
-msgstr "Ahoj, Svet!"
-
-#: plugins/secret/src/glibsecret_plugin.c:188
-msgid "Secured password storage in the GNOME keyring"
-msgstr "Bezpečné úložisko hesiel v zväzku kľúčov prostredia GNOME"
-
-#: plugins/x2go/x2go_plugin.c:275
-#, fuzzy
-msgid "Broken `DialogData`! Aborting…"
-msgstr "Zlomené `DialogData`! Prerušenie…"
-
-#: plugins/x2go/x2go_plugin.c:279
-#, fuzzy
-msgid "Can't retrieve `DialogData`! Aborting…"
-msgstr "Nemožno načítať `DialogData`! Prerušenie…"
-
-#: plugins/x2go/x2go_plugin.c:505
-#, fuzzy
-msgid "PyHoca-CLI exited unexpectedly. This connection will now be closed."
-msgstr "Pyhoca-cli sa neočakávane ukončil. Toto spojenie sa teraz uzavrie."
-
-#: plugins/x2go/x2go_plugin.c:514
-#, fuzzy
-msgid "An error occured."
-msgstr "Vyskytla sa chyba"
-
-#: plugins/x2go/x2go_plugin.c:515
-#, fuzzy
-msgid ""
-"The necessary child process 'pyhoca-cli' stopped unexpectedly.\n"
-"Please check your profile settings and PyHoca-CLI's output for possible "
-"errors. Also ensure the remote server is reachable."
-msgstr ""
-"Potrebný podriadený proces 'pyhoca-cli' sa neočakávane zastavil.\n"
-"Skontrolujte prosím nastavenia vášho profilu a výstup pyhoca-cli na možné "
-"chyby a uistite sa, že vzdialený server je dosiahnuteľný."
-
-#: plugins/x2go/x2go_plugin.c:561
-#, fuzzy
-msgid "Started PyHoca-CLI with the following arguments:"
-msgstr "Spustil pyhoca-cli s nasledujúcimi argumentmi:"
-
-#: plugins/x2go/x2go_plugin.c:580
-#, fuzzy, c-format
-msgid "Could not retrieve PyHoca-CLI's command-line features! Exit code: %i"
-msgstr ""
-"Pri načítavaní funkcií cmdline pyhoca-cli došlo k neznámej chybe! Kód "
-"ukončenia: %i"
-
-#: plugins/x2go/x2go_plugin.c:585
-#, fuzzy, c-format
-#| msgid "Error: %s"
-msgid "Error: '%s'"
-msgstr "Chyba: \"%s"
-
-#: plugins/x2go/x2go_plugin.c:609
-msgid "Can't save empty username!"
-msgstr ""
-
-#: plugins/x2go/x2go_plugin.c:621
-msgid "Internal error: Could not save new credentials."
-msgstr ""
-
-#: plugins/x2go/x2go_plugin.c:623
-#, fuzzy
-msgid ""
-"An error occured while trying to save new credentials: 's_password' or "
-"'s_username' strings were not set."
-msgstr ""
-"Pri pokuse o uloženie nových poverení došlo k chybe: reťazce 's_password' "
-"alebo 's_username' neboli nastavené."
-
-#: plugins/x2go/x2go_plugin.c:659
-#, fuzzy
-#| msgid "Enter NX authentication credentials"
-msgid "Enter X2Go credentials"
-msgstr "Zadajte prihlasovacie údaje X2Go"
-
-#: plugins/x2go/x2go_plugin.c:818
-=======
 "Pri pokuse o uloženie nových poverení došlo k chybe: reťazce 's_password' "
 "alebo 's_username' neboli nastavené."
 
@@ -5418,35 +3452,10 @@
 msgstr "Obnovenie relácie '%s'…"
 
 #: plugins/x2go/x2go_plugin.c:2148
->>>>>>> 050fc71c
 #, fuzzy
 msgid "DPI setting is out of bounds. Please adjust it in profile settings."
 msgstr "Nastavenie DPI je mimo hraníc. Upravte ho v nastaveniach profilu."
 
-<<<<<<< HEAD
-#: plugins/x2go/x2go_plugin.c:838
-#, fuzzy
-msgid "Started pyhoca-cli with following arguments:"
-msgstr "Spustil pyhoca-cli s nasledujúcimi argumentmi:"
-
-#: plugins/x2go/x2go_plugin.c:858
-#, fuzzy
-msgid "An error occured while starting an X2Go session…"
-msgstr "Pri spustení relácie X2Go došlo k chybe…"
-
-#: plugins/x2go/x2go_plugin.c:867
-#, fuzzy
-#| msgid "Could not start SSH session. %s"
-msgid "Could not start X2Go session."
-msgstr "Nepodarilo sa spustiť reláciu X2Go."
-
-#: plugins/x2go/x2go_plugin.c:868
-#, fuzzy, c-format
-msgid "Could not start PyHoca-CLI (%i): '%s'"
-msgstr "Nepodarilo sa spustiť PyHoca-CLI (%i): '%s'"
-
-#: plugins/x2go/x2go_plugin.c:945
-=======
 #: plugins/x2go/x2go_plugin.c:2190
 #, fuzzy
 msgid "An error occured while starting an X2Go session…"
@@ -5464,42 +3473,22 @@
 msgstr "Nepodarilo sa spustiť PyHoca-CLI (%i): '%s'"
 
 #: plugins/x2go/x2go_plugin.c:2314
->>>>>>> 050fc71c
 #, fuzzy
 msgid ""
 "Couldn't get PyHoca-CLI's command-line features. This indicates it is either "
 "too old, or not installed. An old limited set of features will be used for "
 "now."
 msgstr ""
-<<<<<<< HEAD
-"Nepodarilo sa mi získať cmdline-funkcie pyhoca-cli. To znamená, že buď je "
-"vaša verzia pyhoca-cli príliš stará, alebo pyhoca-cli nie je nainštalovaná! "
-"Teraz sa použije stará obmedzená sada funkcií."
-
-#: plugins/x2go/x2go_plugin.c:956
-=======
 "Nepodarilo sa mi získať funkcie príkazového riadku PyHoca-CLI. To znamená, "
 "že je buď príliš starý, alebo nie je nainštalovaný. Zatiaľ sa použije stará "
 "obmedzená sada funkcií."
 
 #: plugins/x2go/x2go_plugin.c:2323
->>>>>>> 050fc71c
 #, fuzzy
 msgid ""
 "Could not parse PyHoca-CLI's command-line features. Using a limited feature-"
 "set for now."
 msgstr ""
-<<<<<<< HEAD
-"Parsovanie funkcií pyhoca-cli nebolo možné! Zatiaľ sa používa obmedzený "
-"súbor funkcií."
-
-#: plugins/x2go/x2go_plugin.c:962
-#, fuzzy
-msgid "Retrieved the following PyHoca-CLI command-line features:"
-msgstr "Získané nasledujúce funkcie pyhoca-cli:"
-
-#: plugins/x2go/x2go_plugin.c:967
-=======
 "Nepodarilo sa analyzovať funkcie príkazového riadka PyHoca-CLI. Zatiaľ sa "
 "používa obmedzený súbor funkcií."
 
@@ -5509,34 +3498,16 @@
 msgstr "Získal nasledujúce funkcie príkazového riadka PyHoca-CLI:"
 
 #: plugins/x2go/x2go_plugin.c:2337
->>>>>>> 050fc71c
 #, fuzzy, c-format
 msgid "Available feature[%i]: '%s'"
 msgstr "Dostupná funkcia[%i]: '%s'"
 
-<<<<<<< HEAD
-#: plugins/x2go/x2go_plugin.c:1072
-=======
 #: plugins/x2go/x2go_plugin.c:2442
->>>>>>> 050fc71c
 #, fuzzy
 #| msgid "Could not open channel. %s"
 msgid "Could not open X11 DISPLAY."
 msgstr "Nepodarilo sa otvoriť X11 DISPLAY."
 
-<<<<<<< HEAD
-#: plugins/x2go/x2go_plugin.c:1112
-#, fuzzy
-msgid "Waiting for window of X2Go Agent to appear…"
-msgstr "Čakanie na zobrazenie okna agenta X2Go."
-
-#: plugins/x2go/x2go_plugin.c:1138
-#, fuzzy
-msgid "Waiting for PyHoca-CLI to show the session's window…"
-msgstr "Čakanie na zobrazenie okna relácie pyhoca-cli."
-
-#: plugins/x2go/x2go_plugin.c:1189
-=======
 #: plugins/x2go/x2go_plugin.c:2482
 #, fuzzy
 msgid "Waiting for window of X2Go Agent to appear…"
@@ -5548,41 +3519,24 @@
 msgstr "Čakáme, kým PyHoca-CLI zobrazí okno relácie…"
 
 #: plugins/x2go/x2go_plugin.c:2559
->>>>>>> 050fc71c
 #, fuzzy
 msgid "No X2Go session window appeared. Something went wrong…"
 msgstr "Nezobrazilo sa žiadne okno relácie X2Go. Niečo sa pokazilo…"
 
-<<<<<<< HEAD
-#: plugins/x2go/x2go_plugin.c:1298
-#, fuzzy
-msgid "Internal error: RemminaProtocolWidget* gp is NULL!"
-msgstr "Interná chyba: RemminaProtocolWidget* gp is NULL!"
-
-#: plugins/x2go/x2go_plugin.c:1319
-=======
 #: plugins/x2go/x2go_plugin.c:2670
 #, fuzzy
 msgid "RemminaProtocolWidget* gp is 'NULL'!"
 msgstr "RemminaProtocolWidget* gp je 'NULL'!"
 
 #: plugins/x2go/x2go_plugin.c:2691
->>>>>>> 050fc71c
 #, fuzzy, c-format
 #| msgid ""
 #| "The protocol “%s” is unavailable because GtkSocket only works under X.Org."
 msgid "The %s protocol is unavailable because GtkSocket only works under X.org"
 msgstr ""
-<<<<<<< HEAD
-"Protokol „%s“ nie je dostupný, pretože kontajner GtkSocket funguje iba pod "
-"systémom X.Org."
-
-#: plugins/x2go/x2go_plugin.c:1327
-=======
 "Protokol %s nie je k dispozícii, pretože GtkSocket funguje len pod X.org"
 
 #: plugins/x2go/x2go_plugin.c:2700
->>>>>>> 050fc71c
 #, fuzzy
 msgid "Could not initialize pthread. Falling back to non-threaded mode…"
 msgstr "Nepodarilo sa inicializovať pthread. Vrátil sa do nevláknového režimu…"
@@ -5595,11 +3549,7 @@
 #. your language.
 #. (Except your listing-grammar differs from english.)
 #. 'value1' and 'value2'
-<<<<<<< HEAD
-#: plugins/x2go/x2go_plugin.c:1370 plugins/x2go/x2go_plugin.c:1388
-=======
 #: plugins/x2go/x2go_plugin.c:2743 plugins/x2go/x2go_plugin.c:2761
->>>>>>> 050fc71c
 #, fuzzy, c-format
 msgid "%sand '%s'"
 msgstr "%sa \"%s"
@@ -5610,11 +3560,7 @@
 #. TRANSLATORS: Presumably you just want to leave it english.
 #. (Except your listing-grammar differs from english.)
 #. 'value1' and 'value2'
-<<<<<<< HEAD
-#: plugins/x2go/x2go_plugin.c:1375 plugins/x2go/x2go_plugin.c:1393
-=======
 #: plugins/x2go/x2go_plugin.c:2748 plugins/x2go/x2go_plugin.c:2766
->>>>>>> 050fc71c
 #, fuzzy, c-format
 msgid "%s'%s' "
 msgstr "%s'%s' "
@@ -5622,151 +3568,140 @@
 #. TRANSLATORS: Presumably you just want to leave it english.
 #. (Except your listing-grammar differs from english.)
 #. 'value1', 'value2', 'valueN-1' and 'valueN'
-<<<<<<< HEAD
-#: plugins/x2go/x2go_plugin.c:1380
-=======
 #: plugins/x2go/x2go_plugin.c:2753
->>>>>>> 050fc71c
 #, fuzzy, c-format
 msgid "%s'%s', "
 msgstr "%s'%s', "
 
-<<<<<<< HEAD
-#: plugins/x2go/x2go_plugin.c:1418
-#, fuzzy
-msgid "Invalid validation data in ProtocolSettings array!"
-msgstr "Overovacie údaje v poli ProtocolSettings sú neplatné!"
-
-#: plugins/x2go/x2go_plugin.c:1430 plugins/x2go/x2go_plugin.c:1492
-=======
 #: plugins/x2go/x2go_plugin.c:2792
 #, fuzzy
 msgid "Invalid validation data in ProtocolSettings array!"
 msgstr "Neplatné overovacie údaje v poli ProtocolSettings!"
 
 #: plugins/x2go/x2go_plugin.c:2807 plugins/x2go/x2go_plugin.c:2872
->>>>>>> 050fc71c
 #, fuzzy
 msgid "Validation data in ProtocolSettings array is invalid!"
 msgstr "Overovacie údaje v poli ProtocolSettings sú neplatné!"
 
-<<<<<<< HEAD
-#: plugins/x2go/x2go_plugin.c:1457
+#: plugins/x2go/x2go_plugin.c:2816
+#, fuzzy
+msgid "Parameters 'key' or 'value' are 'NULL'!"
+msgstr "Parametre 'key' alebo 'value' sú 'NULL'!"
+
+#: plugins/x2go/x2go_plugin.c:2834
 #, fuzzy, c-format
 msgid "Allowed values are %s."
 msgstr "Povolené hodnoty sú %s."
 
-#: plugins/x2go/x2go_plugin.c:1459
+#: plugins/x2go/x2go_plugin.c:2836
 #, fuzzy, c-format
 msgid "The only allowed value is '%s'."
 msgstr "Jediná povolená hodnota je \"%s\"."
 
-#: plugins/x2go/x2go_plugin.c:1501
+#: plugins/x2go/x2go_plugin.c:2883
 #, fuzzy
 msgid "The lower limit is not a valid integer!"
-msgstr "Limit minimum nie je platné celé číslo!"
-
-#: plugins/x2go/x2go_plugin.c:1503
+msgstr "Dolná hranica nie je platné celé číslo!"
+
+#: plugins/x2go/x2go_plugin.c:2888
+#, fuzzy
 msgid "The lower limit is too high!"
-msgstr ""
-
-#: plugins/x2go/x2go_plugin.c:1505
+msgstr "Spodná hranica je príliš vysoká!"
+
+#: plugins/x2go/x2go_plugin.c:2893
+#, fuzzy
 msgid "The lower limit is too low!"
-msgstr ""
-
-#: plugins/x2go/x2go_plugin.c:1507 plugins/x2go/x2go_plugin.c:1533
-#: plugins/x2go/x2go_plugin.c:1552
-#, fuzzy
-msgid "Something went wrong."
-msgstr "Vyskytla sa chyba."
-
-#: plugins/x2go/x2go_plugin.c:1511 plugins/x2go/x2go_plugin.c:1537
-#: plugins/x2go/x2go_plugin.c:1556
+msgstr "Spodná hranica je príliš nízka!"
+
+#: plugins/x2go/x2go_plugin.c:2898 plugins/x2go/x2go_plugin.c:2928
+#: plugins/x2go/x2go_plugin.c:2948
+#, fuzzy
+msgid "Something unknown went wrong."
+msgstr "Niečo neznáme sa pokazilo."
+
+#: plugins/x2go/x2go_plugin.c:2903 plugins/x2go/x2go_plugin.c:2933
+#: plugins/x2go/x2go_plugin.c:2952
+#, fuzzy
 msgid "Please check the RemminaProtocolSetting array for possible errors."
-msgstr ""
-
-#: plugins/x2go/x2go_plugin.c:1520 plugins/x2go/x2go_plugin.c:1524
-#: plugins/x2go/x2go_plugin.c:1528 plugins/x2go/x2go_plugin.c:1532
-#, fuzzy
-#| msgid "Transfer error"
-msgid "Internal error: "
-msgstr "Interná chyba."
-
-#: plugins/x2go/x2go_plugin.c:1521
+msgstr "Skontrolujte, či v poli RemminaProtocolSetting nie sú možné chyby."
+
+#: plugins/x2go/x2go_plugin.c:2913
 #, fuzzy
 msgid "The upper limit is not a valid integer!"
-msgstr "Na vstupe nie je platné celé číslo!"
-
-#: plugins/x2go/x2go_plugin.c:1525
+msgstr "Horná hranica nie je platné celé číslo!"
+
+#: plugins/x2go/x2go_plugin.c:2918
+#, fuzzy
 msgid "The upper limit is too high!"
-msgstr ""
-
-#: plugins/x2go/x2go_plugin.c:1529
+msgstr "Horná hranica je príliš vysoká!"
+
+#: plugins/x2go/x2go_plugin.c:2923
+#, fuzzy
 msgid "The upper limit is too low!"
-msgstr ""
-
-#: plugins/x2go/x2go_plugin.c:1547
+msgstr "Horná hranica je príliš nízka!"
+
+#: plugins/x2go/x2go_plugin.c:2943
 #, fuzzy
 msgid "The input is not a valid integer!"
 msgstr "Na vstupe nie je platné celé číslo!"
 
-#: plugins/x2go/x2go_plugin.c:1549 plugins/x2go/x2go_plugin.c:1568
+#: plugins/x2go/x2go_plugin.c:2945 plugins/x2go/x2go_plugin.c:2964
 #, fuzzy, c-format
 msgid "Input must be a number between %i and %i."
 msgstr "Vstupom musí byť číslo medzi %i a %i."
 
-#: plugins/x2go/x2go_plugin.c:1597
+#: plugins/x2go/x2go_plugin.c:2993
 #, fuzzy
 #| msgid "Start-up program"
 msgid "Startup program"
 msgstr "Program po spustení"
 
-#: plugins/x2go/x2go_plugin.c:1599
+#: plugins/x2go/x2go_plugin.c:2995
 #, fuzzy
 msgid "Which command should be executed after creating the X2Go session?"
 msgstr "Ktorý príkaz sa má vykonať po vytvorení relácie X2Go?"
 
-#: plugins/x2go/x2go_plugin.c:1601
+#: plugins/x2go/x2go_plugin.c:2997
 #, fuzzy
 #| msgid "Keyboard layout"
 msgid "Keyboard Layout (auto)"
 msgstr "Rozloženie klávesnice (automatické)"
 
-#: plugins/x2go/x2go_plugin.c:1602
+#: plugins/x2go/x2go_plugin.c:2998
 #, fuzzy
 #| msgid "Keyboard layout"
 msgid "Keyboard type (auto)"
 msgstr "Typ klávesnice (automatický)"
 
-#: plugins/x2go/x2go_plugin.c:1603
+#: plugins/x2go/x2go_plugin.c:2999
 #, fuzzy
 #| msgid "Turn on Java support"
 msgid "Audio support"
 msgstr "Podpora zvuku"
 
-#: plugins/x2go/x2go_plugin.c:1605
+#: plugins/x2go/x2go_plugin.c:3001
 #, fuzzy
 msgid "The sound system of the X2Go server (default: 'pulse')."
 msgstr "Zvukový systém servera X2Go (predvolené: 'pulse')."
 
-#: plugins/x2go/x2go_plugin.c:1608
+#: plugins/x2go/x2go_plugin.c:3004
 #, fuzzy
 #| msgid "USB redirection error"
 msgid "Clipboard direction"
 msgstr "Smer schránky"
 
-#: plugins/x2go/x2go_plugin.c:1610
+#: plugins/x2go/x2go_plugin.c:3006
 #, fuzzy
 msgid "Which direction should clipboard content be copied? (default: 'both')."
 msgstr "Ktorým smerom sa má kopírovať obsah schránky? (predvolené: 'oba')."
 
-#: plugins/x2go/x2go_plugin.c:1614
+#: plugins/x2go/x2go_plugin.c:3010
 #, fuzzy
 #| msgid "Resolution"
 msgid "DPI resolution"
 msgstr "Rozlíšenie DPI"
 
-#: plugins/x2go/x2go_plugin.c:1615
+#: plugins/x2go/x2go_plugin.c:3011
 #, fuzzy
 msgid ""
 "Launch session with a specific resolution (in dots per inch). Must be "
@@ -5775,7 +3710,7 @@
 "Spustite reláciu s konkrétnym rozlíšením (v bodoch na palec). Musí byť v "
 "rozmedzí od 20 do 400."
 
-#: plugins/x2go/x2go_plugin.c:1659
+#: plugins/x2go/x2go_plugin.c:3055
 #, fuzzy
 msgid "X2Go plugin loaded."
 msgstr "Načítaný zásuvný modul X2Go."
@@ -5862,222 +3797,6 @@
 msgid "Shared connection"
 msgstr "Spoločné pripojenie"
 
-=======
-#: plugins/x2go/x2go_plugin.c:2816
-#, fuzzy
-msgid "Parameters 'key' or 'value' are 'NULL'!"
-msgstr "Parametre 'key' alebo 'value' sú 'NULL'!"
-
-#: plugins/x2go/x2go_plugin.c:2834
-#, fuzzy, c-format
-msgid "Allowed values are %s."
-msgstr "Povolené hodnoty sú %s."
-
-#: plugins/x2go/x2go_plugin.c:2836
-#, fuzzy, c-format
-msgid "The only allowed value is '%s'."
-msgstr "Jediná povolená hodnota je \"%s\"."
-
-#: plugins/x2go/x2go_plugin.c:2883
-#, fuzzy
-msgid "The lower limit is not a valid integer!"
-msgstr "Dolná hranica nie je platné celé číslo!"
-
-#: plugins/x2go/x2go_plugin.c:2888
-#, fuzzy
-msgid "The lower limit is too high!"
-msgstr "Spodná hranica je príliš vysoká!"
-
-#: plugins/x2go/x2go_plugin.c:2893
-#, fuzzy
-msgid "The lower limit is too low!"
-msgstr "Spodná hranica je príliš nízka!"
-
-#: plugins/x2go/x2go_plugin.c:2898 plugins/x2go/x2go_plugin.c:2928
-#: plugins/x2go/x2go_plugin.c:2948
-#, fuzzy
-msgid "Something unknown went wrong."
-msgstr "Niečo neznáme sa pokazilo."
-
-#: plugins/x2go/x2go_plugin.c:2903 plugins/x2go/x2go_plugin.c:2933
-#: plugins/x2go/x2go_plugin.c:2952
-#, fuzzy
-msgid "Please check the RemminaProtocolSetting array for possible errors."
-msgstr "Skontrolujte, či v poli RemminaProtocolSetting nie sú možné chyby."
-
-#: plugins/x2go/x2go_plugin.c:2913
-#, fuzzy
-msgid "The upper limit is not a valid integer!"
-msgstr "Horná hranica nie je platné celé číslo!"
-
-#: plugins/x2go/x2go_plugin.c:2918
-#, fuzzy
-msgid "The upper limit is too high!"
-msgstr "Horná hranica je príliš vysoká!"
-
-#: plugins/x2go/x2go_plugin.c:2923
-#, fuzzy
-msgid "The upper limit is too low!"
-msgstr "Horná hranica je príliš nízka!"
-
-#: plugins/x2go/x2go_plugin.c:2943
-#, fuzzy
-msgid "The input is not a valid integer!"
-msgstr "Na vstupe nie je platné celé číslo!"
-
-#: plugins/x2go/x2go_plugin.c:2945 plugins/x2go/x2go_plugin.c:2964
-#, fuzzy, c-format
-msgid "Input must be a number between %i and %i."
-msgstr "Vstupom musí byť číslo medzi %i a %i."
-
-#: plugins/x2go/x2go_plugin.c:2993
-#, fuzzy
-#| msgid "Start-up program"
-msgid "Startup program"
-msgstr "Program po spustení"
-
-#: plugins/x2go/x2go_plugin.c:2995
-#, fuzzy
-msgid "Which command should be executed after creating the X2Go session?"
-msgstr "Ktorý príkaz sa má vykonať po vytvorení relácie X2Go?"
-
-#: plugins/x2go/x2go_plugin.c:2997
-#, fuzzy
-#| msgid "Keyboard layout"
-msgid "Keyboard Layout (auto)"
-msgstr "Rozloženie klávesnice (automatické)"
-
-#: plugins/x2go/x2go_plugin.c:2998
-#, fuzzy
-#| msgid "Keyboard layout"
-msgid "Keyboard type (auto)"
-msgstr "Typ klávesnice (automatický)"
-
-#: plugins/x2go/x2go_plugin.c:2999
-#, fuzzy
-#| msgid "Turn on Java support"
-msgid "Audio support"
-msgstr "Podpora zvuku"
-
-#: plugins/x2go/x2go_plugin.c:3001
-#, fuzzy
-msgid "The sound system of the X2Go server (default: 'pulse')."
-msgstr "Zvukový systém servera X2Go (predvolené: 'pulse')."
-
-#: plugins/x2go/x2go_plugin.c:3004
-#, fuzzy
-#| msgid "USB redirection error"
-msgid "Clipboard direction"
-msgstr "Smer schránky"
-
-#: plugins/x2go/x2go_plugin.c:3006
-#, fuzzy
-msgid "Which direction should clipboard content be copied? (default: 'both')."
-msgstr "Ktorým smerom sa má kopírovať obsah schránky? (predvolené: 'oba')."
-
-#: plugins/x2go/x2go_plugin.c:3010
-#, fuzzy
-#| msgid "Resolution"
-msgid "DPI resolution"
-msgstr "Rozlíšenie DPI"
-
-#: plugins/x2go/x2go_plugin.c:3011
-#, fuzzy
-msgid ""
-"Launch session with a specific resolution (in dots per inch). Must be "
-"between 20 and 400."
-msgstr ""
-"Spustite reláciu s konkrétnym rozlíšením (v bodoch na palec). Musí byť v "
-"rozmedzí od 20 do 400."
-
-#: plugins/x2go/x2go_plugin.c:3055
-#, fuzzy
-msgid "X2Go plugin loaded."
-msgstr "Načítaný zásuvný modul X2Go."
-
-#: plugins/x2go/x2go_plugin.h:43
-#, fuzzy
-msgid "X2Go - Launch an X2Go session"
-msgstr "X2Go - spustenie relácie X2Go"
-
-#: plugins/gvnc/gvnc_plugin_config.h:40
-#, fuzzy
-#| msgid "Remmina VNC Plugin"
-msgid "Remmina VNC plugin for GNOME and KVM"
-msgstr "Zásuvný modul Remmina VNC pre GNOME a KVM"
-
-#: plugins/gvnc/gvnc_plugin.c:477
-#, fuzzy, c-format
-#| msgid "Authentication type"
-msgid "Unsupported authentication type %u"
-msgstr "Nepodporovaný typ overovania %u"
-
-#: plugins/gvnc/gvnc_plugin.c:489
-#, fuzzy, c-format
-#| msgid "Authentication type"
-msgid "Authentication failure: %s"
-msgstr "Zlyhanie overovania: %s"
-
-#: plugins/gvnc/gvnc_plugin.c:820
-#, fuzzy
-#| msgid "Use system proxy settings"
-msgid "Use server settings"
-msgstr "Použitie nastavení servera"
-
-#: plugins/gvnc/gvnc_plugin.c:821
-#, fuzzy
-#| msgid "True colour (24 bit)"
-msgid "True colour (24 bits)"
-msgstr "Skutočné farby (24 bit)"
-
-#: plugins/gvnc/gvnc_plugin.c:822
-#, fuzzy
-#| msgid "High colour (16 bit)"
-msgid "High colour (16 bits)"
-msgstr "Veľa farieb (16 bit)"
-
-#: plugins/gvnc/gvnc_plugin.c:823
-#, fuzzy
-#| msgid "High colour (16 bit)"
-msgid "Low colour (8 bits)"
-msgstr "Nízka farebnosť (8 bitov)"
-
-#: plugins/gvnc/gvnc_plugin.c:824
-#, fuzzy
-#| msgid "True colour (24 bit)"
-msgid "Ultra low colour (3 bits)"
-msgstr "Veľmi nízkofarebný (3 bity)"
-
-#: plugins/gvnc/gvnc_plugin.c:848
-#, fuzzy
-#| msgid "Enter VNC password"
-msgid "VNC password"
-msgstr "Heslo VNC"
-
-#: plugins/gvnc/gvnc_plugin.c:850
-#, fuzzy
-#| msgid "SSH compression"
-msgid "Use JPEG Compression"
-msgstr "Používanie kompresie JPEG"
-
-#: plugins/gvnc/gvnc_plugin.c:850
-#, fuzzy
-#| msgid "Browse the network to find a %s server"
-msgid "This might not work on all VNC servers"
-msgstr "Toto nemusí fungovať na všetkých serveroch VNC"
-
-#: plugins/gvnc/gvnc_plugin.c:851
-#, fuzzy
-msgid "Enable GTK-VNC debug"
-msgstr "Povolenie ladenia GTK-VNC"
-
-#: plugins/gvnc/gvnc_plugin.c:871
-#, fuzzy
-#| msgid "Per connection"
-msgid "Shared connection"
-msgstr "Spoločné pripojenie"
-
->>>>>>> 050fc71c
 #: plugins/gvnc/gvnc_plugin.c:871
 #, fuzzy
 msgid ""
@@ -6286,13 +4005,12 @@
 msgstr ""
 "Autorské práva © 2014–2021 Antenore Gatta, Giovanni Panozzo.\n"
 "Autorské práva © 2009–2014 Vic Lee\n"
-<<<<<<< HEAD
-"Viac podrobností v súbore COPYING\n"
-"    "
+"Viac podrobností v súbore COPYING"
 
 #: data/ui/remmina_about.glade:38
+#, fuzzy
 msgid "https://www.remmina.org/"
-msgstr ""
+msgstr "https://www.remmina.org/"
 
 #: data/ui/remmina_string_list.glade:14 data/ui/remmina_string_list.glade:158
 msgid "Add"
@@ -6348,69 +4066,6 @@
 msgid "Group"
 msgstr "Skupina"
 
-=======
-"Viac podrobností v súbore COPYING"
-
-#: data/ui/remmina_about.glade:38
-#, fuzzy
-msgid "https://www.remmina.org/"
-msgstr "https://www.remmina.org/"
-
-#: data/ui/remmina_string_list.glade:14 data/ui/remmina_string_list.glade:158
-msgid "Add"
-msgstr "Pridať"
-
-#: data/ui/remmina_string_list.glade:20 data/ui/remmina_string_list.glade:137
-#: data/ui/remmina_key_chooser.glade:14 data/ui/remmina_key_chooser.glade:15
-msgid "_Remove"
-msgstr "O_dstrániť"
-
-#: data/ui/remmina_string_list.glade:26 data/ui/remmina_string_list.glade:116
-msgid "Move up"
-msgstr "Presunúť nahor"
-
-#: data/ui/remmina_string_list.glade:32 data/ui/remmina_string_list.glade:95
-msgid "Move down"
-msgstr "Presunúť nadol"
-
-#: data/ui/remmina_mpc.glade:14
-msgid "<span weight='bold' size='larger'>Multi Password Changer</span>"
-msgstr ""
-"<span weight='bold' size='larger'>Nástroj na zmenu viacerých hesiel</span>"
-
-#: data/ui/remmina_mpc.glade:32
-msgid "Change"
-msgstr "Zmeniť"
-
-#: data/ui/remmina_mpc.glade:201
-msgid "Selection criteria"
-msgstr "Kritériá výberu"
-
-#: data/ui/remmina_mpc.glade:261
-msgid "Confirm password"
-msgstr "Potvrdenie hesla"
-
-#: data/ui/remmina_mpc.glade:294
-msgid "Set new password"
-msgstr "Nastavenie nového hesla"
-
-#. A column table with multiple check-boxes
-#: data/ui/remmina_mpc.glade:331
-msgctxt "Multi password changer"
-msgid "Select"
-msgstr "Vybrať"
-
-#: data/ui/remmina_mpc.glade:343
-msgctxt "Multi password changer table"
-msgid "Name"
-msgstr "Názov"
-
-#: data/ui/remmina_mpc.glade:354
-msgctxt "Multi password changer table"
-msgid "Group"
-msgstr "Skupina"
-
->>>>>>> 050fc71c
 #: data/ui/remmina_mpc.glade:365
 msgctxt "Multi password changer table"
 msgid "Domain\\Username"
@@ -7237,36 +4892,6 @@
 msgid "Master password"
 msgstr "Hlavné heslo"
 
-<<<<<<< HEAD
-#~ msgid "Website"
-#~ msgstr "Webová stránka"
-
-#, fuzzy
-#~ msgid "Given username can't get saved since it's empty!"
-#~ msgstr "Dané používateľské meno sa nemôže uložiť, pretože je prázdne!"
-
-#, fuzzy
-#~ msgid "Limit minimum is too large!"
-#~ msgstr "Minimálny limit je príliš veľký!"
-
-#, fuzzy
-#~ msgid "Limit minimum is too small!"
-#~ msgstr "Minimálny limit je príliš malý!"
-
-#, fuzzy
-#~ msgid "Limit maximum is not a valid integer!"
-#~ msgstr "Limit maximum nie je platné celé číslo!"
-
-#, fuzzy
-#~ msgid "Limit maximum is too large!"
-#~ msgstr "Maximálny limit je príliš veľký!"
-
-#, fuzzy
-#~ msgid "Limit maximum is too small!"
-#~ msgstr "Maximálny limit je príliš malý!"
-
-#, fuzzy
-=======
 #, fuzzy
 #~ msgid "Started pyhoca-cli with following arguments:"
 #~ msgstr "Spustil pyhoca-cli s nasledujúcimi argumentmi:"
@@ -7319,7 +4944,6 @@
 #~ msgstr "Maximálny limit je príliš malý!"
 
 #, fuzzy
->>>>>>> 050fc71c
 #~ msgid ""
 #~ "User requested storing credentials but 'password' is not set! Can't set a "
 #~ "new default password then."
