--- conflicted
+++ resolved
@@ -144,16 +144,6 @@
 msgid "Meta+"
 msgstr "Meta+"
 
-<<<<<<< HEAD
-#: src/remmina_pref_dialog.c:143 src/rcw.c:1833
-#: data/ui/remmina_preferences.glade:249 data/ui/remmina_preferences.glade:259
-msgid "Keystrokes"
-msgstr "Stlačenia klávesov"
-
-#: src/remmina_pref_dialog.c:143
-msgid "Configure the keystrokes"
-msgstr "Nastavte stlačenia klávesov"
-=======
 #: src/remmina_key_chooser.h:44
 msgid "<None>"
 msgstr "<Žiadny>"
@@ -170,7 +160,6 @@
 msgstr ""
 "Pripojí k pracovnej ploche popísanej v súbore (typ .remmina alebo typ "
 "podporovaný zásuvným modulom)"
->>>>>>> 1ac4e2d9
 
 #. TRANSLATORS: Shown in terminal. Do not use charcters that may be not supported on a terminal
 #: src/remmina.c:90
@@ -178,12 +167,8 @@
 "Edit desktop connection described in file (.remmina or type supported by "
 "plugin)"
 msgstr ""
-<<<<<<< HEAD
-"Pre použitie hlavného hesla je potrebná knižnica libsodium vo verzii >= 1.9.0"
-=======
 "Upraví pripojenie k pracovnej ploche popísanej v súbore (typ .remmina alebo "
 "typ podporovaný zásuvným modulom)"
->>>>>>> 1ac4e2d9
 
 #. TRANSLATORS: Shown in terminal. Do not use charcters that may be not supported on a terminal
 #: src/remmina.c:93
@@ -195,19 +180,6 @@
 msgid "Create new connection profile"
 msgstr "Vytvorí profil nového pripojenia"
 
-<<<<<<< HEAD
-#: src/remmina_ssh_plugin.c:512
-msgid "Select All (Host + A)"
-msgstr "Vybrať všetko (Hostiteľský kláves + A)"
-
-#: src/remmina_ssh_plugin.c:513
-msgid "Copy (host + C)"
-msgstr "Kopírovať (hostiteľský kláves + C)"
-
-#: src/remmina_ssh_plugin.c:514
-msgid "Paste (host + V)"
-msgstr "Vložiť (hostiteľský kláves + V)"
-=======
 #. TRANSLATORS: Shown in terminal. Do not use charcters that may be not supported on a terminal
 #: src/remmina.c:97
 msgid "Show preferences"
@@ -222,7 +194,6 @@
 #: src/remmina.c:101
 msgid "Quit"
 msgstr "Ukončí"
->>>>>>> 1ac4e2d9
 
 #. TRANSLATORS: Shown in terminal. Do not use charcters that may be not supported on a terminal
 #: src/remmina.c:103
@@ -435,16 +406,10 @@
 msgid "Public key (automatic)"
 msgstr "Verejný kľúč (automaticky)"
 
-<<<<<<< HEAD
-#: src/remmina_ssh_plugin.c:1055
-msgid "Symmetric cipher client to server"
-msgstr "Symetrická cifra medzi klientom a serverom"
-=======
 #: src/remmina_file_editor.c:949 src/remmina_sftp_plugin.c:327
 #: src/remmina_ssh_plugin.c:1023
 msgid "Password to unlock private key"
 msgstr "Heslo na odomknutie súkromného kľúča"
->>>>>>> 1ac4e2d9
 
 #: src/remmina_file_editor.c:1006
 msgid "Turn on \"Autostart\" for this profile"
@@ -474,19 +439,6 @@
 msgid "Save as Default"
 msgstr "Uložiť ako predvolené"
 
-<<<<<<< HEAD
-#: src/remmina_ssh_plugin.c:1063
-msgid "Strict host key checking"
-msgstr "Prísna kontrola hostiteľského kľúča"
-
-#: src/remmina_ssh_plugin.c:1077
-msgid "SSH - Secure Shell"
-msgstr "SSH - Zabezpečený prístup k príkazovému interpretovaču"
-
-#: src/remmina_applet_menu_item.c:121
-msgid "Discovered"
-msgstr "Objavené"
-=======
 #: src/remmina_file_editor.c:1325
 msgid "Use the current settings as the default for all new connection profiles"
 msgstr ""
@@ -496,7 +448,6 @@
 #: src/remmina_file_editor.c:1328 src/remmina_main.c:979
 msgid "_Save"
 msgstr "_Uložiť"
->>>>>>> 1ac4e2d9
 
 #: src/remmina_file_editor.c:1333 data/ui/remmina_main.glade:250
 msgid "Connect"
@@ -638,150 +589,6 @@
 #: src/remmina_ftp_client.c:1009
 msgid "Progress"
 msgstr "Priebeh"
-<<<<<<< HEAD
-
-#. TRANSLATORS: Shown in terminal. Do not use charcters that may be not supported on a terminal
-#: src/remmina.c:84
-msgid "Show 'About'"
-msgstr "Zobrazí dialógové okno „O aplikácii“"
-
-#. TRANSLATORS: Shown in terminal. Do not use charcters that may be not supported on a terminal
-#: src/remmina.c:86 src/remmina.c:88
-msgid ""
-"Connect to desktop described in file (.remmina or type supported by plugin)"
-msgstr ""
-"Pripojí k pracovnej ploche popísanej v súbore (typ .remmina alebo typ "
-"podporovaný zásuvným modulom)"
-
-#. TRANSLATORS: Shown in terminal. Do not use charcters that may be not supported on a terminal
-#: src/remmina.c:90
-msgid ""
-"Edit desktop connection described in file (.remmina or type supported by "
-"plugin)"
-msgstr ""
-"Upraví pripojenie k pracovnej ploche popísanej v súbore (typ .remmina alebo "
-"typ podporovaný zásuvným modulom)"
-
-#. TRANSLATORS: Shown in terminal. Do not use charcters that may be not supported on a terminal
-#: src/remmina.c:93
-msgid "Start in kiosk mode"
-msgstr "Spustiť v režime kiosku"
-
-#. TRANSLATORS: Shown in terminal. Do not use charcters that may be not supported on a terminal
-#: src/remmina.c:95
-msgid "Create new connection profile"
-msgstr "Vytvorí profil nového pripojenia"
-
-#. TRANSLATORS: Shown in terminal. Do not use charcters that may be not supported on a terminal
-#: src/remmina.c:97
-msgid "Show preferences"
-msgstr "Zobrazí predvoľby"
-
-#. TRANSLATORS: Shown in terminal. Do not use charcters that may be not supported on a terminal
-#: src/remmina.c:99
-msgid "Run a plugin"
-msgstr "Spustí zásuvný modul"
-
-#. TRANSLATORS: Shown in terminal. Do not use charcters that may be not supported on a terminal
-#: src/remmina.c:101
-msgid "Quit"
-msgstr "Ukončí"
-
-#. TRANSLATORS: Shown in terminal. Do not use charcters that may be not supported on a terminal
-#: src/remmina.c:103
-msgid "Use default server name (for --new)"
-msgstr "Použije predvolený názov servera (pre parameter --new)"
-
-#. TRANSLATORS: Shown in terminal. Do not use charcters that may be not supported on a terminal
-#: src/remmina.c:105
-msgid "Use default protocol (for --new)"
-msgstr "Použije predvolený protokol (pre parameter --new)"
-
-#. TRANSLATORS: Shown in terminal. Do not use charcters that may be not supported on a terminal
-#: src/remmina.c:107
-msgid "Start in tray"
-msgstr "Spustí v systémovej lište"
-
-#. TRANSLATORS: Shown in terminal. Do not use charcters that may be not supported on a terminal
-#: src/remmina.c:109
-msgid "Show the application version"
-msgstr "Zobrazí verziu aplikácie"
-
-#. TRANSLATORS: Shown in terminal. Do not use charcters that may be not supported on a terminal
-#: src/remmina.c:111
-msgid "Show version of the application and its plugins"
-msgstr "Zobrazí verziu aplikácie a jej zásuvných modulov"
-
-#. TRANSLATORS: Shown in terminal. Do not use charcters that may be not supported on a terminal
-#: src/remmina.c:113
-msgid "Modify connection profile (requires --set-option)"
-msgstr "Upraví profil pripojenia (vyžaduje parameter --set-option)"
-
-#. TRANSLATORS: Shown in terminal. Do not use charcters that may be not supported on a terminal
-#: src/remmina.c:115
-msgid "Set one or more profile settings, to be used with --update-profile"
-msgstr ""
-"Nastaví nastavenia jedného alebo viacerých profilov, pre použitie s "
-"parametrom --update-profile"
-
-#: src/remmina_icon.c:139
-msgid "Open Main Window"
-msgstr "Otvor hlavné okno"
-
-#: src/remmina_icon.c:144 data/ui/remmina_main.glade:343
-msgid "_Preferences"
-msgstr "_Predvoľby"
-
-#: src/remmina_icon.c:149
-msgid "_About"
-msgstr "_O aplikácii"
-
-#: src/remmina_icon.c:159
-msgid "Enable Service Discovery"
-msgstr "Povoliť objavovanie služieb"
-
-#: src/remmina_icon.c:172 data/ui/remmina_main.glade:494
-msgid "_Quit"
-msgstr "_Ukončiť"
-
-#: src/remmina_icon.c:357 src/remmina_icon.c:539
-msgid "Remmina Applet"
-msgstr "Aplet aplikácie Remmina"
-
-#: src/remmina_icon.c:359 src/remmina_icon.c:541
-msgid "Connect to remote desktops through the applet menu"
-msgstr "Pripojenie vzdialenej plochy cez appletové menu"
-
-#: src/remmina_icon.c:480 src/remmina_icon.c:481 src/remmina_main.c:1225
-msgid "Remmina Remote Desktop Client"
-msgstr "Remmina - klient vzdialenej pracovnej plochy"
-
-#: src/rcw.c:596
-#, c-format
-msgid ""
-"Are you sure you want to close %i active connections in the current window?"
-msgstr "Naozaj chcete zavrieť %i aktívnych pripojení v aktuálnom okne?"
-
-#: src/rcw.c:1309
-msgid "Viewport fullscreen mode"
-msgstr "Režim zobrazenia na celú obrazovku"
-
-#: src/rcw.c:1317 data/ui/remmina_preferences.glade:586
-msgid "Scrolled fullscreen"
-msgstr "Rolovaná celá obrazovka"
-
-#: src/rcw.c:1402
-msgid "Keep aspect ratio when scaled"
-msgstr "Zachovať pomer strán pri zmene mierky"
-
-#: src/rcw.c:1410
-msgid "Fill client window when scaled"
-msgstr "Vyplniť okno klienta pri zmene mierky"
-
-#: src/rcw.c:1949
-msgid "Turn off scaling to avoid screenshot distortion."
-msgstr "Vypnite zmenu mierky, aby ste predišli skresleniu snímky obrazovky."
-=======
 
 #: src/remmina_main.c:647
 #, c-format
@@ -790,7 +597,6 @@
 msgstr[0] "Celkom %i položiek."
 msgstr[1] "Celkom %i položka."
 msgstr[2] "Celkom %i položky."
->>>>>>> 1ac4e2d9
 
 #: src/remmina_main.c:829
 #, c-format
@@ -823,18 +629,12 @@
 msgid "Cancel"
 msgstr "Zrušiť"
 
-<<<<<<< HEAD
-#: src/rcw.c:2198
-msgid "Grab all keyboard events"
-msgstr "Zachytí všetky udalosti klávesnice"
-=======
 #: src/remmina_message_panel.c:199 data/ui/remmina_string_list.glade:8
 #: data/ui/remmina_string_list.glade:9 data/ui/remmina_string_list.glade:63
 #: data/ui/remmina_news.glade:28 data/ui/remmina_preferences.glade:33
 #: data/ui/remmina_preferences.glade:34 data/ui/remmina_preferences.glade:60
 msgid "Close"
 msgstr "Zavrieť"
->>>>>>> 1ac4e2d9
 
 #: src/remmina_message_panel.c:260
 msgid "Yes"
@@ -865,17 +665,9 @@
 msgid "CA CRL File"
 msgstr "Súbor CA CRL"
 
-<<<<<<< HEAD
-#: src/rcw.c:3974
-msgid "Warning: This plugin requires GtkSocket, but it’s not available."
-msgstr ""
-"Upozornenie: Tento zásuvný modul vyžaduje kontajner GtkSocket, ale nie je "
-"dostupný."
-=======
 #: src/remmina_message_panel.c:569
 msgid "Client Certificate File"
 msgstr "Súbor certifikátu klienta"
->>>>>>> 1ac4e2d9
 
 #: src/remmina_message_panel.c:591
 msgid "Client Certificate Key"
@@ -917,61 +709,6 @@
 msgid "Version"
 msgstr "Verzia"
 
-<<<<<<< HEAD
-#: src/remmina_main.c:647
-#, c-format
-msgid "Total %i item."
-msgid_plural "Total %i items."
-msgstr[0] "Celkom %i položiek."
-msgstr[1] "Celkom %i položka."
-msgstr[2] "Celkom %i položky."
-
-#: src/remmina_main.c:829
-#, c-format
-msgid "Are you sure you want to delete \"%s\"?"
-msgstr "Naozaj chcete odstrániť „%s“?"
-
-#: src/remmina_main.c:929
-#, c-format
-msgid ""
-"Unable to import:\n"
-"%s"
-msgstr ""
-"Nepodarilo sa importovať:\n"
-"%s"
-
-#: src/remmina_main.c:956 data/ui/remmina_main.glade:374
-msgid "Import"
-msgstr "Import"
-
-#: src/remmina_main.c:979 src/remmina_file_editor.c:1328
-msgid "_Save"
-msgstr "_Uložiť"
-
-#: src/remmina_main.c:986
-msgid "This protocol does not support exporting."
-msgstr "Tento protokol nepodporuje exportovanie."
-
-#: src/remmina_main.c:1227
-msgid "Remmina Kiosk"
-msgstr "Kiosk aplikácie Remmina"
-
-#: src/remmina_key_chooser.h:38
-msgid "Shift+"
-msgstr "Shift+"
-
-#: src/remmina_key_chooser.h:39
-msgid "Ctrl+"
-msgstr "Ctrl+"
-
-#: src/remmina_key_chooser.h:40
-msgid "Alt+"
-msgstr "Alt+"
-
-#: src/remmina_key_chooser.h:41
-msgid "Super+"
-msgstr "Super+"
-=======
 #: src/remmina_pref_dialog.c:132
 msgid "Recent lists cleared."
 msgstr "Zoznam nedávnych bol vymazaný."
@@ -980,27 +717,16 @@
 #: data/ui/remmina_preferences.glade:249 data/ui/remmina_preferences.glade:259
 msgid "Keystrokes"
 msgstr "Stlačenia klávesov"
->>>>>>> 1ac4e2d9
 
 #: src/remmina_pref_dialog.c:143
 msgid "Configure the keystrokes"
 msgstr "Nastavte stlačenia klávesov"
 
-<<<<<<< HEAD
-#: src/remmina_key_chooser.h:43
-msgid "Meta+"
-msgstr "Meta+"
-
-#: src/remmina_key_chooser.h:44
-msgid "<None>"
-msgstr "<Žiadny>"
-=======
 #. TRANSLATORS: Do not translate libsodium, is the name of a library
 #: src/remmina_pref_dialog.c:443
 msgid "libsodium >= 1.9.0 is required to use master password"
 msgstr ""
 "Pre použitie hlavného hesla je potrebná knižnica libsodium vo verzii >= 1.9.0"
->>>>>>> 1ac4e2d9
 
 #. TRANSLATORS: The placeholder %s is a directory path
 #: src/remmina_sftp_client.c:173
@@ -1425,20 +1151,6 @@
 "  • %g is substituted with Remmina profile group name\n"
 "  • %d is substituted with local datetime in iso8601 format\n"
 msgstr ""
-<<<<<<< HEAD
-"<tt><big>• príkaz v parametroch PATH %h\n"
-"• /cesta/k/programu -voľby %h %u\n"
-"• %h je nahradený názvom servera\n"
-"• %t je nahradený názvom servera SSH\n"
-"• %u je nahradený menom používateľa\n"
-"• %U je nahradený menom používateľa SSH\n"
-"• %p je nahradený názvom profilu aplikácie Remmina\n"
-"• %g je nahradený názvom skupiny profilu aplikácie Remmina\n"
-"• %d je nahradený miestnym dátumom a časom vo formáte iso8601\n"
-"Nespúšťajte aplikáciu na pozadí, keď chcete aby bol príkaz spustený pred "
-"pripojením.\n"
-"</big></tt>"
-=======
 "Názov súboru môže použiť nasledovné zástupné znaky:\n"
 "\n"
 "  • %h je nahradený názvom servera\n"
@@ -1448,7 +1160,6 @@
 "  • %p je nahradený názvom profilu aplikácie Remmina\n"
 "  • %g je nahradený názvom skupiny profilu aplikácie Remmina\n"
 "  • %d je nahradený miestnym dátumom a časom vo formáte iso8601\n"
->>>>>>> 1ac4e2d9
 
 #: src/remmina_ssh_plugin.c:1051
 msgid "Terminal color scheme"
@@ -1653,17 +1364,9 @@
 msgid "Subject:"
 msgstr "Predmet:"
 
-<<<<<<< HEAD
-#: src/remmina_file_editor.c:1325
-msgid "Use the current settings as the default for all new connection profiles"
-msgstr ""
-"Použije aktuálne nastavenia ako predvolené pre všetky profily nových "
-"pripojení"
-=======
 #: src/remmina_protocol_widget.c:1500 src/remmina_protocol_widget.c:1521
 msgid "Issuer:"
 msgstr "Vydavateľ:"
->>>>>>> 1ac4e2d9
 
 #: src/remmina_protocol_widget.c:1501
 msgid "Fingerprint:"
@@ -1685,22 +1388,12 @@
 msgid "New fingerprint:"
 msgstr "Nový odtlačok:"
 
-<<<<<<< HEAD
-#: src/remmina_file_editor.c:1520
-msgid "Post-command"
-msgstr "Príkaz po odpojení"
-=======
 #: src/remmina_protocol_widget.c:1524
 msgid "Accept changed certificate?"
 msgstr "Prijať zmenený certifikát?"
->>>>>>> 1ac4e2d9
 
 #: src/remmina_protocol_widget.c:1666
 #, c-format
-<<<<<<< HEAD
-msgid "Could not find the file \"%s\"."
-msgstr "Nepodarilo sa nájsť súbor „%s“."
-=======
 msgid "Listening on port %i for an incoming %s connection…"
 msgstr "Načúva sa na porte %i kvôli prichádzajúcemu pripojeniu %s…"
 
@@ -1708,7 +1401,6 @@
 msgid "Could not authenticate, attempting reconnection…"
 msgstr ""
 "Nepodarilo sa overiť totožnosť. Uskutočňuje sa pokus o znovu pripojenie…"
->>>>>>> 1ac4e2d9
 
 #: src/remmina_protocol_widget.c:1770
 #, c-format
@@ -1765,15 +1457,9 @@
 msgid "Disable clipboard sync"
 msgstr "Zakázať synchronizáciu schránky"
 
-<<<<<<< HEAD
-#: plugins/www/www_plugin.c:878
-msgid "User agent"
-msgstr "Používateľský agent"
-=======
 #: plugins/nx/nx_plugin.c:741 plugins/vnc/vnc_plugin.c:1874
 msgid "Disable encryption"
 msgstr "Zakázať šifrovanie"
->>>>>>> 1ac4e2d9
 
 #: plugins/nx/nx_plugin.c:742 plugins/xdmcp/xdmcp_plugin.c:371
 msgid "Use local cursor"
@@ -1784,17 +1470,11 @@
 msgid "Disable password storing"
 msgstr "Zakázať ukladanie hesiel"
 
-<<<<<<< HEAD
-#: plugins/www/www_plugin.c:881
-msgid "Turn on spatial navigation"
-msgstr "Zapnúť priestorovú navigáciu"
-=======
 #: plugins/nx/nx_plugin.c:751 plugins/vnc/vnc_plugin.c:1891
 #: plugins/xdmcp/xdmcp_plugin.c:381 plugins/spice/spice_plugin.c:472
 #: plugins/rdp/rdp_plugin.c:2050
 msgid "Send Ctrl+Alt+Delete"
 msgstr "Odoslať Ctrl+Alt+Delete"
->>>>>>> 1ac4e2d9
 
 #: plugins/nx/nx_plugin.c:761
 msgid "NX - NX Technology"
@@ -1825,15 +1505,6 @@
 msgid "Terminate"
 msgstr "Prerušenie"
 
-<<<<<<< HEAD
-#: plugins/www/www_plugin.c:888
-msgid "Turn on Web Inspector"
-msgstr "Zapnúť webového inšpektora"
-
-#: plugins/www/www_config.h:43
-msgid "Remmina web-browser plugin"
-msgstr "Zásuvný modul webového prehliadača aplikácie Remmina"
-=======
 #: plugins/nx/nx_session_manager.c:190
 msgid "Display"
 msgstr "Zobrazenie"
@@ -1841,7 +1512,6 @@
 #: plugins/nx/nx_session_manager.c:197
 msgid "Status"
 msgstr "Stav"
->>>>>>> 1ac4e2d9
 
 #: plugins/vnc/vnc_plugin.h:41
 msgid "Remmina VNC Plugin"
@@ -1919,30 +1589,10 @@
 msgid "View only"
 msgstr "Iba zobrazenie"
 
-<<<<<<< HEAD
-#: plugins/vnc/vnc_plugin.c:1873 plugins/spice/spice_plugin.c:455
-#: plugins/spice/spice_plugin.c:471 plugins/nx/nx_plugin.c:740
-msgid "Disable clipboard sync"
-msgstr "Zakázať synchronizáciu schránky"
-
-#: plugins/vnc/vnc_plugin.c:1874 plugins/nx/nx_plugin.c:741
-msgid "Disable encryption"
-msgstr "Zakázať šifrovanie"
-
-=======
->>>>>>> 1ac4e2d9
 #: plugins/vnc/vnc_plugin.c:1875 plugins/vnc/vnc_plugin.c:1888
 msgid "Disable server input"
 msgstr "Zakázať vstup zo servera"
 
-<<<<<<< HEAD
-#: plugins/vnc/vnc_plugin.c:1876 plugins/spice/spice_plugin.c:456
-#: plugins/nx/nx_plugin.c:743
-msgid "Disable password storing"
-msgstr "Zakázať ukladanie hesiel"
-
-=======
->>>>>>> 1ac4e2d9
 #: plugins/vnc/vnc_plugin.c:1890
 msgid "Open Chat…"
 msgstr "Otvoriť rozhovor…"
@@ -1951,15 +1601,6 @@
 msgid "Remmina web-browser plugin"
 msgstr "Zásuvný modul webového prehliadača aplikácie Remmina"
 
-<<<<<<< HEAD
-#: plugins/vnc/vnc_plugin.h:41
-msgid "Remmina VNC Plugin"
-msgstr "Zásuvný modul VNC aplikácie Remmina"
-
-#: plugins/vnc/vnc_plugin.h:46
-msgid "Remmina VNC listener Plugin"
-msgstr "Zásuvný modul načúvača VNC aplikácie Remmina"
-=======
 #: plugins/www/www_plugin.c:97
 msgid "File downloaded"
 msgstr "Súbor prevzatý"
@@ -2122,7 +1763,6 @@
 #, c-format
 msgid "The %s file has been transferred"
 msgstr "Súbor %s bol prenesený"
->>>>>>> 1ac4e2d9
 
 #: plugins/spice/spice_plugin_usb.c:51 plugins/spice/spice_plugin.c:473
 msgid "Select USB devices for redirection"
@@ -2214,19 +1854,6 @@
 msgid "<Choose a quality level to edit…>"
 msgstr "<Zvoľte úroveň kvality na úpravu…>"
 
-<<<<<<< HEAD
-#: plugins/xdmcp/xdmcp_plugin.c:97
-msgid "Run out of available local X display number."
-msgstr "Prekročenie dostupného počtu miestnych obrazoviek X."
-
-#: plugins/xdmcp/xdmcp_plugin.c:264 plugins/nx/nx_plugin.c:608
-#, c-format
-msgid ""
-"The protocol \"%s\" is unavailable because GtkSocket only works under X.Org."
-msgstr ""
-"Protokol „%s“ nie je dostupný, pretože kontajner GtkSocket funguje iba pod "
-"systémom X.Org."
-=======
 #: plugins/rdp/rdp_settings.c:418
 msgid "Keyboard layout"
 msgstr "Rozloženie klávesnice"
@@ -2234,7 +1861,6 @@
 #: plugins/rdp/rdp_settings.c:443
 msgid "Use client keyboard mapping"
 msgstr "Použiť mapovanie klávesnice klienta"
->>>>>>> 1ac4e2d9
 
 #: plugins/rdp/rdp_settings.c:453
 msgid "Quality settings"
@@ -2248,15 +1874,9 @@
 msgid "Window drag"
 msgstr "Ťahanie okna"
 
-<<<<<<< HEAD
-#: plugins/xdmcp/xdmcp_plugin.c:351
-msgid "High colour (16 bit)"
-msgstr "Veľa farieb (16 bit)"
-=======
 #: plugins/rdp/rdp_settings.c:487
 msgid "Menu animation"
 msgstr "Animácia ponuky"
->>>>>>> 1ac4e2d9
 
 #: plugins/rdp/rdp_settings.c:494
 msgid "Theme"
@@ -2278,15 +1898,9 @@
 msgid "Composition"
 msgstr "Kompozícia"
 
-<<<<<<< HEAD
-#: plugins/xdmcp/xdmcp_plugin.c:391
-msgid "XDMCP - X Remote Session"
-msgstr "XDMCP - Vzdialená relácia X"
-=======
 #: plugins/rdp/rdp_settings.c:532
 msgid "Remote scale factor"
 msgstr "Vzdialený faktor pre zmenu mierky"
->>>>>>> 1ac4e2d9
 
 #: plugins/rdp/rdp_settings.c:545
 msgid "Desktop scale factor %"
@@ -2563,13 +2177,8 @@
 "\"Samsung_CLX-3300_Series\":\"Samsung CLX-3300 Series PS\";\"Canon MF410\":"
 "\"Canon MF410 Series UFR II\""
 msgstr ""
-<<<<<<< HEAD
-"\"Samsung_CLX-3300_Series\":\"Samsung CLX-3300 Series PS\";\"Canon MF410\":\""
-"Canon MF410 Series UFR II\""
-=======
 "\"Samsung_CLX-3300_Series\":\"Samsung CLX-3300 Series PS\";\"Canon MF410\":"
 "\"Canon MF410 Series UFR II\""
->>>>>>> 1ac4e2d9
 
 #: plugins/rdp/rdp_plugin.c:2015
 msgid "Local serial name"
@@ -2654,7 +2263,6 @@
 #: plugins/rdp/rdp_plugin.c:2032
 msgid "Turn off fast-path"
 msgstr "Vypnúť funkciu fast-path"
-<<<<<<< HEAD
 
 #: plugins/rdp/rdp_plugin.c:2033
 msgid "Server detection using Remote Desktop Gateway"
@@ -2692,121 +2300,6 @@
 msgid "Export connection in Windows .rdp file format"
 msgstr "Exportuje pripojenie do formátu súboru .rdp systému Windows"
 
-#: plugins/rdp/rdp_settings.c:200
-msgid "<Auto detect>"
-msgstr "<Zistiť automaticky>"
-
-#: plugins/rdp/rdp_settings.c:233
-msgid "<Not set>"
-msgstr "<Nenastavená>"
-
-#: plugins/rdp/rdp_settings.c:267
-msgid "<Choose a quality level to edit…>"
-msgstr "<Zvoľte úroveň kvality na úpravu…>"
-
-#: plugins/rdp/rdp_settings.c:418
-msgid "Keyboard layout"
-msgstr "Rozloženie klávesnice"
-
-#: plugins/rdp/rdp_settings.c:443
-msgid "Use client keyboard mapping"
-msgstr "Použiť mapovanie klávesnice klienta"
-
-#: plugins/rdp/rdp_settings.c:453
-msgid "Quality settings"
-msgstr "Nastavenia kvality"
-
-#: plugins/rdp/rdp_settings.c:473
-msgid "Wallpaper"
-msgstr "Pozadie"
-
-#: plugins/rdp/rdp_settings.c:480
-msgid "Window drag"
-msgstr "Ťahanie okna"
-
-#: plugins/rdp/rdp_settings.c:487
-msgid "Menu animation"
-msgstr "Animácia ponuky"
-
-#: plugins/rdp/rdp_settings.c:494
-msgid "Theme"
-msgstr "Motív"
-
-#: plugins/rdp/rdp_settings.c:501
-msgid "Cursor shadow"
-msgstr "Tieň kurzora"
-
-#: plugins/rdp/rdp_settings.c:508
-msgid "Cursor blinking"
-msgstr "Blikanie kurzoru"
-
-#: plugins/rdp/rdp_settings.c:515
-msgid "Font smoothing"
-msgstr "Vyhladzovanie písma"
-
-#: plugins/rdp/rdp_settings.c:522
-msgid "Composition"
-msgstr "Kompozícia"
-
-#: plugins/rdp/rdp_settings.c:532
-msgid "Remote scale factor"
-msgstr "Vzdialený faktor pre zmenu mierky"
-
-#: plugins/rdp/rdp_settings.c:545
-msgid "Desktop scale factor %"
-msgstr "Faktor mierky pracovnej plochy %s"
-
-#: plugins/rdp/rdp_settings.c:556
-msgid "Device scale factor %"
-msgstr "Faktor zmeny mierky zariadenia %s"
-
-#: plugins/rdp/rdp_settings.c:578
-msgid "Desktop orientation"
-msgstr "Otočenie pracovnej plochy"
-
-#: plugins/rdp/rdp_event.c:299
-#, c-format
-msgid "Reconnection attempt %d of %d…"
-msgstr "%d. pokus z %d o znovu pripojenie…"
-=======
->>>>>>> 1ac4e2d9
-
-#: plugins/rdp/rdp_plugin.c:2033
-msgid "Server detection using Remote Desktop Gateway"
-msgstr "Zistenie servera pomocou brány vzdialenej pracovnej plochy"
-
-#: plugins/rdp/rdp_plugin.c:2035
-msgid "Use system proxy settings"
-msgstr "Použiť systémové nastavenia proxy"
-
-#: plugins/rdp/rdp_plugin.c:2037
-msgid "Turn off automatic reconnection"
-msgstr "Vypnúť automatické znovu pripojenie"
-
-#: plugins/rdp/rdp_plugin.c:2038
-msgid "Relax order checks"
-msgstr "Voľnejšie kontroly poradia"
-
-#: plugins/rdp/rdp_plugin.c:2039
-msgid "Glyph cache"
-msgstr "Vyrovnávacia pamäť glyfov"
-
-#: plugins/rdp/rdp_plugin.c:2063
-msgid "RDP - Remote Desktop Protocol"
-msgstr "RDP - Protokol vzdialenej pracovnej plochy"
-
-#: plugins/rdp/rdp_plugin.c:2086
-msgid "RDP - RDP File Handler"
-msgstr "RDP - Nástroj na spracovanie súborov RDP"
-
-#: plugins/rdp/rdp_plugin.c:2101
-msgid "RDP - Preferences"
-msgstr "RDP - Predvoľby"
-
-#: plugins/rdp/rdp_plugin.c:2154
-msgid "Export connection in Windows .rdp file format"
-msgstr "Exportuje pripojenie do formátu súboru .rdp systému Windows"
-
 #: data/ui/remmina_mpc.glade:14
 msgid "<span weight='bold' size='larger'>Multi Password Changer</span>"
 msgstr ""
@@ -2816,10 +2309,157 @@
 msgid "Change"
 msgstr "Zmeniť"
 
-<<<<<<< HEAD
-#: plugins/telepathy/telepathy_plugin.c:57
-msgid "Telepathy - Desktop Sharing"
-msgstr "Telepathy - Sprístupnenie pracovnej plochy"
+#: data/ui/remmina_mpc.glade:201
+msgid "Selection criteria"
+msgstr "Kritériá výberu"
+
+#: data/ui/remmina_mpc.glade:261
+msgid "Confirm password"
+msgstr "Potvrdenie hesla"
+
+#: data/ui/remmina_mpc.glade:294
+msgid "Set new password"
+msgstr "Nastavenie nového hesla"
+
+#. A column table with multiple check-boxes
+#: data/ui/remmina_mpc.glade:331
+msgctxt "Multi password changer"
+msgid "Select"
+msgstr "Vybrať"
+
+#: data/ui/remmina_mpc.glade:343
+msgctxt "Multi password changer table"
+msgid "Name"
+msgstr "Názov"
+
+#: data/ui/remmina_mpc.glade:354
+msgctxt "Multi password changer table"
+msgid "Group"
+msgstr "Skupina"
+
+#: data/ui/remmina_mpc.glade:365
+msgctxt "Multi password changer table"
+msgid "Domain\\Username"
+msgstr "Doména\\Meno používateľa"
+
+#: data/ui/remmina_main.glade:74
+msgid "New connection profile"
+msgstr "Profil nového pripojenia"
+
+#: data/ui/remmina_main.glade:86
+msgid "Show search bar"
+msgstr "Zobrazí panel vyhľadávania"
+
+#: data/ui/remmina_main.glade:125
+msgid "Actions"
+msgstr "Akcie"
+
+#: data/ui/remmina_main.glade:139
+msgid "Toggle view"
+msgstr "Prepne zobrazenie"
+
+#: data/ui/remmina_main.glade:187
+msgid "Search string or server name/IP address for “Quick Connect”"
+msgstr "Vyhľadá reťazec alebo názov servera/adresu IP pre „Rýchle pripojenie“"
+
+#: data/ui/remmina_main.glade:191 data/ui/remmina_main.glade:193
+msgid "Server name or IP address"
+msgstr "Názov servera alebo adresa IP"
+
+#: data/ui/remmina_main.glade:192 data/ui/remmina_main.glade:194
+#: data/ui/remmina_preferences.glade:214
+msgid "Clear"
+msgstr "Vymazať"
+
+#: data/ui/remmina_main.glade:277
+msgid "Edit"
+msgstr "Upraviť"
+
+#: data/ui/remmina_main.glade:307
+msgid "Collapse all"
+msgstr "Zbaliť všetko"
+
+#: data/ui/remmina_main.glade:317
+msgid "Expand all"
+msgstr "Rozbaliť všetko"
+
+#: data/ui/remmina_main.glade:354
+msgid "Multi password changer"
+msgstr "Nástroj na zmenu viacerých hesiel"
+
+#: data/ui/remmina_main.glade:364
+msgid "Debugging"
+msgstr "Ladenie"
+
+#: data/ui/remmina_main.glade:384
+msgid "Export"
+msgstr "Export"
+
+#: data/ui/remmina_main.glade:394
+msgid "News"
+msgstr "Novinky"
+
+#: data/ui/remmina_main.glade:404
+msgid "Set as default remote desktop client"
+msgstr "Nastaviť ako predvoleného klienta pre vzdialené pracovné plochy"
+
+#: data/ui/remmina_main.glade:431
+msgid "Homepage"
+msgstr "Domovská stránka"
+
+#: data/ui/remmina_main.glade:441
+msgid "Donations"
+msgstr "Príspevky"
+
+#: data/ui/remmina_main.glade:451
+msgid "Wiki"
+msgstr "Wiki"
+
+#. Remmina community website
+#: data/ui/remmina_main.glade:461
+msgid "Online Community"
+msgstr "Online komunita"
+
+#: data/ui/remmina_main.glade:485 data/ui/remmina_about.glade:30
+msgid "About"
+msgstr "O aplikácii"
+
+#: data/ui/remmina_main.glade:579
+msgid "Plugin"
+msgstr "Zásuvný modul"
+
+#: data/ui/remmina_main.glade:593
+msgid "Last used"
+msgstr "Naposledy použité"
+
+#: data/ui/remmina_key_chooser.glade:14 data/ui/remmina_key_chooser.glade:15
+msgid "_Remove"
+msgstr "O_dstrániť"
+
+#: data/ui/remmina_key_chooser.glade:23
+msgid "Choose a new key"
+msgstr "Výber nového kľúča"
+
+#: data/ui/remmina_key_chooser.glade:38 data/ui/remmina_key_chooser.glade:53
+#: data/ui/remmina_spinner.glade:29
+msgid "button"
+msgstr "tlačidlo"
+
+#: data/ui/remmina_key_chooser.glade:82
+msgid "Please press the new key…"
+msgstr "Prosím, stlačte nový kláves…"
+
+#: data/ui/remmina_unlock.glade:60
+msgid "Unlock"
+msgstr "Odomknúť"
+
+#: data/ui/remmina_unlock.glade:94
+msgid "Unlock Remmina"
+msgstr "Odomknutie aplikácie Remmina"
+
+#: data/ui/remmina_unlock.glade:128
+msgid "Master password secret key"
+msgstr "Tajný kľúč hlavného hesla"
 
 #: data/ui/remmina_snap_info_dialog.glade:46
 msgid ""
@@ -2834,173 +2474,6 @@
 "hesiel vo vašom zväzku kľúčov a sprístupnenie tlačiarní pre RDP, prosím, "
 "otvorte vášho správcu softvéru a udeľte patričné oprávnenia aplikácii "
 "Remmina. Alebo môžete zadať nasledovné príkazy do okna terminálu:"
-=======
-#: data/ui/remmina_mpc.glade:201
-msgid "Selection criteria"
-msgstr "Kritériá výberu"
-
-#: data/ui/remmina_mpc.glade:261
-msgid "Confirm password"
-msgstr "Potvrdenie hesla"
->>>>>>> 1ac4e2d9
-
-#: data/ui/remmina_mpc.glade:294
-msgid "Set new password"
-msgstr "Nastavenie nového hesla"
-
-#. A column table with multiple check-boxes
-#: data/ui/remmina_mpc.glade:331
-msgctxt "Multi password changer"
-msgid "Select"
-msgstr "Vybrať"
-
-#: data/ui/remmina_mpc.glade:343
-msgctxt "Multi password changer table"
-msgid "Name"
-msgstr "Názov"
-
-#: data/ui/remmina_mpc.glade:354
-msgctxt "Multi password changer table"
-msgid "Group"
-msgstr "Skupina"
-
-#: data/ui/remmina_mpc.glade:365
-msgctxt "Multi password changer table"
-msgid "Domain\\Username"
-msgstr "Doména\\Meno používateľa"
-
-#: data/ui/remmina_main.glade:74
-msgid "New connection profile"
-msgstr "Profil nového pripojenia"
-
-#: data/ui/remmina_main.glade:86
-msgid "Show search bar"
-msgstr "Zobrazí panel vyhľadávania"
-
-#: data/ui/remmina_main.glade:125
-msgid "Actions"
-msgstr "Akcie"
-
-#: data/ui/remmina_main.glade:139
-msgid "Toggle view"
-msgstr "Prepne zobrazenie"
-
-#: data/ui/remmina_main.glade:187
-msgid "Search string or server name/IP address for “Quick Connect”"
-msgstr "Vyhľadá reťazec alebo názov servera/adresu IP pre „Rýchle pripojenie“"
-
-#: data/ui/remmina_main.glade:191 data/ui/remmina_main.glade:193
-msgid "Server name or IP address"
-msgstr "Názov servera alebo adresa IP"
-
-#: data/ui/remmina_main.glade:192 data/ui/remmina_main.glade:194
-#: data/ui/remmina_preferences.glade:214
-msgid "Clear"
-msgstr "Vymazať"
-
-#: data/ui/remmina_main.glade:277
-msgid "Edit"
-msgstr "Upraviť"
-
-#: data/ui/remmina_main.glade:307
-msgid "Collapse all"
-msgstr "Zbaliť všetko"
-
-#: data/ui/remmina_main.glade:317
-msgid "Expand all"
-msgstr "Rozbaliť všetko"
-
-#: data/ui/remmina_main.glade:354
-msgid "Multi password changer"
-msgstr "Nástroj na zmenu viacerých hesiel"
-
-#: data/ui/remmina_main.glade:364
-msgid "Debugging"
-msgstr "Ladenie"
-
-#: data/ui/remmina_main.glade:384
-msgid "Export"
-msgstr "Export"
-
-#: data/ui/remmina_main.glade:394
-msgid "News"
-msgstr "Novinky"
-
-#: data/ui/remmina_main.glade:404
-msgid "Set as default remote desktop client"
-msgstr "Nastaviť ako predvoleného klienta pre vzdialené pracovné plochy"
-
-#: data/ui/remmina_main.glade:431
-msgid "Homepage"
-msgstr "Domovská stránka"
-
-#: data/ui/remmina_main.glade:441
-msgid "Donations"
-msgstr "Príspevky"
-
-#: data/ui/remmina_main.glade:451
-msgid "Wiki"
-msgstr "Wiki"
-
-#. Remmina community website
-#: data/ui/remmina_main.glade:461
-msgid "Online Community"
-msgstr "Online komunita"
-
-#: data/ui/remmina_main.glade:485 data/ui/remmina_about.glade:30
-msgid "About"
-msgstr "O aplikácii"
-
-#: data/ui/remmina_main.glade:579
-msgid "Plugin"
-msgstr "Zásuvný modul"
-
-#: data/ui/remmina_main.glade:593
-msgid "Last used"
-msgstr "Naposledy použité"
-
-#: data/ui/remmina_key_chooser.glade:14 data/ui/remmina_key_chooser.glade:15
-msgid "_Remove"
-msgstr "O_dstrániť"
-
-#: data/ui/remmina_key_chooser.glade:23
-msgid "Choose a new key"
-msgstr "Výber nového kľúča"
-
-#: data/ui/remmina_key_chooser.glade:38 data/ui/remmina_key_chooser.glade:53
-#: data/ui/remmina_spinner.glade:29
-msgid "button"
-msgstr "tlačidlo"
-
-#: data/ui/remmina_key_chooser.glade:82
-msgid "Please press the new key…"
-msgstr "Prosím, stlačte nový kláves…"
-
-#: data/ui/remmina_unlock.glade:60
-msgid "Unlock"
-msgstr "Odomknúť"
-
-#: data/ui/remmina_unlock.glade:94
-msgid "Unlock Remmina"
-msgstr "Odomknutie aplikácie Remmina"
-
-#: data/ui/remmina_unlock.glade:128
-msgid "Master password secret key"
-msgstr "Tajný kľúč hlavného hesla"
-
-#: data/ui/remmina_snap_info_dialog.glade:46
-msgid ""
-"It seems that Remmina is running on your system as a SNAP package. To enable "
-"access to some important features, like password saving in your keyring and "
-"RDP printer sharing, please open your software center and give the "
-"appropriate permissions to Remmina. As an alternative you can enter the "
-"following commands in a terminal window:"
-msgstr ""
-"Zdá sa, že aplikácia Remmina je vo vašom systéme spustená ako balík SNAP. "
-"Pre povolenie prístupu k niektorým dôležitým funkciám, ako je ukladanie "
-"hesiel vo vašom zväzku kľúčov a sprístupnenie tlačiarní pre RDP, prosím, "
-"otvorte vášho správcu softvéru a udeľte patričné oprávnenia aplikácii "
-"Remmina. Alebo môžete zadať nasledovné príkazy do okna terminálu:"
 
 #: data/ui/remmina_snap_info_dialog.glade:82
 msgid "Do not show this message again"
@@ -3033,13 +2506,8 @@
 "\">anonymous</a></b> statistics to remmina.org"
 msgstr ""
 "Odosielať <b><a href=\"https://remmina.gitlab.io/remminadoc.gitlab.io/"
-<<<<<<< HEAD
-"remmina__stats_8c.html#details\" title=\"Remmina usage statistics\""
-">anonymné</a></b> štatistiky na adresu remmina.org"
-=======
 "remmina__stats_8c.html#details\" title=\"Remmina usage statistics"
 "\">anonymné</a></b> štatistiky na adresu remmina.org"
->>>>>>> 1ac4e2d9
 
 #: data/ui/remmina_news.glade:133
 msgid "Make Remmina the default Remote Desktop Client"
@@ -3510,13 +2978,8 @@
 "https://github.com/mbadolato/iTerm2-Color-Schemes has more details."
 msgstr ""
 "Zvoľte súbor s farebnou schémou. Obvykle je dostupný v /usr/share/remmina/"
-<<<<<<< HEAD
-"theme. Viac podrobností nájdete na adrese https://github.com/mbadolato/iTerm2"
-"-Color-Schemes."
-=======
 "theme. Viac podrobností nájdete na adrese https://github.com/mbadolato/"
 "iTerm2-Color-Schemes."
->>>>>>> 1ac4e2d9
 
 #: data/ui/remmina_preferences.glade:1920
 msgid "Pick a terminal colouring file"
