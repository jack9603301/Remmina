--- conflicted
+++ resolved
@@ -883,10 +883,6 @@
 	{
 		if (!rfi->user_cancelled)
 		{
-<<<<<<< HEAD
-			//UINT32 e = freerdp_get_last_error(rfi->instance->context);
-=======
->>>>>>> 4cb90a59
 			remmina_plugin_service->protocol_plugin_set_error(gp, _("Unable to connect to RDP server %s"), rfi->settings->ServerHostname);
 		}
 		return FALSE;
