/*
 * Remmina - The GTK+ Remote Desktop Client
 * Copyright (C) 2010 Jay Sorg
 * Copyright (C) 2010-2011 Vic Lee
 * Copyright (C) 2011 Marc-Andre Moreau <marcandre.moreau@gmail.com>
 * Copyright (C) 2014-2015 Antenore Gatta, Fabio Castelli, Giovanni Panozzo
 *
 * This program is free software; you can redistribute it and/or modify
 * it under the terms of the GNU General Public License as published by
 * the Free Software Foundation; either version 2 of the License, or
 * (at your option) any later version.
 *
 * This program is distributed in the hope that it will be useful,
 * but WITHOUT ANY WARRANTY; without even the implied warranty of
 * MERCHANTABILITY or FITNESS FOR A PARTICULAR PURPOSE.  See the
 * GNU General Public License for more details.
 *
 * You should have received a copy of the GNU General Public License
 * along with this program; if not, write to the Free Software
 * Foundation, Inc., 51 Franklin Street, Fifth Floor,
 * Boston, MA  02110-1301, USA.
 *
 *  In addition, as a special exception, the copyright holders give
 *  permission to link the code of portions of this program with the
 *  OpenSSL library under certain conditions as described in each
 *  individual source file, and distribute linked combinations
 *  including the two.
 *  You must obey the GNU General Public License in all respects
 *  for all of the code used other than OpenSSL. *  If you modify
 *  file(s) with this exception, you may extend this exception to your
 *  version of the file(s), but you are not obligated to do so. *  If you
 *  do not wish to do so, delete this exception statement from your
 *  version. *  If you delete this exception statement from all source
 *  files in the program, then also delete it here.
 *
 */

#include "rdp_plugin.h"
#include "rdp_event.h"
#include "rdp_gdi.h"
#include "rdp_cliprdr.h"
#include <gdk/gdkkeysyms.h>
#include <cairo/cairo-xlib.h>
#include <freerdp/locale/keyboard.h>
#include <X11/XKBlib.h>

static void remmina_rdp_event_on_focus_in(GtkWidget* widget, GdkEventKey* event, RemminaProtocolWidget* gp)
{
	TRACE_CALL("remmina_rdp_event_on_focus_in");
	rfContext* rfi = GET_PLUGIN_DATA(gp);
	rdpInput* input;
	GdkModifierType state;
	GdkDeviceManager *manager;
	GdkDevice *keyboard = NULL;

	if ( !rfi )
		return;

	input = rfi->instance->input;
	UINT32 toggle_keys_state = 0;

	manager = gdk_display_get_device_manager(gdk_display_get_default());
	keyboard = gdk_device_manager_get_client_pointer(manager);
	gdk_window_get_device_position(gdk_get_default_root_window(), keyboard, NULL, NULL, &state);

	if (state & GDK_LOCK_MASK)
	{
		toggle_keys_state |= KBD_SYNC_CAPS_LOCK;
	}
	if (state & GDK_MOD2_MASK)
	{
		toggle_keys_state |= KBD_SYNC_NUM_LOCK;
	}
	if (state & GDK_MOD5_MASK)
	{
		toggle_keys_state |= KBD_SYNC_SCROLL_LOCK;
	}

	input->SynchronizeEvent(input, toggle_keys_state);
	input->KeyboardEvent(input, KBD_FLAGS_RELEASE, 0x0F);
}

static void remmina_rdp_event_event_push(RemminaProtocolWidget* gp, const RemminaPluginRdpEvent* e)
{
	TRACE_CALL("remmina_rdp_event_event_push");
	rfContext* rfi = GET_PLUGIN_DATA(gp);
	RemminaPluginRdpEvent* event;

	if ( !rfi )
		return;

	if (rfi->event_queue)
	{
		event = g_memdup(e, sizeof(RemminaPluginRdpEvent));
		g_async_queue_push(rfi->event_queue, event);

		if (write(rfi->event_pipe[1], "\0", 1))
		{
		}
	}
}

static void remmina_rdp_event_release_key(RemminaProtocolWidget* gp, DWORD scancode)
{
	TRACE_CALL("remmina_rdp_event_release_key");
	gint i, k;
	rfContext* rfi = GET_PLUGIN_DATA(gp);
	RemminaPluginRdpEvent rdp_event = { 0 };
	DWORD pressed_scancode;

	rdp_event.type = REMMINA_RDP_EVENT_TYPE_SCANCODE;

	if (scancode == 0)
	{
		/* Send all release key events for previously pressed keys */
		rdp_event.key_event.up = True;

		for (i = 0; i < rfi->pressed_keys->len; i++)
		{
			pressed_scancode = g_array_index(rfi->pressed_keys, DWORD, i);
			rdp_event.key_event.key_code = pressed_scancode & 0xFF;
			rdp_event.key_event.extended = pressed_scancode & 0x100;
			rdp_event.key_event.up = 1;
			remmina_rdp_event_event_push(gp, &rdp_event);
		}

		g_array_set_size(rfi->pressed_keys, 0);
	}
	else
	{
		/* Unregister the keycode only */
		for (i = 0; i < rfi->pressed_keys->len; i++)
		{
			k = g_array_index(rfi->pressed_keys, DWORD, i);

			if (k == scancode)
			{
				g_array_remove_index_fast(rfi->pressed_keys, i);
				break;
			}
		}
	}
}

static void remmina_rdp_event_scale_area(RemminaProtocolWidget* gp, gint* x, gint* y, gint* w, gint* h)
{
	TRACE_CALL("remmina_rdp_event_scale_area");
	gint width, height;
	gint sx, sy, sw, sh;
	rfContext* rfi = GET_PLUGIN_DATA(gp);

	if (!rfi->surface)
		return;

	width = remmina_plugin_service->protocol_plugin_get_width(gp);
	height = remmina_plugin_service->protocol_plugin_get_height(gp);

	if ((width == 0) || (height == 0))
		return;

	if ((rfi->scale_width == width) && (rfi->scale_height == height))
	{
		/* Same size, just copy the pixels */
		*x = MIN(MAX(0, *x), width - 1);
		*y = MIN(MAX(0, *y), height - 1);
		*w = MIN(width - *x, *w);
		*h = MIN(height - *y, *h);
		return;
	}

	/* We have to extend the scaled region one scaled pixel, to avoid gaps */

	sx = MIN(MAX(0, (*x) * rfi->scale_width / width
		- rfi->scale_width / width - 2), rfi->scale_width - 1);

	sy = MIN(MAX(0, (*y) * rfi->scale_height / height
		- rfi->scale_height / height - 2), rfi->scale_height - 1);

	sw = MIN(rfi->scale_width - sx, (*w) * rfi->scale_width / width
		+ rfi->scale_width / width + 4);

	sh = MIN(rfi->scale_height - sy, (*h) * rfi->scale_height / height
		+ rfi->scale_height / height + 4);

	*x = sx;
	*y = sy;
	*w = sw;
	*h = sh;
}

void remmina_rdp_event_update_region(RemminaProtocolWidget* gp, RemminaPluginRdpUiObject* ui)
{
	TRACE_CALL("remmina_rdp_event_update_region");
	rfContext* rfi = GET_PLUGIN_DATA(gp);
	gint x, y, w, h;

	x = ui->region.x;
	y = ui->region.y;
	w = ui->region.width;
	h = ui->region.height;

	if (remmina_plugin_service->protocol_plugin_get_scale(gp))
		remmina_rdp_event_scale_area(gp, &x, &y, &w, &h);

	gtk_widget_queue_draw_area(rfi->drawing_area, x, y, w, h);
}

void remmina_rdp_event_update_rect(RemminaProtocolWidget* gp, gint x, gint y, gint w, gint h)
{
	TRACE_CALL("remmina_rdp_event_update_rect");
	rfContext* rfi = GET_PLUGIN_DATA(gp);

	if (remmina_plugin_service->protocol_plugin_get_scale(gp))
		remmina_rdp_event_scale_area(gp, &x, &y, &w, &h);

	gtk_widget_queue_draw_area(rfi->drawing_area, x, y, w, h);
}

static gboolean remmina_rdp_event_update_scale_factor(RemminaProtocolWidget* gp)
{
	TRACE_CALL("remmina_rdp_event_update_scale_factor");
	GtkAllocation a;
	gboolean scale;
	gint rdwidth, rdheight;
	gint gpwidth, gpheight;
	RemminaFile* remminafile;
	rfContext* rfi = GET_PLUGIN_DATA(gp);

	remminafile = remmina_plugin_service->protocol_plugin_get_file(gp);

	gtk_widget_get_allocation(GTK_WIDGET(gp), &a);
	gpwidth = a.width;
	gpheight = a.height;
	scale = remmina_plugin_service->protocol_plugin_get_scale(gp);

	if (scale)
	{
		if ((gpwidth > 1) && (gpheight > 1))
		{
			rdwidth = remmina_plugin_service->protocol_plugin_get_width(gp);
			rdheight = remmina_plugin_service->protocol_plugin_get_height(gp);

			rfi->scale_width = gpwidth;
			rfi->scale_height = gpheight;

			rfi->scale_x = (gdouble) rfi->scale_width / (gdouble) rdwidth;
			rfi->scale_y = (gdouble) rfi->scale_height / (gdouble) rdheight;
		}
	}
	else
	{
		rfi->scale_width = 0;
		rfi->scale_height = 0;
		rfi->scale_x = 0;
		rfi->scale_y = 0;
	}

	/* Now we have scaling vars calculated, resize drawing_area accordingly */

	if ((gpwidth > 1) && (gpheight > 1))
			gtk_widget_queue_draw_area(GTK_WIDGET(gp), 0, 0, gpwidth, gpheight);

	rfi->scale_handler = 0;

	return FALSE;
}

static gboolean remmina_rdp_event_on_draw(GtkWidget* widget, cairo_t* context, RemminaProtocolWidget* gp)
{
	TRACE_CALL("remmina_rdp_event_on_draw");
	gboolean scale;
	rfContext* rfi = GET_PLUGIN_DATA(gp);

	if (!rfi) return FALSE;

	if (!rfi->surface)
		return FALSE;

	scale = remmina_plugin_service->protocol_plugin_get_scale(gp);

	if (scale)
		cairo_scale(context, rfi->scale_x, rfi->scale_y);

	cairo_set_source_surface(context, rfi->surface, 0, 0);

	cairo_set_operator (context, CAIRO_OPERATOR_SOURCE);	// Ignore alpha channel from FreeRDP
	cairo_paint(context);

	return TRUE;
}

static gboolean remmina_rdp_event_on_configure(GtkWidget* widget, GdkEventConfigure* event, RemminaProtocolWidget* gp)
{
	TRACE_CALL("remmina_rdp_event_on_configure");
	rfContext* rfi = GET_PLUGIN_DATA(gp);

	if (!rfi) return FALSE;

	/* We do a delayed reallocating to improve performance */

	if (rfi->scale_handler)
		g_source_remove(rfi->scale_handler);

	rfi->scale_handler = g_timeout_add(300, (GSourceFunc) remmina_rdp_event_update_scale_factor, gp);

	return FALSE;
}

static void remmina_rdp_event_translate_pos(RemminaProtocolWidget* gp, int ix, int iy, UINT16* ox, UINT16* oy)
{
	TRACE_CALL("remmina_rdp_event_translate_pos");
	rfContext* rfi = GET_PLUGIN_DATA(gp);

	/*
	 * Translate a position from local window coordinates (ix,iy) to
	 * RDP coordinates and put result on (*ox,*uy)
	 * */

	if (!rfi) return;

	if ((rfi->scale) && (rfi->scale_width >= 1) && (rfi->scale_height >= 1))
	{
		*ox = (UINT16) (ix * remmina_plugin_service->protocol_plugin_get_width(gp) / rfi->scale_width);
		*oy = (UINT16) (iy * remmina_plugin_service->protocol_plugin_get_height(gp) / rfi->scale_height);
	}
	else
	{
		*ox = (UINT16) ix;
		*oy = (UINT16) iy;
	}
}

static void remmina_rdp_event_reverse_translate_pos_reverse(RemminaProtocolWidget* gp, int ix, int iy, int* ox, int* oy)
{
	TRACE_CALL("remmina_rdp_event_reverse_translate_pos_reverse");
	rfContext* rfi = GET_PLUGIN_DATA(gp);

	/*
	 * Translate a position from RDP coordinates (ix,iy) to
	 * local window coordinates and put result on (*ox,*uy)
	 * */

	if (!rfi) return;

	if ((rfi->scale) && (rfi->scale_width >= 1) && (rfi->scale_height >= 1))
	{
		*ox = (ix * rfi->scale_width) / remmina_plugin_service->protocol_plugin_get_width(gp);
		*oy = (iy * rfi->scale_height) / remmina_plugin_service->protocol_plugin_get_height(gp);
	}
	else
	{
		*ox = ix;
		*oy = iy;
	}
}

static gboolean remmina_rdp_event_on_motion(GtkWidget* widget, GdkEventMotion* event, RemminaProtocolWidget* gp)
{
	TRACE_CALL("remmina_rdp_event_on_motion");
	RemminaPluginRdpEvent rdp_event = { 0 };

	rdp_event.type = REMMINA_RDP_EVENT_TYPE_MOUSE;
	rdp_event.mouse_event.flags = PTR_FLAGS_MOVE;

	remmina_rdp_event_translate_pos(gp, event->x, event->y, &rdp_event.mouse_event.x, &rdp_event.mouse_event.y);
	remmina_rdp_event_event_push(gp, &rdp_event);

	return TRUE;
}

static gboolean remmina_rdp_event_on_button(GtkWidget* widget, GdkEventButton* event, RemminaProtocolWidget* gp)
{
	TRACE_CALL("remmina_rdp_event_on_button");
	gint flag;
	RemminaPluginRdpEvent rdp_event = { 0 };

	/* We only accept 3 buttons */
	if ((event->button < 1) || (event->button > 3))
		return FALSE;

	/* We bypass 2button-press and 3button-press events */
	if ((event->type != GDK_BUTTON_PRESS) && (event->type != GDK_BUTTON_RELEASE))
		return TRUE;

	rdp_event.type = REMMINA_RDP_EVENT_TYPE_MOUSE;
	remmina_rdp_event_translate_pos(gp, event->x, event->y, &rdp_event.mouse_event.x, &rdp_event.mouse_event.y);

	flag = 0;

	if (event->type == GDK_BUTTON_PRESS)
		flag = PTR_FLAGS_DOWN;

	switch (event->button)
	{
		case 1:
			flag |= PTR_FLAGS_BUTTON1;
			break;
		case 2:
			flag |= PTR_FLAGS_BUTTON3;
			break;
		case 3:
			flag |= PTR_FLAGS_BUTTON2;
			break;
	}

	if (flag != 0)
	{
		rdp_event.mouse_event.flags = flag;
		remmina_rdp_event_event_push(gp, &rdp_event);
	}

	return TRUE;
}

static gboolean remmina_rdp_event_on_scroll(GtkWidget* widget, GdkEventScroll* event, RemminaProtocolWidget* gp)
{
	TRACE_CALL("remmina_rdp_event_on_scroll");
	gint flag;
	RemminaPluginRdpEvent rdp_event = { 0 };

	flag = 0;
	rdp_event.type = REMMINA_RDP_EVENT_TYPE_MOUSE;

	switch (event->direction)
	{
		case GDK_SCROLL_UP:
			flag = PTR_FLAGS_WHEEL | 0x0078;
			break;

		case GDK_SCROLL_DOWN:
			flag = PTR_FLAGS_WHEEL | PTR_FLAGS_WHEEL_NEGATIVE | 0x0088;
			break;

#ifdef GDK_SCROLL_SMOOTH
		case GDK_SCROLL_SMOOTH:
			if (event->delta_y < 0)
				flag = PTR_FLAGS_WHEEL | 0x0078;
			if (event->delta_y > 0)
				flag = PTR_FLAGS_WHEEL | PTR_FLAGS_WHEEL_NEGATIVE | 0x0088;
			if (!flag)
				return FALSE;
			break;
#endif

		default:
			return FALSE;
	}

	rdp_event.mouse_event.flags = flag;
	remmina_rdp_event_translate_pos(gp, event->x, event->y, &rdp_event.mouse_event.x, &rdp_event.mouse_event.y);
	remmina_rdp_event_event_push(gp, &rdp_event);

	return TRUE;
}

static gboolean remmina_rdp_event_on_key(GtkWidget* widget, GdkEventKey* event, RemminaProtocolWidget* gp)
{
	TRACE_CALL("remmina_rdp_event_on_key");
	GdkDisplay* display;
	guint16 cooked_keycode;
	rfContext* rfi = GET_PLUGIN_DATA(gp);
	RemminaPluginRdpEvent rdp_event;
	DWORD scancode;

	if ( !rfi ) return TRUE;

#ifdef ENABLE_GTK_INSPECTOR_KEY
	/* GTK inspector key is propagated up. Disabled by default.
	 * enable it by defining ENABLE_GTK_INSPECTOR_KEY */
	if ( ( event->state & GDK_CONTROL_MASK ) != 0 && ( event->keyval == GDK_KEY_I || event->keyval == GDK_KEY_D ) ) {
		   return FALSE;
	}
#endif

	rdp_event.type = REMMINA_RDP_EVENT_TYPE_SCANCODE;
	rdp_event.key_event.up = (event->type == GDK_KEY_PRESS ? False : True);
	rdp_event.key_event.extended = False;

	switch (event->keyval)
	{
		case GDK_KEY_Pause:
			rdp_event.key_event.key_code = 0x1D;
			rdp_event.key_event.up = False;
			remmina_rdp_event_event_push(gp, &rdp_event);
			rdp_event.key_event.key_code = 0x45;
			rdp_event.key_event.up = False;
			remmina_rdp_event_event_push(gp, &rdp_event);
			rdp_event.key_event.key_code = 0x1D;
			rdp_event.key_event.up = True;
			remmina_rdp_event_event_push(gp, &rdp_event);
			rdp_event.key_event.key_code = 0x45;
			rdp_event.key_event.up = True;
			remmina_rdp_event_event_push(gp, &rdp_event);
			break;

		default:
			if (!rfi->use_client_keymap)
			{
				scancode = freerdp_keyboard_get_rdp_scancode_from_x11_keycode(event->hardware_keycode);
				rdp_event.key_event.key_code = scancode & 0xFF;
				rdp_event.key_event.extended = scancode & 0x100;
			}
			else
			{
				//TODO: Port to GDK functions
				display = gdk_display_get_default();
				//cooked_keycode = XKeysymToKeycode(GDK_DISPLAY_XDISPLAY(display), XKeycodeToKeysym(GDK_DISPLAY_XDISPLAY(display), event->hardware_keycode, 0));
				cooked_keycode = XKeysymToKeycode(GDK_DISPLAY_XDISPLAY(display), XkbKeycodeToKeysym(GDK_DISPLAY_XDISPLAY(display), event->hardware_keycode, 0, 0));
				scancode = freerdp_keyboard_get_rdp_scancode_from_x11_keycode(cooked_keycode);
				rdp_event.key_event.key_code = scancode & 0xFF;
				rdp_event.key_event.extended = scancode & 0x100;
			}

			if (rdp_event.key_event.key_code)
				remmina_rdp_event_event_push(gp, &rdp_event);

			break;
	}

	/* Register/unregister the pressed key */
	if (rdp_event.key_event.key_code)
	{
		if (event->type == GDK_KEY_PRESS)
			g_array_append_val(rfi->pressed_keys, scancode);
		else
			remmina_rdp_event_release_key(gp, scancode);
	}

	return TRUE;
}

gboolean remmina_rdp_event_on_clipboard(GtkClipboard *gtkClipboard, GdkEvent *event, RemminaProtocolWidget *gp)
{
	TRACE_CALL("remmina_rdp_event_on_clipboard");
	RemminaPluginRdpUiObject* ui;
	rfContext* rfi = GET_PLUGIN_DATA(gp);
	rfClipboard* clipboard;

	if ( !rfi ) return TRUE;
	clipboard = &(rfi->clipboard);

	if ( clipboard->sync ) {
		ui = g_new0(RemminaPluginRdpUiObject, 1);
		ui->type = REMMINA_RDP_UI_CLIPBOARD;
		ui->clipboard.clipboard = clipboard;
		ui->clipboard.type = REMMINA_RDP_UI_CLIPBOARD_FORMATLIST;
		rf_queue_ui(gp, ui);
	}

	return TRUE;
}

void remmina_rdp_event_init(RemminaProtocolWidget* gp)
{
	TRACE_CALL("remmina_rdp_event_init");
	gchar* s;
	gint flags;
	rfContext* rfi = GET_PLUGIN_DATA(gp);
	GtkClipboard* clipboard;

	if ( !rfi ) return;

	rfi->drawing_area = gtk_drawing_area_new();
	gtk_widget_show(rfi->drawing_area);
	gtk_container_add(GTK_CONTAINER(gp), rfi->drawing_area);

	gtk_widget_add_events(rfi->drawing_area, GDK_POINTER_MOTION_MASK | GDK_BUTTON_PRESS_MASK
		| GDK_BUTTON_RELEASE_MASK | GDK_KEY_PRESS_MASK | GDK_KEY_RELEASE_MASK | GDK_SCROLL_MASK | GDK_FOCUS_CHANGE_MASK);
	gtk_widget_set_can_focus(rfi->drawing_area, TRUE);

	remmina_plugin_service->protocol_plugin_register_hostkey(gp, rfi->drawing_area);

	s = remmina_plugin_service->pref_get_value("rdp_use_client_keymap");
	rfi->use_client_keymap = (s && s[0] == '1' ? TRUE : FALSE);
	g_free(s);

	g_signal_connect(G_OBJECT(rfi->drawing_area), "draw",
		G_CALLBACK(remmina_rdp_event_on_draw), gp);
	g_signal_connect(G_OBJECT(rfi->drawing_area), "configure-event",
		G_CALLBACK(remmina_rdp_event_on_configure), gp);
	g_signal_connect(G_OBJECT(rfi->drawing_area), "motion-notify-event",
		G_CALLBACK(remmina_rdp_event_on_motion), gp);
	g_signal_connect(G_OBJECT(rfi->drawing_area), "button-press-event",
		G_CALLBACK(remmina_rdp_event_on_button), gp);
	g_signal_connect(G_OBJECT(rfi->drawing_area), "button-release-event",
		G_CALLBACK(remmina_rdp_event_on_button), gp);
	g_signal_connect(G_OBJECT(rfi->drawing_area), "scroll-event",
		G_CALLBACK(remmina_rdp_event_on_scroll), gp);
	g_signal_connect(G_OBJECT(rfi->drawing_area), "key-press-event",
		G_CALLBACK(remmina_rdp_event_on_key), gp);
	g_signal_connect(G_OBJECT(rfi->drawing_area), "key-release-event",
		G_CALLBACK(remmina_rdp_event_on_key), gp);
	g_signal_connect(G_OBJECT(rfi->drawing_area), "focus-in-event",
		G_CALLBACK(remmina_rdp_event_on_focus_in), gp);

	RemminaFile* remminafile = remmina_plugin_service->protocol_plugin_get_file(gp);
	if (!remmina_plugin_service->file_get_int(remminafile, "disableclipboard", FALSE))
	{
		clipboard = gtk_widget_get_clipboard(rfi->drawing_area, GDK_SELECTION_CLIPBOARD);
		rfi->clipboard.clipboard_handler = g_signal_connect(clipboard, "owner-change", G_CALLBACK(remmina_rdp_event_on_clipboard), gp);
	}

	rfi->pressed_keys = g_array_new(FALSE, TRUE, sizeof (DWORD));
	rfi->event_queue = g_async_queue_new_full(g_free);
	rfi->ui_queue = g_async_queue_new();

	if (pipe(rfi->event_pipe))
	{
		g_print("Error creating pipes.\n");
		rfi->event_pipe[0] = -1;
		rfi->event_pipe[1] = -1;
		rfi->event_handle = NULL;
	}
	else
	{
		flags = fcntl(rfi->event_pipe[0], F_GETFL, 0);
		fcntl(rfi->event_pipe[0], F_SETFL, flags | O_NONBLOCK);
		rfi->event_handle = CreateFileDescriptorEvent(NULL, FALSE, FALSE, rfi->event_pipe[0], WINPR_FD_READ);
		if (!rfi->event_handle)
		{
			g_print("CreateFileDescriptorEvent() failed\n");
		}
	}

	rfi->object_table = g_hash_table_new_full(NULL, NULL, NULL, g_free);

	rfi->display = gdk_display_get_default();
	rfi->bpp = gdk_visual_get_best_depth();
}

void remmina_rdp_event_uninit(RemminaProtocolWidget* gp)
{
	TRACE_CALL("remmina_rdp_event_uninit");
	rfContext* rfi = GET_PLUGIN_DATA(gp);
	RemminaPluginRdpUiObject* ui;

	if (!rfi) return;

	/* unregister the clipboard monitor */
	if (rfi->clipboard.clipboard_handler)
	{
		g_signal_handler_disconnect(G_OBJECT(gtk_widget_get_clipboard(rfi->drawing_area, GDK_SELECTION_CLIPBOARD)), rfi->clipboard.clipboard_handler);
		rfi->clipboard.clipboard_handler = 0;
	}
	if (rfi->scale_handler)
	{
		g_source_remove(rfi->scale_handler);
		rfi->scale_handler = 0;
	}
	if (rfi->ui_handler)
	{
		g_source_remove(rfi->ui_handler);
		rfi->ui_handler = 0;
	}
	while ((ui =(RemminaPluginRdpUiObject*) g_async_queue_try_pop(rfi->ui_queue)) != NULL)
	{
		rf_object_free(gp, ui);
	}
	if (rfi->surface)
	{
		cairo_surface_destroy(rfi->surface);
		rfi->surface = NULL;
	}

	g_hash_table_destroy(rfi->object_table);

	g_array_free(rfi->pressed_keys, TRUE);
	g_async_queue_unref(rfi->event_queue);
	rfi->event_queue = NULL;
	g_async_queue_unref(rfi->ui_queue);
	rfi->ui_queue = NULL;

	if (rfi->event_handle)
	{
		CloseHandle(rfi->event_handle);
		rfi->event_handle = NULL;
	}

	close(rfi->event_pipe[0]);
	close(rfi->event_pipe[1]);
}

static void remmina_rdp_event_create_cairo_surface(rfContext* rfi)
{
	int stride;
	if (rfi->surface) {
		cairo_surface_destroy(rfi->surface);
		rfi->surface = NULL;
	}
	stride = cairo_format_stride_for_width(rfi->cairo_format, rfi->width);
	rfi->surface = cairo_image_surface_create_for_data((unsigned char*) rfi->primary_buffer, rfi->cairo_format, rfi->width, rfi->height, stride);
}

void remmina_rdp_event_update_scale(RemminaProtocolWidget* gp)
{
	TRACE_CALL("remmina_rdp_event_update_scale");
	gint width, height;
	RemminaFile* remminafile;
	rdpGdi* gdi;
	rfContext* rfi = GET_PLUGIN_DATA(gp);

	remminafile = remmina_plugin_service->protocol_plugin_get_file(gp);

	width = remmina_plugin_service->protocol_plugin_get_width(gp);
	height = remmina_plugin_service->protocol_plugin_get_height(gp);

	/* See if we also must rellocate rfi->surface with different width and height,
	 * this usually happens after a DesktopResize RDP event*/
	if ( rfi->surface && (width != cairo_image_surface_get_width(rfi->surface) ||
		height != cairo_image_surface_get_height(rfi->surface) )) {
		/* Destroys and recreate rfi->surface with new width and height,
		 * calls gdi_resize and save new gdi->primary buffer pointer */
		if (rfi->surface) {
			cairo_surface_destroy(rfi->surface);
			rfi->surface = NULL;
		}
		rfi->width = width;
		rfi->height = height;
		gdi = ((rdpContext *)rfi)->gdi;
		gdi_resize(gdi, width, height);
		rfi->primary_buffer = gdi->primary_buffer;
		remmina_rdp_event_create_cairo_surface(rfi);
	}

	remmina_rdp_event_update_scale_factor(gp);

	if (rfi->scale)
	{
		/* In scaled mode, drawing_area will get its dimensions from its parent */
		gtk_widget_set_size_request(rfi->drawing_area, -1, -1 );
	}
	else
	{
		/* In non scaled mode, the plugins forces dimensions of drawing area */
		gtk_widget_set_size_request(rfi->drawing_area, width, height);
	}

	remmina_plugin_service->protocol_plugin_emit_signal(gp, "update-align");
}

static void remmina_rdp_event_connected(RemminaProtocolWidget* gp, RemminaPluginRdpUiObject* ui)
{
	TRACE_CALL("remmina_rdp_event_connected");
	rfContext* rfi = GET_PLUGIN_DATA(gp);

	gtk_widget_realize(rfi->drawing_area);

	remmina_rdp_event_create_cairo_surface(rfi);
	gtk_widget_queue_draw_area(rfi->drawing_area, 0, 0, rfi->width, rfi->height);

	if (rfi->clipboard.clipboard_handler)
	{
		remmina_rdp_event_on_clipboard(NULL, NULL, gp);
	}
	remmina_rdp_event_update_scale(gp);
}

static BOOL remmina_rdp_event_create_cursor(RemminaProtocolWidget* gp, RemminaPluginRdpUiObject* ui)
{
	TRACE_CALL("remmina_rdp_event_create_cursor");
	GdkPixbuf* pixbuf;
	rfContext* rfi = GET_PLUGIN_DATA(gp);
	rdpPointer* pointer = (rdpPointer*)ui->cursor.pointer;
	cairo_surface_t* surface;
	UINT8* data = malloc(pointer->width * pointer->height * 4);

	freerdp_alpha_cursor_convert(data, pointer->xorMaskData, pointer->andMaskData, pointer->width, pointer->height, pointer->xorBpp, rfi->clrconv);
	surface = cairo_image_surface_create_for_data(data, CAIRO_FORMAT_ARGB32, pointer->width, pointer->height, cairo_format_stride_for_width(CAIRO_FORMAT_ARGB32, pointer->width));
	pixbuf = gdk_pixbuf_get_from_surface(surface, 0, 0, pointer->width, pointer->height);
	cairo_surface_destroy(surface);
	free(data);
	((rfPointer*)ui->cursor.pointer)->cursor = gdk_cursor_new_from_pixbuf(rfi->display, pixbuf, pointer->xPos, pointer->yPos);

	return TRUE;
}

static void remmina_rdp_event_free_cursor(RemminaProtocolWidget* gp, RemminaPluginRdpUiObject* ui)
{
	TRACE_CALL("remmina_rdp_event_free_cursor");
	g_object_unref(ui->cursor.pointer->cursor);
	ui->cursor.pointer->cursor = NULL;
}

static BOOL remmina_rdp_event_set_pointer_position(RemminaProtocolWidget *gp, gint x, gint y)
{
	TRACE_CALL("remmina_rdp_event_set_pointer_position");
	GdkWindow *w, *nw;
	gint nx, ny, wx, wy;
	GdkDeviceManager *manager;
	GdkDevice *dev;
	rfContext* rfi = GET_PLUGIN_DATA(gp);

	if (rfi == NULL)
		return FALSE;

	w = gtk_widget_get_window(rfi->drawing_area);
	manager = gdk_display_get_device_manager(gdk_display_get_default());
	dev = gdk_device_manager_get_client_pointer(manager);
	nw = gdk_device_get_window_at_position(dev, NULL, NULL);

	if (nw == w) {
		remmina_rdp_event_reverse_translate_pos_reverse(gp, x, y, &nx, &ny);
		gdk_window_get_root_coords(w, nx, ny, &wx, &wy);
		gdk_device_warp(dev, gdk_window_get_screen(w), wx, wy);
	}
	return TRUE;
}

static void remmina_rdp_event_cursor(RemminaProtocolWidget* gp, RemminaPluginRdpUiObject* ui)
{
	TRACE_CALL("remmina_rdp_event_cursor");
	rfContext* rfi = GET_PLUGIN_DATA(gp);

	switch (ui->cursor.type)
	{
		case REMMINA_RDP_POINTER_NEW:
			ui->retval = remmina_rdp_event_create_cursor(gp, ui) ? 1 : 0;
			break;

		case REMMINA_RDP_POINTER_FREE:
			remmina_rdp_event_free_cursor(gp, ui);
			break;

		case REMMINA_RDP_POINTER_SET:
			gdk_window_set_cursor(gtk_widget_get_window(rfi->drawing_area), ui->cursor.pointer->cursor);
			ui->retval = 1;
			break;

		case REMMINA_RDP_POINTER_SETPOS:
			ui->retval = remmina_rdp_event_set_pointer_position(gp, ui->pos.x, ui->pos.y) ? 1 : 0;
			break;

		case REMMINA_RDP_POINTER_NULL:
<<<<<<< HEAD
			gdk_window_set_cursor(gtk_widget_get_window(rfi->drawing_area), gdk_cursor_new_for_display(gdk_display_get_default(), GDK_BLANK_CURSOR));
=======
			gdk_window_set_cursor(gtk_widget_get_window(rfi->drawing_area),
					gdk_cursor_new_for_display(gdk_display_get_default(),
						GDK_BLANK_CURSOR));
>>>>>>> 8211fe50
			ui->retval = 1;
			break;

		case REMMINA_RDP_POINTER_DEFAULT:
			gdk_window_set_cursor(gtk_widget_get_window(rfi->drawing_area), NULL);
			ui->retval = 1;
			break;
	}
}

static void remmina_rdp_ui_event_update_scale(RemminaProtocolWidget* gp, RemminaPluginRdpUiObject* ui)
{
	TRACE_CALL("remmina_rdp_ui_event_update_scale");
	remmina_rdp_event_update_scale(gp);
}


static void remmina_rdp_event_process_event(RemminaProtocolWidget* gp, RemminaPluginRdpUiObject* ui)
{
	TRACE_CALL("remmina_rdp_event_process_event");
	switch (ui->event.type)
	{
		case REMMINA_RDP_UI_EVENT_UPDATE_SCALE:
			remmina_rdp_ui_event_update_scale(gp, ui);
			break;
	}
}


gboolean remmina_rdp_event_queue_ui(RemminaProtocolWidget* gp)
{
	TRACE_CALL("remmina_rdp_event_queue_ui");

	rfContext* rfi = GET_PLUGIN_DATA(gp);
	RemminaPluginRdpUiObject* ui;

	LOCK_BUFFER(FALSE);
	ui = (RemminaPluginRdpUiObject*) g_async_queue_try_pop(rfi->ui_queue);

	if (ui)
	{
		UNLOCK_BUFFER(FALSE)
		if ( !rfi->thread_cancelled ) {
			switch (ui->type)
			{
				case REMMINA_RDP_UI_UPDATE_REGION:
					remmina_rdp_event_update_region(gp, ui);
					break;

				case REMMINA_RDP_UI_CONNECTED:
					remmina_rdp_event_connected(gp, ui);
					break;

				case REMMINA_RDP_UI_CURSOR:
					remmina_rdp_event_cursor(gp, ui);
					break;

				case REMMINA_RDP_UI_CLIPBOARD:
					remmina_rdp_event_process_clipboard(gp, ui);
					break;

				case REMMINA_RDP_UI_EVENT:
					remmina_rdp_event_process_event(gp,ui);
					break;

				default:
					break;
			}
		}

		// Should we signal the subthread to unlock ?
		if (ui->sync) {
			pthread_mutex_unlock(&ui->sync_wait_mutex);
			/* Freeing ui, when in sync mode, must be done by the just
			 * unlocked rf_queue_ui() */
		} else {
			rf_object_free(gp, ui);
		}

		return TRUE;
	}
	else
	{
		rfi->ui_handler = 0;
		UNLOCK_BUFFER(FALSE)
		return FALSE;
	}
}

void remmina_rdp_event_unfocus(RemminaProtocolWidget* gp)
{
	TRACE_CALL("remmina_rdp_event_unfocus");
	remmina_rdp_event_release_key(gp, 0);
}<|MERGE_RESOLUTION|>--- conflicted
+++ resolved
@@ -831,13 +831,9 @@
 			break;
 
 		case REMMINA_RDP_POINTER_NULL:
-<<<<<<< HEAD
-			gdk_window_set_cursor(gtk_widget_get_window(rfi->drawing_area), gdk_cursor_new_for_display(gdk_display_get_default(), GDK_BLANK_CURSOR));
-=======
 			gdk_window_set_cursor(gtk_widget_get_window(rfi->drawing_area),
 					gdk_cursor_new_for_display(gdk_display_get_default(),
 						GDK_BLANK_CURSOR));
->>>>>>> 8211fe50
 			ui->retval = 1;
 			break;
 
