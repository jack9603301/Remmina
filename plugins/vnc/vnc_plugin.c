--- conflicted
+++ resolved
@@ -1827,15 +1827,9 @@
 /* Array of key/value pairs for color depths */
 static gpointer colordepth_list[] =
 {
-<<<<<<< HEAD
-	"8",  N_("256 colours (8 bpp)"),
-	"16", N_("High colour (16 bpp)"),
-	"32", N_("True colour (32 bpp)"),
-=======
 	"32", N_("True color (32 bpp)"),
 	"16", N_("High color (16 bpp)"),
 	"8",  N_("256 colors (8 bpp)"),
->>>>>>> 9c1e904d
 	NULL
 };
 
