/*
 * Remmina - The GTK+ Remote Desktop Client
 * Copyright (C) 2016-2019 Antenore Gatta & Giovanni Panozzo
 *
 * This program is free software; you can redistribute it and/or modify
 * it under the terms of the GNU General Public License as published by
 * the Free Software Foundation; either version 2 of the License, or
 * (at your option) any later version.
 *
 * This program is distributed in the hope that it will be useful,
 * but WITHOUT ANY WARRANTY; without even the implied warranty of
 * MERCHANTABILITY or FITNESS FOR A PARTICULAR PURPOSE.  See the
 * GNU General Public License for more details.
 *
 * You should have received a copy of the GNU General Public License
 * along with this program; if not, write to the Free Software
 * Foundation, Inc., 51 Franklin Street, Fifth Floor,
 * Boston, MA  02110-1301, USA.
 *
 * In addition, as a special exception, the copyright holders give
 * permission to link the code of portions of this program with the
 * OpenSSL library under certain conditions as described in each
 * individual source file, and distribute linked combinations
 * including the two.
 * You must obey the GNU General Public License in all respects
 * for all of the code used other than OpenSSL.
 * If you modify file(s) with this exception, you may extend this exception
 * to your version of the file(s), but you are not obligated to do so.
 * If you do not wish to do so, delete this exception statement from your
 * version.
 * If you delete this exception statement from all source
 * files in the program, then also delete it here.
 *
 */

#include "www_config.h"

#include "common/remmina_plugin.h"

#include <gdk/gdkkeysyms.h>
#include <gtk/gtk.h>
#include <glib.h>
#include <glib.h>
#include <glib/gprintf.h>
#include <stdlib.h>

#include <webkit2/webkit2.h>
#if WEBKIT_CHECK_VERSION(2, 21, 1)
#include <jsc/jsc.h>
#endif
#include "www_utils.h"
#include "www_plugin.h"


#define GET_PLUGIN_DATA(gp) (RemminaPluginWWWData *)g_object_get_data(G_OBJECT(gp), "plugin-data")

typedef struct _RemminaPluginWWWData {
	WWWWebViewDocumentType		document_type;
	GtkWidget *			box;
	WebKitSettings *		settings;
	WebKitWebContext *		context;
	WebKitWebsiteDataManager *	data_mgr;
	WebKitCredential *		credentials;
	WebKitAuthenticationRequest *	request;
	WebKitWebView *			webview;
	WebKitLoadEvent			load_event;

	gchar *				url;
	gboolean			authenticated;
	gboolean			formauthenticated;
} RemminaPluginWWWData;

static RemminaPluginService *remmina_plugin_service = NULL;

void remmina_plugin_www_download_started(WebKitWebContext *context,
					 WebKitDownload *download, RemminaProtocolWidget *gp)
{
	TRACE_CALL(__func__);
	webkit_download_set_allow_overwrite(download, TRUE);
	g_signal_connect(G_OBJECT(download), "notify::response",
			 G_CALLBACK(remmina_plugin_www_response_received), gp);
	g_signal_connect(download, "created-destination",
			G_CALLBACK(remmina_plugin_www_notify_download), gp);
}

void remmina_plugin_www_response_received(WebKitDownload *download, GParamSpec *ps, RemminaProtocolWidget *gp)
{
	TRACE_CALL(__func__);
	g_debug("Download response received");
}

void remmina_plugin_www_notify_download(WebKitDownload *download, gchar *destination, RemminaProtocolWidget *gp)
{
	TRACE_CALL(__func__);
	g_debug("Download is finished");
	const gchar *dest = webkit_download_get_destination(download);
	www_utils_send_notification("www-plugin-download-completed-id", _("File downloaded"), dest);
	//download(gp, webkit_download_get_response(download));
	//webkit_download_cancel(download);
}

static gboolean remmina_plugin_www_decide_policy_cb(
	WebKitWebView *			webview,
	WebKitPolicyDecision *		decision,
	WebKitPolicyDecisionType	decision_type,
	RemminaProtocolWidget *		gp)
{
	TRACE_CALL(__func__);

	gboolean res = TRUE;

	switch (decision_type) {
	case WEBKIT_POLICY_DECISION_TYPE_NAVIGATION_ACTION:
		remmina_plugin_www_decide_nav(decision, gp);
		break;
	case WEBKIT_POLICY_DECISION_TYPE_NEW_WINDOW_ACTION:
		remmina_plugin_www_decide_newwin(decision, gp);
		break;
	case WEBKIT_POLICY_DECISION_TYPE_RESPONSE:
		res = remmina_plugin_www_decide_resource(decision, gp);
		break;
	default:
		webkit_policy_decision_ignore(decision);
		break;
	}
	return res;
}
void remmina_plugin_www_decide_nav(WebKitPolicyDecision *decision, RemminaProtocolWidget *gp)
{
	TRACE_CALL(__func__);
	g_debug("Policy decision navigation");
	const gchar *url = NULL;
	WebKitNavigationAction *a =
		webkit_navigation_policy_decision_get_navigation_action(
			WEBKIT_NAVIGATION_POLICY_DECISION(decision));

	switch (webkit_navigation_action_get_navigation_type(a)) {
	case WEBKIT_NAVIGATION_TYPE_LINK_CLICKED:
		g_debug("WEBKIT_NAVIGATION_TYPE_LINK_CLICKED");
		url = webkit_uri_request_get_uri(
			webkit_navigation_action_get_request(a));
		g_debug("url is %s ", url);
		break;
	case WEBKIT_NAVIGATION_TYPE_FORM_SUBMITTED:
		g_debug("WEBKIT_NAVIGATION_TYPE_FORM_SUBMITTED");
		break;
	case WEBKIT_NAVIGATION_TYPE_BACK_FORWARD:
		g_debug("WEBKIT_NAVIGATION_TYPE_BACK_FORWARD");
		break;
	case WEBKIT_NAVIGATION_TYPE_RELOAD:
		g_debug("WEBKIT_NAVIGATION_TYPE_RELOAD");
		break;
	case WEBKIT_NAVIGATION_TYPE_FORM_RESUBMITTED:
		g_debug("WEBKIT_NAVIGATION_TYPE_FORM_RESUBMITTED");
		break;
	case WEBKIT_NAVIGATION_TYPE_OTHER:
		g_debug("WEBKIT_NAVIGATION_TYPE_OTHER");
		break;
	default:
		/* Do not navigate to links with a "_blank" target (popup) */
		if (webkit_navigation_policy_decision_get_frame_name(
			    WEBKIT_NAVIGATION_POLICY_DECISION(decision))) {
			webkit_policy_decision_ignore(decision);
		} else {
			/* Filter out navigation to different domain ? */
			/* get action→urirequest, copy and load in new window+view
			 * on Ctrl+Click ? */
			webkit_policy_decision_use(decision);
		}
		break;
	}
}
void remmina_plugin_www_decide_newwin(WebKitPolicyDecision *decision, RemminaProtocolWidget *gp)
{
	TRACE_CALL(__func__);
	g_debug("Policy decision new window");

	const gchar *url = NULL;

	RemminaPluginWWWData *gpdata;
	gpdata = (RemminaPluginWWWData *)g_object_get_data(G_OBJECT(gp), "plugin-data");

	WebKitNavigationAction *a =
		webkit_navigation_policy_decision_get_navigation_action(
			WEBKIT_NAVIGATION_POLICY_DECISION(decision));

	switch (webkit_navigation_action_get_navigation_type(a)) {
	case WEBKIT_NAVIGATION_TYPE_LINK_CLICKED:
		g_debug("WEBKIT_NAVIGATION_TYPE_LINK_CLICKED");
		url = webkit_uri_request_get_uri(
			webkit_navigation_action_get_request(a));
		g_debug("Downloading url %s ", url);
		WebKitDownload *d = webkit_web_view_download_uri(gpdata->webview, url);


		break;
	case WEBKIT_NAVIGATION_TYPE_FORM_SUBMITTED:
		g_debug("WEBKIT_NAVIGATION_TYPE_FORM_SUBMITTED");
		break;
	case WEBKIT_NAVIGATION_TYPE_BACK_FORWARD:
		g_debug("WEBKIT_NAVIGATION_TYPE_BACK_FORWARD");
		break;
	case WEBKIT_NAVIGATION_TYPE_RELOAD:
		g_debug("WEBKIT_NAVIGATION_TYPE_RELOAD");
		break;
	case WEBKIT_NAVIGATION_TYPE_FORM_RESUBMITTED:
		g_debug("WEBKIT_NAVIGATION_TYPE_FORM_RESUBMITTED");
		/* Filter domains here */
		/* If the value of “mouse-button” is not 0, then the navigation was triggered by a mouse event.
		 * test for link clicked but no button ? */
		url = webkit_uri_request_get_uri(
			webkit_navigation_action_get_request(a));
		g_debug("Trying to open url: %s", url);
		webkit_web_view_load_uri(gpdata->webview, url);
		break;
	case WEBKIT_NAVIGATION_TYPE_OTHER:         /* fallthrough */
	default:
		break;
	}
	g_debug("WEBKIT_NAVIGATION_TYPE is %d", webkit_navigation_action_get_navigation_type(a));

	webkit_policy_decision_ignore(decision);
}
static gboolean
remmina_plugin_www_decide_resource(WebKitPolicyDecision *decision, RemminaProtocolWidget *gp)
{
	TRACE_CALL(__func__);
	g_debug("Policy decision resource");
	WebKitResponsePolicyDecision *response_decision =
		WEBKIT_RESPONSE_POLICY_DECISION(decision);
	WebKitURIResponse *response =
		webkit_response_policy_decision_get_response(response_decision);;
	const gchar *request_uri = webkit_uri_response_get_uri(response);

	WebKitURIRequest *request;
	WebKitWebResource *main_resource;
	WWWWebViewDocumentType type;
	const char *mime_type;

	RemminaPluginWWWData *gpdata;
	gpdata = (RemminaPluginWWWData *)g_object_get_data(G_OBJECT(gp), "plugin-data");

	mime_type = webkit_uri_response_get_mime_type(response);

	g_debug("Mymetype is %s", mime_type);

	/* If WebKit can't handle the mime type start the download
	 * process */
	if (webkit_response_policy_decision_is_mime_type_supported(response_decision))
		return FALSE;

	/* If it's not the main resource we don't need to set the document type. */
	request = webkit_response_policy_decision_get_request(response_decision);
	request_uri = webkit_uri_request_get_uri(request);
	main_resource = webkit_web_view_get_main_resource(gpdata->webview);
	if (g_strcmp0(webkit_web_resource_get_uri(main_resource), request_uri) != 0)
		return FALSE;

	type = WWW_WEB_VIEW_DOCUMENT_OTHER;
	if (!strcmp(mime_type, "text/html") || !strcmp(mime_type, "text/plain"))
		type = WWW_WEB_VIEW_DOCUMENT_HTML;
	else if (!strcmp(mime_type, "application/xhtml+xml"))
		type = WWW_WEB_VIEW_DOCUMENT_XML;
	else if (!strncmp(mime_type, "image/", 6))
		type = WWW_WEB_VIEW_DOCUMENT_IMAGE;
	else if (!strncmp(mime_type, "application/octet-stream", 6))
		type = WWW_WEB_VIEW_DOCUMENT_OCTET_STREAM;

	g_debug("Document type is %i", type);

	/* FIXME: maybe it makes more sense to have an API to query the mime
	 * type when the load of a page starts than doing this here.
	 */
	if (gpdata->document_type != type) {
		gpdata->document_type = type;

		//g_object_notify_by_pspec (G_OBJECT (webview), obj_properties[PROP_DOCUMENT_TYPE]);
	}

	webkit_policy_decision_download(decision);
	return TRUE;
}

static void remmina_www_web_view_js_finished(GObject *object, GAsyncResult *result, gpointer user_data)
{
	TRACE_CALL(__func__);

	RemminaProtocolWidget *gp = (RemminaProtocolWidget *)user_data;
	RemminaPluginWWWData *gpdata = GET_PLUGIN_DATA(gp);
	WebKitJavascriptResult *js_result;
	GError *error = NULL;

	js_result = webkit_web_view_run_javascript_finish(WEBKIT_WEB_VIEW(object), result, &error);
	if (!js_result) {
		g_warning("Error running javascript: %s", error->message);
		g_error_free(error);
		return;
	}

#if WEBKIT_CHECK_VERSION(2, 21, 1)
	gchar *str_value;
	JSCValue *value = webkit_javascript_result_get_js_value(js_result);
	if (jsc_value_is_string(value) || jsc_value_is_boolean(value)) {
		JSCException *exception;

		str_value = jsc_value_to_string(value);
		exception = jsc_context_get_exception(jsc_value_get_context(value));
		if (exception)
			g_warning("Error running javascript: %s", jsc_exception_get_message(exception));
		else
			g_print("Script result: %s\n", str_value);
		g_free(str_value);
	} else {
		str_value = jsc_value_to_string(value);
		g_warning("javascript: unexpected return value, is not a string: %s", str_value);
		g_free(str_value);
	}
#endif
	if (js_result) webkit_javascript_result_unref(js_result);
	gpdata->formauthenticated = TRUE;
}

static gboolean remmina_www_query_feature(RemminaProtocolWidget *gp, const RemminaProtocolFeature *feature)
{
	TRACE_CALL(__func__);
	return TRUE;
}

static gboolean remmina_plugin_www_load_failed_tls_cb(WebKitWebView *webview,
						      gchar *failing_uri, GTlsCertificate *certificate,
						      GTlsCertificateFlags errors, RemminaProtocolWidget *gp)
{
	TRACE_CALL(__func__);
	/* Avoid to fail if certificate is not good. TODO: Add widgets to let the user decide */
	g_debug("Ignoring certificate and return TRUE");
	return TRUE;
}

static void remmina_plugin_www_init(RemminaProtocolWidget *gp)
{
	TRACE_CALL(__func__);

	RemminaPluginWWWData *gpdata;
	RemminaFile *remminafile;
	gchar *datapath;
	gchar *cache_dir;

	gpdata = g_new0(RemminaPluginWWWData, 1);
	g_object_set_data_full(G_OBJECT(gp), "plugin-data", gpdata, g_free);

	remminafile = remmina_plugin_service->protocol_plugin_get_file(gp);

	/* RemminaPluginWWWData initialization */

	gpdata->authenticated = FALSE;
	gpdata->formauthenticated = FALSE;
	gpdata->document_type = WWW_WEB_VIEW_DOCUMENT_HTML;

	datapath = g_build_path("/",
				g_path_get_dirname(remmina_plugin_service->file_get_path(remminafile)),
				PLUGIN_NAME,
				NULL);
	cache_dir = g_build_path("/", datapath, "cache", NULL);
	g_debug("WWW data path is %s", datapath);

	if (datapath) {
		gchar *indexeddb_dir = g_build_filename(datapath, "indexeddb", NULL);
		gchar *local_storage_dir = g_build_filename(datapath, "local_storage", NULL);
		gchar *applications_dir = g_build_filename(datapath, "applications", NULL);
		gchar *websql_dir = g_build_filename(datapath, "websql", NULL);
		gpdata->data_mgr = webkit_website_data_manager_new(
			"disk-cache-directory", cache_dir,
			"indexeddb-directory", indexeddb_dir,
			"local-storage-directory", local_storage_dir,
			"offline-application-cache-directory", applications_dir,
			"websql-directory", websql_dir,
			NULL
			);
		g_free(indexeddb_dir);
		g_free(local_storage_dir);
		g_free(applications_dir);
		g_free(websql_dir);
		g_free(datapath);
	} else {
		gpdata->data_mgr = webkit_website_data_manager_new_ephemeral();
	}


	if (remmina_plugin_service->file_get_string(remminafile, "server"))
		gpdata->url = g_strdup(remmina_plugin_service->file_get_string(remminafile, "server"));
	else
		gpdata->url = "https://remmina.org";
	g_info("URL is set to %s", gpdata->url);

	gpdata->settings = webkit_settings_new();
	gpdata->context = webkit_web_context_new_with_website_data_manager(gpdata->data_mgr);

	/* enable-fullscreen, default TRUE, TODO: Try FALSE */

#ifdef DEBUG
	/* Enable the developer extras */
	webkit_settings_set_enable_developer_extras(gpdata->settings, TRUE);
#endif

	/* user-agent. TODO: Add option. */
	if (remmina_plugin_service->file_get_string(remminafile, "user-agent")) {
		gchar *useragent = g_strdup(remmina_plugin_service->file_get_string(remminafile, "user-agent"));
		webkit_settings_set_user_agent(gpdata->settings, useragent);
		g_info("User Agent set to: %s", useragent);
		g_free(useragent);
	}
	/* enable-java */
	if (remmina_plugin_service->file_get_int(remminafile, "enable-java", FALSE)) {
		webkit_settings_set_enable_java(gpdata->settings, TRUE);
		g_info("Enable Java");
	}
	/* enable-smooth-scrolling */
	if (remmina_plugin_service->file_get_int(remminafile, "enable-smooth-scrolling", FALSE)) {
		webkit_settings_set_enable_smooth_scrolling(gpdata->settings, TRUE);
		g_info("enable-smooth-scrolling enabled");
	}
	/* enable-spatial-navigation */
	if (remmina_plugin_service->file_get_int(remminafile, "enable-spatial-navigation", FALSE)) {
		webkit_settings_set_enable_spatial_navigation(gpdata->settings, TRUE);
		g_info("enable-spatial-navigation enabled");
	}
	/* enable-webaudio */
	if (remmina_plugin_service->file_get_int(remminafile, "enable-webaudio", FALSE)) {
		webkit_settings_set_enable_webaudio(gpdata->settings, TRUE);
		g_info("enable-webaudio enabled");
	}
	/* enable-plugins */
	if (remmina_plugin_service->file_get_int(remminafile, "enable-plugins", FALSE)) {
		webkit_settings_set_enable_plugins(gpdata->settings, TRUE);
		g_info("Enable plugins");
	}
	/* enable-webgl */
	if (remmina_plugin_service->file_get_int(remminafile, "enable-webgl", FALSE)) {
		webkit_settings_set_enable_webgl(gpdata->settings, TRUE);
		g_info("enable-webgl enabled");
	}

	if (remmina_plugin_service->file_get_int(remminafile, "ignore-tls-errors", FALSE)) {
		webkit_web_context_set_tls_errors_policy(gpdata->context, WEBKIT_TLS_ERRORS_POLICY_IGNORE);
		g_info("Ignore TLS errors");
	}

	webkit_web_context_set_automation_allowed(gpdata->context, TRUE);
	webkit_settings_set_javascript_can_open_windows_automatically(gpdata->settings, TRUE);
	webkit_settings_set_allow_modal_dialogs(gpdata->settings, TRUE);

	g_signal_connect(G_OBJECT(gpdata->context), "download-started",
			 G_CALLBACK(remmina_plugin_www_download_started), gp);
}

static gboolean remmina_plugin_www_on_auth(WebKitWebView *webview, WebKitAuthenticationRequest *request, RemminaProtocolWidget *gp)
{
	TRACE_CALL(__func__);

	gchar *s_username, *s_password;
	gint ret;
	RemminaPluginWWWData *gpdata;
	gboolean save;
	gboolean disablepasswordstoring;
	RemminaFile *remminafile;


	gpdata = (RemminaPluginWWWData *)g_object_get_data(G_OBJECT(gp), "plugin-data");

	g_info("Authenticate");

	remminafile = remmina_plugin_service->protocol_plugin_get_file(gp);

	disablepasswordstoring = remmina_plugin_service->file_get_int(remminafile, "disablepasswordstoring", FALSE);
	ret = remmina_plugin_service->protocol_plugin_init_authuserpwd(gp, FALSE, !disablepasswordstoring);

	if (ret == GTK_RESPONSE_OK) {
		s_username = remmina_plugin_service->protocol_plugin_init_get_username(gp);
		s_password = remmina_plugin_service->protocol_plugin_init_get_password(gp);
		if (remmina_plugin_service->protocol_plugin_init_get_savepassword(gp))
			remmina_plugin_service->file_set_string(remminafile, "password", s_password);
		if (request) {
			gpdata->credentials = webkit_credential_new(
				g_strdup(s_username),
				g_strdup(s_password),
				WEBKIT_CREDENTIAL_PERSISTENCE_FOR_SESSION);
			webkit_authentication_request_authenticate(request, gpdata->credentials);
			webkit_credential_free(gpdata->credentials);
		}

		save = remmina_plugin_service->protocol_plugin_init_get_savepassword(gp);
		if (save) {
			// User has requested to save credentials. We put all the new credentials
			// into remminafile->settings. They will be saved later, on successful connection, by
			// rcw.c

			remmina_plugin_service->file_set_string(remminafile, "username", s_username);
			remmina_plugin_service->file_set_string(remminafile, "password", s_password);
		}

		if (s_username) g_free(s_username);
		if (s_password) g_free(s_password);

		/* Free credentials */

		gpdata->authenticated = TRUE;
	} else {
		gpdata->authenticated = FALSE;
	}

	return gpdata->authenticated;
}

static void remmina_plugin_www_form_auth(WebKitWebView *webview,
					 WebKitLoadEvent load_event, RemminaProtocolWidget *gp)
{
	TRACE_CALL(__func__);
	gchar *s_js;
	GString *jsstr;
	RemminaPluginWWWData *gpdata;
	RemminaFile *remminafile;
	gchar *remmina_dir;
	gchar *www_js_file = NULL;
	GError *error = NULL;

	gpdata = (RemminaPluginWWWData *)g_object_get_data(G_OBJECT(gp), "plugin-data");

	gpdata->load_event = load_event;

	remminafile = remmina_plugin_service->protocol_plugin_get_file(gp);

	g_debug("load-changed emitted");


	const gchar *const *dirs = g_get_system_data_dirs();

	unsigned int i = 0;
	for (i = 0; dirs[i] != NULL; ++i) {
		remmina_dir = g_build_path("/", dirs[i], "remmina", "res", NULL);
		GDir *system_data_dir = g_dir_open(remmina_dir, 0, &error);
		// ignoring this error is ok, because the folder may not exists
		if (error) {
			g_error_free(error);
			error = NULL;
		} else {
			if (system_data_dir) {
				g_dir_close(system_data_dir);
				g_free(www_js_file);
				www_js_file = g_strdup_printf("%s/www-js.js", remmina_dir);
				if (g_file_test(www_js_file, G_FILE_TEST_EXISTS))
					break;
			}
		}
		g_free(remmina_dir);
	}

	switch (gpdata->load_event) {
	case WEBKIT_LOAD_STARTED:
		break;
	case WEBKIT_LOAD_REDIRECTED:
		break;
	case WEBKIT_LOAD_COMMITTED:
		/* The load is being performed. Current URI is
		 * the final one and it won't change unless a new
		 * load is requested or a navigation within the
		 * same page is performed
		 * uri = webkit_web_view_get_uri (webview); */
		break;
	case WEBKIT_LOAD_FINISHED:
		/* Load finished, we can now set user/password
		 * in the html form */
		g_debug("Load finished");
		if (gpdata->formauthenticated == TRUE)
			break;

		if (remmina_plugin_service->file_get_string(remminafile, "username") ||
		    remmina_plugin_service->file_get_string(remminafile, "password")) {
			g_debug("Authentication is enabled");
			g_file_get_contents(www_js_file, &s_js, NULL, NULL);
			jsstr = g_string_new(s_js);
			if (remmina_plugin_service->file_get_string(remminafile, "username"))
				www_utils_string_replace_all(jsstr, "USRPLACEHOLDER",
							     remmina_plugin_service->file_get_string(remminafile, "username"));
			if (remmina_plugin_service->file_get_string(remminafile, "password"))
				www_utils_string_replace_all(jsstr, "PWDPLACEHOLDER",
							     remmina_plugin_service->file_get_string(remminafile, "password"));
			s_js = g_string_free(jsstr, FALSE);

			if (!s_js || s_js[0] == '\0') {
				break;
			} else {
				g_debug("We are trying to send this JS: %s", s_js);
				webkit_web_view_run_javascript(
						webview,
						s_js,
						NULL,
						remmina_www_web_view_js_finished,
						gp);
				g_free(s_js);
			}
		}
		break;
	}
}

static gboolean remmina_plugin_www_close_connection(RemminaProtocolWidget *gp)
{
	TRACE_CALL(__func__);
	RemminaPluginWWWData *gpdata;
	gpdata = (RemminaPluginWWWData *)g_object_get_data(G_OBJECT(gp), "plugin-data");

	webkit_web_view_try_close(gpdata->webview);

	if (gpdata->url) g_free(gpdata->url);
	gpdata->authenticated = FALSE;
	gpdata->formauthenticated = FALSE;
	gpdata->webview = NULL;
	gpdata->data_mgr = NULL;
	gpdata->settings = NULL;
	gpdata->context = NULL;

	/* Remove instance->context from gp object data to avoid double free */
	g_object_steal_data(G_OBJECT(gp), "plugin-data");

	remmina_plugin_service->protocol_plugin_emit_signal(gp, "disconnect");
	return FALSE;
}

static gboolean remmina_plugin_www_open_connection(RemminaProtocolWidget *gp)
{
	TRACE_CALL(__func__);

	RemminaPluginWWWData *gpdata;
	RemminaFile *remminafile;

	gpdata = (RemminaPluginWWWData *)g_object_get_data(G_OBJECT(gp), "plugin-data");

	remminafile = remmina_plugin_service->protocol_plugin_get_file(gp);

	gpdata->box = gtk_box_new(GTK_ORIENTATION_VERTICAL, 0);
	gtk_container_add(GTK_CONTAINER(gp), gpdata->box);

	remmina_plugin_service->protocol_plugin_register_hostkey(gp, gpdata->box);

	gpdata->webview = WEBKIT_WEB_VIEW(webkit_web_view_new_with_context(gpdata->context));
	webkit_web_view_set_settings(gpdata->webview, gpdata->settings);

	if (remmina_plugin_service->file_get_string(remminafile, "username") ||
	    remmina_plugin_service->file_get_string(remminafile, "password")) {
		g_debug("Authentication is enabled");
		remmina_plugin_www_on_auth(gpdata->webview, NULL, gp);
	}

	//"signal::load-failed-with-tls-errors", G_CALLBACK(remmina_plugin_www_load_failed_tls_cb), gp,
	g_object_connect(
		G_OBJECT(gpdata->webview),
		"signal::load-changed", G_CALLBACK(remmina_plugin_www_form_auth), gp,
		"signal::authenticate", G_CALLBACK(remmina_plugin_www_on_auth), gp,
		"signal::decide-policy", G_CALLBACK(remmina_plugin_www_decide_policy_cb), gp,
		NULL);

	gtk_widget_set_hexpand(GTK_WIDGET(gpdata->webview), TRUE);
	gtk_widget_set_vexpand(GTK_WIDGET(gpdata->webview), TRUE);
	gtk_container_add(GTK_CONTAINER(gpdata->box), GTK_WIDGET(gpdata->webview));
	webkit_web_view_load_uri(gpdata->webview, gpdata->url);
#ifdef DEBUG
	if (remmina_plugin_service->file_get_int(remminafile, "enable-webinspector", FALSE)) {
		g_info("WebInspector enabled");
		WebKitWebInspector *inspector = webkit_web_view_get_inspector(WEBKIT_WEB_VIEW(gpdata->webview));
		webkit_web_inspector_attach(inspector);
		webkit_web_inspector_show(WEBKIT_WEB_INSPECTOR(inspector));
	}
#endif
	remmina_plugin_service->protocol_plugin_emit_signal(gp, "connect");
	gtk_widget_show_all(gpdata->box);

	return TRUE;
}

static void remmina_plugin_www_save_snapshot(GObject *object, GAsyncResult *result, RemminaProtocolWidget *gp)
{
	TRACE_CALL(__func__);

	WebKitWebView *webview = WEBKIT_WEB_VIEW(object);

	RemminaFile *remminafile;

	GError *err = NULL;
	cairo_surface_t *surface;
	//unsigned char* buffer;
	int width;
	int height;
	GdkPixbuf *screenshot;
	GString *pngstr;
	gchar *pngname;
	//cairo_forma_t* cairo_format;
	GDateTime *date = g_date_time_new_now_utc();

	remminafile = remmina_plugin_service->protocol_plugin_get_file(gp);

	surface = webkit_web_view_get_snapshot_finish(WEBKIT_WEB_VIEW(webview), result, &err);
	if (err)
		g_error("An error happened generating the snapshot: %s\n", err->message);
	//buffer = cairo_image_surface_get_data (surface);
	width = cairo_image_surface_get_width(surface);
	height = cairo_image_surface_get_height(surface);
	//cairo_format = cairo_image_surface_get_format (surface);

	screenshot = gdk_pixbuf_get_from_surface(surface, 0, 0, width, height);
	if (screenshot == NULL)
		g_debug("WWW: gdk_pixbuf_get_from_surface failed");

	// Transfer the PixBuf in the main clipboard selection
	gchar *value = remmina_plugin_service->pref_get_value("deny_screenshot_clipboard");
	if (value && value == FALSE) {
		GtkClipboard *c = gtk_clipboard_get(GDK_SELECTION_CLIPBOARD);
		gtk_clipboard_set_image(c, screenshot);
	}

	pngstr = g_string_new(g_strdup_printf("%s/%s.png",
					      remmina_plugin_service->pref_get_value("screenshot_path"),
					      remmina_plugin_service->pref_get_value("screenshot_name")));
	www_utils_string_replace_all(pngstr, "%p",
				     remmina_plugin_service->file_get_string(remminafile, "name"));
	www_utils_string_replace_all(pngstr, "%h", "URL");
	www_utils_string_replace_all(pngstr, "%Y",
				     g_strdup_printf("%d", g_date_time_get_year(date)));
	www_utils_string_replace_all(pngstr, "%m", g_strdup_printf("%d",
								   g_date_time_get_month(date)));
	www_utils_string_replace_all(pngstr, "%d",
				     g_strdup_printf("%d", g_date_time_get_day_of_month(date)));
	www_utils_string_replace_all(pngstr, "%H",
				     g_strdup_printf("%d", g_date_time_get_hour(date)));
	www_utils_string_replace_all(pngstr, "%M",
				     g_strdup_printf("%d", g_date_time_get_minute(date)));
	www_utils_string_replace_all(pngstr, "%S",
				     g_strdup_printf("%f", g_date_time_get_seconds(date)));
	g_date_time_unref(date);
	pngname = g_string_free(pngstr, FALSE);
	g_debug("Saving screenshot as %s", pngname);

	cairo_surface_write_to_png(surface, pngname);
	if (g_file_test(pngname, G_FILE_TEST_EXISTS))
		www_utils_send_notification("www-plugin-screenshot-is-ready-id", _("Screenshot taken"), pngname);

	cairo_surface_destroy(surface);
}
static gboolean remmina_plugin_www_get_snapshot(RemminaProtocolWidget *gp, RemminaPluginScreenshotData *rpsd)
{
	TRACE_CALL(__func__);
	RemminaPluginWWWData *gpdata;
	gpdata = (RemminaPluginWWWData *)g_object_get_data(G_OBJECT(gp), "plugin-data");

	webkit_web_view_get_snapshot(gpdata->webview,
				     WEBKIT_SNAPSHOT_REGION_FULL_DOCUMENT,
				     WEBKIT_SNAPSHOT_OPTIONS_NONE,
				     NULL,
				     (GAsyncReadyCallback)remmina_plugin_www_save_snapshot,
				     gp);
	return FALSE;
}

/* Array of RemminaProtocolSetting for basic settings.
 * Each item is composed by:
 * a) RemminaProtocolSettingType for setting type
 * b) Setting name
 * c) Setting description
 * d) Compact disposition
 * e) Values for REMMINA_PROTOCOL_SETTING_TYPE_SELECT or REMMINA_PROTOCOL_SETTING_TYPE_COMBO
 * f) Unused pointer
 */
static const RemminaProtocolSetting remmina_plugin_www_basic_settings[] =
{
	{ REMMINA_PROTOCOL_SETTING_TYPE_TEXT,	  "server",   N_("URL (http://address or https://address)"), FALSE, NULL, NULL },
	{ REMMINA_PROTOCOL_SETTING_TYPE_TEXT,	  "username", N_("Username"),				     FALSE, NULL, NULL },
	{ REMMINA_PROTOCOL_SETTING_TYPE_PASSWORD, "password", N_("Password"),				     FALSE, NULL, NULL },
	{ REMMINA_PROTOCOL_SETTING_TYPE_END,	  NULL,	      NULL,					     FALSE, NULL, NULL }
};

/* Array of RemminaProtocolSetting for advanced settings.
 * Each item is composed by:
 * a) RemminaProtocolSettingType for setting type
 * b) Setting name
 * c) Setting description
 * d) Compact disposition
 * e) Values for REMMINA_PROTOCOL_SETTING_TYPE_SELECT or REMMINA_PROTOCOL_SETTING_TYPE_COMBO
 * f) Unused pointer
 */
static const RemminaProtocolSetting remmina_plugin_www_advanced_settings[] =
{
<<<<<<< HEAD
	{ REMMINA_PROTOCOL_SETTING_TYPE_TEXT,  "user-agent",		    N_("User Agent"),		       FALSE, NULL, NULL },
	{ REMMINA_PROTOCOL_SETTING_TYPE_CHECK, "enable-java",		    N_("Enable java support"),	       TRUE,  NULL, NULL },
	{ REMMINA_PROTOCOL_SETTING_TYPE_CHECK, "enable-smooth-scrolling",   N_("Enable smooth scrolling"),     TRUE,  NULL, NULL },
	{ REMMINA_PROTOCOL_SETTING_TYPE_CHECK, "enable-spatial-navigation", N_("Enable Spatial Navigation"),   TRUE,  NULL, NULL },
	{ REMMINA_PROTOCOL_SETTING_TYPE_CHECK, "enable-plugins",	    N_("Enable support for plugins"),  TRUE,  NULL, NULL },
	{ REMMINA_PROTOCOL_SETTING_TYPE_CHECK, "enable-webgl",		    N_("Enable support for WebGL"),    TRUE,  NULL, NULL },
	{ REMMINA_PROTOCOL_SETTING_TYPE_CHECK, "enable-webaudio",	    N_("Enable support for WebAudio"), TRUE,  NULL, NULL },
	{ REMMINA_PROTOCOL_SETTING_TYPE_CHECK, "ignore-tls-errors",	    N_("Ignore TLS errors"),	       TRUE,  NULL, NULL },
	{ REMMINA_PROTOCOL_SETTING_TYPE_CHECK, "disablepasswordstoring",    N_("Disable password storing"),    TRUE,  NULL, NULL },
=======
	{ REMMINA_PROTOCOL_SETTING_TYPE_TEXT,  "user-agent",		    N_("User Agent"),				FALSE, NULL, NULL },
	{ REMMINA_PROTOCOL_SETTING_TYPE_CHECK, "enable-java",		    N_("Enable Java support"),			TRUE,  NULL, NULL },
	{ REMMINA_PROTOCOL_SETTING_TYPE_CHECK, "enable-smooth-scrolling",   N_("Enable smooth scrolling"),		TRUE,  NULL, NULL },
	{ REMMINA_PROTOCOL_SETTING_TYPE_CHECK, "enable-spatial-navigation", N_("Enable Spatial Navigation"),		TRUE,  NULL, NULL },
	{ REMMINA_PROTOCOL_SETTING_TYPE_CHECK, "enable-plugins",	    N_("Enable support for plugins"),		TRUE,  NULL, NULL },
	{ REMMINA_PROTOCOL_SETTING_TYPE_CHECK, "enable-webgl",		    N_("Enable support for WebGL"),		TRUE,  NULL, NULL },
	{ REMMINA_PROTOCOL_SETTING_TYPE_CHECK, "enable-webaudio",	    N_("Enable support for WebAudio"),		TRUE,  NULL, NULL },
	{ REMMINA_PROTOCOL_SETTING_TYPE_CHECK, "ignore-tls-errors",	    N_("Ignore TLS errors"),			TRUE,  NULL, NULL },
	{ REMMINA_PROTOCOL_SETTING_TYPE_CHECK, "disablepasswordstoring",    N_("Disable password storing"),		TRUE,  NULL, NULL },
>>>>>>> 44ac6a68
#ifdef DEBUG
	{ REMMINA_PROTOCOL_SETTING_TYPE_CHECK, "enable-webinspector",	    N_("Enable Web Inspector"),	       TRUE,  NULL, NULL },
#endif
	{ REMMINA_PROTOCOL_SETTING_TYPE_END,   NULL,			    NULL,			       FALSE, NULL, NULL }
};

/* Array for available features.
 * The last element of the array must be REMMINA_PROTOCOL_FEATURE_TYPE_END. */
static const RemminaProtocolFeature remmina_www_features[] =
{
	{ REMMINA_PROTOCOL_FEATURE_TYPE_END, 0, NULL, NULL, NULL }
};

/* Protocol plugin definition and features */
static RemminaProtocolPlugin remmina_plugin =
{
	REMMINA_PLUGIN_TYPE_PROTOCOL,           // Type
	PLUGIN_NAME,                            // Name
	PLUGIN_DESCRIPTION,                     // Description
	GETTEXT_PACKAGE,                        // Translation domain
	PLUGIN_VERSION,                         // Version number
	PLUGIN_APPICON,                         // Icon for normal connection
	NULL,                                   // Icon for SSH connection
	remmina_plugin_www_basic_settings,      // Array for basic settings
	remmina_plugin_www_advanced_settings,   // Array for advanced settings
	REMMINA_PROTOCOL_SSH_SETTING_NONE,      // SSH settings type
	remmina_www_features,                   // Array for available features
	remmina_plugin_www_init,                // Plugin initialization
	remmina_plugin_www_open_connection,     // Plugin open connection
	remmina_plugin_www_close_connection,    // Plugin close connection
	remmina_www_query_feature,              // Query for available features
	NULL,                                   // Call a feature
	NULL,                                   // Send a keystroke
	remmina_plugin_www_get_snapshot         // Capture screenshot
};

G_MODULE_EXPORT gboolean remmina_plugin_entry(RemminaPluginService *service)
{
	TRACE_CALL(__func__);
	remmina_plugin_service = service;

	bindtextdomain(GETTEXT_PACKAGE, REMMINA_RUNTIME_LOCALEDIR);
	bind_textdomain_codeset(GETTEXT_PACKAGE, "UTF-8");


	if (!service->register_plugin((RemminaPlugin *)&remmina_plugin))
		return FALSE;
	return TRUE;
}<|MERGE_RESOLUTION|>--- conflicted
+++ resolved
@@ -788,7 +788,6 @@
  */
 static const RemminaProtocolSetting remmina_plugin_www_advanced_settings[] =
 {
-<<<<<<< HEAD
 	{ REMMINA_PROTOCOL_SETTING_TYPE_TEXT,  "user-agent",		    N_("User Agent"),		       FALSE, NULL, NULL },
 	{ REMMINA_PROTOCOL_SETTING_TYPE_CHECK, "enable-java",		    N_("Enable java support"),	       TRUE,  NULL, NULL },
 	{ REMMINA_PROTOCOL_SETTING_TYPE_CHECK, "enable-smooth-scrolling",   N_("Enable smooth scrolling"),     TRUE,  NULL, NULL },
@@ -798,17 +797,6 @@
 	{ REMMINA_PROTOCOL_SETTING_TYPE_CHECK, "enable-webaudio",	    N_("Enable support for WebAudio"), TRUE,  NULL, NULL },
 	{ REMMINA_PROTOCOL_SETTING_TYPE_CHECK, "ignore-tls-errors",	    N_("Ignore TLS errors"),	       TRUE,  NULL, NULL },
 	{ REMMINA_PROTOCOL_SETTING_TYPE_CHECK, "disablepasswordstoring",    N_("Disable password storing"),    TRUE,  NULL, NULL },
-=======
-	{ REMMINA_PROTOCOL_SETTING_TYPE_TEXT,  "user-agent",		    N_("User Agent"),				FALSE, NULL, NULL },
-	{ REMMINA_PROTOCOL_SETTING_TYPE_CHECK, "enable-java",		    N_("Enable Java support"),			TRUE,  NULL, NULL },
-	{ REMMINA_PROTOCOL_SETTING_TYPE_CHECK, "enable-smooth-scrolling",   N_("Enable smooth scrolling"),		TRUE,  NULL, NULL },
-	{ REMMINA_PROTOCOL_SETTING_TYPE_CHECK, "enable-spatial-navigation", N_("Enable Spatial Navigation"),		TRUE,  NULL, NULL },
-	{ REMMINA_PROTOCOL_SETTING_TYPE_CHECK, "enable-plugins",	    N_("Enable support for plugins"),		TRUE,  NULL, NULL },
-	{ REMMINA_PROTOCOL_SETTING_TYPE_CHECK, "enable-webgl",		    N_("Enable support for WebGL"),		TRUE,  NULL, NULL },
-	{ REMMINA_PROTOCOL_SETTING_TYPE_CHECK, "enable-webaudio",	    N_("Enable support for WebAudio"),		TRUE,  NULL, NULL },
-	{ REMMINA_PROTOCOL_SETTING_TYPE_CHECK, "ignore-tls-errors",	    N_("Ignore TLS errors"),			TRUE,  NULL, NULL },
-	{ REMMINA_PROTOCOL_SETTING_TYPE_CHECK, "disablepasswordstoring",    N_("Disable password storing"),		TRUE,  NULL, NULL },
->>>>>>> 44ac6a68
 #ifdef DEBUG
 	{ REMMINA_PROTOCOL_SETTING_TYPE_CHECK, "enable-webinspector",	    N_("Enable Web Inspector"),	       TRUE,  NULL, NULL },
 #endif
