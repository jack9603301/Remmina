--- conflicted
+++ resolved
@@ -1,11 +1,7 @@
 name: remmina
 adopt-info: remmina
 version: git
-<<<<<<< HEAD
 version-script: cat snap/local/SNAP_VERSION || echo +git$(git rev-parse --short HEAD)
-=======
-version-script: cat snap/local/SNAP_VERSION || echo echo +git$(git rev-parse --short HEAD)
->>>>>>> 63402b1c
 icon: data/desktop/scalable/apps/org.remmina.Remmina.svg
 description: |
   Remmina is a remote desktop client written in GTK+, aiming to be useful for
@@ -68,11 +64,8 @@
       - password-manager-service
       - wayland
       - x11
-<<<<<<< HEAD
       - ssh-keys
       - ssh-public-keys
-=======
->>>>>>> 63402b1c
 
   winpr-makecert:
     command: winpr-makecert
@@ -146,7 +139,6 @@
       - -usr/lib/cmake
       - -usr/lib/pkgconfig
 
-<<<<<<< HEAD
   # Remove this (and use again libssh-dev) once libssh-0.8 is available in distro
   libssh-0-8:
     plugin: cmake
@@ -164,8 +156,6 @@
     prime:
       - ./**/libssh*.so.*
 
-=======
->>>>>>> 63402b1c
   remmina:
     after:
       - libssh-0-8
@@ -212,11 +202,6 @@
     stage:
       - -./usr/share/fonts/**
 
-<<<<<<< HEAD
-=======
-    after:
-      - freerdp
->>>>>>> 63402b1c
     override-prime: |
       set -eu
       snapcraftctl prime
@@ -234,7 +219,6 @@
       - libdbusmenu-gtk3-4
       - libindicator3-7
       - libgdbm5
-<<<<<<< HEAD
       - libavahi-ui-gtk3-0
       - libxkbfile1
       - libspice-client-gtk-3.0-5
@@ -277,26 +261,17 @@
       - libnuma1
       - libgomp1
   
-=======
-      - libssh-4
-      - libavahi-ui-gtk3-0
->>>>>>> 63402b1c
     override-build: |
       set -ex
       snapcraftctl build
     stage:
       - lib/*/libusb-1.0.so.*
       - usr/bin/gtk3-demo
-<<<<<<< HEAD
-=======
-      - usr/lib/*/libssh*.so.*
->>>>>>> 63402b1c
       - usr/lib/*/libavahi*.so.*
       - usr/lib/*/libappindicator3.so.*
       - usr/lib/*/libindicator3.so.*
       - usr/lib/*/libgdbm.so.*
       - usr/lib/*/libdbusmenu-gtk3.so.*
-<<<<<<< HEAD
       - usr/lib/*/libdbusmenu-glib.so.*
       - usr/lib/*/libxkbfile.so.*
       - usr/lib/*/libspice-client-gtk-3.0.so.*
@@ -340,7 +315,4 @@
       - usr/lib/*/libsoxr.so.*
       - usr/lib/*/libva-drm.so.*
       - usr/lib/*/libnuma.so.*
-      - usr/lib/*/libgomp.so.*
-=======
-      - usr/lib/*/libdbusmenu-glib.so.*
->>>>>>> 63402b1c
+      - usr/lib/*/libgomp.so.*